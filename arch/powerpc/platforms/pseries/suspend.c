--- conflicted
+++ resolved
@@ -48,24 +48,6 @@
 }
 
 /**
-<<<<<<< HEAD
- * pseries_suspend_enable_irqs
- *
- * Post suspend configuration updates
- *
- **/
-static void pseries_suspend_enable_irqs(void)
-{
-	/*
-	 * Update configuration which can be modified based on device tree
-	 * changes during resume.
-	 */
-	post_mobility_fixup();
-}
-
-/**
-=======
->>>>>>> e0733463
  * pseries_suspend_enter - Final phase of hibernation
  *
  * Return value:
@@ -150,10 +132,6 @@
 
 static const struct platform_suspend_ops pseries_suspend_ops = {
 	.valid		= suspend_valid_only_mem,
-<<<<<<< HEAD
-	.prepare_late	= pseries_prepare_late,
-=======
->>>>>>> e0733463
 	.enter		= pseries_suspend_enter,
 };
 
