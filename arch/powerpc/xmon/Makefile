# SPDX-License-Identifier: GPL-2.0
# Makefile for xmon

# Disable clang warning for using setjmp without setjmp.h header
subdir-ccflags-y := $(call cc-disable-warning, builtin-requires-header)
<<<<<<< HEAD

subdir-ccflags-$(CONFIG_PPC_WERROR) += -Werror
=======
>>>>>>> f7688b48

GCOV_PROFILE := n
KCOV_INSTRUMENT := n
UBSAN_SANITIZE := n
KASAN_SANITIZE := n

# Disable ftrace for the entire directory
ORIG_CFLAGS := $(KBUILD_CFLAGS)
KBUILD_CFLAGS = $(subst $(CC_FLAGS_FTRACE),,$(ORIG_CFLAGS))

ifdef CONFIG_CC_IS_CLANG
# clang stores addresses on the stack causing the frame size to blow
# out. See https://github.com/ClangBuiltLinux/linux/issues/252
KBUILD_CFLAGS += -Wframe-larger-than=4096
endif

ccflags-$(CONFIG_PPC64) := $(NO_MINIMAL_TOC)

obj-y			+= xmon.o nonstdio.o spr_access.o

ifdef CONFIG_XMON_DISASSEMBLY
obj-y			+= ppc-dis.o ppc-opc.o
obj-$(CONFIG_SPU_BASE)	+= spu-dis.o spu-opc.o
endif<|MERGE_RESOLUTION|>--- conflicted
+++ resolved
@@ -3,11 +3,6 @@
 
 # Disable clang warning for using setjmp without setjmp.h header
 subdir-ccflags-y := $(call cc-disable-warning, builtin-requires-header)
-<<<<<<< HEAD
-
-subdir-ccflags-$(CONFIG_PPC_WERROR) += -Werror
-=======
->>>>>>> f7688b48
 
 GCOV_PROFILE := n
 KCOV_INSTRUMENT := n
