/* SPDX-License-Identifier: GPL-2.0-or-later */
/*
 * drmem.h: Power specific logical memory block representation
 *
 * Copyright 2017 IBM Corporation
 */

#ifndef _ASM_POWERPC_LMB_H
#define _ASM_POWERPC_LMB_H

struct drmem_lmb {
	u64     base_addr;
	u32     drc_index;
	u32     aa_index;
	u32     flags;
#ifdef CONFIG_MEMORY_HOTPLUG
	int	nid;
#endif
};

struct drmem_lmb_info {
	struct drmem_lmb        *lmbs;
	int                     n_lmbs;
	u32                     lmb_size;
};

extern struct drmem_lmb_info *drmem_info;

#define for_each_drmem_lmb_in_range(lmb, start, end)		\
	for ((lmb) = (start); (lmb) <= (end); (lmb)++)

#define for_each_drmem_lmb(lmb)					\
	for_each_drmem_lmb_in_range((lmb),			\
		&drmem_info->lmbs[0],				\
		&drmem_info->lmbs[drmem_info->n_lmbs - 1])

/*
 * The of_drconf_cell_v1 struct defines the layout of the LMB data
 * specified in the ibm,dynamic-memory device tree property.
 * The property itself is a 32-bit value specifying the number of
 * LMBs followed by an array of of_drconf_cell_v1 entries, one
 * per LMB.
 */
struct of_drconf_cell_v1 {
	__be64	base_addr;
	__be32	drc_index;
	__be32	reserved;
	__be32	aa_index;
	__be32	flags;
};

/*
 * Version 2 of the ibm,dynamic-memory property is defined as a
 * 32-bit value specifying the number of LMB sets followed by an
 * array of of_drconf_cell_v2 entries, one per LMB set.
 */
struct of_drconf_cell_v2 {
	u32	seq_lmbs;
	u64	base_addr;
	u32	drc_index;
	u32	aa_index;
	u32	flags;
} __packed;

#define DRCONF_MEM_ASSIGNED	0x00000008
#define DRCONF_MEM_AI_INVALID	0x00000040
#define DRCONF_MEM_RESERVED	0x00000080

static inline u32 drmem_lmb_size(void)
{
	return drmem_info->lmb_size;
}

#define DRMEM_LMB_RESERVED	0x80000000

static inline void drmem_mark_lmb_reserved(struct drmem_lmb *lmb)
{
	lmb->flags |= DRMEM_LMB_RESERVED;
}

static inline void drmem_remove_lmb_reservation(struct drmem_lmb *lmb)
{
	lmb->flags &= ~DRMEM_LMB_RESERVED;
}

static inline bool drmem_lmb_reserved(struct drmem_lmb *lmb)
{
	return lmb->flags & DRMEM_LMB_RESERVED;
}

u64 drmem_lmb_memory_max(void);
void __init walk_drmem_lmbs(struct device_node *dn,
			void (*func)(struct drmem_lmb *, const __be32 **));
int drmem_update_dt(void);

#ifdef CONFIG_PPC_PSERIES
void __init walk_drmem_lmbs_early(unsigned long node,
			void (*func)(struct drmem_lmb *, const __be32 **));
#endif

static inline void invalidate_lmb_associativity_index(struct drmem_lmb *lmb)
{
	lmb->aa_index = 0xffffffff;
}

<<<<<<< HEAD
=======
#ifdef CONFIG_MEMORY_HOTPLUG
static inline void lmb_set_nid(struct drmem_lmb *lmb)
{
	lmb->nid = memory_add_physaddr_to_nid(lmb->base_addr);
}
static inline void lmb_clear_nid(struct drmem_lmb *lmb)
{
	lmb->nid = -1;
}
#else
static inline void lmb_set_nid(struct drmem_lmb *lmb)
{
}
static inline void lmb_clear_nid(struct drmem_lmb *lmb)
{
}
#endif

>>>>>>> f7688b48
#endif /* _ASM_POWERPC_LMB_H */<|MERGE_RESOLUTION|>--- conflicted
+++ resolved
@@ -103,8 +103,6 @@
 	lmb->aa_index = 0xffffffff;
 }
 
-<<<<<<< HEAD
-=======
 #ifdef CONFIG_MEMORY_HOTPLUG
 static inline void lmb_set_nid(struct drmem_lmb *lmb)
 {
@@ -123,5 +121,4 @@
 }
 #endif
 
->>>>>>> f7688b48
 #endif /* _ASM_POWERPC_LMB_H */