// SPDX-License-Identifier: GPL-2.0-or-later
/*
 * Virtio vhost-user driver
 *
 * Copyright(c) 2019 Intel Corporation
 *
 * This driver allows virtio devices to be used over a vhost-user socket.
 *
 * Guest devices can be instantiated by kernel module or command line
 * parameters. One device will be created for each parameter. Syntax:
 *
 *		virtio_uml.device=<socket>:<virtio_id>[:<platform_id>]
 * where:
 *		<socket>	:= vhost-user socket path to connect
 *		<virtio_id>	:= virtio device id (as in virtio_ids.h)
 *		<platform_id>	:= (optional) platform device id
 *
 * example:
 *		virtio_uml.device=/var/uml.socket:1
 *
 * Based on Virtio MMIO driver by Pawel Moll, copyright 2011-2014, ARM Ltd.
 */
#include <linux/module.h>
#include <linux/platform_device.h>
#include <linux/slab.h>
#include <linux/virtio.h>
#include <linux/virtio_config.h>
#include <linux/virtio_ring.h>
#include <linux/time-internal.h>
#include <linux/virtio-uml.h>
#include <shared/as-layout.h>
#include <irq_kern.h>
#include <init.h>
#include <os.h>
#include "vhost_user.h"

#define MAX_SUPPORTED_QUEUE_SIZE	256

#define to_virtio_uml_device(_vdev) \
	container_of(_vdev, struct virtio_uml_device, vdev)

struct virtio_uml_platform_data {
	u32 virtio_device_id;
	const char *socket_path;
	struct work_struct conn_broken_wk;
	struct platform_device *pdev;
};

struct virtio_uml_device {
	struct virtio_device vdev;
	struct platform_device *pdev;

	spinlock_t sock_lock;
	int sock, req_fd, irq;
	u64 features;
	u64 protocol_features;
	u8 status;
	u8 registered:1;
	u8 suspended:1;
	u8 no_vq_suspend:1;

	u8 config_changed_irq:1;
	uint64_t vq_irq_vq_map;
};

struct virtio_uml_vq_info {
	int kick_fd, call_fd;
	char name[32];
	bool suspended;
};

extern unsigned long long physmem_size, highmem;

#define vu_err(vu_dev, ...)	dev_err(&(vu_dev)->pdev->dev, ##__VA_ARGS__)

/* Vhost-user protocol */

static int full_sendmsg_fds(int fd, const void *buf, unsigned int len,
			    const int *fds, unsigned int fds_num)
{
	int rc;

	do {
		rc = os_sendmsg_fds(fd, buf, len, fds, fds_num);
		if (rc > 0) {
			buf += rc;
			len -= rc;
			fds = NULL;
			fds_num = 0;
		}
	} while (len && (rc >= 0 || rc == -EINTR));

	if (rc < 0)
		return rc;
	return 0;
}

static int full_read(int fd, void *buf, int len, bool abortable)
{
	int rc;

	if (!len)
		return 0;

	do {
		rc = os_read_file(fd, buf, len);
		if (rc > 0) {
			buf += rc;
			len -= rc;
		}
	} while (len && (rc > 0 || rc == -EINTR || (!abortable && rc == -EAGAIN)));

	if (rc < 0)
		return rc;
	if (rc == 0)
		return -ECONNRESET;
	return 0;
}

static int vhost_user_recv_header(int fd, struct vhost_user_msg *msg)
{
	return full_read(fd, msg, sizeof(msg->header), true);
}

static int vhost_user_recv(struct virtio_uml_device *vu_dev,
			   int fd, struct vhost_user_msg *msg,
			   size_t max_payload_size, bool wait)
{
	size_t size;
	int rc;

	/*
	 * In virtio time-travel mode, we're handling all the vhost-user
	 * FDs by polling them whenever appropriate. However, we may get
	 * into a situation where we're sending out an interrupt message
	 * to a device (e.g. a net device) and need to handle a simulation
	 * time message while doing so, e.g. one that tells us to update
	 * our idea of how long we can run without scheduling.
	 *
	 * Thus, we need to not just read() from the given fd, but need
	 * to also handle messages for the simulation time - this function
	 * does that for us while waiting for the given fd to be readable.
	 */
	if (wait)
		time_travel_wait_readable(fd);

	rc = vhost_user_recv_header(fd, msg);

	if (rc == -ECONNRESET && vu_dev->registered) {
		struct virtio_uml_platform_data *pdata;

		pdata = vu_dev->pdev->dev.platform_data;

		virtio_break_device(&vu_dev->vdev);
		schedule_work(&pdata->conn_broken_wk);
	}
	if (rc)
		return rc;
	size = msg->header.size;
	if (size > max_payload_size)
		return -EPROTO;
	return full_read(fd, &msg->payload, size, false);
}

static int vhost_user_recv_resp(struct virtio_uml_device *vu_dev,
				struct vhost_user_msg *msg,
				size_t max_payload_size)
{
	int rc = vhost_user_recv(vu_dev, vu_dev->sock, msg,
				 max_payload_size, true);

	if (rc)
		return rc;

	if (msg->header.flags != (VHOST_USER_FLAG_REPLY | VHOST_USER_VERSION))
		return -EPROTO;

	return 0;
}

static int vhost_user_recv_u64(struct virtio_uml_device *vu_dev,
			       u64 *value)
{
	struct vhost_user_msg msg;
	int rc = vhost_user_recv_resp(vu_dev, &msg,
				      sizeof(msg.payload.integer));

	if (rc)
		return rc;
	if (msg.header.size != sizeof(msg.payload.integer))
		return -EPROTO;
	*value = msg.payload.integer;
	return 0;
}

static int vhost_user_recv_req(struct virtio_uml_device *vu_dev,
			       struct vhost_user_msg *msg,
			       size_t max_payload_size)
{
	int rc = vhost_user_recv(vu_dev, vu_dev->req_fd, msg,
				 max_payload_size, false);

	if (rc)
		return rc;

	if ((msg->header.flags & ~VHOST_USER_FLAG_NEED_REPLY) !=
			VHOST_USER_VERSION)
		return -EPROTO;

	return 0;
}

static int vhost_user_send(struct virtio_uml_device *vu_dev,
			   bool need_response, struct vhost_user_msg *msg,
			   int *fds, size_t num_fds)
{
	size_t size = sizeof(msg->header) + msg->header.size;
	unsigned long flags;
	bool request_ack;
	int rc;

	msg->header.flags |= VHOST_USER_VERSION;

	/*
	 * The need_response flag indicates that we already need a response,
	 * e.g. to read the features. In these cases, don't request an ACK as
	 * it is meaningless. Also request an ACK only if supported.
	 */
	request_ack = !need_response;
	if (!(vu_dev->protocol_features &
			BIT_ULL(VHOST_USER_PROTOCOL_F_REPLY_ACK)))
		request_ack = false;

	if (request_ack)
		msg->header.flags |= VHOST_USER_FLAG_NEED_REPLY;

	spin_lock_irqsave(&vu_dev->sock_lock, flags);
	rc = full_sendmsg_fds(vu_dev->sock, msg, size, fds, num_fds);
	if (rc < 0)
		goto out;

	if (request_ack) {
		uint64_t status;

		rc = vhost_user_recv_u64(vu_dev, &status);
		if (rc)
			goto out;

		if (status) {
			vu_err(vu_dev, "slave reports error: %llu\n", status);
			rc = -EIO;
			goto out;
		}
	}

out:
	spin_unlock_irqrestore(&vu_dev->sock_lock, flags);
	return rc;
}

static int vhost_user_send_no_payload(struct virtio_uml_device *vu_dev,
				      bool need_response, u32 request)
{
	struct vhost_user_msg msg = {
		.header.request = request,
	};

	return vhost_user_send(vu_dev, need_response, &msg, NULL, 0);
}

static int vhost_user_send_no_payload_fd(struct virtio_uml_device *vu_dev,
					 u32 request, int fd)
{
	struct vhost_user_msg msg = {
		.header.request = request,
	};

	return vhost_user_send(vu_dev, false, &msg, &fd, 1);
}

static int vhost_user_send_u64(struct virtio_uml_device *vu_dev,
			       u32 request, u64 value)
{
	struct vhost_user_msg msg = {
		.header.request = request,
		.header.size = sizeof(msg.payload.integer),
		.payload.integer = value,
	};

	return vhost_user_send(vu_dev, false, &msg, NULL, 0);
}

static int vhost_user_set_owner(struct virtio_uml_device *vu_dev)
{
	return vhost_user_send_no_payload(vu_dev, false, VHOST_USER_SET_OWNER);
}

static int vhost_user_get_features(struct virtio_uml_device *vu_dev,
				   u64 *features)
{
	int rc = vhost_user_send_no_payload(vu_dev, true,
					    VHOST_USER_GET_FEATURES);

	if (rc)
		return rc;
	return vhost_user_recv_u64(vu_dev, features);
}

static int vhost_user_set_features(struct virtio_uml_device *vu_dev,
				   u64 features)
{
	return vhost_user_send_u64(vu_dev, VHOST_USER_SET_FEATURES, features);
}

static int vhost_user_get_protocol_features(struct virtio_uml_device *vu_dev,
					    u64 *protocol_features)
{
	int rc = vhost_user_send_no_payload(vu_dev, true,
			VHOST_USER_GET_PROTOCOL_FEATURES);

	if (rc)
		return rc;
	return vhost_user_recv_u64(vu_dev, protocol_features);
}

static int vhost_user_set_protocol_features(struct virtio_uml_device *vu_dev,
					    u64 protocol_features)
{
	return vhost_user_send_u64(vu_dev, VHOST_USER_SET_PROTOCOL_FEATURES,
				   protocol_features);
}

static void vhost_user_reply(struct virtio_uml_device *vu_dev,
			     struct vhost_user_msg *msg, int response)
{
	struct vhost_user_msg reply = {
		.payload.integer = response,
	};
	size_t size = sizeof(reply.header) + sizeof(reply.payload.integer);
	int rc;

	reply.header = msg->header;
	reply.header.flags &= ~VHOST_USER_FLAG_NEED_REPLY;
	reply.header.flags |= VHOST_USER_FLAG_REPLY;
	reply.header.size = sizeof(reply.payload.integer);

	rc = full_sendmsg_fds(vu_dev->req_fd, &reply, size, NULL, 0);

	if (rc)
		vu_err(vu_dev,
		       "sending reply to slave request failed: %d (size %zu)\n",
		       rc, size);
}

static irqreturn_t vu_req_read_message(struct virtio_uml_device *vu_dev,
				       struct time_travel_event *ev)
{
	struct virtqueue *vq;
	int response = 1;
	struct {
		struct vhost_user_msg msg;
		u8 extra_payload[512];
	} msg;
	int rc;

	rc = vhost_user_recv_req(vu_dev, &msg.msg,
				 sizeof(msg.msg.payload) +
				 sizeof(msg.extra_payload));

	if (rc)
		return IRQ_NONE;

	switch (msg.msg.header.request) {
	case VHOST_USER_SLAVE_CONFIG_CHANGE_MSG:
		vu_dev->config_changed_irq = true;
		response = 0;
		break;
	case VHOST_USER_SLAVE_VRING_CALL:
		virtio_device_for_each_vq((&vu_dev->vdev), vq) {
			if (vq->index == msg.msg.payload.vring_state.index) {
				response = 0;
				vu_dev->vq_irq_vq_map |= BIT_ULL(vq->index);
				break;
			}
		}
		break;
	case VHOST_USER_SLAVE_IOTLB_MSG:
		/* not supported - VIRTIO_F_ACCESS_PLATFORM */
	case VHOST_USER_SLAVE_VRING_HOST_NOTIFIER_MSG:
		/* not supported - VHOST_USER_PROTOCOL_F_HOST_NOTIFIER */
	default:
		vu_err(vu_dev, "unexpected slave request %d\n",
		       msg.msg.header.request);
	}

	if (ev && !vu_dev->suspended)
		time_travel_add_irq_event(ev);

	if (msg.msg.header.flags & VHOST_USER_FLAG_NEED_REPLY)
		vhost_user_reply(vu_dev, &msg.msg, response);

	return IRQ_HANDLED;
}

static irqreturn_t vu_req_interrupt(int irq, void *data)
{
	struct virtio_uml_device *vu_dev = data;
	irqreturn_t ret = IRQ_HANDLED;

	if (!um_irq_timetravel_handler_used())
		ret = vu_req_read_message(vu_dev, NULL);

	if (vu_dev->vq_irq_vq_map) {
		struct virtqueue *vq;

		virtio_device_for_each_vq((&vu_dev->vdev), vq) {
			if (vu_dev->vq_irq_vq_map & BIT_ULL(vq->index))
				vring_interrupt(0 /* ignored */, vq);
		}
		vu_dev->vq_irq_vq_map = 0;
	} else if (vu_dev->config_changed_irq) {
		virtio_config_changed(&vu_dev->vdev);
		vu_dev->config_changed_irq = false;
	}

	return ret;
}

static void vu_req_interrupt_comm_handler(int irq, int fd, void *data,
					  struct time_travel_event *ev)
{
	vu_req_read_message(data, ev);
}

static int vhost_user_init_slave_req(struct virtio_uml_device *vu_dev)
{
	int rc, req_fds[2];

	/* Use a pipe for slave req fd, SIGIO is not supported for eventfd */
	rc = os_pipe(req_fds, true, true);
	if (rc < 0)
		return rc;
	vu_dev->req_fd = req_fds[0];

	rc = um_request_irq_tt(UM_IRQ_ALLOC, vu_dev->req_fd, IRQ_READ,
			       vu_req_interrupt, IRQF_SHARED,
			       vu_dev->pdev->name, vu_dev,
			       vu_req_interrupt_comm_handler);
	if (rc < 0)
		goto err_close;

	vu_dev->irq = rc;

	rc = vhost_user_send_no_payload_fd(vu_dev, VHOST_USER_SET_SLAVE_REQ_FD,
					   req_fds[1]);
	if (rc)
		goto err_free_irq;

	goto out;

err_free_irq:
	um_free_irq(vu_dev->irq, vu_dev);
err_close:
	os_close_file(req_fds[0]);
out:
	/* Close unused write end of request fds */
	os_close_file(req_fds[1]);
	return rc;
}

static int vhost_user_init(struct virtio_uml_device *vu_dev)
{
	int rc = vhost_user_set_owner(vu_dev);

	if (rc)
		return rc;
	rc = vhost_user_get_features(vu_dev, &vu_dev->features);
	if (rc)
		return rc;

	if (vu_dev->features & BIT_ULL(VHOST_USER_F_PROTOCOL_FEATURES)) {
		rc = vhost_user_get_protocol_features(vu_dev,
				&vu_dev->protocol_features);
		if (rc)
			return rc;
		vu_dev->protocol_features &= VHOST_USER_SUPPORTED_PROTOCOL_F;
		rc = vhost_user_set_protocol_features(vu_dev,
				vu_dev->protocol_features);
		if (rc)
			return rc;
	}

	if (vu_dev->protocol_features &
			BIT_ULL(VHOST_USER_PROTOCOL_F_SLAVE_REQ)) {
		rc = vhost_user_init_slave_req(vu_dev);
		if (rc)
			return rc;
	}

	return 0;
}

static void vhost_user_get_config(struct virtio_uml_device *vu_dev,
				  u32 offset, void *buf, u32 len)
{
	u32 cfg_size = offset + len;
	struct vhost_user_msg *msg;
	size_t payload_size = sizeof(msg->payload.config) + cfg_size;
	size_t msg_size = sizeof(msg->header) + payload_size;
	int rc;

	if (!(vu_dev->protocol_features &
	      BIT_ULL(VHOST_USER_PROTOCOL_F_CONFIG)))
		return;

	msg = kzalloc(msg_size, GFP_KERNEL);
	if (!msg)
		return;
	msg->header.request = VHOST_USER_GET_CONFIG;
	msg->header.size = payload_size;
	msg->payload.config.offset = 0;
	msg->payload.config.size = cfg_size;

	rc = vhost_user_send(vu_dev, true, msg, NULL, 0);
	if (rc) {
		vu_err(vu_dev, "sending VHOST_USER_GET_CONFIG failed: %d\n",
		       rc);
		goto free;
	}

	rc = vhost_user_recv_resp(vu_dev, msg, msg_size);
	if (rc) {
		vu_err(vu_dev,
		       "receiving VHOST_USER_GET_CONFIG response failed: %d\n",
		       rc);
		goto free;
	}

	if (msg->header.size != payload_size ||
	    msg->payload.config.size != cfg_size) {
		rc = -EPROTO;
		vu_err(vu_dev,
		       "Invalid VHOST_USER_GET_CONFIG sizes (payload %d expected %zu, config %u expected %u)\n",
		       msg->header.size, payload_size,
		       msg->payload.config.size, cfg_size);
		goto free;
	}
	memcpy(buf, msg->payload.config.payload + offset, len);

free:
	kfree(msg);
}

static void vhost_user_set_config(struct virtio_uml_device *vu_dev,
				  u32 offset, const void *buf, u32 len)
{
	struct vhost_user_msg *msg;
	size_t payload_size = sizeof(msg->payload.config) + len;
	size_t msg_size = sizeof(msg->header) + payload_size;
	int rc;

	if (!(vu_dev->protocol_features &
	      BIT_ULL(VHOST_USER_PROTOCOL_F_CONFIG)))
		return;

	msg = kzalloc(msg_size, GFP_KERNEL);
	if (!msg)
		return;
	msg->header.request = VHOST_USER_SET_CONFIG;
	msg->header.size = payload_size;
	msg->payload.config.offset = offset;
	msg->payload.config.size = len;
	memcpy(msg->payload.config.payload, buf, len);

	rc = vhost_user_send(vu_dev, false, msg, NULL, 0);
	if (rc)
		vu_err(vu_dev, "sending VHOST_USER_SET_CONFIG failed: %d\n",
		       rc);

	kfree(msg);
}

static int vhost_user_init_mem_region(u64 addr, u64 size, int *fd_out,
				      struct vhost_user_mem_region *region_out)
{
	unsigned long long mem_offset;
	int rc = phys_mapping(addr, &mem_offset);

	if (WARN(rc < 0, "phys_mapping of 0x%llx returned %d\n", addr, rc))
		return -EFAULT;
	*fd_out = rc;
	region_out->guest_addr = addr;
	region_out->user_addr = addr;
	region_out->size = size;
	region_out->mmap_offset = mem_offset;

	/* Ensure mapping is valid for the entire region */
	rc = phys_mapping(addr + size - 1, &mem_offset);
	if (WARN(rc != *fd_out, "phys_mapping of 0x%llx failed: %d != %d\n",
		 addr + size - 1, rc, *fd_out))
		return -EFAULT;
	return 0;
}

static int vhost_user_set_mem_table(struct virtio_uml_device *vu_dev)
{
	struct vhost_user_msg msg = {
		.header.request = VHOST_USER_SET_MEM_TABLE,
		.header.size = sizeof(msg.payload.mem_regions),
		.payload.mem_regions.num = 1,
	};
	unsigned long reserved = uml_reserved - uml_physmem;
	int fds[2];
	int rc;

	/*
	 * This is a bit tricky, see also the comment with setup_physmem().
	 *
	 * Essentially, setup_physmem() uses a file to mmap() our physmem,
	 * but the code and data we *already* have is omitted. To us, this
	 * is no difference, since they both become part of our address
	 * space and memory consumption. To somebody looking in from the
	 * outside, however, it is different because the part of our memory
	 * consumption that's already part of the binary (code/data) is not
	 * mapped from the file, so it's not visible to another mmap from
	 * the file descriptor.
	 *
	 * Thus, don't advertise this space to the vhost-user slave. This
	 * means that the slave will likely abort or similar when we give
	 * it an address from the hidden range, since it's not marked as
	 * a valid address, but at least that way we detect the issue and
	 * don't just have the slave read an all-zeroes buffer from the
	 * shared memory file, or write something there that we can never
	 * see (depending on the direction of the virtqueue traffic.)
	 *
	 * Since we usually don't want to use .text for virtio buffers,
	 * this effectively means that you cannot use
	 *  1) global variables, which are in the .bss and not in the shm
	 *     file-backed memory
	 *  2) the stack in some processes, depending on where they have
	 *     their stack (or maybe only no interrupt stack?)
	 *
	 * The stack is already not typically valid for DMA, so this isn't
	 * much of a restriction, but global variables might be encountered.
	 *
	 * It might be possible to fix it by copying around the data that's
	 * between bss_start and where we map the file now, but it's not
	 * something that you typically encounter with virtio drivers, so
	 * it didn't seem worthwhile.
	 */
	rc = vhost_user_init_mem_region(reserved, physmem_size - reserved,
					&fds[0],
					&msg.payload.mem_regions.regions[0]);

	if (rc < 0)
		return rc;
	if (highmem) {
		msg.payload.mem_regions.num++;
		rc = vhost_user_init_mem_region(__pa(end_iomem), highmem,
				&fds[1], &msg.payload.mem_regions.regions[1]);
		if (rc < 0)
			return rc;
	}

	return vhost_user_send(vu_dev, false, &msg, fds,
			       msg.payload.mem_regions.num);
}

static int vhost_user_set_vring_state(struct virtio_uml_device *vu_dev,
				      u32 request, u32 index, u32 num)
{
	struct vhost_user_msg msg = {
		.header.request = request,
		.header.size = sizeof(msg.payload.vring_state),
		.payload.vring_state.index = index,
		.payload.vring_state.num = num,
	};

	return vhost_user_send(vu_dev, false, &msg, NULL, 0);
}

static int vhost_user_set_vring_num(struct virtio_uml_device *vu_dev,
				    u32 index, u32 num)
{
	return vhost_user_set_vring_state(vu_dev, VHOST_USER_SET_VRING_NUM,
					  index, num);
}

static int vhost_user_set_vring_base(struct virtio_uml_device *vu_dev,
				     u32 index, u32 offset)
{
	return vhost_user_set_vring_state(vu_dev, VHOST_USER_SET_VRING_BASE,
					  index, offset);
}

static int vhost_user_set_vring_addr(struct virtio_uml_device *vu_dev,
				     u32 index, u64 desc, u64 used, u64 avail,
				     u64 log)
{
	struct vhost_user_msg msg = {
		.header.request = VHOST_USER_SET_VRING_ADDR,
		.header.size = sizeof(msg.payload.vring_addr),
		.payload.vring_addr.index = index,
		.payload.vring_addr.desc = desc,
		.payload.vring_addr.used = used,
		.payload.vring_addr.avail = avail,
		.payload.vring_addr.log = log,
	};

	return vhost_user_send(vu_dev, false, &msg, NULL, 0);
}

static int vhost_user_set_vring_fd(struct virtio_uml_device *vu_dev,
				   u32 request, int index, int fd)
{
	struct vhost_user_msg msg = {
		.header.request = request,
		.header.size = sizeof(msg.payload.integer),
		.payload.integer = index,
	};

	if (index & ~VHOST_USER_VRING_INDEX_MASK)
		return -EINVAL;
	if (fd < 0) {
		msg.payload.integer |= VHOST_USER_VRING_POLL_MASK;
		return vhost_user_send(vu_dev, false, &msg, NULL, 0);
	}
	return vhost_user_send(vu_dev, false, &msg, &fd, 1);
}

static int vhost_user_set_vring_call(struct virtio_uml_device *vu_dev,
				     int index, int fd)
{
	return vhost_user_set_vring_fd(vu_dev, VHOST_USER_SET_VRING_CALL,
				       index, fd);
}

static int vhost_user_set_vring_kick(struct virtio_uml_device *vu_dev,
				     int index, int fd)
{
	return vhost_user_set_vring_fd(vu_dev, VHOST_USER_SET_VRING_KICK,
				       index, fd);
}

static int vhost_user_set_vring_enable(struct virtio_uml_device *vu_dev,
				       u32 index, bool enable)
{
	if (!(vu_dev->features & BIT_ULL(VHOST_USER_F_PROTOCOL_FEATURES)))
		return 0;

	return vhost_user_set_vring_state(vu_dev, VHOST_USER_SET_VRING_ENABLE,
					  index, enable);
}


/* Virtio interface */

static bool vu_notify(struct virtqueue *vq)
{
	struct virtio_uml_vq_info *info = vq->priv;
	const uint64_t n = 1;
	int rc;

	if (info->suspended)
		return true;

	time_travel_propagate_time();

	if (info->kick_fd < 0) {
		struct virtio_uml_device *vu_dev;

		vu_dev = to_virtio_uml_device(vq->vdev);

		return vhost_user_set_vring_state(vu_dev, VHOST_USER_VRING_KICK,
						  vq->index, 0) == 0;
	}

	do {
		rc = os_write_file(info->kick_fd, &n, sizeof(n));
	} while (rc == -EINTR);
	return !WARN(rc != sizeof(n), "write returned %d\n", rc);
}

static irqreturn_t vu_interrupt(int irq, void *opaque)
{
	struct virtqueue *vq = opaque;
	struct virtio_uml_vq_info *info = vq->priv;
	uint64_t n;
	int rc;
	irqreturn_t ret = IRQ_NONE;

	do {
		rc = os_read_file(info->call_fd, &n, sizeof(n));
		if (rc == sizeof(n))
			ret |= vring_interrupt(irq, vq);
	} while (rc == sizeof(n) || rc == -EINTR);
	WARN(rc != -EAGAIN, "read returned %d\n", rc);
	return ret;
}


static void vu_get(struct virtio_device *vdev, unsigned offset,
		   void *buf, unsigned len)
{
	struct virtio_uml_device *vu_dev = to_virtio_uml_device(vdev);

	vhost_user_get_config(vu_dev, offset, buf, len);
}

static void vu_set(struct virtio_device *vdev, unsigned offset,
		   const void *buf, unsigned len)
{
	struct virtio_uml_device *vu_dev = to_virtio_uml_device(vdev);

	vhost_user_set_config(vu_dev, offset, buf, len);
}

static u8 vu_get_status(struct virtio_device *vdev)
{
	struct virtio_uml_device *vu_dev = to_virtio_uml_device(vdev);

	return vu_dev->status;
}

static void vu_set_status(struct virtio_device *vdev, u8 status)
{
	struct virtio_uml_device *vu_dev = to_virtio_uml_device(vdev);

	vu_dev->status = status;
}

static void vu_reset(struct virtio_device *vdev)
{
	struct virtio_uml_device *vu_dev = to_virtio_uml_device(vdev);

	vu_dev->status = 0;
}

static void vu_del_vq(struct virtqueue *vq)
{
	struct virtio_uml_vq_info *info = vq->priv;

	if (info->call_fd >= 0) {
		struct virtio_uml_device *vu_dev;

		vu_dev = to_virtio_uml_device(vq->vdev);

		um_free_irq(vu_dev->irq, vq);
		os_close_file(info->call_fd);
	}

	if (info->kick_fd >= 0)
		os_close_file(info->kick_fd);

	vring_del_virtqueue(vq);
	kfree(info);
}

static void vu_del_vqs(struct virtio_device *vdev)
{
	struct virtio_uml_device *vu_dev = to_virtio_uml_device(vdev);
	struct virtqueue *vq, *n;
	u64 features;

	/* Note: reverse order as a workaround to a decoding bug in snabb */
	list_for_each_entry_reverse(vq, &vdev->vqs, list)
		WARN_ON(vhost_user_set_vring_enable(vu_dev, vq->index, false));

	/* Ensure previous messages have been processed */
	WARN_ON(vhost_user_get_features(vu_dev, &features));

	list_for_each_entry_safe(vq, n, &vdev->vqs, list)
		vu_del_vq(vq);
}

static int vu_setup_vq_call_fd(struct virtio_uml_device *vu_dev,
			       struct virtqueue *vq)
{
	struct virtio_uml_vq_info *info = vq->priv;
	int call_fds[2];
	int rc;

	/* no call FD needed/desired in this case */
	if (vu_dev->protocol_features &
			BIT_ULL(VHOST_USER_PROTOCOL_F_INBAND_NOTIFICATIONS) &&
	    vu_dev->protocol_features &
			BIT_ULL(VHOST_USER_PROTOCOL_F_SLAVE_REQ)) {
		info->call_fd = -1;
		return 0;
	}

	/* Use a pipe for call fd, since SIGIO is not supported for eventfd */
	rc = os_pipe(call_fds, true, true);
	if (rc < 0)
		return rc;

	info->call_fd = call_fds[0];
	rc = um_request_irq(vu_dev->irq, info->call_fd, IRQ_READ,
			    vu_interrupt, IRQF_SHARED, info->name, vq);
	if (rc < 0)
		goto close_both;

	rc = vhost_user_set_vring_call(vu_dev, vq->index, call_fds[1]);
	if (rc)
		goto release_irq;

	goto out;

release_irq:
	um_free_irq(vu_dev->irq, vq);
close_both:
	os_close_file(call_fds[0]);
out:
	/* Close (unused) write end of call fds */
	os_close_file(call_fds[1]);

	return rc;
}

static struct virtqueue *vu_setup_vq(struct virtio_device *vdev,
				     unsigned index, vq_callback_t *callback,
				     const char *name, bool ctx)
{
	struct virtio_uml_device *vu_dev = to_virtio_uml_device(vdev);
	struct platform_device *pdev = vu_dev->pdev;
	struct virtio_uml_vq_info *info;
	struct virtqueue *vq;
	int num = MAX_SUPPORTED_QUEUE_SIZE;
	int rc;

	info = kzalloc(sizeof(*info), GFP_KERNEL);
	if (!info) {
		rc = -ENOMEM;
		goto error_kzalloc;
	}
	snprintf(info->name, sizeof(info->name), "%s.%d-%s", pdev->name,
		 pdev->id, name);

	vq = vring_create_virtqueue(index, num, PAGE_SIZE, vdev, true, true,
				    ctx, vu_notify, callback, info->name);
	if (!vq) {
		rc = -ENOMEM;
		goto error_create;
	}
	vq->priv = info;
	num = virtqueue_get_vring_size(vq);

	if (vu_dev->protocol_features &
			BIT_ULL(VHOST_USER_PROTOCOL_F_INBAND_NOTIFICATIONS)) {
		info->kick_fd = -1;
	} else {
		rc = os_eventfd(0, 0);
		if (rc < 0)
			goto error_kick;
		info->kick_fd = rc;
	}

	rc = vu_setup_vq_call_fd(vu_dev, vq);
	if (rc)
		goto error_call;

	rc = vhost_user_set_vring_num(vu_dev, index, num);
	if (rc)
		goto error_setup;

	rc = vhost_user_set_vring_base(vu_dev, index, 0);
	if (rc)
		goto error_setup;

	rc = vhost_user_set_vring_addr(vu_dev, index,
				       virtqueue_get_desc_addr(vq),
				       virtqueue_get_used_addr(vq),
				       virtqueue_get_avail_addr(vq),
				       (u64) -1);
	if (rc)
		goto error_setup;

	return vq;

error_setup:
	if (info->call_fd >= 0) {
		um_free_irq(vu_dev->irq, vq);
		os_close_file(info->call_fd);
	}
error_call:
	if (info->kick_fd >= 0)
		os_close_file(info->kick_fd);
error_kick:
	vring_del_virtqueue(vq);
error_create:
	kfree(info);
error_kzalloc:
	return ERR_PTR(rc);
}

static int vu_find_vqs(struct virtio_device *vdev, unsigned nvqs,
		       struct virtqueue *vqs[], vq_callback_t *callbacks[],
		       const char * const names[], const bool *ctx,
		       struct irq_affinity *desc)
{
	struct virtio_uml_device *vu_dev = to_virtio_uml_device(vdev);
	int i, queue_idx = 0, rc;
	struct virtqueue *vq;

	/* not supported for now */
	if (WARN_ON(nvqs > 64))
		return -EINVAL;

	rc = vhost_user_set_mem_table(vu_dev);
	if (rc)
		return rc;

	for (i = 0; i < nvqs; ++i) {
		if (!names[i]) {
			vqs[i] = NULL;
			continue;
		}

		vqs[i] = vu_setup_vq(vdev, queue_idx++, callbacks[i], names[i],
				     ctx ? ctx[i] : false);
		if (IS_ERR(vqs[i])) {
			rc = PTR_ERR(vqs[i]);
			goto error_setup;
		}
	}

	list_for_each_entry(vq, &vdev->vqs, list) {
		struct virtio_uml_vq_info *info = vq->priv;

		if (info->kick_fd >= 0) {
			rc = vhost_user_set_vring_kick(vu_dev, vq->index,
						       info->kick_fd);
			if (rc)
				goto error_setup;
		}

		rc = vhost_user_set_vring_enable(vu_dev, vq->index, true);
		if (rc)
			goto error_setup;
	}

	return 0;

error_setup:
	vu_del_vqs(vdev);
	return rc;
}

static u64 vu_get_features(struct virtio_device *vdev)
{
	struct virtio_uml_device *vu_dev = to_virtio_uml_device(vdev);

	return vu_dev->features;
}

static int vu_finalize_features(struct virtio_device *vdev)
{
	struct virtio_uml_device *vu_dev = to_virtio_uml_device(vdev);
	u64 supported = vdev->features & VHOST_USER_SUPPORTED_F;

	vring_transport_features(vdev);
	vu_dev->features = vdev->features | supported;

	return vhost_user_set_features(vu_dev, vu_dev->features);
}

static const char *vu_bus_name(struct virtio_device *vdev)
{
	struct virtio_uml_device *vu_dev = to_virtio_uml_device(vdev);

	return vu_dev->pdev->name;
}

static const struct virtio_config_ops virtio_uml_config_ops = {
	.get = vu_get,
	.set = vu_set,
	.get_status = vu_get_status,
	.set_status = vu_set_status,
	.reset = vu_reset,
	.find_vqs = vu_find_vqs,
	.del_vqs = vu_del_vqs,
	.get_features = vu_get_features,
	.finalize_features = vu_finalize_features,
	.bus_name = vu_bus_name,
};

static void virtio_uml_release_dev(struct device *d)
{
	struct virtio_device *vdev =
			container_of(d, struct virtio_device, dev);
	struct virtio_uml_device *vu_dev = to_virtio_uml_device(vdev);

	/* might not have been opened due to not negotiating the feature */
	if (vu_dev->req_fd >= 0) {
		um_free_irq(vu_dev->irq, vu_dev);
		os_close_file(vu_dev->req_fd);
	}

	os_close_file(vu_dev->sock);
	kfree(vu_dev);
<<<<<<< HEAD
=======
}

void virtio_uml_set_no_vq_suspend(struct virtio_device *vdev,
				  bool no_vq_suspend)
{
	struct virtio_uml_device *vu_dev = to_virtio_uml_device(vdev);

	if (WARN_ON(vdev->config != &virtio_uml_config_ops))
		return;

	vu_dev->no_vq_suspend = no_vq_suspend;
	dev_info(&vdev->dev, "%sabled VQ suspend\n",
		 no_vq_suspend ? "dis" : "en");
>>>>>>> 3b17187f
}

/* Platform device */

static int virtio_uml_probe(struct platform_device *pdev)
{
	struct virtio_uml_platform_data *pdata = pdev->dev.platform_data;
	struct virtio_uml_device *vu_dev;
	int rc;

	if (!pdata)
		return -EINVAL;

	vu_dev = kzalloc(sizeof(*vu_dev), GFP_KERNEL);
	if (!vu_dev)
		return -ENOMEM;

	vu_dev->vdev.dev.parent = &pdev->dev;
	vu_dev->vdev.dev.release = virtio_uml_release_dev;
	vu_dev->vdev.config = &virtio_uml_config_ops;
	vu_dev->vdev.id.device = pdata->virtio_device_id;
	vu_dev->vdev.id.vendor = VIRTIO_DEV_ANY_ID;
	vu_dev->pdev = pdev;
	vu_dev->req_fd = -1;

	do {
		rc = os_connect_socket(pdata->socket_path);
	} while (rc == -EINTR);
	if (rc < 0)
		goto error_free;
	vu_dev->sock = rc;

	spin_lock_init(&vu_dev->sock_lock);

	rc = vhost_user_init(vu_dev);
	if (rc)
		goto error_init;

	platform_set_drvdata(pdev, vu_dev);

	device_set_wakeup_capable(&vu_dev->vdev.dev, true);

	rc = register_virtio_device(&vu_dev->vdev);
	if (rc)
		put_device(&vu_dev->vdev.dev);
	vu_dev->registered = 1;
	return rc;

error_init:
	os_close_file(vu_dev->sock);
error_free:
	kfree(vu_dev);
	return rc;
}

static int virtio_uml_remove(struct platform_device *pdev)
{
	struct virtio_uml_device *vu_dev = platform_get_drvdata(pdev);

	unregister_virtio_device(&vu_dev->vdev);
	return 0;
}

/* Command line device list */

static void vu_cmdline_release_dev(struct device *d)
{
}

static struct device vu_cmdline_parent = {
	.init_name = "virtio-uml-cmdline",
	.release = vu_cmdline_release_dev,
};

static bool vu_cmdline_parent_registered;
static int vu_cmdline_id;

static int vu_unregister_cmdline_device(struct device *dev, void *data)
{
	struct platform_device *pdev = to_platform_device(dev);
	struct virtio_uml_platform_data *pdata = pdev->dev.platform_data;

	kfree(pdata->socket_path);
	platform_device_unregister(pdev);
	return 0;
}

static void vu_conn_broken(struct work_struct *wk)
{
	struct virtio_uml_platform_data *pdata;

	pdata = container_of(wk, struct virtio_uml_platform_data, conn_broken_wk);
	vu_unregister_cmdline_device(&pdata->pdev->dev, NULL);
}

static int vu_cmdline_set(const char *device, const struct kernel_param *kp)
{
	const char *ids = strchr(device, ':');
	unsigned int virtio_device_id;
	int processed, consumed, err;
	char *socket_path;
	struct virtio_uml_platform_data pdata, *ppdata;
	struct platform_device *pdev;

	if (!ids || ids == device)
		return -EINVAL;

	processed = sscanf(ids, ":%u%n:%d%n",
			   &virtio_device_id, &consumed,
			   &vu_cmdline_id, &consumed);

	if (processed < 1 || ids[consumed])
		return -EINVAL;

	if (!vu_cmdline_parent_registered) {
		err = device_register(&vu_cmdline_parent);
		if (err) {
			pr_err("Failed to register parent device!\n");
			put_device(&vu_cmdline_parent);
			return err;
		}
		vu_cmdline_parent_registered = true;
	}

	socket_path = kmemdup_nul(device, ids - device, GFP_KERNEL);
	if (!socket_path)
		return -ENOMEM;

	pdata.virtio_device_id = (u32) virtio_device_id;
	pdata.socket_path = socket_path;

	pr_info("Registering device virtio-uml.%d id=%d at %s\n",
		vu_cmdline_id, virtio_device_id, socket_path);

	pdev = platform_device_register_data(&vu_cmdline_parent, "virtio-uml",
					     vu_cmdline_id++, &pdata,
					     sizeof(pdata));
	err = PTR_ERR_OR_ZERO(pdev);
	if (err)
		goto free;

	ppdata = pdev->dev.platform_data;
	ppdata->pdev = pdev;
	INIT_WORK(&ppdata->conn_broken_wk, vu_conn_broken);

	return 0;

free:
	kfree(socket_path);
	return err;
}

static int vu_cmdline_get_device(struct device *dev, void *data)
{
	struct platform_device *pdev = to_platform_device(dev);
	struct virtio_uml_platform_data *pdata = pdev->dev.platform_data;
	char *buffer = data;
	unsigned int len = strlen(buffer);

	snprintf(buffer + len, PAGE_SIZE - len, "%s:%d:%d\n",
		 pdata->socket_path, pdata->virtio_device_id, pdev->id);
	return 0;
}

static int vu_cmdline_get(char *buffer, const struct kernel_param *kp)
{
	buffer[0] = '\0';
	if (vu_cmdline_parent_registered)
		device_for_each_child(&vu_cmdline_parent, buffer,
				      vu_cmdline_get_device);
	return strlen(buffer) + 1;
}

static const struct kernel_param_ops vu_cmdline_param_ops = {
	.set = vu_cmdline_set,
	.get = vu_cmdline_get,
};

device_param_cb(device, &vu_cmdline_param_ops, NULL, S_IRUSR);
__uml_help(vu_cmdline_param_ops,
"virtio_uml.device=<socket>:<virtio_id>[:<platform_id>]\n"
"    Configure a virtio device over a vhost-user socket.\n"
"    See virtio_ids.h for a list of possible virtio device id values.\n"
"    Optionally use a specific platform_device id.\n\n"
);


static void vu_unregister_cmdline_devices(void)
{
	if (vu_cmdline_parent_registered) {
		device_for_each_child(&vu_cmdline_parent, NULL,
				      vu_unregister_cmdline_device);
		device_unregister(&vu_cmdline_parent);
		vu_cmdline_parent_registered = false;
	}
}

/* Platform driver */

static const struct of_device_id virtio_uml_match[] = {
	{ .compatible = "virtio,uml", },
	{ }
};
MODULE_DEVICE_TABLE(of, virtio_uml_match);

static int virtio_uml_suspend(struct platform_device *pdev, pm_message_t state)
{
	struct virtio_uml_device *vu_dev = platform_get_drvdata(pdev);

	if (!vu_dev->no_vq_suspend) {
		struct virtqueue *vq;

		virtio_device_for_each_vq((&vu_dev->vdev), vq) {
			struct virtio_uml_vq_info *info = vq->priv;

			info->suspended = true;
			vhost_user_set_vring_enable(vu_dev, vq->index, false);
		}
	}

	if (!device_may_wakeup(&vu_dev->vdev.dev)) {
		vu_dev->suspended = true;
		return 0;
	}

	return irq_set_irq_wake(vu_dev->irq, 1);
}

static int virtio_uml_resume(struct platform_device *pdev)
{
	struct virtio_uml_device *vu_dev = platform_get_drvdata(pdev);

	if (!vu_dev->no_vq_suspend) {
		struct virtqueue *vq;

		virtio_device_for_each_vq((&vu_dev->vdev), vq) {
			struct virtio_uml_vq_info *info = vq->priv;

			info->suspended = false;
			vhost_user_set_vring_enable(vu_dev, vq->index, true);
		}
	}

	vu_dev->suspended = false;

	if (!device_may_wakeup(&vu_dev->vdev.dev))
		return 0;

	return irq_set_irq_wake(vu_dev->irq, 0);
}

static struct platform_driver virtio_uml_driver = {
	.probe = virtio_uml_probe,
	.remove = virtio_uml_remove,
	.driver = {
		.name = "virtio-uml",
		.of_match_table = virtio_uml_match,
	},
	.suspend = virtio_uml_suspend,
	.resume = virtio_uml_resume,
};

static int __init virtio_uml_init(void)
{
	return platform_driver_register(&virtio_uml_driver);
}

static void __exit virtio_uml_exit(void)
{
	platform_driver_unregister(&virtio_uml_driver);
	vu_unregister_cmdline_devices();
}

module_init(virtio_uml_init);
module_exit(virtio_uml_exit);
__uml_exitcall(virtio_uml_exit);

MODULE_DESCRIPTION("UML driver for vhost-user virtio devices");
MODULE_LICENSE("GPL");<|MERGE_RESOLUTION|>--- conflicted
+++ resolved
@@ -1098,8 +1098,6 @@
 
 	os_close_file(vu_dev->sock);
 	kfree(vu_dev);
-<<<<<<< HEAD
-=======
 }
 
 void virtio_uml_set_no_vq_suspend(struct virtio_device *vdev,
@@ -1113,7 +1111,6 @@
 	vu_dev->no_vq_suspend = no_vq_suspend;
 	dev_info(&vdev->dev, "%sabled VQ suspend\n",
 		 no_vq_suspend ? "dis" : "en");
->>>>>>> 3b17187f
 }
 
 /* Platform device */
