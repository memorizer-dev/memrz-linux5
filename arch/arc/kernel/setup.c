// SPDX-License-Identifier: GPL-2.0-only
/*
 * Copyright (C) 2004, 2007-2010, 2011-2012 Synopsys, Inc. (www.synopsys.com)
 */

#include <linux/seq_file.h>
#include <linux/fs.h>
#include <linux/delay.h>
#include <linux/root_dev.h>
#include <linux/clk.h>
#include <linux/clk-provider.h>
#include <linux/clocksource.h>
#include <linux/console.h>
#include <linux/module.h>
#include <linux/cpu.h>
#include <linux/of_fdt.h>
#include <linux/of.h>
#include <linux/cache.h>
#include <uapi/linux/mount.h>
#include <asm/sections.h>
#include <asm/arcregs.h>
#include <asm/tlb.h>
#include <asm/setup.h>
#include <asm/page.h>
#include <asm/irq.h>
#include <asm/unwind.h>
#include <asm/mach_desc.h>
#include <asm/smp.h>

#define FIX_PTR(x)  __asm__ __volatile__(";" : "+r"(x))

unsigned int intr_to_DE_cnt;

/* Part of U-boot ABI: see head.S */
int __initdata uboot_tag;
int __initdata uboot_magic;
char __initdata *uboot_arg;

const struct machine_desc *machine_desc;

struct task_struct *_current_task[NR_CPUS];	/* For stack switching */

struct cpuinfo_arc cpuinfo_arc700[NR_CPUS];

static const struct id_to_str arc_legacy_rel[] = {
	/* ID.ARCVER,	Release */
#ifdef CONFIG_ISA_ARCOMPACT
	{ 0x34, 	"R4.10"},
	{ 0x35, 	"R4.11"},
#else
	{ 0x51, 	"R2.0" },
	{ 0x52, 	"R2.1" },
	{ 0x53,		"R3.0" },
#endif
	{ 0x00,		NULL   }
};

static const struct id_to_str arc_cpu_rel[] = {
	/* UARCH.MAJOR,	Release */
	{  0,		"R3.10a"},
	{  1,		"R3.50a"},
	{  0xFF,	NULL   }
};

static void read_decode_ccm_bcr(struct cpuinfo_arc *cpu)
{
	if (is_isa_arcompact()) {
		struct bcr_iccm_arcompact iccm;
		struct bcr_dccm_arcompact dccm;

		READ_BCR(ARC_REG_ICCM_BUILD, iccm);
		if (iccm.ver) {
			cpu->iccm.sz = 4096 << iccm.sz;	/* 8K to 512K */
			cpu->iccm.base_addr = iccm.base << 16;
		}

		READ_BCR(ARC_REG_DCCM_BUILD, dccm);
		if (dccm.ver) {
			unsigned long base;
			cpu->dccm.sz = 2048 << dccm.sz;	/* 2K to 256K */

			base = read_aux_reg(ARC_REG_DCCM_BASE_BUILD);
			cpu->dccm.base_addr = base & ~0xF;
		}
	} else {
		struct bcr_iccm_arcv2 iccm;
		struct bcr_dccm_arcv2 dccm;
		unsigned long region;

		READ_BCR(ARC_REG_ICCM_BUILD, iccm);
		if (iccm.ver) {
			cpu->iccm.sz = 256 << iccm.sz00;	/* 512B to 16M */
			if (iccm.sz00 == 0xF && iccm.sz01 > 0)
				cpu->iccm.sz <<= iccm.sz01;

			region = read_aux_reg(ARC_REG_AUX_ICCM);
			cpu->iccm.base_addr = region & 0xF0000000;
		}

		READ_BCR(ARC_REG_DCCM_BUILD, dccm);
		if (dccm.ver) {
			cpu->dccm.sz = 256 << dccm.sz0;
			if (dccm.sz0 == 0xF && dccm.sz1 > 0)
				cpu->dccm.sz <<= dccm.sz1;

			region = read_aux_reg(ARC_REG_AUX_DCCM);
			cpu->dccm.base_addr = region & 0xF0000000;
		}
	}
}

static void decode_arc_core(struct cpuinfo_arc *cpu)
{
	struct bcr_uarch_build_arcv2 uarch;
	const struct id_to_str *tbl;

	/*
	 * Up until (including) the first core4 release (0x54) things were
	 * simple: AUX IDENTITY.ARCVER was sufficient to identify arc family
	 * and release: 0x50 to 0x53 was HS38, 0x54 was HS48 (dual issue)
	 */

	if (cpu->core.family < 0x54) { /* includes arc700 */

		for (tbl = &arc_legacy_rel[0]; tbl->id != 0; tbl++) {
			if (cpu->core.family == tbl->id) {
				cpu->release = tbl->str;
				break;
			}
		}

		if (is_isa_arcompact())
			cpu->name = "ARC700";
		else if (tbl->str)
			cpu->name = "HS38";
		else
			cpu->name = cpu->release = "Unknown";

		return;
	}

	/*
	 * However the subsequent HS release (same 0x54) allow HS38 or HS48
	 * configurations and encode this info in a different BCR.
	 * The BCR was introduced in 0x54 so can't be read unconditionally.
	 */

	READ_BCR(ARC_REG_MICRO_ARCH_BCR, uarch);

	if (uarch.prod == 4) {
		cpu->name = "HS48";
		cpu->extn.dual = 1;

	} else {
		cpu->name = "HS38";
	}

	for (tbl = &arc_cpu_rel[0]; tbl->id != 0xFF; tbl++) {
		if (uarch.maj == tbl->id) {
			cpu->release = tbl->str;
			break;
		}
	}
}

static void read_arc_build_cfg_regs(void)
{
	struct bcr_timer timer;
	struct bcr_generic bcr;
	struct cpuinfo_arc *cpu = &cpuinfo_arc700[smp_processor_id()];
	struct bcr_isa_arcv2 isa;
	struct bcr_actionpoint ap;

	FIX_PTR(cpu);

	READ_BCR(AUX_IDENTITY, cpu->core);
	decode_arc_core(cpu);

	READ_BCR(ARC_REG_TIMERS_BCR, timer);
	cpu->extn.timer0 = timer.t0;
	cpu->extn.timer1 = timer.t1;
	cpu->extn.rtc = timer.rtc;

	cpu->vec_base = read_aux_reg(AUX_INTR_VEC_BASE);

	READ_BCR(ARC_REG_MUL_BCR, cpu->extn_mpy);

	/* Read CCM BCRs for boot reporting even if not enabled in Kconfig */
	read_decode_ccm_bcr(cpu);

	read_decode_mmu_bcr();
	read_decode_cache_bcr();

	if (is_isa_arcompact()) {
		struct bcr_fp_arcompact sp, dp;
		struct bcr_bpu_arcompact bpu;

		READ_BCR(ARC_REG_FP_BCR, sp);
		READ_BCR(ARC_REG_DPFP_BCR, dp);
		cpu->extn.fpu_sp = sp.ver ? 1 : 0;
		cpu->extn.fpu_dp = dp.ver ? 1 : 0;

		READ_BCR(ARC_REG_BPU_BCR, bpu);
		cpu->bpu.ver = bpu.ver;
		cpu->bpu.full = bpu.fam ? 1 : 0;
		if (bpu.ent) {
			cpu->bpu.num_cache = 256 << (bpu.ent - 1);
			cpu->bpu.num_pred = 256 << (bpu.ent - 1);
		}
	} else {
		struct bcr_fp_arcv2 spdp;
		struct bcr_bpu_arcv2 bpu;

		READ_BCR(ARC_REG_FP_V2_BCR, spdp);
		cpu->extn.fpu_sp = spdp.sp ? 1 : 0;
		cpu->extn.fpu_dp = spdp.dp ? 1 : 0;

		READ_BCR(ARC_REG_BPU_BCR, bpu);
		cpu->bpu.ver = bpu.ver;
		cpu->bpu.full = bpu.ft;
		cpu->bpu.num_cache = 256 << bpu.bce;
		cpu->bpu.num_pred = 2048 << bpu.pte;
		cpu->bpu.ret_stk = 4 << bpu.rse;

<<<<<<< HEAD
		if (cpu->core.family >= 0x54) {

			struct bcr_uarch_build_arcv2 uarch;

			/*
			 * The first 0x54 core (uarch maj:min 0:1 or 0:2) was
			 * dual issue only (HS4x). But next uarch rev (1:0)
			 * allows it be configured for single issue (HS3x)
			 * Ensure we fiddle with dual issue only on HS4x
			 */
			READ_BCR(ARC_REG_MICRO_ARCH_BCR, uarch);

			if (uarch.prod == 4) {
				unsigned int exec_ctrl;

				/* dual issue hardware always present */
				cpu->extn.dual = 1;

				READ_BCR(AUX_EXEC_CTRL, exec_ctrl);

				/* dual issue hardware enabled ? */
				cpu->extn.dual_enb = !(exec_ctrl & 1);

			}
=======
		/* if dual issue hardware, is it enabled ? */
		if (cpu->extn.dual) {
			unsigned int exec_ctrl;

			READ_BCR(AUX_EXEC_CTRL, exec_ctrl);
			cpu->extn.dual_enb = !(exec_ctrl & 1);
>>>>>>> f7688b48
		}
	}

	READ_BCR(ARC_REG_AP_BCR, ap);
	if (ap.ver) {
		cpu->extn.ap_num = 2 << ap.num;
		cpu->extn.ap_full = !ap.min;
	}

	READ_BCR(ARC_REG_SMART_BCR, bcr);
	cpu->extn.smart = bcr.ver ? 1 : 0;

	READ_BCR(ARC_REG_RTT_BCR, bcr);
	cpu->extn.rtt = bcr.ver ? 1 : 0;

	READ_BCR(ARC_REG_ISA_CFG_BCR, isa);

	/* some hacks for lack of feature BCR info in old ARC700 cores */
	if (is_isa_arcompact()) {
		if (!isa.ver)	/* ISA BCR absent, use Kconfig info */
			cpu->isa.atomic = IS_ENABLED(CONFIG_ARC_HAS_LLSC);
		else {
			/* ARC700_BUILD only has 2 bits of isa info */
			struct bcr_generic bcr = *(struct bcr_generic *)&isa;
			cpu->isa.atomic = bcr.info & 1;
		}

		cpu->isa.be = IS_ENABLED(CONFIG_CPU_BIG_ENDIAN);

		 /* there's no direct way to distinguish 750 vs. 770 */
		if (unlikely(cpu->core.family < 0x34 || cpu->mmu.ver < 3))
			cpu->name = "ARC750";
	} else {
		cpu->isa = isa;
	}
}

static char *arc_cpu_mumbojumbo(int cpu_id, char *buf, int len)
{
	struct cpuinfo_arc *cpu = &cpuinfo_arc700[cpu_id];
	struct bcr_identity *core = &cpu->core;
	char mpy_opt[16];
	int n = 0;

	FIX_PTR(cpu);

	n += scnprintf(buf + n, len - n,
		       "\nIDENTITY\t: ARCVER [%#02x] ARCNUM [%#02x] CHIPID [%#4x]\n",
		       core->family, core->cpu_id, core->chip_id);

	n += scnprintf(buf + n, len - n, "processor [%d]\t: %s %s (%s ISA) %s%s%s\n",
		       cpu_id, cpu->name, cpu->release,
		       is_isa_arcompact() ? "ARCompact" : "ARCv2",
		       IS_AVAIL1(cpu->isa.be, "[Big-Endian]"),
		       IS_AVAIL3(cpu->extn.dual, cpu->extn.dual_enb, " Dual-Issue "));

	n += scnprintf(buf + n, len - n, "Timers\t\t: %s%s%s%s%s%s\nISA Extn\t: ",
		       IS_AVAIL1(cpu->extn.timer0, "Timer0 "),
		       IS_AVAIL1(cpu->extn.timer1, "Timer1 "),
		       IS_AVAIL2(cpu->extn.rtc, "RTC [UP 64-bit] ", CONFIG_ARC_TIMERS_64BIT),
		       IS_AVAIL2(cpu->extn.gfrc, "GFRC [SMP 64-bit] ", CONFIG_ARC_TIMERS_64BIT));

	if (cpu->extn_mpy.ver) {
		if (is_isa_arcompact()) {
			scnprintf(mpy_opt, 16, "mpy");
		} else {

			int opt = 2;	/* stock MPY/MPYH */

			if (cpu->extn_mpy.dsp)	/* OPT 7-9 */
				opt = cpu->extn_mpy.dsp + 6;

			scnprintf(mpy_opt, 16, "mpy[opt %d] ", opt);
		}
	}

	n += scnprintf(buf + n, len - n, "%s%s%s%s%s%s%s%s\n",
		       IS_AVAIL2(cpu->isa.atomic, "atomic ", CONFIG_ARC_HAS_LLSC),
		       IS_AVAIL2(cpu->isa.ldd, "ll64 ", CONFIG_ARC_HAS_LL64),
		       IS_AVAIL2(cpu->isa.unalign, "unalign ", CONFIG_ARC_USE_UNALIGNED_MEM_ACCESS),
		       IS_AVAIL1(cpu->extn_mpy.ver, mpy_opt),
		       IS_AVAIL1(cpu->isa.div_rem, "div_rem "));

	if (cpu->bpu.ver) {
		n += scnprintf(buf + n, len - n,
			      "BPU\t\t: %s%s match, cache:%d, Predict Table:%d Return stk: %d",
			      IS_AVAIL1(cpu->bpu.full, "full"),
			      IS_AVAIL1(!cpu->bpu.full, "partial"),
			      cpu->bpu.num_cache, cpu->bpu.num_pred, cpu->bpu.ret_stk);

		if (is_isa_arcv2()) {
			struct bcr_lpb lpb;

			READ_BCR(ARC_REG_LPB_BUILD, lpb);
			if (lpb.ver) {
				unsigned int ctl;
				ctl = read_aux_reg(ARC_REG_LPB_CTRL);

				n += scnprintf(buf + n, len - n, " Loop Buffer:%d %s",
					       lpb.entries,
					       IS_DISABLED_RUN(!ctl));
			}
		}
		n += scnprintf(buf + n, len - n, "\n");
	}

	return buf;
}

static char *arc_extn_mumbojumbo(int cpu_id, char *buf, int len)
{
	int n = 0;
	struct cpuinfo_arc *cpu = &cpuinfo_arc700[cpu_id];

	FIX_PTR(cpu);

	n += scnprintf(buf + n, len - n, "Vector Table\t: %#x\n", cpu->vec_base);

	if (cpu->extn.fpu_sp || cpu->extn.fpu_dp)
		n += scnprintf(buf + n, len - n, "FPU\t\t: %s%s\n",
			       IS_AVAIL1(cpu->extn.fpu_sp, "SP "),
			       IS_AVAIL1(cpu->extn.fpu_dp, "DP "));

	if (cpu->extn.ap_num | cpu->extn.smart | cpu->extn.rtt) {
		n += scnprintf(buf + n, len - n, "DEBUG\t\t: %s%s",
			       IS_AVAIL1(cpu->extn.smart, "smaRT "),
			       IS_AVAIL1(cpu->extn.rtt, "RTT "));
		if (cpu->extn.ap_num) {
			n += scnprintf(buf + n, len - n, "ActionPoint %d/%s",
				       cpu->extn.ap_num,
				       cpu->extn.ap_full ? "full":"min");
		}
		n += scnprintf(buf + n, len - n, "\n");
	}

	if (cpu->dccm.sz || cpu->iccm.sz)
		n += scnprintf(buf + n, len - n, "Extn [CCM]\t: DCCM @ %x, %d KB / ICCM: @ %x, %d KB\n",
			       cpu->dccm.base_addr, TO_KB(cpu->dccm.sz),
			       cpu->iccm.base_addr, TO_KB(cpu->iccm.sz));

	if (is_isa_arcv2()) {

		/* Error Protection: ECC/Parity */
		struct bcr_erp erp;
		READ_BCR(ARC_REG_ERP_BUILD, erp);

		if (erp.ver) {
			struct  ctl_erp ctl;
			READ_BCR(ARC_REG_ERP_CTRL, ctl);

			/* inverted bits: 0 means enabled */
			n += scnprintf(buf + n, len - n, "Extn [ECC]\t: %s%s%s%s%s%s\n",
				IS_AVAIL3(erp.ic,  !ctl.dpi, "IC "),
				IS_AVAIL3(erp.dc,  !ctl.dpd, "DC "),
				IS_AVAIL3(erp.mmu, !ctl.mpd, "MMU "));
		}
	}

	return buf;
}

static void arc_chk_core_config(void)
{
	struct cpuinfo_arc *cpu = &cpuinfo_arc700[smp_processor_id()];
	int saved = 0, present = 0;
	char *opt_nm = NULL;

	if (!cpu->extn.timer0)
		panic("Timer0 is not present!\n");

	if (!cpu->extn.timer1)
		panic("Timer1 is not present!\n");

#ifdef CONFIG_ARC_HAS_DCCM
	/*
	 * DCCM can be arbit placed in hardware.
	 * Make sure it's placement/sz matches what Linux is built with
	 */
	if ((unsigned int)__arc_dccm_base != cpu->dccm.base_addr)
		panic("Linux built with incorrect DCCM Base address\n");

	if (CONFIG_ARC_DCCM_SZ != cpu->dccm.sz)
		panic("Linux built with incorrect DCCM Size\n");
#endif

#ifdef CONFIG_ARC_HAS_ICCM
	if (CONFIG_ARC_ICCM_SZ != cpu->iccm.sz)
		panic("Linux built with incorrect ICCM Size\n");
#endif

	/*
	 * FP hardware/software config sanity
	 * -If hardware present, kernel needs to save/restore FPU state
	 * -If not, it will crash trying to save/restore the non-existant regs
	 */

	if (is_isa_arcompact()) {
		opt_nm = "CONFIG_ARC_FPU_SAVE_RESTORE";
		saved = IS_ENABLED(CONFIG_ARC_FPU_SAVE_RESTORE);

		/* only DPDP checked since SP has no arch visible regs */
		present = cpu->extn.fpu_dp;
	} else {
		opt_nm = "CONFIG_ARC_HAS_ACCL_REGS";
		saved = IS_ENABLED(CONFIG_ARC_HAS_ACCL_REGS);

		/* Accumulator Low:High pair (r58:59) present if DSP MPY or FPU */
		present = cpu->extn_mpy.dsp | cpu->extn.fpu_sp | cpu->extn.fpu_dp;
	}

	if (present && !saved)
		pr_warn("Enable %s for working apps\n", opt_nm);
	else if (!present && saved)
		panic("Disable %s, hardware NOT present\n", opt_nm);
}

/*
 * Initialize and setup the processor core
 * This is called by all the CPUs thus should not do special case stuff
 *    such as only for boot CPU etc
 */

void setup_processor(void)
{
	char str[512];
	int cpu_id = smp_processor_id();

	read_arc_build_cfg_regs();
	arc_init_IRQ();

	pr_info("%s", arc_cpu_mumbojumbo(cpu_id, str, sizeof(str)));

	arc_mmu_init();
	arc_cache_init();

	pr_info("%s", arc_extn_mumbojumbo(cpu_id, str, sizeof(str)));
	pr_info("%s", arc_platform_smp_cpuinfo());

	arc_chk_core_config();
}

static inline bool uboot_arg_invalid(unsigned long addr)
{
	/*
	 * Check that it is a untranslated address (although MMU is not enabled
	 * yet, it being a high address ensures this is not by fluke)
	 */
	if (addr < PAGE_OFFSET)
		return true;

	/* Check that address doesn't clobber resident kernel image */
	return addr >= (unsigned long)_stext && addr <= (unsigned long)_end;
}

#define IGNORE_ARGS		"Ignore U-boot args: "

/* uboot_tag values for U-boot - kernel ABI revision 0; see head.S */
#define UBOOT_TAG_NONE		0
#define UBOOT_TAG_CMDLINE	1
#define UBOOT_TAG_DTB		2
/* We always pass 0 as magic from U-boot */
#define UBOOT_MAGIC_VALUE	0

void __init handle_uboot_args(void)
{
	bool use_embedded_dtb = true;
	bool append_cmdline = false;

	/* check that we know this tag */
	if (uboot_tag != UBOOT_TAG_NONE &&
	    uboot_tag != UBOOT_TAG_CMDLINE &&
	    uboot_tag != UBOOT_TAG_DTB) {
		pr_warn(IGNORE_ARGS "invalid uboot tag: '%08x'\n", uboot_tag);
		goto ignore_uboot_args;
	}

	if (uboot_magic != UBOOT_MAGIC_VALUE) {
		pr_warn(IGNORE_ARGS "non zero uboot magic\n");
		goto ignore_uboot_args;
	}

	if (uboot_tag != UBOOT_TAG_NONE &&
            uboot_arg_invalid((unsigned long)uboot_arg)) {
		pr_warn(IGNORE_ARGS "invalid uboot arg: '%px'\n", uboot_arg);
		goto ignore_uboot_args;
	}

	/* see if U-boot passed an external Device Tree blob */
	if (uboot_tag == UBOOT_TAG_DTB) {
		machine_desc = setup_machine_fdt((void *)uboot_arg);

		/* external Device Tree blob is invalid - use embedded one */
		use_embedded_dtb = !machine_desc;
	}

	if (uboot_tag == UBOOT_TAG_CMDLINE)
		append_cmdline = true;

ignore_uboot_args:

	if (use_embedded_dtb) {
		machine_desc = setup_machine_fdt(__dtb_start);
		if (!machine_desc)
			panic("Embedded DT invalid\n");
	}

	/*
	 * NOTE: @boot_command_line is populated by setup_machine_fdt() so this
	 * append processing can only happen after.
	 */
	if (append_cmdline) {
		/* Ensure a whitespace between the 2 cmdlines */
		strlcat(boot_command_line, " ", COMMAND_LINE_SIZE);
		strlcat(boot_command_line, uboot_arg, COMMAND_LINE_SIZE);
	}
}

void __init setup_arch(char **cmdline_p)
{
	handle_uboot_args();

	/* Save unparsed command line copy for /proc/cmdline */
	*cmdline_p = boot_command_line;

	/* To force early parsing of things like mem=xxx */
	parse_early_param();

	/* Platform/board specific: e.g. early console registration */
	if (machine_desc->init_early)
		machine_desc->init_early();

	smp_init_cpus();

	setup_processor();
	setup_arch_memory();

	/* copy flat DT out of .init and then unflatten it */
	unflatten_and_copy_device_tree();

	/* Can be issue if someone passes cmd line arg "ro"
	 * But that is unlikely so keeping it as it is
	 */
	root_mountflags &= ~MS_RDONLY;

#if defined(CONFIG_VT) && defined(CONFIG_DUMMY_CONSOLE)
	conswitchp = &dummy_con;
#endif

	arc_unwind_init();
}

/*
 * Called from start_kernel() - boot CPU only
 */
void __init time_init(void)
{
	of_clk_init(NULL);
	timer_probe();
}

static int __init customize_machine(void)
{
	if (machine_desc->init_machine)
		machine_desc->init_machine();

	return 0;
}
arch_initcall(customize_machine);

static int __init init_late_machine(void)
{
	if (machine_desc->init_late)
		machine_desc->init_late();

	return 0;
}
late_initcall(init_late_machine);
/*
 *  Get CPU information for use by the procfs.
 */

#define cpu_to_ptr(c)	((void *)(0xFFFF0000 | (unsigned int)(c)))
#define ptr_to_cpu(p)	(~0xFFFF0000UL & (unsigned int)(p))

static int show_cpuinfo(struct seq_file *m, void *v)
{
	char *str;
	int cpu_id = ptr_to_cpu(v);
	struct device *cpu_dev = get_cpu_device(cpu_id);
	struct clk *cpu_clk;
	unsigned long freq = 0;

	if (!cpu_online(cpu_id)) {
		seq_printf(m, "processor [%d]\t: Offline\n", cpu_id);
		goto done;
	}

	str = (char *)__get_free_page(GFP_KERNEL);
	if (!str)
		goto done;

	seq_printf(m, arc_cpu_mumbojumbo(cpu_id, str, PAGE_SIZE));

	cpu_clk = clk_get(cpu_dev, NULL);
	if (IS_ERR(cpu_clk)) {
		seq_printf(m, "CPU speed \t: Cannot get clock for processor [%d]\n",
			   cpu_id);
	} else {
		freq = clk_get_rate(cpu_clk);
	}
	if (freq)
		seq_printf(m, "CPU speed\t: %lu.%02lu Mhz\n",
			   freq / 1000000, (freq / 10000) % 100);

	seq_printf(m, "Bogo MIPS\t: %lu.%02lu\n",
		   loops_per_jiffy / (500000 / HZ),
		   (loops_per_jiffy / (5000 / HZ)) % 100);

	seq_printf(m, arc_mmu_mumbojumbo(cpu_id, str, PAGE_SIZE));
	seq_printf(m, arc_cache_mumbojumbo(cpu_id, str, PAGE_SIZE));
	seq_printf(m, arc_extn_mumbojumbo(cpu_id, str, PAGE_SIZE));
	seq_printf(m, arc_platform_smp_cpuinfo());

	free_page((unsigned long)str);
done:
	seq_printf(m, "\n");

	return 0;
}

static void *c_start(struct seq_file *m, loff_t *pos)
{
	/*
	 * Callback returns cpu-id to iterator for show routine, NULL to stop.
	 * However since NULL is also a valid cpu-id (0), we use a round-about
	 * way to pass it w/o having to kmalloc/free a 2 byte string.
	 * Encode cpu-id as 0xFFcccc, which is decoded by show routine.
	 */
	return *pos < nr_cpu_ids ? cpu_to_ptr(*pos) : NULL;
}

static void *c_next(struct seq_file *m, void *v, loff_t *pos)
{
	++*pos;
	return c_start(m, pos);
}

static void c_stop(struct seq_file *m, void *v)
{
}

const struct seq_operations cpuinfo_op = {
	.start	= c_start,
	.next	= c_next,
	.stop	= c_stop,
	.show	= show_cpuinfo
};

static DEFINE_PER_CPU(struct cpu, cpu_topology);

static int __init topology_init(void)
{
	int cpu;

	for_each_present_cpu(cpu)
	    register_cpu(&per_cpu(cpu_topology, cpu), cpu);

	return 0;
}

subsys_initcall(topology_init);<|MERGE_RESOLUTION|>--- conflicted
+++ resolved
@@ -222,39 +222,12 @@
 		cpu->bpu.num_pred = 2048 << bpu.pte;
 		cpu->bpu.ret_stk = 4 << bpu.rse;
 
-<<<<<<< HEAD
-		if (cpu->core.family >= 0x54) {
-
-			struct bcr_uarch_build_arcv2 uarch;
-
-			/*
-			 * The first 0x54 core (uarch maj:min 0:1 or 0:2) was
-			 * dual issue only (HS4x). But next uarch rev (1:0)
-			 * allows it be configured for single issue (HS3x)
-			 * Ensure we fiddle with dual issue only on HS4x
-			 */
-			READ_BCR(ARC_REG_MICRO_ARCH_BCR, uarch);
-
-			if (uarch.prod == 4) {
-				unsigned int exec_ctrl;
-
-				/* dual issue hardware always present */
-				cpu->extn.dual = 1;
-
-				READ_BCR(AUX_EXEC_CTRL, exec_ctrl);
-
-				/* dual issue hardware enabled ? */
-				cpu->extn.dual_enb = !(exec_ctrl & 1);
-
-			}
-=======
 		/* if dual issue hardware, is it enabled ? */
 		if (cpu->extn.dual) {
 			unsigned int exec_ctrl;
 
 			READ_BCR(AUX_EXEC_CTRL, exec_ctrl);
 			cpu->extn.dual_enb = !(exec_ctrl & 1);
->>>>>>> f7688b48
 		}
 	}
 
