/* SPDX-License-Identifier: GPL-2.0-only */
/*
 * Copyright (C) 2004, 2007-2010, 2011-2012 Synopsys, Inc. (www.synopsys.com)
 */

#ifndef _ASM_ARC_ARCREGS_H
#define _ASM_ARC_ARCREGS_H

/* Build Configuration Registers */
#define ARC_REG_AUX_DCCM	0x18	/* DCCM Base Addr ARCv2 */
#define ARC_REG_ERP_CTRL	0x3F	/* ARCv2 Error protection control */
#define ARC_REG_DCCM_BASE_BUILD	0x61	/* DCCM Base Addr ARCompact */
#define ARC_REG_CRC_BCR		0x62
#define ARC_REG_VECBASE_BCR	0x68
#define ARC_REG_PERIBASE_BCR	0x69
#define ARC_REG_FP_BCR		0x6B	/* ARCompact: Single-Precision FPU */
#define ARC_REG_DPFP_BCR	0x6C	/* ARCompact: Dbl Precision FPU */
#define ARC_REG_ERP_BUILD	0xc7	/* ARCv2 Error protection Build: ECC/Parity */
#define ARC_REG_FP_V2_BCR	0xc8	/* ARCv2 FPU */
#define ARC_REG_SLC_BCR		0xce
#define ARC_REG_DCCM_BUILD	0x74	/* DCCM size (common) */
#define ARC_REG_AP_BCR		0x76
#define ARC_REG_ICCM_BUILD	0x78	/* ICCM size (common) */
#define ARC_REG_XY_MEM_BCR	0x79
#define ARC_REG_MAC_BCR		0x7a
#define ARC_REG_MUL_BCR		0x7b
#define ARC_REG_SWAP_BCR	0x7c
#define ARC_REG_NORM_BCR	0x7d
#define ARC_REG_MIXMAX_BCR	0x7e
#define ARC_REG_BARREL_BCR	0x7f
#define ARC_REG_D_UNCACH_BCR	0x6A
#define ARC_REG_BPU_BCR		0xc0
#define ARC_REG_ISA_CFG_BCR	0xc1
#define ARC_REG_LPB_BUILD	0xE9	/* ARCv2 Loop Buffer Build */
#define ARC_REG_RTT_BCR		0xF2
#define ARC_REG_IRQ_BCR		0xF3
#define ARC_REG_MICRO_ARCH_BCR	0xF9	/* ARCv2 Product revision */
#define ARC_REG_SMART_BCR	0xFF
#define ARC_REG_CLUSTER_BCR	0xcf
#define ARC_REG_AUX_ICCM	0x208	/* ICCM Base Addr (ARCv2) */
#define ARC_REG_LPB_CTRL	0x488	/* ARCv2 Loop Buffer control */

/* Common for ARCompact and ARCv2 status register */
#define ARC_REG_STATUS32	0x0A

/* status32 Bits Positions */
#define STATUS_AE_BIT		5	/* Exception active */
#define STATUS_DE_BIT		6	/* PC is in delay slot */
#define STATUS_U_BIT		7	/* User/Kernel mode */
#define STATUS_Z_BIT            11
#define STATUS_L_BIT		12	/* Loop inhibit */

/* These masks correspond to the status word(STATUS_32) bits */
#define STATUS_AE_MASK		(1<<STATUS_AE_BIT)
#define STATUS_DE_MASK		(1<<STATUS_DE_BIT)
#define STATUS_U_MASK		(1<<STATUS_U_BIT)
#define STATUS_Z_MASK		(1<<STATUS_Z_BIT)
#define STATUS_L_MASK		(1<<STATUS_L_BIT)

/*
 * ECR: Exception Cause Reg bits-n-pieces
 * [23:16] = Exception Vector
 * [15: 8] = Exception Cause Code
 * [ 7: 0] = Exception Parameters (for certain types only)
 */
#ifdef CONFIG_ISA_ARCOMPACT
#define ECR_V_MEM_ERR			0x01
#define ECR_V_INSN_ERR			0x02
#define ECR_V_MACH_CHK			0x20
#define ECR_V_ITLB_MISS			0x21
#define ECR_V_DTLB_MISS			0x22
#define ECR_V_PROTV			0x23
#define ECR_V_TRAP			0x25
#else
#define ECR_V_MEM_ERR			0x01
#define ECR_V_INSN_ERR			0x02
#define ECR_V_MACH_CHK			0x03
#define ECR_V_ITLB_MISS			0x04
#define ECR_V_DTLB_MISS			0x05
#define ECR_V_PROTV			0x06
#define ECR_V_TRAP			0x09
#define ECR_V_MISALIGN			0x0d
#endif

/* DTLB Miss and Protection Violation Cause Codes */

#define ECR_C_PROTV_INST_FETCH		0x00
#define ECR_C_PROTV_LOAD		0x01
#define ECR_C_PROTV_STORE		0x02
#define ECR_C_PROTV_XCHG		0x03
#define ECR_C_PROTV_MISALIG_DATA	0x04

#define ECR_C_BIT_PROTV_MISALIG_DATA	10

/* Machine Check Cause Code Values */
#define ECR_C_MCHK_DUP_TLB		0x01

/* DTLB Miss Exception Cause Code Values */
#define ECR_C_BIT_DTLB_LD_MISS		8
#define ECR_C_BIT_DTLB_ST_MISS		9

/* Auxiliary registers */
#define AUX_IDENTITY		4
#define AUX_EXEC_CTRL		8
#define AUX_INTR_VEC_BASE	0x25
#define AUX_VOL			0x5e

/*
 * Floating Pt Registers
 * Status regs are read-only (build-time) so need not be saved/restored
 */
#define ARC_AUX_FP_STAT         0x300
#define ARC_AUX_DPFP_1L         0x301
#define ARC_AUX_DPFP_1H         0x302
#define ARC_AUX_DPFP_2L         0x303
#define ARC_AUX_DPFP_2H         0x304
#define ARC_AUX_DPFP_STAT       0x305

#ifndef __ASSEMBLY__

#include <soc/arc/aux.h>

/* Helpers */
#define TO_KB(bytes)		((bytes) >> 10)
#define TO_MB(bytes)		(TO_KB(bytes) >> 10)
#define PAGES_TO_KB(n_pages)	((n_pages) << (PAGE_SHIFT - 10))
#define PAGES_TO_MB(n_pages)	(PAGES_TO_KB(n_pages) >> 10)


/*
 ***************************************************************
 * Build Configuration Registers, with encoded hardware config
 */
struct bcr_identity {
#ifdef CONFIG_CPU_BIG_ENDIAN
	unsigned int chip_id:16, cpu_id:8, family:8;
#else
	unsigned int family:8, cpu_id:8, chip_id:16;
#endif
};

struct bcr_isa_arcv2 {
#ifdef CONFIG_CPU_BIG_ENDIAN
	unsigned int div_rem:4, pad2:4, ldd:1, unalign:1, atomic:1, be:1,
		     pad1:12, ver:8;
#else
	unsigned int ver:8, pad1:12, be:1, atomic:1, unalign:1,
		     ldd:1, pad2:4, div_rem:4;
#endif
};

struct bcr_uarch_build_arcv2 {
<<<<<<< HEAD
#ifdef CONFIG_CPU_BIG_ENDIAN
	unsigned int pad:8, prod:8, maj:8, min:8;
#else
	unsigned int min:8, maj:8, prod:8, pad:8;
#endif
};

struct bcr_mpy {
=======
>>>>>>> f7688b48
#ifdef CONFIG_CPU_BIG_ENDIAN
	unsigned int pad:8, prod:8, maj:8, min:8;
#else
	unsigned int min:8, maj:8, prod:8, pad:8;
#endif
};

struct bcr_mpy {
#ifdef CONFIG_CPU_BIG_ENDIAN
	unsigned int pad:8, x1616:8, dsp:4, cycles:2, type:2, ver:8;
#else
	unsigned int ver:8, type:2, cycles:2, dsp:4, x1616:8, pad:8;
#endif
};

struct bcr_iccm_arcompact {
#ifdef CONFIG_CPU_BIG_ENDIAN
	unsigned int base:16, pad:5, sz:3, ver:8;
#else
	unsigned int ver:8, sz:3, pad:5, base:16;
#endif
};

struct bcr_iccm_arcv2 {
#ifdef CONFIG_CPU_BIG_ENDIAN
	unsigned int pad:8, sz11:4, sz01:4, sz10:4, sz00:4, ver:8;
#else
	unsigned int ver:8, sz00:4, sz10:4, sz01:4, sz11:4, pad:8;
#endif
};

struct bcr_dccm_arcompact {
#ifdef CONFIG_CPU_BIG_ENDIAN
	unsigned int res:21, sz:3, ver:8;
#else
	unsigned int ver:8, sz:3, res:21;
#endif
};

struct bcr_dccm_arcv2 {
#ifdef CONFIG_CPU_BIG_ENDIAN
	unsigned int pad2:12, cyc:3, pad1:1, sz1:4, sz0:4, ver:8;
#else
	unsigned int ver:8, sz0:4, sz1:4, pad1:1, cyc:3, pad2:12;
#endif
};

/* ARCompact: Both SP and DP FPU BCRs have same format */
struct bcr_fp_arcompact {
#ifdef CONFIG_CPU_BIG_ENDIAN
	unsigned int fast:1, ver:8;
#else
	unsigned int ver:8, fast:1;
#endif
};

struct bcr_fp_arcv2 {
#ifdef CONFIG_CPU_BIG_ENDIAN
	unsigned int pad2:15, dp:1, pad1:7, sp:1, ver:8;
#else
	unsigned int ver:8, sp:1, pad1:7, dp:1, pad2:15;
#endif
};

struct bcr_actionpoint {
#ifdef CONFIG_CPU_BIG_ENDIAN
	unsigned int pad:21, min:1, num:2, ver:8;
#else
	unsigned int ver:8, num:2, min:1, pad:21;
#endif
};

#include <soc/arc/timers.h>

struct bcr_bpu_arcompact {
#ifdef CONFIG_CPU_BIG_ENDIAN
	unsigned int pad2:19, fam:1, pad:2, ent:2, ver:8;
#else
	unsigned int ver:8, ent:2, pad:2, fam:1, pad2:19;
#endif
};

struct bcr_bpu_arcv2 {
#ifdef CONFIG_CPU_BIG_ENDIAN
	unsigned int pad:6, fbe:2, tqe:2, ts:4, ft:1, rse:2, pte:3, bce:3, ver:8;
#else
	unsigned int ver:8, bce:3, pte:3, rse:2, ft:1, ts:4, tqe:2, fbe:2, pad:6;
#endif
};

/* Error Protection Build: ECC/Parity */
struct bcr_erp {
#ifdef CONFIG_CPU_BIG_ENDIAN
	unsigned int pad3:5, mmu:3, pad2:4, ic:3, dc:3, pad1:6, ver:8;
#else
	unsigned int ver:8, pad1:6, dc:3, ic:3, pad2:4, mmu:3, pad3:5;
#endif
};

/* Error Protection Control */
struct ctl_erp {
#ifdef CONFIG_CPU_BIG_ENDIAN
	unsigned int pad2:27, mpd:1, pad1:2, dpd:1, dpi:1;
#else
	unsigned int dpi:1, dpd:1, pad1:2, mpd:1, pad2:27;
#endif
};

struct bcr_lpb {
#ifdef CONFIG_CPU_BIG_ENDIAN
	unsigned int pad:16, entries:8, ver:8;
#else
	unsigned int ver:8, entries:8, pad:16;
#endif
};

struct bcr_generic {
#ifdef CONFIG_CPU_BIG_ENDIAN
	unsigned int info:24, ver:8;
#else
	unsigned int ver:8, info:24;
#endif
};

/*
 *******************************************************************
 * Generic structures to hold build configuration used at runtime
 */

struct cpuinfo_arc_mmu {
	unsigned int ver:4, pg_sz_k:8, s_pg_sz_m:8, pad:10, sasid:1, pae:1;
	unsigned int sets:12, ways:4, u_dtlb:8, u_itlb:8;
};

struct cpuinfo_arc_cache {
	unsigned int sz_k:14, line_len:8, assoc:4, alias:1, vipt:1, pad:4;
};

struct cpuinfo_arc_bpu {
	unsigned int ver, full, num_cache, num_pred, ret_stk;
};

struct cpuinfo_arc_ccm {
	unsigned int base_addr, sz;
};

struct cpuinfo_arc {
	struct cpuinfo_arc_cache icache, dcache, slc;
	struct cpuinfo_arc_mmu mmu;
	struct cpuinfo_arc_bpu bpu;
	struct bcr_identity core;
	struct bcr_isa_arcv2 isa;
	const char *release, *name;
	unsigned int vec_base;
	struct cpuinfo_arc_ccm iccm, dccm;
	struct {
		unsigned int swap:1, norm:1, minmax:1, barrel:1, crc:1, swape:1, pad1:2,
			     fpu_sp:1, fpu_dp:1, dual:1, dual_enb:1, pad2:4,
			     ap_num:4, ap_full:1, smart:1, rtt:1, pad3:1,
			     timer0:1, timer1:1, rtc:1, gfrc:1, pad4:4;
	} extn;
	struct bcr_mpy extn_mpy;
};

extern struct cpuinfo_arc cpuinfo_arc700[];

static inline int is_isa_arcv2(void)
{
	return IS_ENABLED(CONFIG_ISA_ARCV2);
}

static inline int is_isa_arcompact(void)
{
	return IS_ENABLED(CONFIG_ISA_ARCOMPACT);
}

#endif /* __ASEMBLY__ */

#endif /* _ASM_ARC_ARCREGS_H */<|MERGE_RESOLUTION|>--- conflicted
+++ resolved
@@ -150,17 +150,6 @@
 };
 
 struct bcr_uarch_build_arcv2 {
-<<<<<<< HEAD
-#ifdef CONFIG_CPU_BIG_ENDIAN
-	unsigned int pad:8, prod:8, maj:8, min:8;
-#else
-	unsigned int min:8, maj:8, prod:8, pad:8;
-#endif
-};
-
-struct bcr_mpy {
-=======
->>>>>>> f7688b48
 #ifdef CONFIG_CPU_BIG_ENDIAN
 	unsigned int pad:8, prod:8, maj:8, min:8;
 #else
