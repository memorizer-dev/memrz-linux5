--- conflicted
+++ resolved
@@ -104,7 +104,7 @@
 .endm
 
 /* Virtual CPU ID registers */
-.macro __init_el2_idregs
+.macro __init_el2_nvhe_idregs
 	mrs	x0, midr_el1
 	mrs	x1, mpidr_el1
 	msr	vpidr_el2, x0
@@ -152,19 +152,7 @@
 	__init_el2_stage2
 	__init_el2_gicv3
 	__init_el2_hstr
-<<<<<<< HEAD
-	__init_el2_idregs
-
-	/*
-	 * When VHE is not in use, early init of EL2 needs to be done here.
-	 * When VHE _is_ in use, EL1 will not be used in the host and
-	 * requires no configuration, and all non-hyp-specific EL2 setup
-	 * will be done via the _EL1 system register aliases in __cpu_setup.
-	 */
-.ifeqs "\mode", "nvhe"
-=======
 	__init_el2_nvhe_idregs
->>>>>>> 4bcf3b75
 	__init_el2_nvhe_cptr
 	__init_el2_nvhe_sve
 	__init_el2_nvhe_prepare_eret
