--- conflicted
+++ resolved
@@ -55,8 +55,6 @@
 	}
 
 	syscall_set_return_value(current, regs, 0, ret);
-<<<<<<< HEAD
-=======
 
 	/*
 	 * Ultimately, this value will get limited by KSTACK_OFFSET_MAX(),
@@ -70,7 +68,6 @@
 	 * The resulting 5 bits of entropy is seen in SP[8:4].
 	 */
 	choose_random_kstack_offset(get_random_int() & 0x1FF);
->>>>>>> 3b17187f
 }
 
 static inline bool has_syscall_work(unsigned long flags)
