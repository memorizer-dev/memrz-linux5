--- conflicted
+++ resolved
@@ -97,7 +97,6 @@
 	if ((read_cpuid_cachetype() & mask) !=
 	    (arm64_ftr_reg_ctrel0.sys_val & mask))
 		enable_uct_trap = true;
-<<<<<<< HEAD
 
 	/* ... or if the system is affected by an erratum */
 	if (cap->capability == ARM64_WORKAROUND_1542419)
@@ -107,354 +106,6 @@
 		sysreg_clear_set(sctlr_el1, SCTLR_EL1_UCT, 0);
 }
 
-atomic_t arm64_el2_vector_last_slot = ATOMIC_INIT(-1);
-
-#include <asm/mmu_context.h>
-#include <asm/cacheflush.h>
-
-DEFINE_PER_CPU_READ_MOSTLY(struct bp_hardening_data, bp_hardening_data);
-
-#ifdef CONFIG_KVM_INDIRECT_VECTORS
-extern char __smccc_workaround_1_smc_start[];
-extern char __smccc_workaround_1_smc_end[];
-
-static void __copy_hyp_vect_bpi(int slot, const char *hyp_vecs_start,
-				const char *hyp_vecs_end)
-{
-	void *dst = lm_alias(__bp_harden_hyp_vecs_start + slot * SZ_2K);
-	int i;
-
-	for (i = 0; i < SZ_2K; i += 0x80)
-		memcpy(dst + i, hyp_vecs_start, hyp_vecs_end - hyp_vecs_start);
-
-	__flush_icache_range((uintptr_t)dst, (uintptr_t)dst + SZ_2K);
-}
-
-static void install_bp_hardening_cb(bp_hardening_cb_t fn,
-				    const char *hyp_vecs_start,
-				    const char *hyp_vecs_end)
-{
-	static DEFINE_RAW_SPINLOCK(bp_lock);
-	int cpu, slot = -1;
-
-	/*
-	 * detect_harden_bp_fw() passes NULL for the hyp_vecs start/end if
-	 * we're a guest. Skip the hyp-vectors work.
-	 */
-	if (!hyp_vecs_start) {
-		__this_cpu_write(bp_hardening_data.fn, fn);
-		return;
-	}
-
-	raw_spin_lock(&bp_lock);
-	for_each_possible_cpu(cpu) {
-		if (per_cpu(bp_hardening_data.fn, cpu) == fn) {
-			slot = per_cpu(bp_hardening_data.hyp_vectors_slot, cpu);
-			break;
-		}
-	}
-
-	if (slot == -1) {
-		slot = atomic_inc_return(&arm64_el2_vector_last_slot);
-		BUG_ON(slot >= BP_HARDEN_EL2_SLOTS);
-		__copy_hyp_vect_bpi(slot, hyp_vecs_start, hyp_vecs_end);
-	}
-
-	__this_cpu_write(bp_hardening_data.hyp_vectors_slot, slot);
-	__this_cpu_write(bp_hardening_data.fn, fn);
-	raw_spin_unlock(&bp_lock);
-}
-#else
-#define __smccc_workaround_1_smc_start		NULL
-#define __smccc_workaround_1_smc_end		NULL
-
-static void install_bp_hardening_cb(bp_hardening_cb_t fn,
-				      const char *hyp_vecs_start,
-				      const char *hyp_vecs_end)
-{
-	__this_cpu_write(bp_hardening_data.fn, fn);
-}
-#endif	/* CONFIG_KVM_INDIRECT_VECTORS */
-
-#include <uapi/linux/psci.h>
-#include <linux/arm-smccc.h>
-#include <linux/psci.h>
-
-static void call_smc_arch_workaround_1(void)
-{
-	arm_smccc_1_1_smc(ARM_SMCCC_ARCH_WORKAROUND_1, NULL);
-}
-
-static void call_hvc_arch_workaround_1(void)
-{
-	arm_smccc_1_1_hvc(ARM_SMCCC_ARCH_WORKAROUND_1, NULL);
-}
-
-static void qcom_link_stack_sanitization(void)
-{
-	u64 tmp;
-
-	asm volatile("mov	%0, x30		\n"
-		     ".rept	16		\n"
-		     "bl	. + 4		\n"
-		     ".endr			\n"
-		     "mov	x30, %0		\n"
-		     : "=&r" (tmp));
-}
-
-static bool __nospectre_v2;
-static int __init parse_nospectre_v2(char *str)
-{
-	__nospectre_v2 = true;
-	return 0;
-}
-early_param("nospectre_v2", parse_nospectre_v2);
-
-/*
- * -1: No workaround
- *  0: No workaround required
- *  1: Workaround installed
- */
-static int detect_harden_bp_fw(void)
-{
-	bp_hardening_cb_t cb;
-	void *smccc_start, *smccc_end;
-	struct arm_smccc_res res;
-	u32 midr = read_cpuid_id();
-
-	if (psci_ops.smccc_version == SMCCC_VERSION_1_0)
-		return -1;
-
-	switch (psci_ops.conduit) {
-	case PSCI_CONDUIT_HVC:
-		arm_smccc_1_1_hvc(ARM_SMCCC_ARCH_FEATURES_FUNC_ID,
-				  ARM_SMCCC_ARCH_WORKAROUND_1, &res);
-		switch ((int)res.a0) {
-		case 1:
-			/* Firmware says we're just fine */
-			return 0;
-		case 0:
-			cb = call_hvc_arch_workaround_1;
-			/* This is a guest, no need to patch KVM vectors */
-			smccc_start = NULL;
-			smccc_end = NULL;
-			break;
-		default:
-			return -1;
-		}
-		break;
-
-	case PSCI_CONDUIT_SMC:
-		arm_smccc_1_1_smc(ARM_SMCCC_ARCH_FEATURES_FUNC_ID,
-				  ARM_SMCCC_ARCH_WORKAROUND_1, &res);
-		switch ((int)res.a0) {
-		case 1:
-			/* Firmware says we're just fine */
-			return 0;
-		case 0:
-			cb = call_smc_arch_workaround_1;
-			smccc_start = __smccc_workaround_1_smc_start;
-			smccc_end = __smccc_workaround_1_smc_end;
-			break;
-		default:
-			return -1;
-		}
-		break;
-
-	default:
-		return -1;
-	}
-
-	if (((midr & MIDR_CPU_MODEL_MASK) == MIDR_QCOM_FALKOR) ||
-	    ((midr & MIDR_CPU_MODEL_MASK) == MIDR_QCOM_FALKOR_V1))
-		cb = qcom_link_stack_sanitization;
-
-	if (IS_ENABLED(CONFIG_HARDEN_BRANCH_PREDICTOR))
-		install_bp_hardening_cb(cb, smccc_start, smccc_end);
-
-	return 1;
-}
-
-DEFINE_PER_CPU_READ_MOSTLY(u64, arm64_ssbd_callback_required);
-
-int ssbd_state __read_mostly = ARM64_SSBD_KERNEL;
-static bool __ssb_safe = true;
-
-static const struct ssbd_options {
-	const char	*str;
-	int		state;
-} ssbd_options[] = {
-	{ "force-on",	ARM64_SSBD_FORCE_ENABLE, },
-	{ "force-off",	ARM64_SSBD_FORCE_DISABLE, },
-	{ "kernel",	ARM64_SSBD_KERNEL, },
-};
-
-static int __init ssbd_cfg(char *buf)
-{
-	int i;
-
-	if (!buf || !buf[0])
-		return -EINVAL;
-
-	for (i = 0; i < ARRAY_SIZE(ssbd_options); i++) {
-		int len = strlen(ssbd_options[i].str);
-
-		if (strncmp(buf, ssbd_options[i].str, len))
-			continue;
-
-		ssbd_state = ssbd_options[i].state;
-		return 0;
-	}
-
-	return -EINVAL;
-}
-early_param("ssbd", ssbd_cfg);
-
-void __init arm64_update_smccc_conduit(struct alt_instr *alt,
-				       __le32 *origptr, __le32 *updptr,
-				       int nr_inst)
-{
-	u32 insn;
-
-	BUG_ON(nr_inst != 1);
-
-	switch (psci_ops.conduit) {
-	case PSCI_CONDUIT_HVC:
-		insn = aarch64_insn_get_hvc_value();
-		break;
-	case PSCI_CONDUIT_SMC:
-		insn = aarch64_insn_get_smc_value();
-		break;
-	default:
-		return;
-	}
-
-	*updptr = cpu_to_le32(insn);
-}
-
-void __init arm64_enable_wa2_handling(struct alt_instr *alt,
-				      __le32 *origptr, __le32 *updptr,
-				      int nr_inst)
-{
-	BUG_ON(nr_inst != 1);
-	/*
-	 * Only allow mitigation on EL1 entry/exit and guest
-	 * ARCH_WORKAROUND_2 handling if the SSBD state allows it to
-	 * be flipped.
-	 */
-	if (arm64_get_ssbd_state() == ARM64_SSBD_KERNEL)
-		*updptr = cpu_to_le32(aarch64_insn_gen_nop());
-}
-
-void arm64_set_ssbd_mitigation(bool state)
-{
-	if (!IS_ENABLED(CONFIG_ARM64_SSBD)) {
-		pr_info_once("SSBD disabled by kernel configuration\n");
-		return;
-	}
-
-	if (this_cpu_has_cap(ARM64_SSBS)) {
-		if (state)
-			asm volatile(SET_PSTATE_SSBS(0));
-		else
-			asm volatile(SET_PSTATE_SSBS(1));
-		return;
-	}
-
-	switch (psci_ops.conduit) {
-	case PSCI_CONDUIT_HVC:
-		arm_smccc_1_1_hvc(ARM_SMCCC_ARCH_WORKAROUND_2, state, NULL);
-		break;
-
-	case PSCI_CONDUIT_SMC:
-		arm_smccc_1_1_smc(ARM_SMCCC_ARCH_WORKAROUND_2, state, NULL);
-		break;
-
-	default:
-		WARN_ON_ONCE(1);
-		break;
-	}
-}
-
-static bool has_ssbd_mitigation(const struct arm64_cpu_capabilities *entry,
-				    int scope)
-{
-	struct arm_smccc_res res;
-	bool required = true;
-	s32 val;
-	bool this_cpu_safe = false;
-
-	WARN_ON(scope != SCOPE_LOCAL_CPU || preemptible());
-
-	if (cpu_mitigations_off())
-		ssbd_state = ARM64_SSBD_FORCE_DISABLE;
-
-	/* delay setting __ssb_safe until we get a firmware response */
-	if (is_midr_in_range_list(read_cpuid_id(), entry->midr_range_list))
-		this_cpu_safe = true;
-
-	if (this_cpu_has_cap(ARM64_SSBS)) {
-		if (!this_cpu_safe)
-			__ssb_safe = false;
-		required = false;
-		goto out_printmsg;
-	}
-
-	if (psci_ops.smccc_version == SMCCC_VERSION_1_0) {
-		ssbd_state = ARM64_SSBD_UNKNOWN;
-		if (!this_cpu_safe)
-			__ssb_safe = false;
-		return false;
-	}
-
-	switch (psci_ops.conduit) {
-	case PSCI_CONDUIT_HVC:
-		arm_smccc_1_1_hvc(ARM_SMCCC_ARCH_FEATURES_FUNC_ID,
-				  ARM_SMCCC_ARCH_WORKAROUND_2, &res);
-		break;
-
-	case PSCI_CONDUIT_SMC:
-		arm_smccc_1_1_smc(ARM_SMCCC_ARCH_FEATURES_FUNC_ID,
-				  ARM_SMCCC_ARCH_WORKAROUND_2, &res);
-		break;
-
-	default:
-		ssbd_state = ARM64_SSBD_UNKNOWN;
-		if (!this_cpu_safe)
-			__ssb_safe = false;
-		return false;
-	}
-
-	val = (s32)res.a0;
-=======
->>>>>>> d1988041
-
-	/* ... or if the system is affected by an erratum */
-	if (cap->capability == ARM64_WORKAROUND_1542419)
-		enable_uct_trap = true;
-
-	if (enable_uct_trap)
-		sysreg_clear_set(sctlr_el1, SCTLR_EL1_UCT, 0);
-}
-
-<<<<<<< HEAD
-static void cpu_enable_ssbd_mitigation(const struct arm64_cpu_capabilities *cap)
-{
-	if (ssbd_state != ARM64_SSBD_FORCE_DISABLE)
-		cap->matches(cap, SCOPE_LOCAL_CPU);
-}
-
-/* known invulnerable cores */
-static const struct midr_range arm64_ssb_cpus[] = {
-	MIDR_ALL_VERSIONS(MIDR_CORTEX_A35),
-	MIDR_ALL_VERSIONS(MIDR_CORTEX_A53),
-	MIDR_ALL_VERSIONS(MIDR_CORTEX_A55),
-	MIDR_ALL_VERSIONS(MIDR_BRAHMA_B53),
-	{},
-};
-
-=======
->>>>>>> d1988041
 #ifdef CONFIG_ARM64_ERRATUM_1463225
 DEFINE_PER_CPU(int, __in_cortex_a76_erratum_1463225_wa);
 
@@ -509,90 +160,6 @@
 	.type = ARM64_CPUCAP_LOCAL_CPU_ERRATUM,			\
 	CAP_MIDR_RANGE_LIST(midr_list)
 
-<<<<<<< HEAD
-/* Track overall mitigation state. We are only mitigated if all cores are ok */
-static bool __hardenbp_enab = true;
-static bool __spectrev2_safe = true;
-
-int get_spectre_v2_workaround_state(void)
-{
-	if (__spectrev2_safe)
-		return ARM64_BP_HARDEN_NOT_REQUIRED;
-
-	if (!__hardenbp_enab)
-		return ARM64_BP_HARDEN_UNKNOWN;
-
-	return ARM64_BP_HARDEN_WA_NEEDED;
-}
-
-/*
- * List of CPUs that do not need any Spectre-v2 mitigation at all.
- */
-static const struct midr_range spectre_v2_safe_list[] = {
-	MIDR_ALL_VERSIONS(MIDR_CORTEX_A35),
-	MIDR_ALL_VERSIONS(MIDR_CORTEX_A53),
-	MIDR_ALL_VERSIONS(MIDR_CORTEX_A55),
-	MIDR_ALL_VERSIONS(MIDR_BRAHMA_B53),
-	MIDR_ALL_VERSIONS(MIDR_HISI_TSV110),
-	{ /* sentinel */ }
-};
-
-/*
- * Track overall bp hardening for all heterogeneous cores in the machine.
- * We are only considered "safe" if all booted cores are known safe.
- */
-static bool __maybe_unused
-check_branch_predictor(const struct arm64_cpu_capabilities *entry, int scope)
-{
-	int need_wa;
-
-	WARN_ON(scope != SCOPE_LOCAL_CPU || preemptible());
-
-	/* If the CPU has CSV2 set, we're safe */
-	if (cpuid_feature_extract_unsigned_field(read_cpuid(ID_AA64PFR0_EL1),
-						 ID_AA64PFR0_CSV2_SHIFT))
-		return false;
-
-	/* Alternatively, we have a list of unaffected CPUs */
-	if (is_midr_in_range_list(read_cpuid_id(), spectre_v2_safe_list))
-		return false;
-
-	/* Fallback to firmware detection */
-	need_wa = detect_harden_bp_fw();
-	if (!need_wa)
-		return false;
-
-	__spectrev2_safe = false;
-
-	if (!IS_ENABLED(CONFIG_HARDEN_BRANCH_PREDICTOR)) {
-		pr_warn_once("spectrev2 mitigation disabled by kernel configuration\n");
-		__hardenbp_enab = false;
-		return false;
-	}
-
-	/* forced off */
-	if (__nospectre_v2 || cpu_mitigations_off()) {
-		pr_info_once("spectrev2 mitigation disabled by command line option\n");
-		__hardenbp_enab = false;
-		return false;
-	}
-
-	if (need_wa < 0) {
-		pr_warn_once("ARM_SMCCC_ARCH_WORKAROUND_1 missing from firmware\n");
-		__hardenbp_enab = false;
-	}
-
-	return (need_wa > 0);
-}
-
-static void
-cpu_enable_branch_predictor_hardening(const struct arm64_cpu_capabilities *cap)
-{
-	cap->matches(cap, SCOPE_LOCAL_CPU);
-}
-
-=======
->>>>>>> d1988041
 static const __maybe_unused struct midr_range tx2_family_cpus[] = {
 	MIDR_ALL_VERSIONS(MIDR_BRCM_VULCAN),
 	MIDR_ALL_VERSIONS(MIDR_CAVIUM_THUNDERX2),
@@ -624,15 +191,6 @@
 	u32 midr = read_cpuid_id();
 	bool has_dic = read_cpuid_cachetype() & BIT(CTR_DIC_SHIFT);
 	const struct midr_range range = MIDR_ALL_VERSIONS(MIDR_NEOVERSE_N1);
-<<<<<<< HEAD
-
-	WARN_ON(scope != SCOPE_LOCAL_CPU || preemptible());
-	return is_midr_in_range(midr, &range) && has_dic;
-}
-
-#ifdef CONFIG_HARDEN_EL2_VECTORS
-=======
->>>>>>> d1988041
 
 	WARN_ON(scope != SCOPE_LOCAL_CPU || preemptible());
 	return is_midr_in_range(midr, &range) && has_dic;
@@ -895,19 +453,11 @@
 	},
 #endif
 	{
-<<<<<<< HEAD
-		.desc = "Branch predictor hardening",
-		.capability = ARM64_HARDEN_BRANCH_PREDICTOR,
-		.type = ARM64_CPUCAP_LOCAL_CPU_ERRATUM,
-		.matches = check_branch_predictor,
-		.cpu_enable = cpu_enable_branch_predictor_hardening,
-=======
 		.desc = "Spectre-v2",
 		.capability = ARM64_SPECTRE_V2,
 		.type = ARM64_CPUCAP_LOCAL_CPU_ERRATUM,
 		.matches = has_spectre_v2,
 		.cpu_enable = spectre_v2_enable_mitigation,
->>>>>>> d1988041
 	},
 #ifdef CONFIG_RANDOMIZE_BASE
 	{
@@ -920,14 +470,8 @@
 		.desc = "Spectre-v4",
 		.capability = ARM64_SPECTRE_V4,
 		.type = ARM64_CPUCAP_LOCAL_CPU_ERRATUM,
-<<<<<<< HEAD
-		.matches = has_ssbd_mitigation,
-		.cpu_enable = cpu_enable_ssbd_mitigation,
-		.midr_range_list = arm64_ssb_cpus,
-=======
 		.matches = has_spectre_v4,
 		.cpu_enable = spectre_v4_enable_mitigation,
->>>>>>> d1988041
 	},
 #ifdef CONFIG_ARM64_ERRATUM_1418040
 	{
@@ -981,8 +525,6 @@
 		.cpu_enable = cpu_enable_trap_ctr_access,
 	},
 #endif
-<<<<<<< HEAD
-=======
 #ifdef CONFIG_ARM64_ERRATUM_1508412
 	{
 		/* we depend on the firmware portion for correctness */
@@ -993,7 +535,6 @@
 				  1, 0),
 	},
 #endif
->>>>>>> d1988041
 	{
 	}
 };