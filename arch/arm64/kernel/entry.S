--- conflicted
+++ resolved
@@ -123,11 +123,7 @@
 	.endm
 
 	/* Check for MTE asynchronous tag check faults */
-<<<<<<< HEAD
-	.macro check_mte_async_tcf, tmp, ti_flags
-=======
 	.macro check_mte_async_tcf, tmp, ti_flags, thread_sctlr
->>>>>>> 3b17187f
 #ifdef CONFIG_ARM64_MTE
 	.arch_extension lse
 alternative_if_not ARM64_MTE
@@ -145,10 +141,6 @@
 	mov	\tmp, #_TIF_MTE_ASYNC_FAULT
 	add	\ti_flags, tsk, #TSK_TI_FLAGS
 	stset	\tmp, [\ti_flags]
-<<<<<<< HEAD
-	msr_s	SYS_TFSRE0_EL1, xzr
-=======
->>>>>>> 3b17187f
 1:
 #endif
 	.endm
@@ -231,9 +223,6 @@
 	disable_step_tsk x19, x20
 
 	/* Check for asynchronous tag check faults in user space */
-<<<<<<< HEAD
-	check_mte_async_tcf x22, x23
-=======
 	ldr	x0, [tsk, THREAD_SCTLR_USER]
 	check_mte_async_tcf x22, x23, x0
 
@@ -259,7 +248,6 @@
 alternative_else_nop_endif
 #endif
 
->>>>>>> 3b17187f
 	apply_ssbd 1, x22, x23
 
 	mte_set_kernel_gcr x22, x23
@@ -494,80 +482,6 @@
 /* GPRs used by entry code */
 tsk	.req	x28		// current thread_info
 
-<<<<<<< HEAD
-/*
- * Interrupt handling.
- */
-	.macro	irq_handler, handler:req
-	ldr_l	x1, \handler
-	mov	x0, sp
-	irq_stack_entry
-	blr	x1
-	irq_stack_exit
-	.endm
-
-#ifdef CONFIG_ARM64_PSEUDO_NMI
-	/*
-	 * Set res to 0 if irqs were unmasked in interrupted context.
-	 * Otherwise set res to non-0 value.
-	 */
-	.macro	test_irqs_unmasked res:req, pmr:req
-alternative_if ARM64_HAS_IRQ_PRIO_MASKING
-	sub	\res, \pmr, #GIC_PRIO_IRQON
-alternative_else
-	mov	\res, xzr
-alternative_endif
-	.endm
-#endif
-
-	.macro	gic_prio_kentry_setup, tmp:req
-#ifdef CONFIG_ARM64_PSEUDO_NMI
-	alternative_if ARM64_HAS_IRQ_PRIO_MASKING
-	mov	\tmp, #(GIC_PRIO_PSR_I_SET | GIC_PRIO_IRQON)
-	msr_s	SYS_ICC_PMR_EL1, \tmp
-	alternative_else_nop_endif
-#endif
-	.endm
-
-	.macro el1_interrupt_handler, handler:req
-	enable_da_f
-
-	mov	x0, sp
-	bl	enter_el1_irq_or_nmi
-
-	irq_handler	\handler
-
-#ifdef CONFIG_PREEMPTION
-	ldr	x24, [tsk, #TSK_TI_PREEMPT]	// get preempt count
-alternative_if ARM64_HAS_IRQ_PRIO_MASKING
-	/*
-	 * DA_F were cleared at start of handling. If anything is set in DAIF,
-	 * we come back from an NMI, so skip preemption
-	 */
-	mrs	x0, daif
-	orr	x24, x24, x0
-alternative_else_nop_endif
-	cbnz	x24, 1f				// preempt count != 0 || NMI return path
-	bl	arm64_preempt_schedule_irq	// irq en/disable is done inside
-1:
-#endif
-
-	mov	x0, sp
-	bl	exit_el1_irq_or_nmi
-	.endm
-
-	.macro el0_interrupt_handler, handler:req
-	user_exit_irqoff
-	enable_da_f
-
-	tbz	x22, #55, 1f
-	bl	do_el0_irq_bp_hardening
-1:
-	irq_handler	\handler
-	.endm
-
-=======
->>>>>>> 3b17187f
 	.text
 
 /*
@@ -645,20 +559,6 @@
 /*
  * Early exception handlers
  */
-<<<<<<< HEAD
-	.align	6
-SYM_CODE_START_LOCAL_NOALIGN(el1_sync)
-	kernel_entry 1
-	mov	x0, sp
-	bl	el1_sync_handler
-	kernel_exit 1
-SYM_CODE_END(el1_sync)
-
-	.align	6
-SYM_CODE_START_LOCAL_NOALIGN(el1_irq)
-	kernel_entry 1
-	el1_interrupt_handler handle_arch_irq
-=======
 	entry_handler	1, t, 64, sync
 	entry_handler	1, t, 64, irq
 	entry_handler	1, t, 64, fiq
@@ -680,78 +580,9 @@
 	entry_handler	0, t, 32, error
 
 SYM_CODE_START_LOCAL(ret_to_kernel)
->>>>>>> 3b17187f
 	kernel_exit 1
 SYM_CODE_END(ret_to_kernel)
 
-<<<<<<< HEAD
-/*
- * EL0 mode handlers.
- */
-	.align	6
-SYM_CODE_START_LOCAL_NOALIGN(el0_sync)
-	kernel_entry 0
-	mov	x0, sp
-	bl	el0_sync_handler
-	b	ret_to_user
-SYM_CODE_END(el0_sync)
-
-#ifdef CONFIG_COMPAT
-	.align	6
-SYM_CODE_START_LOCAL_NOALIGN(el0_sync_compat)
-	kernel_entry 0, 32
-	mov	x0, sp
-	bl	el0_sync_compat_handler
-	b	ret_to_user
-SYM_CODE_END(el0_sync_compat)
-
-	.align	6
-SYM_CODE_START_LOCAL_NOALIGN(el0_irq_compat)
-	kernel_entry 0, 32
-	b	el0_irq_naked
-SYM_CODE_END(el0_irq_compat)
-
-SYM_CODE_START_LOCAL_NOALIGN(el0_error_compat)
-	kernel_entry 0, 32
-	b	el0_error_naked
-SYM_CODE_END(el0_error_compat)
-#endif
-
-	.align	6
-SYM_CODE_START_LOCAL_NOALIGN(el0_irq)
-	kernel_entry 0
-el0_irq_naked:
-	el0_interrupt_handler handle_arch_irq
-	b	ret_to_user
-SYM_CODE_END(el0_irq)
-
-SYM_CODE_START_LOCAL(el1_error)
-	kernel_entry 1
-	mrs	x1, esr_el1
-	enable_dbg
-	mov	x0, sp
-	bl	do_serror
-	kernel_exit 1
-SYM_CODE_END(el1_error)
-
-SYM_CODE_START_LOCAL(el0_error)
-	kernel_entry 0
-el0_error_naked:
-	mrs	x25, esr_el1
-	user_exit_irqoff
-	enable_dbg
-	mov	x0, sp
-	mov	x1, x25
-	bl	do_serror
-	enable_da_f
-	b	ret_to_user
-SYM_CODE_END(el0_error)
-
-/*
- * "slow" syscall return path.
- */
-=======
->>>>>>> 3b17187f
 SYM_CODE_START_LOCAL(ret_to_user)
 	ldr	x19, [tsk, #TSK_TI_FLAGS]	// re-check for single-step
 	enable_step_tsk x19, x2
@@ -772,11 +603,7 @@
 	// Move from tramp_pg_dir to swapper_pg_dir
 	.macro tramp_map_kernel, tmp
 	mrs	\tmp, ttbr1_el1
-<<<<<<< HEAD
-	add	\tmp, \tmp, #(2 * PAGE_SIZE)
-=======
 	add	\tmp, \tmp, #TRAMP_SWAPPER_OFFSET
->>>>>>> 3b17187f
 	bic	\tmp, \tmp, #USER_ASID_FLAG
 	msr	ttbr1_el1, \tmp
 #ifdef CONFIG_QCOM_FALKOR_ERRATUM_1003
@@ -796,11 +623,7 @@
 	// Move from swapper_pg_dir to tramp_pg_dir
 	.macro tramp_unmap_kernel, tmp
 	mrs	\tmp, ttbr1_el1
-<<<<<<< HEAD
-	sub	\tmp, \tmp, #(2 * PAGE_SIZE)
-=======
 	sub	\tmp, \tmp, #TRAMP_SWAPPER_OFFSET
->>>>>>> 3b17187f
 	orr	\tmp, \tmp, #USER_ASID_FLAG
 	msr	ttbr1_el1, \tmp
 	/*
