--- conflicted
+++ resolved
@@ -136,14 +136,6 @@
 
 static int __init rs_init(void)
 {
-<<<<<<< HEAD
-	int ret;
-
-	serial_driver = alloc_tty_driver(SERIAL_MAX_NUM_LINES);
-	if (!serial_driver)
-		return -ENOMEM;
-
-=======
 	struct tty_driver *driver;
 	int ret;
 
@@ -151,7 +143,6 @@
 	if (IS_ERR(driver))
 		return PTR_ERR(driver);
 
->>>>>>> 3b17187f
 	tty_port_init(&serial_port);
 
 	/* Initialize the tty_driver structure */
@@ -180,18 +171,6 @@
 
 	serial_driver = driver;
 
-<<<<<<< HEAD
-	ret = tty_register_driver(serial_driver);
-	if (ret) {
-		pr_err("Couldn't register serial driver\n");
-		tty_driver_kref_put(serial_driver);
-		tty_port_destroy(&serial_port);
-
-		return ret;
-	}
-
-=======
->>>>>>> 3b17187f
 	return 0;
 }
 
