--- conflicted
+++ resolved
@@ -16,10 +16,7 @@
 
 #include <asm/addrspace.h>
 #include <asm/unaligned.h>
-<<<<<<< HEAD
-=======
 #include <asm-generic/vmlinux.lds.h>
->>>>>>> 3b17187f
 
 /*
  * These two variables specify the free mem region
@@ -125,8 +122,6 @@
 
 		/* last four bytes is always image size in little endian */
 		image_size = get_unaligned_le32((void *)&__image_end - 4);
-<<<<<<< HEAD
-=======
 
 		/* The device tree's address must be properly aligned  */
 		image_size = ALIGN(image_size, STRUCT_ALIGNMENT);
@@ -134,7 +129,6 @@
 		puts("Copy device tree to address  ");
 		puthex(VMLINUX_LOAD_ADDRESS_ULL + image_size);
 		puts("\n");
->>>>>>> 3b17187f
 
 		/* copy dtb to where the booted kernel will expect it */
 		memcpy((void *)VMLINUX_LOAD_ADDRESS_ULL + image_size,
