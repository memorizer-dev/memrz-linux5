#
# This file is subject to the terms and conditions of the GNU General Public
# License.
#
# Adapted for MIPS Pete Popov, Dan Malek
#
# Copyright (C) 1994 by Linus Torvalds
# Adapted for PowerPC by Gary Thomas
# modified by Cort (cort@cs.nmt.edu)
#
# Copyright (C) 2009 Lemote Inc. & DSLab, Lanzhou University
# Author: Wu Zhangjin <wuzhangjin@gmail.com>
#

include $(srctree)/arch/mips/Kbuild.platforms

# set the default size of the mallocing area for decompressing
BOOT_HEAP_SIZE := 0x400000

# Disable Function Tracer
KBUILD_CFLAGS := $(filter-out $(CC_FLAGS_FTRACE), $(KBUILD_CFLAGS))

KBUILD_CFLAGS := $(filter-out -fstack-protector, $(KBUILD_CFLAGS))

# Disable lq/sq in zboot
ifdef CONFIG_CPU_LOONGSON64
KBUILD_CFLAGS := $(filter-out -march=loongson3a, $(KBUILD_CFLAGS)) -march=mips64r2
endif

KBUILD_CFLAGS := $(KBUILD_CFLAGS) -D__KERNEL__ -D__DISABLE_EXPORTS \
	-DBOOT_HEAP_SIZE=$(BOOT_HEAP_SIZE) -D"VMLINUX_LOAD_ADDRESS_ULL=$(VMLINUX_LOAD_ADDRESS)ull"

KBUILD_AFLAGS := $(KBUILD_AFLAGS) -D__ASSEMBLY__ \
	-DBOOT_HEAP_SIZE=$(BOOT_HEAP_SIZE) \
	-DKERNEL_ENTRY=$(VMLINUX_ENTRY_ADDRESS)

# Prevents link failures: __sanitizer_cov_trace_pc() is not linked in.
KCOV_INSTRUMENT		:= n
<<<<<<< HEAD
=======
GCOV_PROFILE := n
>>>>>>> 3b17187f
UBSAN_SANITIZE := n

# decompressor objects (linked with vmlinuz)
vmlinuzobjs-y := $(obj)/head.o $(obj)/decompress.o $(obj)/string.o $(obj)/bswapsi.o

ifdef CONFIG_DEBUG_ZBOOT
vmlinuzobjs-$(CONFIG_DEBUG_ZBOOT)		   += $(obj)/dbg.o
vmlinuzobjs-$(CONFIG_SYS_SUPPORTS_ZBOOT_UART16550) += $(obj)/uart-16550.o
vmlinuzobjs-$(CONFIG_SYS_SUPPORTS_ZBOOT_UART_PROM) += $(obj)/uart-prom.o
vmlinuzobjs-$(CONFIG_MIPS_ALCHEMY)		   += $(obj)/uart-alchemy.o
vmlinuzobjs-$(CONFIG_ATH79)			   += $(obj)/uart-ath79.o
endif

extra-y += uart-ath79.c
$(obj)/uart-ath79.c: $(srctree)/arch/mips/ath79/early_printk.c
	$(call cmd,shipped)

vmlinuzobjs-$(CONFIG_KERNEL_XZ) += $(obj)/ashldi3.o

extra-y += ashldi3.c
$(obj)/ashldi3.c: $(obj)/%.c: $(srctree)/lib/%.c FORCE
	$(call if_changed,shipped)

extra-y += bswapsi.c
$(obj)/bswapsi.c: $(obj)/%.c: $(srctree)/arch/mips/lib/%.c FORCE
	$(call if_changed,shipped)

targets := $(notdir $(vmlinuzobjs-y))

targets += vmlinux.bin

OBJCOPYFLAGS_vmlinux.bin := $(OBJCOPYFLAGS) -O binary -R .comment -S

$(obj)/vmlinux.bin: $(KBUILD_IMAGE) FORCE
	$(call if_changed,objcopy)

tool_$(CONFIG_KERNEL_GZIP)    = gzip
tool_$(CONFIG_KERNEL_BZIP2)   = bzip2
tool_$(CONFIG_KERNEL_LZ4)     = lz4
tool_$(CONFIG_KERNEL_LZMA)    = lzma
tool_$(CONFIG_KERNEL_LZO)     = lzo
tool_$(CONFIG_KERNEL_XZ)      = xzkern
tool_$(CONFIG_KERNEL_ZSTD)    = zstd22

targets += vmlinux.bin.z

$(obj)/vmlinux.bin.z: $(obj)/vmlinux.bin FORCE
	$(call if_changed,$(tool_y))

targets += piggy.o dummy.o

OBJCOPYFLAGS_piggy.o := --add-section=.image=$(obj)/vmlinux.bin.z \
			--set-section-flags=.image=contents,alloc,load,readonly,data

$(obj)/piggy.o: $(obj)/dummy.o $(obj)/vmlinux.bin.z FORCE
	$(call if_changed,objcopy)

HOSTCFLAGS_calc_vmlinuz_load_addr.o += $(LINUXINCLUDE)

# Calculate the load address of the compressed kernel image
hostprogs := calc_vmlinuz_load_addr

ifneq ($(zload-y),)
VMLINUZ_LOAD_ADDRESS := $(zload-y)
else
VMLINUZ_LOAD_ADDRESS = $(shell $(obj)/calc_vmlinuz_load_addr \
		$(obj)/vmlinux.bin $(LINKER_LOAD_ADDRESS))
endif
UIMAGE_LOADADDR = $(VMLINUZ_LOAD_ADDRESS)

vmlinuzobjs-y += $(obj)/piggy.o

targets += ../../../../vmlinuz

quiet_cmd_zld = LD      $@
      cmd_zld = $(LD) $(KBUILD_LDFLAGS) -Ttext $(VMLINUZ_LOAD_ADDRESS) -T $< $(vmlinuzobjs-y) -o $@
quiet_cmd_strip = STRIP   $@
      cmd_strip = $(STRIP) -s $@

$(objtree)/vmlinuz: $(src)/ld.script $(vmlinuzobjs-y) $(obj)/calc_vmlinuz_load_addr
	$(call cmd,zld)
	$(call cmd,strip)

objboot := $(objtree)/arch/mips/boot

$(objboot)/vmlinuz: $(objtree)/vmlinuz FORCE

#
# Some DECstations need all possible sections of an ECOFF executable
#
ifdef CONFIG_MACH_DECSTATION
  e2eflag := -a
endif

# elf2ecoff can only handle 32bit image
hostprogs += ../elf2ecoff

ifdef CONFIG_32BIT
	VMLINUZ = $(objtree)/vmlinuz
else
	VMLINUZ = $(objboot)/vmlinuz.32
endif

targets += ../vmlinuz.32

quiet_cmd_32 = OBJCOPY $@
      cmd_32 = $(OBJCOPY) -O $(32bit-bfd) $(OBJCOPYFLAGS) $< $@

$(objboot)/vmlinuz.32: $(objtree)/vmlinuz
	$(call cmd,32)

targets += ../vmlinuz.ecoff

quiet_cmd_ecoff = ECOFF	  $@
      cmd_ecoff = $< $(VMLINUZ) $@ $(e2eflag)

$(objboot)/vmlinuz.ecoff: $(objboot)/elf2ecoff $(VMLINUZ)
	$(call cmd,ecoff)

targets += ../vmlinuz.bin

OBJCOPYFLAGS_vmlinuz.bin := $(OBJCOPYFLAGS) -O binary

$(objboot)/vmlinuz.bin: $(objtree)/vmlinuz
	$(call cmd,objcopy)

targets += ../vmlinuz.srec

OBJCOPYFLAGS_vmlinuz.srec := $(OBJCOPYFLAGS) -S -O srec

$(objboot)/vmlinuz.srec: $(objtree)/vmlinuz
	$(call cmd,objcopy)

targets += ../uzImage.bin

$(objboot)/uzImage.bin: $(objboot)/vmlinuz.bin FORCE
	$(call if_changed,uimage,none)

#
# Flattened Image Tree (.itb) image
#

ifeq ($(ADDR_BITS),32)
itb_addr_cells = 1
endif
ifeq ($(ADDR_BITS),64)
itb_addr_cells = 2
endif

targets += ../vmlinuz.its.S

quiet_cmd_its_cat = CAT     $@
      cmd_its_cat = cat $(real-prereqs) >$@

$(objboot)/vmlinuz.its.S: $(addprefix $(srctree)/arch/mips/$(PLATFORM)/,$(ITS_INPUTS)) FORCE
	$(call if_changed,its_cat)

targets += ../vmlinuz.its

quiet_cmd_cpp_its_S = ITS     $@
      cmd_cpp_its_S = $(CPP) -P -C -o $@ $< \
		        -DKERNEL_NAME="\"Linux $(KERNELRELEASE)\"" \
			-DVMLINUX_BINARY="\"$(2)\"" \
			-DVMLINUX_COMPRESSION="\"none\"" \
			-DVMLINUX_LOAD_ADDRESS=$(VMLINUZ_LOAD_ADDRESS) \
			-DVMLINUX_ENTRY_ADDRESS=$(VMLINUZ_LOAD_ADDRESS) \
			-DADDR_BITS=$(ADDR_BITS) \
			-DADDR_CELLS=$(itb_addr_cells)

$(objboot)/vmlinuz.its: $(objboot)/vmlinuz.its.S FORCE
	$(call if_changed,cpp_its_S,vmlinuz.bin)

targets += ../vmlinuz.itb

quiet_cmd_itb-image = ITB     $@
      cmd_itb-image = \
		env PATH="$(objtree)/scripts/dtc:$(PATH)" \
		$(BASH) $(MKIMAGE) \
		-D "-I dts -O dtb -p 500 \
			--include $(objtree)/arch/mips \
			--warning no-unit_address_vs_reg" \
		-f $(2) $@

$(objboot)/vmlinuz.itb: $(objboot)/vmlinuz.its $(objboot)/vmlinuz.bin FORCE
	$(call if_changed,itb-image,$<)<|MERGE_RESOLUTION|>--- conflicted
+++ resolved
@@ -36,10 +36,7 @@
 
 # Prevents link failures: __sanitizer_cov_trace_pc() is not linked in.
 KCOV_INSTRUMENT		:= n
-<<<<<<< HEAD
-=======
 GCOV_PROFILE := n
->>>>>>> 3b17187f
 UBSAN_SANITIZE := n
 
 # decompressor objects (linked with vmlinuz)
