// SPDX-License-Identifier: GPL-2.0-only
/*
 * Copyright (C) 2004 Benjamin Herrenschmidt, IBM Corp.
 *                    <benh@kernel.crashing.org>
 * Copyright (C) 2012 ARM Limited
 * Copyright (C) 2015 Regents of the University of California
 */

#include <linux/elf.h>
#include <linux/mm.h>
#include <linux/slab.h>
#include <linux/binfmts.h>
#include <linux/err.h>
#include <asm/page.h>
<<<<<<< HEAD
=======
#include <asm/vdso.h>

>>>>>>> 3b17187f
#ifdef CONFIG_GENERIC_TIME_VSYSCALL
#include <vdso/datapage.h>
#else
struct vdso_data {
};
#endif

extern char vdso_start[], vdso_end[];

enum vvar_pages {
	VVAR_DATA_PAGE_OFFSET,
	VVAR_NR_PAGES,
};

#define VVAR_SIZE  (VVAR_NR_PAGES << PAGE_SHIFT)

static unsigned int vdso_pages __ro_after_init;
static struct page **vdso_pagelist __ro_after_init;

/*
 * The vDSO data page.
 */
static union {
	struct vdso_data	data;
	u8			page[PAGE_SIZE];
} vdso_data_store __page_aligned_data;
struct vdso_data *vdso_data = &vdso_data_store.data;

static int __init vdso_init(void)
{
	unsigned int i;

	vdso_pages = (vdso_end - vdso_start) >> PAGE_SHIFT;
	vdso_pagelist =
		kcalloc(vdso_pages + VVAR_NR_PAGES, sizeof(struct page *), GFP_KERNEL);
	if (unlikely(vdso_pagelist == NULL)) {
		pr_err("vdso: pagelist allocation failed\n");
		return -ENOMEM;
	}

	for (i = 0; i < vdso_pages; i++) {
		struct page *pg;

		pg = virt_to_page(vdso_start + (i << PAGE_SHIFT));
		vdso_pagelist[i] = pg;
	}
	vdso_pagelist[i] = virt_to_page(vdso_data);

	return 0;
}
arch_initcall(vdso_init);

int arch_setup_additional_pages(struct linux_binprm *bprm,
	int uses_interp)
{
	struct mm_struct *mm = current->mm;
	unsigned long vdso_base, vdso_len;
	int ret;

	BUILD_BUG_ON(VVAR_NR_PAGES != __VVAR_PAGES);

	vdso_len = (vdso_pages + VVAR_NR_PAGES) << PAGE_SHIFT;

	if (mmap_write_lock_killable(mm))
		return -EINTR;

<<<<<<< HEAD
	if (mmap_write_lock_killable(mm))
		return -EINTR;

=======
>>>>>>> 3b17187f
	vdso_base = get_unmapped_area(NULL, 0, vdso_len, 0, 0);
	if (IS_ERR_VALUE(vdso_base)) {
		ret = vdso_base;
		goto end;
	}

	mm->context.vdso = NULL;
	ret = install_special_mapping(mm, vdso_base, VVAR_SIZE,
		(VM_READ | VM_MAYREAD), &vdso_pagelist[vdso_pages]);
	if (unlikely(ret))
		goto end;

	ret =
	   install_special_mapping(mm, vdso_base + VVAR_SIZE,
		vdso_pages << PAGE_SHIFT,
		(VM_READ | VM_EXEC | VM_MAYREAD | VM_MAYWRITE | VM_MAYEXEC),
		vdso_pagelist);

	if (unlikely(ret))
		goto end;

	/*
	 * Put vDSO base into mm struct. We need to do this before calling
	 * install_special_mapping or the perf counter mmap tracking code
	 * will fail to recognise it as a vDSO (since arch_vma_name fails).
	 */
	mm->context.vdso = (void *)vdso_base + VVAR_SIZE;

end:
	mmap_write_unlock(mm);
	return ret;
}

const char *arch_vma_name(struct vm_area_struct *vma)
{
	if (vma->vm_mm && (vma->vm_start == (long)vma->vm_mm->context.vdso))
		return "[vdso]";
	if (vma->vm_mm && (vma->vm_start ==
			   (long)vma->vm_mm->context.vdso - VVAR_SIZE))
		return "[vdso_data]";
	return NULL;
}<|MERGE_RESOLUTION|>--- conflicted
+++ resolved
@@ -12,11 +12,8 @@
 #include <linux/binfmts.h>
 #include <linux/err.h>
 #include <asm/page.h>
-<<<<<<< HEAD
-=======
 #include <asm/vdso.h>
 
->>>>>>> 3b17187f
 #ifdef CONFIG_GENERIC_TIME_VSYSCALL
 #include <vdso/datapage.h>
 #else
@@ -83,12 +80,6 @@
 	if (mmap_write_lock_killable(mm))
 		return -EINTR;
 
-<<<<<<< HEAD
-	if (mmap_write_lock_killable(mm))
-		return -EINTR;
-
-=======
->>>>>>> 3b17187f
 	vdso_base = get_unmapped_area(NULL, 0, vdso_len, 0, 0);
 	if (IS_ERR_VALUE(vdso_base)) {
 		ret = vdso_base;
