--- conflicted
+++ resolved
@@ -124,16 +124,10 @@
 			break;
 	} while (1);
 
-<<<<<<< HEAD
-	idma->state = ~DMA_ST_AB;
-	disable_irq_nosync(irq);
-
-=======
 	state = ~DMA_ST_AB;
 	disable_irq_nosync(irq);
 out:
 	idma->state = state;
->>>>>>> f7688b48
 	return IRQ_HANDLED;
 }
 
@@ -184,11 +178,7 @@
 		idma->dma_addr = idma->dma.sg->dma_address;
 		idma->dma_len = idma->dma.sg->length;
 
-<<<<<<< HEAD
-		iomd_writeb(DMA_CR_C, dma_base + CR);
-=======
 		writeb(DMA_CR_C, base + CR);
->>>>>>> f7688b48
 		idma->state = DMA_ST_AB;
 	}
 
