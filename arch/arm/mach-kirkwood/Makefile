--- conflicted
+++ resolved
@@ -1,10 +1,7 @@
 obj-y				+= common.o pcie.o
 obj-$(CONFIG_KIRKWOOD_LEGACY)	+= irq.o mpp.o
-<<<<<<< HEAD
-=======
 obj-$(CONFIG_PM)		+= pm.o
 
->>>>>>> d8ec26d7
 obj-$(CONFIG_MACH_D2NET_V2)		+= d2net_v2-setup.o lacie_v2-common.o
 obj-$(CONFIG_MACH_NET2BIG_V2)		+= netxbig_v2-setup.o lacie_v2-common.o
 obj-$(CONFIG_MACH_NET5BIG_V2)		+= netxbig_v2-setup.o lacie_v2-common.o
