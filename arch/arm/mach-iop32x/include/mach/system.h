--- conflicted
+++ resolved
@@ -10,22 +10,4 @@
 static inline void arch_idle(void)
 {
 	cpu_do_idle();
-<<<<<<< HEAD
-}
-
-static inline void arch_reset(char mode, const char *cmd)
-{
-	if (machine_is_n2100()) {
-		gpio_line_set(N2100_HARDWARE_RESET, GPIO_LOW);
-		gpio_line_config(N2100_HARDWARE_RESET, GPIO_OUT);
-		while (1)
-			;
-	}
-
-	*IOP3XX_PCSR = 0x30;
-
-	/* Jump into ROM at address 0 */
-	soft_restart(0);
-=======
->>>>>>> 0575fb75
 }