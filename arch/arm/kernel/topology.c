--- conflicted
+++ resolved
@@ -227,17 +227,10 @@
 		cpuid, cpu_topology[cpuid].thread_id,
 		cpu_topology[cpuid].core_id,
 		cpu_topology[cpuid].package_id, mpidr);
-<<<<<<< HEAD
 
 topology_populated:
 	update_siblings_masks(cpuid);
 }
-=======
->>>>>>> d1988041
-
-topology_populated:
-	update_siblings_masks(cpuid);
-}
 
 /*
  * init_cpu_topology is called at boot when only one cpu is running
