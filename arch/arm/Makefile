#
# arch/arm/Makefile
#
# This file is included by the global makefile so that you can add your own
# architecture-specific flags and dependencies.
#
# This file is subject to the terms and conditions of the GNU General Public
# License.  See the file "COPYING" in the main directory of this archive
# for more details.
#
# Copyright (C) 1995-2001 by Russell King

LDFLAGS_vmlinux	:=-p --no-undefined -X
ifeq ($(CONFIG_CPU_ENDIAN_BE8),y)
LDFLAGS_vmlinux	+= --be8
endif

OBJCOPYFLAGS	:=-O binary -R .note -R .note.gnu.build-id -R .comment -S
GZFLAGS		:=-9
#KBUILD_CFLAGS	+=-pipe
# Explicitly specifiy 32-bit ARM ISA since toolchain default can be -mthumb:
KBUILD_CFLAGS	+=$(call cc-option,-marm,)

# Do not use arch/arm/defconfig - it's always outdated.
# Select a platform tht is kept up-to-date
KBUILD_DEFCONFIG := versatile_defconfig

# defines filename extension depending memory management type.
ifeq ($(CONFIG_MMU),)
MMUEXT		:= -nommu
endif

ifeq ($(CONFIG_FRAME_POINTER),y)
KBUILD_CFLAGS	+=-fno-omit-frame-pointer -mapcs -mno-sched-prolog
endif

ifeq ($(CONFIG_CPU_BIG_ENDIAN),y)
KBUILD_CPPFLAGS	+= -mbig-endian
AS		+= -EB
LD		+= -EB
else
KBUILD_CPPFLAGS	+= -mlittle-endian
AS		+= -EL
LD		+= -EL
endif

comma = ,

# This selects which instruction set is used.
# Note that GCC does not numerically define an architecture version
# macro, but instead defines a whole series of macros which makes
# testing for a specific architecture or later rather impossible.
arch-$(CONFIG_CPU_32v7)		:=-D__LINUX_ARM_ARCH__=7 $(call cc-option,-march=armv7-a,-march=armv5t -Wa$(comma)-march=armv7-a)
arch-$(CONFIG_CPU_32v6)		:=-D__LINUX_ARM_ARCH__=6 $(call cc-option,-march=armv6,-march=armv5t -Wa$(comma)-march=armv6)
# Only override the compiler option if ARMv6. The ARMv6K extensions are
# always available in ARMv7
ifeq ($(CONFIG_CPU_32v6),y)
arch-$(CONFIG_CPU_32v6K)	:=-D__LINUX_ARM_ARCH__=6 $(call cc-option,-march=armv6k,-march=armv5t -Wa$(comma)-march=armv6k)
endif
arch-$(CONFIG_CPU_32v5)		:=-D__LINUX_ARM_ARCH__=5 $(call cc-option,-march=armv5te,-march=armv4t)
arch-$(CONFIG_CPU_32v4T)	:=-D__LINUX_ARM_ARCH__=4 -march=armv4t
arch-$(CONFIG_CPU_32v4)		:=-D__LINUX_ARM_ARCH__=4 -march=armv4
arch-$(CONFIG_CPU_32v3)		:=-D__LINUX_ARM_ARCH__=3 -march=armv3

# This selects how we optimise for the processor.
tune-$(CONFIG_CPU_ARM610)	:=-mtune=arm610
tune-$(CONFIG_CPU_ARM710)	:=-mtune=arm710
tune-$(CONFIG_CPU_ARM7TDMI)	:=-mtune=arm7tdmi
tune-$(CONFIG_CPU_ARM720T)	:=-mtune=arm7tdmi
tune-$(CONFIG_CPU_ARM740T)	:=-mtune=arm7tdmi
tune-$(CONFIG_CPU_ARM9TDMI)	:=-mtune=arm9tdmi
tune-$(CONFIG_CPU_ARM940T)	:=-mtune=arm9tdmi
tune-$(CONFIG_CPU_ARM946E)	:=$(call cc-option,-mtune=arm9e,-mtune=arm9tdmi)
tune-$(CONFIG_CPU_ARM920T)	:=-mtune=arm9tdmi
tune-$(CONFIG_CPU_ARM922T)	:=-mtune=arm9tdmi
tune-$(CONFIG_CPU_ARM925T)	:=-mtune=arm9tdmi
tune-$(CONFIG_CPU_ARM926T)	:=-mtune=arm9tdmi
tune-$(CONFIG_CPU_FA526)	:=-mtune=arm9tdmi
tune-$(CONFIG_CPU_SA110)	:=-mtune=strongarm110
tune-$(CONFIG_CPU_SA1100)	:=-mtune=strongarm1100
tune-$(CONFIG_CPU_XSCALE)	:=$(call cc-option,-mtune=xscale,-mtune=strongarm110) -Wa,-mcpu=xscale
tune-$(CONFIG_CPU_XSC3)		:=$(call cc-option,-mtune=xscale,-mtune=strongarm110) -Wa,-mcpu=xscale
tune-$(CONFIG_CPU_FEROCEON)	:=$(call cc-option,-mtune=marvell-f,-mtune=xscale)
tune-$(CONFIG_CPU_V6)		:=$(call cc-option,-mtune=arm1136j-s,-mtune=strongarm)

ifeq ($(CONFIG_AEABI),y)
CFLAGS_ABI	:=-mabi=aapcs-linux -mno-thumb-interwork
else
CFLAGS_ABI	:=$(call cc-option,-mapcs-32,-mabi=apcs-gnu) $(call cc-option,-mno-thumb-interwork,)
endif

ifeq ($(CONFIG_ARM_UNWIND),y)
CFLAGS_ABI	+=-funwind-tables
endif

ifeq ($(CONFIG_THUMB2_KERNEL),y)
AFLAGS_AUTOIT	:=$(call as-option,-Wa$(comma)-mimplicit-it=always,-Wa$(comma)-mauto-it)
AFLAGS_NOWARN	:=$(call as-option,-Wa$(comma)-mno-warn-deprecated,-Wa$(comma)-W)
CFLAGS_THUMB2	:=-mthumb $(AFLAGS_AUTOIT) $(AFLAGS_NOWARN)
AFLAGS_THUMB2	:=$(CFLAGS_THUMB2) -Wa$(comma)-mthumb
endif

# Need -Uarm for gcc < 3.x
KBUILD_CFLAGS	+=$(CFLAGS_ABI) $(CFLAGS_THUMB2) $(arch-y) $(tune-y) $(call cc-option,-mshort-load-bytes,$(call cc-option,-malignment-traps,)) -msoft-float -Uarm
KBUILD_AFLAGS	+=$(CFLAGS_ABI) $(AFLAGS_THUMB2) $(arch-y) $(tune-y) -include asm/unified.h -msoft-float

CHECKFLAGS	+= -D__arm__

#Default value
head-y		:= arch/arm/kernel/head$(MMUEXT).o arch/arm/kernel/init_task.o
textofs-y	:= 0x00008000
textofs-$(CONFIG_ARCH_CLPS711X) := 0x00028000
# SA1111 DMA bug: we don't want the kernel to live in precious DMA-able memory
ifeq ($(CONFIG_ARCH_SA1100),y)
textofs-$(CONFIG_SA1111) := 0x00208000
endif

# Machine directory name.  This list is sorted alphanumerically
# by CONFIG_* macro name.
machine-$(CONFIG_ARCH_AAEC2000)		:= aaec2000
machine-$(CONFIG_ARCH_AT91)		:= at91
machine-$(CONFIG_ARCH_BCMRING)		:= bcmring
machine-$(CONFIG_ARCH_CLPS711X)		:= clps711x
machine-$(CONFIG_ARCH_DAVINCI)		:= davinci
machine-$(CONFIG_ARCH_DOVE)		:= dove
machine-$(CONFIG_ARCH_EBSA110)		:= ebsa110
machine-$(CONFIG_ARCH_EP93XX)		:= ep93xx
machine-$(CONFIG_ARCH_GEMINI)		:= gemini
machine-$(CONFIG_ARCH_H720X)		:= h720x
machine-$(CONFIG_ARCH_INTEGRATOR)	:= integrator
machine-$(CONFIG_ARCH_IOP13XX)		:= iop13xx
machine-$(CONFIG_ARCH_IOP32X)		:= iop32x
machine-$(CONFIG_ARCH_IOP33X)		:= iop33x
machine-$(CONFIG_ARCH_IXP2000)		:= ixp2000
machine-$(CONFIG_ARCH_IXP23XX)		:= ixp23xx
machine-$(CONFIG_ARCH_IXP4XX)		:= ixp4xx
machine-$(CONFIG_ARCH_KIRKWOOD)		:= kirkwood
machine-$(CONFIG_ARCH_KS8695)		:= ks8695
machine-$(CONFIG_ARCH_L7200)		:= l7200
machine-$(CONFIG_ARCH_LH7A40X)		:= lh7a40x
machine-$(CONFIG_ARCH_LOKI) 		:= loki
machine-$(CONFIG_ARCH_MMP)		:= mmp
machine-$(CONFIG_ARCH_MSM)		:= msm
machine-$(CONFIG_ARCH_MV78XX0)		:= mv78xx0
machine-$(CONFIG_ARCH_MX1)		:= mx1
machine-$(CONFIG_ARCH_MX2)		:= mx2
machine-$(CONFIG_ARCH_MX25)		:= mx25
machine-$(CONFIG_ARCH_MX3)		:= mx3
machine-$(CONFIG_ARCH_MXC91231)		:= mxc91231
machine-$(CONFIG_ARCH_NETX)		:= netx
machine-$(CONFIG_ARCH_NOMADIK)		:= nomadik
machine-$(CONFIG_ARCH_NS9XXX)		:= ns9xxx
machine-$(CONFIG_ARCH_OMAP1)		:= omap1
machine-$(CONFIG_ARCH_OMAP2)		:= omap2
machine-$(CONFIG_ARCH_OMAP3)		:= omap2
machine-$(CONFIG_ARCH_OMAP4)		:= omap2
machine-$(CONFIG_ARCH_ORION5X)		:= orion5x
machine-$(CONFIG_ARCH_PNX4008)		:= pnx4008
machine-$(CONFIG_ARCH_PXA)		:= pxa
machine-$(CONFIG_ARCH_REALVIEW)		:= realview
machine-$(CONFIG_ARCH_RPC)		:= rpc
machine-$(CONFIG_ARCH_S3C2410)		:= s3c2410 s3c2400 s3c2412 s3c2440 s3c2442 s3c2443
machine-$(CONFIG_ARCH_S3C24A0)		:= s3c24a0
machine-$(CONFIG_ARCH_S3C64XX)		:= s3c6400 s3c6410
machine-$(CONFIG_ARCH_S5P6440)		:= s5p6440
machine-$(CONFIG_ARCH_S5PC1XX)		:= s5pc100
machine-$(CONFIG_ARCH_SA1100)		:= sa1100
machine-$(CONFIG_ARCH_SHARK)		:= shark
machine-$(CONFIG_ARCH_STMP378X)		:= stmp378x
machine-$(CONFIG_ARCH_STMP37XX)		:= stmp37xx
machine-$(CONFIG_ARCH_U300)		:= u300
machine-$(CONFIG_ARCH_U8500)		:= ux500
machine-$(CONFIG_ARCH_VERSATILE)	:= versatile
machine-$(CONFIG_ARCH_W90X900)		:= w90x900
machine-$(CONFIG_FOOTBRIDGE)		:= footbridge

# Platform directory name.  This list is sorted alphanumerically
# by CONFIG_* macro name.
plat-$(CONFIG_ARCH_MXC)		:= mxc
plat-$(CONFIG_ARCH_OMAP)	:= omap
plat-$(CONFIG_ARCH_STMP3XXX)	:= stmp3xxx
plat-$(CONFIG_PLAT_IOP)		:= iop
plat-$(CONFIG_PLAT_NOMADIK)	:= nomadik
plat-$(CONFIG_PLAT_ORION)	:= orion
plat-$(CONFIG_PLAT_PXA)		:= pxa
plat-$(CONFIG_PLAT_S3C24XX)	:= s3c24xx s3c samsung
plat-$(CONFIG_PLAT_S3C64XX)	:= s3c64xx s3c samsung
plat-$(CONFIG_PLAT_S5PC1XX)	:= s5pc1xx s3c samsung
<<<<<<< HEAD
plat-$(CONFIG_PLAT_S5P)		:= s5p samsung s3c
plat-$(CONFIG_ARCH_STMP3XXX)	:= stmp3xxx
=======
>>>>>>> b2a731aa

ifeq ($(CONFIG_ARCH_EBSA110),y)
# This is what happens if you forget the IOCS16 line.
# PCMCIA cards stop working.
CFLAGS_3c589_cs.o :=-DISA_SIXTEEN_BIT_PERIPHERAL
export CFLAGS_3c589_cs.o
endif

# The byte offset of the kernel image in RAM from the start of RAM.
TEXT_OFFSET := $(textofs-y)

# The first directory contains additional information for the boot setup code
ifneq ($(machine-y),)
MACHINE  := arch/arm/mach-$(word 1,$(machine-y))/
else
MACHINE  :=
endif

machdirs := $(patsubst %,arch/arm/mach-%/,$(machine-y))
platdirs := $(patsubst %,arch/arm/plat-%/,$(plat-y))

ifeq ($(KBUILD_SRC),)
KBUILD_CPPFLAGS += $(patsubst %,-I%include,$(machdirs) $(platdirs))
else
KBUILD_CPPFLAGS += $(patsubst %,-I$(srctree)/%include,$(machdirs) $(platdirs))
endif

export	TEXT_OFFSET GZFLAGS MMUEXT

# Do we have FASTFPE?
FASTFPE		:=arch/arm/fastfpe
ifeq ($(FASTFPE),$(wildcard $(FASTFPE)))
FASTFPE_OBJ	:=$(FASTFPE)/
endif

# If we have a machine-specific directory, then include it in the build.
core-y				+= arch/arm/kernel/ arch/arm/mm/ arch/arm/common/
core-y				+= $(machdirs) $(platdirs)
core-$(CONFIG_FPE_NWFPE)	+= arch/arm/nwfpe/
core-$(CONFIG_FPE_FASTFPE)	+= $(FASTFPE_OBJ)
core-$(CONFIG_VFP)		+= arch/arm/vfp/

drivers-$(CONFIG_OPROFILE)      += arch/arm/oprofile/

libs-y				:= arch/arm/lib/ $(libs-y)

# Default target when executing plain make
ifeq ($(CONFIG_XIP_KERNEL),y)
KBUILD_IMAGE := xipImage
else
KBUILD_IMAGE := zImage
endif

all:	$(KBUILD_IMAGE)

boot := arch/arm/boot

archprepare:
	$(Q)$(MAKE) $(build)=arch/arm/tools include/generated/mach-types.h

# Convert bzImage to zImage
bzImage: zImage

zImage Image xipImage bootpImage uImage: vmlinux
	$(Q)$(MAKE) $(build)=$(boot) MACHINE=$(MACHINE) $(boot)/$@

zinstall install: vmlinux
	$(Q)$(MAKE) $(build)=$(boot) MACHINE=$(MACHINE) $@

# We use MRPROPER_FILES and CLEAN_FILES now
archclean:
	$(Q)$(MAKE) $(clean)=$(boot)

# My testing targets (bypasses dependencies)
bp:;	$(Q)$(MAKE) $(build)=$(boot) MACHINE=$(MACHINE) $(boot)/bootpImage
i zi:;	$(Q)$(MAKE) $(build)=$(boot) MACHINE=$(MACHINE) $@


define archhelp
  echo  '* zImage        - Compressed kernel image (arch/$(ARCH)/boot/zImage)'
  echo  '  Image         - Uncompressed kernel image (arch/$(ARCH)/boot/Image)'
  echo  '* xipImage      - XIP kernel image, if configured (arch/$(ARCH)/boot/xipImage)'
  echo  '  uImage        - U-Boot wrapped zImage'
  echo  '  bootpImage    - Combined zImage and initial RAM disk' 
  echo  '                  (supply initrd image via make variable INITRD=<path>)'
  echo  '  install       - Install uncompressed kernel'
  echo  '  zinstall      - Install compressed kernel'
  echo  '                  Install using (your) ~/bin/$(INSTALLKERNEL) or'
  echo  '                  (distribution) /sbin/$(INSTALLKERNEL) or'
  echo  '                  install to $$(INSTALL_PATH) and run lilo'
endef<|MERGE_RESOLUTION|>--- conflicted
+++ resolved
@@ -186,11 +186,7 @@
 plat-$(CONFIG_PLAT_S3C24XX)	:= s3c24xx s3c samsung
 plat-$(CONFIG_PLAT_S3C64XX)	:= s3c64xx s3c samsung
 plat-$(CONFIG_PLAT_S5PC1XX)	:= s5pc1xx s3c samsung
-<<<<<<< HEAD
 plat-$(CONFIG_PLAT_S5P)		:= s5p samsung s3c
-plat-$(CONFIG_ARCH_STMP3XXX)	:= stmp3xxx
-=======
->>>>>>> b2a731aa
 
 ifeq ($(CONFIG_ARCH_EBSA110),y)
 # This is what happens if you forget the IOCS16 line.
