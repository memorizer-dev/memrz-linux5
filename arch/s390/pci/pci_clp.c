--- conflicted
+++ resolved
@@ -212,17 +212,10 @@
 	return rc;
 }
 
-<<<<<<< HEAD
-static int clp_refresh_fh(u32 fid);
-/**
- * clp_set_pci_fn() - Execute a command on a PCI function
- * @zdev: Function that will be affected
-=======
 /**
  * clp_set_pci_fn() - Execute a command on a PCI function
  * @zdev: Function that will be affected
  * @fh: Out parameter for updated function handle
->>>>>>> 3b17187f
  * @nr_dma_as: DMA address space number
  * @command: The command code to execute
  *
@@ -258,14 +251,7 @@
 	} while (rrb->response.hdr.rsp == CLP_RC_SETPCIFN_BUSY);
 
 	if (!rc && rrb->response.hdr.rsp == CLP_RC_OK) {
-<<<<<<< HEAD
-		zdev->fh = rrb->response.fh;
-	} else if (!rc && rrb->response.hdr.rsp == CLP_RC_SETPCIFN_ALRDY) {
-		/* Function is already in desired state - update handle */
-		rc = clp_refresh_fh(zdev->fid);
-=======
 		*fh = rrb->response.fh;
->>>>>>> 3b17187f
 	} else {
 		zpci_err("Set PCI FN:\n");
 		zpci_err_clp(rrb->response.hdr.rsp, rc);
@@ -314,17 +300,10 @@
 {
 	int rc;
 
-<<<<<<< HEAD
-	rc = clp_set_pci_fn(zdev, nr_dma_as, CLP_SET_ENABLE_PCI_FN);
-	zpci_dbg(3, "ena fid:%x, fh:%x, rc:%d\n", zdev->fid, zdev->fh, rc);
-	if (!rc && zpci_use_mio(zdev)) {
-		rc = clp_set_pci_fn(zdev, nr_dma_as, CLP_SET_ENABLE_MIO);
-=======
 	rc = clp_set_pci_fn(zdev, fh, nr_dma_as, CLP_SET_ENABLE_PCI_FN);
 	zpci_dbg(3, "ena fid:%x, fh:%x, rc:%d\n", zdev->fid, *fh, rc);
 	if (!rc && zpci_use_mio(zdev)) {
 		rc = clp_set_pci_fn(zdev, fh, nr_dma_as, CLP_SET_ENABLE_MIO);
->>>>>>> 3b17187f
 		zpci_dbg(3, "ena mio fid:%x, fh:%x, rc:%d\n",
 				zdev->fid, *fh, rc);
 		if (rc)
