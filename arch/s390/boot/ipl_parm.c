--- conflicted
+++ resolved
@@ -26,29 +26,13 @@
 static inline int __diag308(unsigned long subcode, void *addr)
 {
 	unsigned long reg1, reg2;
-<<<<<<< HEAD
-=======
 	union register_pair r1;
->>>>>>> d92805b6
 	psw_t old;
 
 	r1.even = (unsigned long) addr;
 	r1.odd	= 0;
 	asm volatile(
 		"	mvc	0(16,%[psw_old]),0(%[psw_pgm])\n"
-<<<<<<< HEAD
-		"	epsw	%0,%1\n"
-		"	st	%0,0(%[psw_pgm])\n"
-		"	st	%1,4(%[psw_pgm])\n"
-		"	larl	%0,1f\n"
-		"	stg	%0,8(%[psw_pgm])\n"
-		"	diag	%[addr],%[subcode],0x308\n"
-		"1:	mvc	0(16,%[psw_pgm]),0(%[psw_old])\n"
-		: "=&d" (reg1), "=&a" (reg2),
-		  "+Q" (S390_lowcore.program_new_psw),
-		  "=Q" (old),
-		  [addr] "+d" (_addr), "+d" (_rc)
-=======
 		"	epsw	%[reg1],%[reg2]\n"
 		"	st	%[reg1],0(%[psw_pgm])\n"
 		"	st	%[reg2],4(%[psw_pgm])\n"
@@ -61,16 +45,11 @@
 		  [reg2] "=&a" (reg2),
 		  "+Q" (S390_lowcore.program_new_psw),
 		  "=Q" (old)
->>>>>>> d92805b6
 		: [subcode] "d" (subcode),
 		  [psw_old] "a" (&old),
 		  [psw_pgm] "a" (&S390_lowcore.program_new_psw)
 		: "cc", "memory");
-<<<<<<< HEAD
-	return _rc;
-=======
 	return r1.odd;
->>>>>>> d92805b6
 }
 
 void store_ipl_parmblock(void)
