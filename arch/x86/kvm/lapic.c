// SPDX-License-Identifier: GPL-2.0-only

/*
 * Local APIC virtualization
 *
 * Copyright (C) 2006 Qumranet, Inc.
 * Copyright (C) 2007 Novell
 * Copyright (C) 2007 Intel
 * Copyright 2009 Red Hat, Inc. and/or its affiliates.
 *
 * Authors:
 *   Dor Laor <dor.laor@qumranet.com>
 *   Gregory Haskins <ghaskins@novell.com>
 *   Yaozu (Eddie) Dong <eddie.dong@intel.com>
 *
 * Based on Xen 3.1 code, Copyright (c) 2004, Intel Corporation.
 */

#include <linux/kvm_host.h>
#include <linux/kvm.h>
#include <linux/mm.h>
#include <linux/highmem.h>
#include <linux/smp.h>
#include <linux/hrtimer.h>
#include <linux/io.h>
#include <linux/export.h>
#include <linux/math64.h>
#include <linux/slab.h>
#include <asm/processor.h>
#include <asm/msr.h>
#include <asm/page.h>
#include <asm/current.h>
#include <asm/apicdef.h>
#include <asm/delay.h>
#include <linux/atomic.h>
#include <linux/jump_label.h>
#include "kvm_cache_regs.h"
#include "irq.h"
#include "trace.h"
#include "x86.h"
#include "cpuid.h"
#include "hyperv.h"

#ifndef CONFIG_X86_64
#define mod_64(x, y) ((x) - (y) * div64_u64(x, y))
#else
#define mod_64(x, y) ((x) % (y))
#endif

#define PRId64 "d"
#define PRIx64 "llx"
#define PRIu64 "u"
#define PRIo64 "o"

<<<<<<< HEAD
/* #define apic_debug(fmt,arg...) printk(KERN_WARNING fmt,##arg) */
#define apic_debug(fmt, arg...) do {} while (0)

=======
>>>>>>> f7688b48
/* 14 is the version for Xeon and Pentium 8.4.8*/
#define APIC_VERSION			(0x14UL | ((KVM_APIC_LVT_NUM - 1) << 16))
#define LAPIC_MMIO_LENGTH		(1 << 12)
/* followed define is not in apicdef.h */
#define APIC_SHORT_MASK			0xc0000
#define APIC_DEST_NOSHORT		0x0
#define APIC_DEST_MASK			0x800
#define MAX_APIC_VECTOR			256
#define APIC_VECTORS_PER_REG		32

#define APIC_BROADCAST			0xFF
#define X2APIC_BROADCAST		0xFFFFFFFFul

static bool lapic_timer_advance_dynamic __read_mostly;
#define LAPIC_TIMER_ADVANCE_ADJUST_MIN	100	/* clock cycles */
#define LAPIC_TIMER_ADVANCE_ADJUST_MAX	10000	/* clock cycles */
#define LAPIC_TIMER_ADVANCE_NS_INIT	1000
#define LAPIC_TIMER_ADVANCE_NS_MAX     5000
/* step-by-step approximation to mitigate fluctuation */
#define LAPIC_TIMER_ADVANCE_ADJUST_STEP 8

static inline int apic_test_vector(int vec, void *bitmap)
{
	return test_bit(VEC_POS(vec), (bitmap) + REG_POS(vec));
}

bool kvm_apic_pending_eoi(struct kvm_vcpu *vcpu, int vector)
{
	struct kvm_lapic *apic = vcpu->arch.apic;

	return apic_test_vector(vector, apic->regs + APIC_ISR) ||
		apic_test_vector(vector, apic->regs + APIC_IRR);
}

static inline int __apic_test_and_set_vector(int vec, void *bitmap)
{
	return __test_and_set_bit(VEC_POS(vec), (bitmap) + REG_POS(vec));
}

static inline int __apic_test_and_clear_vector(int vec, void *bitmap)
{
	return __test_and_clear_bit(VEC_POS(vec), (bitmap) + REG_POS(vec));
}

struct static_key_deferred apic_hw_disabled __read_mostly;
struct static_key_deferred apic_sw_disabled __read_mostly;

static inline int apic_enabled(struct kvm_lapic *apic)
{
	return kvm_apic_sw_enabled(apic) &&	kvm_apic_hw_enabled(apic);
}

#define LVT_MASK	\
	(APIC_LVT_MASKED | APIC_SEND_PENDING | APIC_VECTOR_MASK)

#define LINT_MASK	\
	(LVT_MASK | APIC_MODE_MASK | APIC_INPUT_POLARITY | \
	 APIC_LVT_REMOTE_IRR | APIC_LVT_LEVEL_TRIGGER)

static inline u32 kvm_x2apic_id(struct kvm_lapic *apic)
{
	return apic->vcpu->vcpu_id;
}

bool kvm_can_post_timer_interrupt(struct kvm_vcpu *vcpu)
{
	return pi_inject_timer && kvm_vcpu_apicv_active(vcpu);
}
EXPORT_SYMBOL_GPL(kvm_can_post_timer_interrupt);

static bool kvm_use_posted_timer_interrupt(struct kvm_vcpu *vcpu)
{
	return kvm_can_post_timer_interrupt(vcpu) && vcpu->mode == IN_GUEST_MODE;
}

static inline bool kvm_apic_map_get_logical_dest(struct kvm_apic_map *map,
		u32 dest_id, struct kvm_lapic ***cluster, u16 *mask) {
	switch (map->mode) {
	case KVM_APIC_MODE_X2APIC: {
		u32 offset = (dest_id >> 16) * 16;
		u32 max_apic_id = map->max_apic_id;

		if (offset <= max_apic_id) {
			u8 cluster_size = min(max_apic_id - offset + 1, 16U);

			offset = array_index_nospec(offset, map->max_apic_id + 1);
			*cluster = &map->phys_map[offset];
			*mask = dest_id & (0xffff >> (16 - cluster_size));
		} else {
			*mask = 0;
		}

		return true;
		}
	case KVM_APIC_MODE_XAPIC_FLAT:
		*cluster = map->xapic_flat_map;
		*mask = dest_id & 0xff;
		return true;
	case KVM_APIC_MODE_XAPIC_CLUSTER:
		*cluster = map->xapic_cluster_map[(dest_id >> 4) & 0xf];
		*mask = dest_id & 0xf;
		return true;
	default:
		/* Not optimized. */
		return false;
	}
}

static void kvm_apic_map_free(struct rcu_head *rcu)
{
	struct kvm_apic_map *map = container_of(rcu, struct kvm_apic_map, rcu);

	kvfree(map);
}

static void recalculate_apic_map(struct kvm *kvm)
{
	struct kvm_apic_map *new, *old = NULL;
	struct kvm_vcpu *vcpu;
	int i;
	u32 max_id = 255; /* enough space for any xAPIC ID */

	mutex_lock(&kvm->arch.apic_map_lock);

	kvm_for_each_vcpu(i, vcpu, kvm)
		if (kvm_apic_present(vcpu))
			max_id = max(max_id, kvm_x2apic_id(vcpu->arch.apic));

	new = kvzalloc(sizeof(struct kvm_apic_map) +
	                   sizeof(struct kvm_lapic *) * ((u64)max_id + 1),
			   GFP_KERNEL_ACCOUNT);

	if (!new)
		goto out;

	new->max_apic_id = max_id;

	kvm_for_each_vcpu(i, vcpu, kvm) {
		struct kvm_lapic *apic = vcpu->arch.apic;
		struct kvm_lapic **cluster;
		u16 mask;
		u32 ldr;
		u8 xapic_id;
		u32 x2apic_id;

		if (!kvm_apic_present(vcpu))
			continue;

		xapic_id = kvm_xapic_id(apic);
		x2apic_id = kvm_x2apic_id(apic);

		/* Hotplug hack: see kvm_apic_match_physical_addr(), ... */
		if ((apic_x2apic_mode(apic) || x2apic_id > 0xff) &&
				x2apic_id <= new->max_apic_id)
			new->phys_map[x2apic_id] = apic;
		/*
		 * ... xAPIC ID of VCPUs with APIC ID > 0xff will wrap-around,
		 * prevent them from masking VCPUs with APIC ID <= 0xff.
		 */
		if (!apic_x2apic_mode(apic) && !new->phys_map[xapic_id])
			new->phys_map[xapic_id] = apic;

		if (!kvm_apic_sw_enabled(apic))
			continue;

		ldr = kvm_lapic_get_reg(apic, APIC_LDR);

		if (apic_x2apic_mode(apic)) {
			new->mode |= KVM_APIC_MODE_X2APIC;
		} else if (ldr) {
			ldr = GET_APIC_LOGICAL_ID(ldr);
			if (kvm_lapic_get_reg(apic, APIC_DFR) == APIC_DFR_FLAT)
				new->mode |= KVM_APIC_MODE_XAPIC_FLAT;
			else
				new->mode |= KVM_APIC_MODE_XAPIC_CLUSTER;
		}

		if (!kvm_apic_map_get_logical_dest(new, ldr, &cluster, &mask))
			continue;

		if (mask)
			cluster[ffs(mask) - 1] = apic;
	}
out:
	old = rcu_dereference_protected(kvm->arch.apic_map,
			lockdep_is_held(&kvm->arch.apic_map_lock));
	rcu_assign_pointer(kvm->arch.apic_map, new);
	mutex_unlock(&kvm->arch.apic_map_lock);

	if (old)
		call_rcu(&old->rcu, kvm_apic_map_free);

	kvm_make_scan_ioapic_request(kvm);
}

static inline void apic_set_spiv(struct kvm_lapic *apic, u32 val)
{
	bool enabled = val & APIC_SPIV_APIC_ENABLED;

	kvm_lapic_set_reg(apic, APIC_SPIV, val);

	if (enabled != apic->sw_enabled) {
		apic->sw_enabled = enabled;
		if (enabled)
			static_key_slow_dec_deferred(&apic_sw_disabled);
		else
			static_key_slow_inc(&apic_sw_disabled.key);

		recalculate_apic_map(apic->vcpu->kvm);
	}
}

static inline void kvm_apic_set_xapic_id(struct kvm_lapic *apic, u8 id)
{
	kvm_lapic_set_reg(apic, APIC_ID, id << 24);
	recalculate_apic_map(apic->vcpu->kvm);
}

static inline void kvm_apic_set_ldr(struct kvm_lapic *apic, u32 id)
{
	kvm_lapic_set_reg(apic, APIC_LDR, id);
	recalculate_apic_map(apic->vcpu->kvm);
}

static inline u32 kvm_apic_calc_x2apic_ldr(u32 id)
{
	return ((id >> 4) << 16) | (1 << (id & 0xf));
}

static inline void kvm_apic_set_x2apic_id(struct kvm_lapic *apic, u32 id)
{
	u32 ldr = kvm_apic_calc_x2apic_ldr(id);

	WARN_ON_ONCE(id != apic->vcpu->vcpu_id);

	kvm_lapic_set_reg(apic, APIC_ID, id);
	kvm_lapic_set_reg(apic, APIC_LDR, ldr);
	recalculate_apic_map(apic->vcpu->kvm);
}

static inline int apic_lvt_enabled(struct kvm_lapic *apic, int lvt_type)
{
	return !(kvm_lapic_get_reg(apic, lvt_type) & APIC_LVT_MASKED);
}

static inline int apic_lvt_vector(struct kvm_lapic *apic, int lvt_type)
{
	return kvm_lapic_get_reg(apic, lvt_type) & APIC_VECTOR_MASK;
}

static inline int apic_lvtt_oneshot(struct kvm_lapic *apic)
{
	return apic->lapic_timer.timer_mode == APIC_LVT_TIMER_ONESHOT;
}

static inline int apic_lvtt_period(struct kvm_lapic *apic)
{
	return apic->lapic_timer.timer_mode == APIC_LVT_TIMER_PERIODIC;
}

static inline int apic_lvtt_tscdeadline(struct kvm_lapic *apic)
{
	return apic->lapic_timer.timer_mode == APIC_LVT_TIMER_TSCDEADLINE;
}

static inline int apic_lvt_nmi_mode(u32 lvt_val)
{
	return (lvt_val & (APIC_MODE_MASK | APIC_LVT_MASKED)) == APIC_DM_NMI;
}

void kvm_apic_set_version(struct kvm_vcpu *vcpu)
{
	struct kvm_lapic *apic = vcpu->arch.apic;
	struct kvm_cpuid_entry2 *feat;
	u32 v = APIC_VERSION;

	if (!lapic_in_kernel(vcpu))
		return;

	/*
	 * KVM emulates 82093AA datasheet (with in-kernel IOAPIC implementation)
	 * which doesn't have EOI register; Some buggy OSes (e.g. Windows with
	 * Hyper-V role) disable EOI broadcast in lapic not checking for IOAPIC
	 * version first and level-triggered interrupts never get EOIed in
	 * IOAPIC.
	 */
	feat = kvm_find_cpuid_entry(apic->vcpu, 0x1, 0);
	if (feat && (feat->ecx & (1 << (X86_FEATURE_X2APIC & 31))) &&
	    !ioapic_in_kernel(vcpu->kvm))
		v |= APIC_LVR_DIRECTED_EOI;
	kvm_lapic_set_reg(apic, APIC_LVR, v);
}

static const unsigned int apic_lvt_mask[KVM_APIC_LVT_NUM] = {
	LVT_MASK ,      /* part LVTT mask, timer mode mask added at runtime */
	LVT_MASK | APIC_MODE_MASK,	/* LVTTHMR */
	LVT_MASK | APIC_MODE_MASK,	/* LVTPC */
	LINT_MASK, LINT_MASK,	/* LVT0-1 */
	LVT_MASK		/* LVTERR */
};

static int find_highest_vector(void *bitmap)
{
	int vec;
	u32 *reg;

	for (vec = MAX_APIC_VECTOR - APIC_VECTORS_PER_REG;
	     vec >= 0; vec -= APIC_VECTORS_PER_REG) {
		reg = bitmap + REG_POS(vec);
		if (*reg)
			return __fls(*reg) + vec;
	}

	return -1;
}

static u8 count_vectors(void *bitmap)
{
	int vec;
	u32 *reg;
	u8 count = 0;

	for (vec = 0; vec < MAX_APIC_VECTOR; vec += APIC_VECTORS_PER_REG) {
		reg = bitmap + REG_POS(vec);
		count += hweight32(*reg);
	}

	return count;
}

bool __kvm_apic_update_irr(u32 *pir, void *regs, int *max_irr)
{
	u32 i, vec;
	u32 pir_val, irr_val, prev_irr_val;
	int max_updated_irr;

	max_updated_irr = -1;
	*max_irr = -1;

	for (i = vec = 0; i <= 7; i++, vec += 32) {
		pir_val = READ_ONCE(pir[i]);
		irr_val = *((u32 *)(regs + APIC_IRR + i * 0x10));
		if (pir_val) {
			prev_irr_val = irr_val;
			irr_val |= xchg(&pir[i], 0);
			*((u32 *)(regs + APIC_IRR + i * 0x10)) = irr_val;
			if (prev_irr_val != irr_val) {
				max_updated_irr =
					__fls(irr_val ^ prev_irr_val) + vec;
			}
		}
		if (irr_val)
			*max_irr = __fls(irr_val) + vec;
	}

	return ((max_updated_irr != -1) &&
		(max_updated_irr == *max_irr));
}
EXPORT_SYMBOL_GPL(__kvm_apic_update_irr);

bool kvm_apic_update_irr(struct kvm_vcpu *vcpu, u32 *pir, int *max_irr)
{
	struct kvm_lapic *apic = vcpu->arch.apic;

	return __kvm_apic_update_irr(pir, apic->regs, max_irr);
}
EXPORT_SYMBOL_GPL(kvm_apic_update_irr);

static inline int apic_search_irr(struct kvm_lapic *apic)
{
	return find_highest_vector(apic->regs + APIC_IRR);
}

static inline int apic_find_highest_irr(struct kvm_lapic *apic)
{
	int result;

	/*
	 * Note that irr_pending is just a hint. It will be always
	 * true with virtual interrupt delivery enabled.
	 */
	if (!apic->irr_pending)
		return -1;

	result = apic_search_irr(apic);
	ASSERT(result == -1 || result >= 16);

	return result;
}

static inline void apic_clear_irr(int vec, struct kvm_lapic *apic)
{
	struct kvm_vcpu *vcpu;

	vcpu = apic->vcpu;

	if (unlikely(vcpu->arch.apicv_active)) {
		/* need to update RVI */
		kvm_lapic_clear_vector(vec, apic->regs + APIC_IRR);
		kvm_x86_ops->hwapic_irr_update(vcpu,
				apic_find_highest_irr(apic));
	} else {
		apic->irr_pending = false;
		kvm_lapic_clear_vector(vec, apic->regs + APIC_IRR);
		if (apic_search_irr(apic) != -1)
			apic->irr_pending = true;
	}
}

static inline void apic_set_isr(int vec, struct kvm_lapic *apic)
{
	struct kvm_vcpu *vcpu;

	if (__apic_test_and_set_vector(vec, apic->regs + APIC_ISR))
		return;

	vcpu = apic->vcpu;

	/*
	 * With APIC virtualization enabled, all caching is disabled
	 * because the processor can modify ISR under the hood.  Instead
	 * just set SVI.
	 */
	if (unlikely(vcpu->arch.apicv_active))
		kvm_x86_ops->hwapic_isr_update(vcpu, vec);
	else {
		++apic->isr_count;
		BUG_ON(apic->isr_count > MAX_APIC_VECTOR);
		/*
		 * ISR (in service register) bit is set when injecting an interrupt.
		 * The highest vector is injected. Thus the latest bit set matches
		 * the highest bit in ISR.
		 */
		apic->highest_isr_cache = vec;
	}
}

static inline int apic_find_highest_isr(struct kvm_lapic *apic)
{
	int result;

	/*
	 * Note that isr_count is always 1, and highest_isr_cache
	 * is always -1, with APIC virtualization enabled.
	 */
	if (!apic->isr_count)
		return -1;
	if (likely(apic->highest_isr_cache != -1))
		return apic->highest_isr_cache;

	result = find_highest_vector(apic->regs + APIC_ISR);
	ASSERT(result == -1 || result >= 16);

	return result;
}

static inline void apic_clear_isr(int vec, struct kvm_lapic *apic)
{
	struct kvm_vcpu *vcpu;
	if (!__apic_test_and_clear_vector(vec, apic->regs + APIC_ISR))
		return;

	vcpu = apic->vcpu;

	/*
	 * We do get here for APIC virtualization enabled if the guest
	 * uses the Hyper-V APIC enlightenment.  In this case we may need
	 * to trigger a new interrupt delivery by writing the SVI field;
	 * on the other hand isr_count and highest_isr_cache are unused
	 * and must be left alone.
	 */
	if (unlikely(vcpu->arch.apicv_active))
		kvm_x86_ops->hwapic_isr_update(vcpu,
					       apic_find_highest_isr(apic));
	else {
		--apic->isr_count;
		BUG_ON(apic->isr_count < 0);
		apic->highest_isr_cache = -1;
	}
}

int kvm_lapic_find_highest_irr(struct kvm_vcpu *vcpu)
{
	/* This may race with setting of irr in __apic_accept_irq() and
	 * value returned may be wrong, but kvm_vcpu_kick() in __apic_accept_irq
	 * will cause vmexit immediately and the value will be recalculated
	 * on the next vmentry.
	 */
	return apic_find_highest_irr(vcpu->arch.apic);
}
EXPORT_SYMBOL_GPL(kvm_lapic_find_highest_irr);

static int __apic_accept_irq(struct kvm_lapic *apic, int delivery_mode,
			     int vector, int level, int trig_mode,
			     struct dest_map *dest_map);

int kvm_apic_set_irq(struct kvm_vcpu *vcpu, struct kvm_lapic_irq *irq,
		     struct dest_map *dest_map)
{
	struct kvm_lapic *apic = vcpu->arch.apic;

	return __apic_accept_irq(apic, irq->delivery_mode, irq->vector,
			irq->level, irq->trig_mode, dest_map);
}

int kvm_pv_send_ipi(struct kvm *kvm, unsigned long ipi_bitmap_low,
		    unsigned long ipi_bitmap_high, u32 min,
		    unsigned long icr, int op_64_bit)
{
	int i;
	struct kvm_apic_map *map;
	struct kvm_vcpu *vcpu;
	struct kvm_lapic_irq irq = {0};
	int cluster_size = op_64_bit ? 64 : 32;
	int count = 0;

	irq.vector = icr & APIC_VECTOR_MASK;
	irq.delivery_mode = icr & APIC_MODE_MASK;
	irq.level = (icr & APIC_INT_ASSERT) != 0;
	irq.trig_mode = icr & APIC_INT_LEVELTRIG;

	if (icr & APIC_DEST_MASK)
		return -KVM_EINVAL;
	if (icr & APIC_SHORT_MASK)
		return -KVM_EINVAL;

	rcu_read_lock();
	map = rcu_dereference(kvm->arch.apic_map);

	if (unlikely(!map)) {
		count = -EOPNOTSUPP;
		goto out;
	}

	if (min > map->max_apic_id)
		goto out;
	/* Bits above cluster_size are masked in the caller.  */
	for_each_set_bit(i, &ipi_bitmap_low,
		min((u32)BITS_PER_LONG, (map->max_apic_id - min + 1))) {
		if (map->phys_map[min + i]) {
			vcpu = map->phys_map[min + i]->vcpu;
			count += kvm_apic_set_irq(vcpu, &irq, NULL);
		}
	}

	min += cluster_size;

	if (min > map->max_apic_id)
		goto out;

	for_each_set_bit(i, &ipi_bitmap_high,
		min((u32)BITS_PER_LONG, (map->max_apic_id - min + 1))) {
		if (map->phys_map[min + i]) {
			vcpu = map->phys_map[min + i]->vcpu;
			count += kvm_apic_set_irq(vcpu, &irq, NULL);
		}
	}

out:
	rcu_read_unlock();
	return count;
}

static int pv_eoi_put_user(struct kvm_vcpu *vcpu, u8 val)
{

	return kvm_write_guest_cached(vcpu->kvm, &vcpu->arch.pv_eoi.data, &val,
				      sizeof(val));
}

static int pv_eoi_get_user(struct kvm_vcpu *vcpu, u8 *val)
{

	return kvm_read_guest_cached(vcpu->kvm, &vcpu->arch.pv_eoi.data, val,
				      sizeof(*val));
}

static inline bool pv_eoi_enabled(struct kvm_vcpu *vcpu)
{
	return vcpu->arch.pv_eoi.msr_val & KVM_MSR_ENABLED;
}

static bool pv_eoi_get_pending(struct kvm_vcpu *vcpu)
{
	u8 val;
	if (pv_eoi_get_user(vcpu, &val) < 0)
		printk(KERN_WARNING "Can't read EOI MSR value: 0x%llx\n",
			   (unsigned long long)vcpu->arch.pv_eoi.msr_val);
	return val & 0x1;
}

static void pv_eoi_set_pending(struct kvm_vcpu *vcpu)
{
	if (pv_eoi_put_user(vcpu, KVM_PV_EOI_ENABLED) < 0) {
		printk(KERN_WARNING "Can't set EOI MSR value: 0x%llx\n",
			   (unsigned long long)vcpu->arch.pv_eoi.msr_val);
		return;
	}
	__set_bit(KVM_APIC_PV_EOI_PENDING, &vcpu->arch.apic_attention);
}

static void pv_eoi_clr_pending(struct kvm_vcpu *vcpu)
{
	if (pv_eoi_put_user(vcpu, KVM_PV_EOI_DISABLED) < 0) {
		printk(KERN_WARNING "Can't clear EOI MSR value: 0x%llx\n",
			   (unsigned long long)vcpu->arch.pv_eoi.msr_val);
		return;
	}
	__clear_bit(KVM_APIC_PV_EOI_PENDING, &vcpu->arch.apic_attention);
}

static int apic_has_interrupt_for_ppr(struct kvm_lapic *apic, u32 ppr)
{
	int highest_irr;
	if (apic->vcpu->arch.apicv_active)
		highest_irr = kvm_x86_ops->sync_pir_to_irr(apic->vcpu);
	else
		highest_irr = apic_find_highest_irr(apic);
	if (highest_irr == -1 || (highest_irr & 0xF0) <= ppr)
		return -1;
	return highest_irr;
}

static bool __apic_update_ppr(struct kvm_lapic *apic, u32 *new_ppr)
{
	u32 tpr, isrv, ppr, old_ppr;
	int isr;

	old_ppr = kvm_lapic_get_reg(apic, APIC_PROCPRI);
	tpr = kvm_lapic_get_reg(apic, APIC_TASKPRI);
	isr = apic_find_highest_isr(apic);
	isrv = (isr != -1) ? isr : 0;

	if ((tpr & 0xf0) >= (isrv & 0xf0))
		ppr = tpr & 0xff;
	else
		ppr = isrv & 0xf0;

	*new_ppr = ppr;
	if (old_ppr != ppr)
		kvm_lapic_set_reg(apic, APIC_PROCPRI, ppr);

	return ppr < old_ppr;
}

static void apic_update_ppr(struct kvm_lapic *apic)
{
	u32 ppr;

	if (__apic_update_ppr(apic, &ppr) &&
	    apic_has_interrupt_for_ppr(apic, ppr) != -1)
		kvm_make_request(KVM_REQ_EVENT, apic->vcpu);
}

void kvm_apic_update_ppr(struct kvm_vcpu *vcpu)
{
	apic_update_ppr(vcpu->arch.apic);
}
EXPORT_SYMBOL_GPL(kvm_apic_update_ppr);

static void apic_set_tpr(struct kvm_lapic *apic, u32 tpr)
{
	kvm_lapic_set_reg(apic, APIC_TASKPRI, tpr);
	apic_update_ppr(apic);
}

static bool kvm_apic_broadcast(struct kvm_lapic *apic, u32 mda)
{
	return mda == (apic_x2apic_mode(apic) ?
			X2APIC_BROADCAST : APIC_BROADCAST);
}

static bool kvm_apic_match_physical_addr(struct kvm_lapic *apic, u32 mda)
{
	if (kvm_apic_broadcast(apic, mda))
		return true;

	if (apic_x2apic_mode(apic))
		return mda == kvm_x2apic_id(apic);

	/*
	 * Hotplug hack: Make LAPIC in xAPIC mode also accept interrupts as if
	 * it were in x2APIC mode.  Hotplugged VCPUs start in xAPIC mode and
	 * this allows unique addressing of VCPUs with APIC ID over 0xff.
	 * The 0xff condition is needed because writeable xAPIC ID.
	 */
	if (kvm_x2apic_id(apic) > 0xff && mda == kvm_x2apic_id(apic))
		return true;

	return mda == kvm_xapic_id(apic);
}

static bool kvm_apic_match_logical_addr(struct kvm_lapic *apic, u32 mda)
{
	u32 logical_id;

	if (kvm_apic_broadcast(apic, mda))
		return true;

	logical_id = kvm_lapic_get_reg(apic, APIC_LDR);

	if (apic_x2apic_mode(apic))
		return ((logical_id >> 16) == (mda >> 16))
		       && (logical_id & mda & 0xffff) != 0;

	logical_id = GET_APIC_LOGICAL_ID(logical_id);

	switch (kvm_lapic_get_reg(apic, APIC_DFR)) {
	case APIC_DFR_FLAT:
		return (logical_id & mda) != 0;
	case APIC_DFR_CLUSTER:
		return ((logical_id >> 4) == (mda >> 4))
		       && (logical_id & mda & 0xf) != 0;
	default:
		return false;
	}
}

/* The KVM local APIC implementation has two quirks:
 *
 *  - Real hardware delivers interrupts destined to x2APIC ID > 0xff to LAPICs
 *    in xAPIC mode if the "destination & 0xff" matches its xAPIC ID.
 *    KVM doesn't do that aliasing.
 *
 *  - in-kernel IOAPIC messages have to be delivered directly to
 *    x2APIC, because the kernel does not support interrupt remapping.
 *    In order to support broadcast without interrupt remapping, x2APIC
 *    rewrites the destination of non-IPI messages from APIC_BROADCAST
 *    to X2APIC_BROADCAST.
 *
 * The broadcast quirk can be disabled with KVM_CAP_X2APIC_API.  This is
 * important when userspace wants to use x2APIC-format MSIs, because
 * APIC_BROADCAST (0xff) is a legal route for "cluster 0, CPUs 0-7".
 */
static u32 kvm_apic_mda(struct kvm_vcpu *vcpu, unsigned int dest_id,
		struct kvm_lapic *source, struct kvm_lapic *target)
{
	bool ipi = source != NULL;

	if (!vcpu->kvm->arch.x2apic_broadcast_quirk_disabled &&
	    !ipi && dest_id == APIC_BROADCAST && apic_x2apic_mode(target))
		return X2APIC_BROADCAST;

	return dest_id;
}

bool kvm_apic_match_dest(struct kvm_vcpu *vcpu, struct kvm_lapic *source,
			   int short_hand, unsigned int dest, int dest_mode)
{
	struct kvm_lapic *target = vcpu->arch.apic;
	u32 mda = kvm_apic_mda(vcpu, dest, source, target);

	ASSERT(target);
	switch (short_hand) {
	case APIC_DEST_NOSHORT:
		if (dest_mode == APIC_DEST_PHYSICAL)
			return kvm_apic_match_physical_addr(target, mda);
		else
			return kvm_apic_match_logical_addr(target, mda);
	case APIC_DEST_SELF:
		return target == source;
	case APIC_DEST_ALLINC:
		return true;
	case APIC_DEST_ALLBUT:
		return target != source;
	default:
		return false;
	}
}
EXPORT_SYMBOL_GPL(kvm_apic_match_dest);

int kvm_vector_to_index(u32 vector, u32 dest_vcpus,
		       const unsigned long *bitmap, u32 bitmap_size)
{
	u32 mod;
	int i, idx = -1;

	mod = vector % dest_vcpus;

	for (i = 0; i <= mod; i++) {
		idx = find_next_bit(bitmap, bitmap_size, idx + 1);
		BUG_ON(idx == bitmap_size);
	}

	return idx;
}

static void kvm_apic_disabled_lapic_found(struct kvm *kvm)
{
	if (!kvm->arch.disabled_lapic_found) {
		kvm->arch.disabled_lapic_found = true;
		printk(KERN_INFO
		       "Disabled LAPIC found during irq injection\n");
	}
}

static bool kvm_apic_is_broadcast_dest(struct kvm *kvm, struct kvm_lapic **src,
		struct kvm_lapic_irq *irq, struct kvm_apic_map *map)
{
	if (kvm->arch.x2apic_broadcast_quirk_disabled) {
		if ((irq->dest_id == APIC_BROADCAST &&
				map->mode != KVM_APIC_MODE_X2APIC))
			return true;
		if (irq->dest_id == X2APIC_BROADCAST)
			return true;
	} else {
		bool x2apic_ipi = src && *src && apic_x2apic_mode(*src);
		if (irq->dest_id == (x2apic_ipi ?
		                     X2APIC_BROADCAST : APIC_BROADCAST))
			return true;
	}

	return false;
}

/* Return true if the interrupt can be handled by using *bitmap as index mask
 * for valid destinations in *dst array.
 * Return false if kvm_apic_map_get_dest_lapic did nothing useful.
 * Note: we may have zero kvm_lapic destinations when we return true, which
 * means that the interrupt should be dropped.  In this case, *bitmap would be
 * zero and *dst undefined.
 */
static inline bool kvm_apic_map_get_dest_lapic(struct kvm *kvm,
		struct kvm_lapic **src, struct kvm_lapic_irq *irq,
		struct kvm_apic_map *map, struct kvm_lapic ***dst,
		unsigned long *bitmap)
{
	int i, lowest;

	if (irq->shorthand == APIC_DEST_SELF && src) {
		*dst = src;
		*bitmap = 1;
		return true;
	} else if (irq->shorthand)
		return false;

	if (!map || kvm_apic_is_broadcast_dest(kvm, src, irq, map))
		return false;

	if (irq->dest_mode == APIC_DEST_PHYSICAL) {
		if (irq->dest_id > map->max_apic_id) {
			*bitmap = 0;
		} else {
			u32 dest_id = array_index_nospec(irq->dest_id, map->max_apic_id + 1);
			*dst = &map->phys_map[dest_id];
			*bitmap = 1;
		}
		return true;
	}

	*bitmap = 0;
	if (!kvm_apic_map_get_logical_dest(map, irq->dest_id, dst,
				(u16 *)bitmap))
		return false;

	if (!kvm_lowest_prio_delivery(irq))
		return true;

	if (!kvm_vector_hashing_enabled()) {
		lowest = -1;
		for_each_set_bit(i, bitmap, 16) {
			if (!(*dst)[i])
				continue;
			if (lowest < 0)
				lowest = i;
			else if (kvm_apic_compare_prio((*dst)[i]->vcpu,
						(*dst)[lowest]->vcpu) < 0)
				lowest = i;
		}
	} else {
		if (!*bitmap)
			return true;

		lowest = kvm_vector_to_index(irq->vector, hweight16(*bitmap),
				bitmap, 16);

		if (!(*dst)[lowest]) {
			kvm_apic_disabled_lapic_found(kvm);
			*bitmap = 0;
			return true;
		}
	}

	*bitmap = (lowest >= 0) ? 1 << lowest : 0;

	return true;
}

bool kvm_irq_delivery_to_apic_fast(struct kvm *kvm, struct kvm_lapic *src,
		struct kvm_lapic_irq *irq, int *r, struct dest_map *dest_map)
{
	struct kvm_apic_map *map;
	unsigned long bitmap;
	struct kvm_lapic **dst = NULL;
	int i;
	bool ret;

	*r = -1;

	if (irq->shorthand == APIC_DEST_SELF) {
		*r = kvm_apic_set_irq(src->vcpu, irq, dest_map);
		return true;
	}

	rcu_read_lock();
	map = rcu_dereference(kvm->arch.apic_map);

	ret = kvm_apic_map_get_dest_lapic(kvm, &src, irq, map, &dst, &bitmap);
	if (ret) {
		*r = 0;
		for_each_set_bit(i, &bitmap, 16) {
			if (!dst[i])
				continue;
			*r += kvm_apic_set_irq(dst[i]->vcpu, irq, dest_map);
		}
	}

	rcu_read_unlock();
	return ret;
}

/*
 * This routine tries to handler interrupts in posted mode, here is how
 * it deals with different cases:
 * - For single-destination interrupts, handle it in posted mode
 * - Else if vector hashing is enabled and it is a lowest-priority
 *   interrupt, handle it in posted mode and use the following mechanism
 *   to find the destinaiton vCPU.
 *	1. For lowest-priority interrupts, store all the possible
 *	   destination vCPUs in an array.
 *	2. Use "guest vector % max number of destination vCPUs" to find
 *	   the right destination vCPU in the array for the lowest-priority
 *	   interrupt.
 * - Otherwise, use remapped mode to inject the interrupt.
 */
bool kvm_intr_is_single_vcpu_fast(struct kvm *kvm, struct kvm_lapic_irq *irq,
			struct kvm_vcpu **dest_vcpu)
{
	struct kvm_apic_map *map;
	unsigned long bitmap;
	struct kvm_lapic **dst = NULL;
	bool ret = false;

	if (irq->shorthand)
		return false;

	rcu_read_lock();
	map = rcu_dereference(kvm->arch.apic_map);

	if (kvm_apic_map_get_dest_lapic(kvm, NULL, irq, map, &dst, &bitmap) &&
			hweight16(bitmap) == 1) {
		unsigned long i = find_first_bit(&bitmap, 16);

		if (dst[i]) {
			*dest_vcpu = dst[i]->vcpu;
			ret = true;
		}
	}

	rcu_read_unlock();
	return ret;
}

/*
 * Add a pending IRQ into lapic.
 * Return 1 if successfully added and 0 if discarded.
 */
static int __apic_accept_irq(struct kvm_lapic *apic, int delivery_mode,
			     int vector, int level, int trig_mode,
			     struct dest_map *dest_map)
{
	int result = 0;
	struct kvm_vcpu *vcpu = apic->vcpu;

	trace_kvm_apic_accept_irq(vcpu->vcpu_id, delivery_mode,
				  trig_mode, vector);
	switch (delivery_mode) {
	case APIC_DM_LOWEST:
		vcpu->arch.apic_arb_prio++;
		/* fall through */
	case APIC_DM_FIXED:
		if (unlikely(trig_mode && !level))
			break;

		/* FIXME add logic for vcpu on reset */
		if (unlikely(!apic_enabled(apic)))
			break;

		result = 1;

		if (dest_map) {
			__set_bit(vcpu->vcpu_id, dest_map->map);
			dest_map->vectors[vcpu->vcpu_id] = vector;
		}

		if (apic_test_vector(vector, apic->regs + APIC_TMR) != !!trig_mode) {
			if (trig_mode)
				kvm_lapic_set_vector(vector,
						     apic->regs + APIC_TMR);
			else
				kvm_lapic_clear_vector(vector,
						       apic->regs + APIC_TMR);
		}

		if (vcpu->arch.apicv_active)
			kvm_x86_ops->deliver_posted_interrupt(vcpu, vector);
		else {
			kvm_lapic_set_irr(vector, apic);

			kvm_make_request(KVM_REQ_EVENT, vcpu);
			kvm_vcpu_kick(vcpu);
		}
		break;

	case APIC_DM_REMRD:
		result = 1;
		vcpu->arch.pv.pv_unhalted = 1;
		kvm_make_request(KVM_REQ_EVENT, vcpu);
		kvm_vcpu_kick(vcpu);
		break;

	case APIC_DM_SMI:
		result = 1;
		kvm_make_request(KVM_REQ_SMI, vcpu);
		kvm_vcpu_kick(vcpu);
		break;

	case APIC_DM_NMI:
		result = 1;
		kvm_inject_nmi(vcpu);
		kvm_vcpu_kick(vcpu);
		break;

	case APIC_DM_INIT:
		if (!trig_mode || level) {
			result = 1;
			/* assumes that there are only KVM_APIC_INIT/SIPI */
			apic->pending_events = (1UL << KVM_APIC_INIT);
			/* make sure pending_events is visible before sending
			 * the request */
			smp_wmb();
			kvm_make_request(KVM_REQ_EVENT, vcpu);
			kvm_vcpu_kick(vcpu);
		}
		break;

	case APIC_DM_STARTUP:
		result = 1;
		apic->sipi_vector = vector;
		/* make sure sipi_vector is visible for the receiver */
		smp_wmb();
		set_bit(KVM_APIC_SIPI, &apic->pending_events);
		kvm_make_request(KVM_REQ_EVENT, vcpu);
		kvm_vcpu_kick(vcpu);
		break;

	case APIC_DM_EXTINT:
		/*
		 * Should only be called by kvm_apic_local_deliver() with LVT0,
		 * before NMI watchdog was enabled. Already handled by
		 * kvm_apic_accept_pic_intr().
		 */
		break;

	default:
		printk(KERN_ERR "TODO: unsupported delivery mode %x\n",
		       delivery_mode);
		break;
	}
	return result;
}

int kvm_apic_compare_prio(struct kvm_vcpu *vcpu1, struct kvm_vcpu *vcpu2)
{
	return vcpu1->arch.apic_arb_prio - vcpu2->arch.apic_arb_prio;
}

static bool kvm_ioapic_handles_vector(struct kvm_lapic *apic, int vector)
{
	return test_bit(vector, apic->vcpu->arch.ioapic_handled_vectors);
}

static void kvm_ioapic_send_eoi(struct kvm_lapic *apic, int vector)
{
	int trigger_mode;

	/* Eoi the ioapic only if the ioapic doesn't own the vector. */
	if (!kvm_ioapic_handles_vector(apic, vector))
		return;

	/* Request a KVM exit to inform the userspace IOAPIC. */
	if (irqchip_split(apic->vcpu->kvm)) {
		apic->vcpu->arch.pending_ioapic_eoi = vector;
		kvm_make_request(KVM_REQ_IOAPIC_EOI_EXIT, apic->vcpu);
		return;
	}

	if (apic_test_vector(vector, apic->regs + APIC_TMR))
		trigger_mode = IOAPIC_LEVEL_TRIG;
	else
		trigger_mode = IOAPIC_EDGE_TRIG;

	kvm_ioapic_update_eoi(apic->vcpu, vector, trigger_mode);
}

static int apic_set_eoi(struct kvm_lapic *apic)
{
	int vector = apic_find_highest_isr(apic);

	trace_kvm_eoi(apic, vector);

	/*
	 * Not every write EOI will has corresponding ISR,
	 * one example is when Kernel check timer on setup_IO_APIC
	 */
	if (vector == -1)
		return vector;

	apic_clear_isr(vector, apic);
	apic_update_ppr(apic);

	if (test_bit(vector, vcpu_to_synic(apic->vcpu)->vec_bitmap))
		kvm_hv_synic_send_eoi(apic->vcpu, vector);

	kvm_ioapic_send_eoi(apic, vector);
	kvm_make_request(KVM_REQ_EVENT, apic->vcpu);
	return vector;
}

/*
 * this interface assumes a trap-like exit, which has already finished
 * desired side effect including vISR and vPPR update.
 */
void kvm_apic_set_eoi_accelerated(struct kvm_vcpu *vcpu, int vector)
{
	struct kvm_lapic *apic = vcpu->arch.apic;

	trace_kvm_eoi(apic, vector);

	kvm_ioapic_send_eoi(apic, vector);
	kvm_make_request(KVM_REQ_EVENT, apic->vcpu);
}
EXPORT_SYMBOL_GPL(kvm_apic_set_eoi_accelerated);

static void apic_send_ipi(struct kvm_lapic *apic, u32 icr_low, u32 icr_high)
{
	struct kvm_lapic_irq irq;

	irq.vector = icr_low & APIC_VECTOR_MASK;
	irq.delivery_mode = icr_low & APIC_MODE_MASK;
	irq.dest_mode = icr_low & APIC_DEST_MASK;
	irq.level = (icr_low & APIC_INT_ASSERT) != 0;
	irq.trig_mode = icr_low & APIC_INT_LEVELTRIG;
	irq.shorthand = icr_low & APIC_SHORT_MASK;
	irq.msi_redir_hint = false;
	if (apic_x2apic_mode(apic))
		irq.dest_id = icr_high;
	else
		irq.dest_id = GET_APIC_DEST_FIELD(icr_high);

	trace_kvm_apic_ipi(icr_low, irq.dest_id);

	kvm_irq_delivery_to_apic(apic->vcpu->kvm, apic, &irq, NULL);
}

static u32 apic_get_tmcct(struct kvm_lapic *apic)
{
	ktime_t remaining, now;
	s64 ns;
	u32 tmcct;

	ASSERT(apic != NULL);

	/* if initial count is 0, current count should also be 0 */
	if (kvm_lapic_get_reg(apic, APIC_TMICT) == 0 ||
		apic->lapic_timer.period == 0)
		return 0;

	now = ktime_get();
	remaining = ktime_sub(apic->lapic_timer.target_expiration, now);
	if (ktime_to_ns(remaining) < 0)
		remaining = 0;

	ns = mod_64(ktime_to_ns(remaining), apic->lapic_timer.period);
	tmcct = div64_u64(ns,
			 (APIC_BUS_CYCLE_NS * apic->divide_count));

	return tmcct;
}

static void __report_tpr_access(struct kvm_lapic *apic, bool write)
{
	struct kvm_vcpu *vcpu = apic->vcpu;
	struct kvm_run *run = vcpu->run;

	kvm_make_request(KVM_REQ_REPORT_TPR_ACCESS, vcpu);
	run->tpr_access.rip = kvm_rip_read(vcpu);
	run->tpr_access.is_write = write;
}

static inline void report_tpr_access(struct kvm_lapic *apic, bool write)
{
	if (apic->vcpu->arch.tpr_access_reporting)
		__report_tpr_access(apic, write);
}

static u32 __apic_read(struct kvm_lapic *apic, unsigned int offset)
{
	u32 val = 0;

	if (offset >= LAPIC_MMIO_LENGTH)
		return 0;

	switch (offset) {
	case APIC_ARBPRI:
		break;

	case APIC_TMCCT:	/* Timer CCR */
		if (apic_lvtt_tscdeadline(apic))
			return 0;

		val = apic_get_tmcct(apic);
		break;
	case APIC_PROCPRI:
		apic_update_ppr(apic);
		val = kvm_lapic_get_reg(apic, offset);
		break;
	case APIC_TASKPRI:
		report_tpr_access(apic, false);
		/* fall thru */
	default:
		val = kvm_lapic_get_reg(apic, offset);
		break;
	}

	return val;
}

static inline struct kvm_lapic *to_lapic(struct kvm_io_device *dev)
{
	return container_of(dev, struct kvm_lapic, dev);
}

#define APIC_REG_MASK(reg)	(1ull << ((reg) >> 4))
#define APIC_REGS_MASK(first, count) \
	(APIC_REG_MASK(first) * ((1ull << (count)) - 1))

int kvm_lapic_reg_read(struct kvm_lapic *apic, u32 offset, int len,
		void *data)
{
	unsigned char alignment = offset & 0xf;
	u32 result;
	/* this bitmask has a bit cleared for each reserved register */
	u64 valid_reg_mask =
		APIC_REG_MASK(APIC_ID) |
		APIC_REG_MASK(APIC_LVR) |
		APIC_REG_MASK(APIC_TASKPRI) |
		APIC_REG_MASK(APIC_PROCPRI) |
		APIC_REG_MASK(APIC_LDR) |
		APIC_REG_MASK(APIC_DFR) |
		APIC_REG_MASK(APIC_SPIV) |
		APIC_REGS_MASK(APIC_ISR, APIC_ISR_NR) |
		APIC_REGS_MASK(APIC_TMR, APIC_ISR_NR) |
		APIC_REGS_MASK(APIC_IRR, APIC_ISR_NR) |
		APIC_REG_MASK(APIC_ESR) |
		APIC_REG_MASK(APIC_ICR) |
		APIC_REG_MASK(APIC_ICR2) |
		APIC_REG_MASK(APIC_LVTT) |
		APIC_REG_MASK(APIC_LVTTHMR) |
		APIC_REG_MASK(APIC_LVTPC) |
		APIC_REG_MASK(APIC_LVT0) |
		APIC_REG_MASK(APIC_LVT1) |
		APIC_REG_MASK(APIC_LVTERR) |
		APIC_REG_MASK(APIC_TMICT) |
		APIC_REG_MASK(APIC_TMCCT) |
		APIC_REG_MASK(APIC_TDCR);

	/* ARBPRI is not valid on x2APIC */
	if (!apic_x2apic_mode(apic))
		valid_reg_mask |= APIC_REG_MASK(APIC_ARBPRI);

	if (offset > 0x3f0 || !(valid_reg_mask & APIC_REG_MASK(offset)))
		return 1;

	result = __apic_read(apic, offset & ~0xf);

	trace_kvm_apic_read(offset, result);

	switch (len) {
	case 1:
	case 2:
	case 4:
		memcpy(data, (char *)&result + alignment, len);
		break;
	default:
		printk(KERN_ERR "Local APIC read with len = %x, "
		       "should be 1,2, or 4 instead\n", len);
		break;
	}
	return 0;
}
EXPORT_SYMBOL_GPL(kvm_lapic_reg_read);

static int apic_mmio_in_range(struct kvm_lapic *apic, gpa_t addr)
{
	return addr >= apic->base_address &&
		addr < apic->base_address + LAPIC_MMIO_LENGTH;
}

static int apic_mmio_read(struct kvm_vcpu *vcpu, struct kvm_io_device *this,
			   gpa_t address, int len, void *data)
{
	struct kvm_lapic *apic = to_lapic(this);
	u32 offset = address - apic->base_address;

	if (!apic_mmio_in_range(apic, address))
		return -EOPNOTSUPP;

	if (!kvm_apic_hw_enabled(apic) || apic_x2apic_mode(apic)) {
		if (!kvm_check_has_quirk(vcpu->kvm,
					 KVM_X86_QUIRK_LAPIC_MMIO_HOLE))
			return -EOPNOTSUPP;

		memset(data, 0xff, len);
		return 0;
	}

	kvm_lapic_reg_read(apic, offset, len, data);

	return 0;
}

static void update_divide_count(struct kvm_lapic *apic)
{
	u32 tmp1, tmp2, tdcr;

	tdcr = kvm_lapic_get_reg(apic, APIC_TDCR);
	tmp1 = tdcr & 0xf;
	tmp2 = ((tmp1 & 0x3) | ((tmp1 & 0x8) >> 1)) + 1;
	apic->divide_count = 0x1 << (tmp2 & 0x7);
}

static void limit_periodic_timer_frequency(struct kvm_lapic *apic)
{
	/*
	 * Do not allow the guest to program periodic timers with small
	 * interval, since the hrtimers are not throttled by the host
	 * scheduler.
	 */
	if (apic_lvtt_period(apic) && apic->lapic_timer.period) {
		s64 min_period = min_timer_period_us * 1000LL;

		if (apic->lapic_timer.period < min_period) {
			pr_info_ratelimited(
			    "kvm: vcpu %i: requested %lld ns "
			    "lapic timer period limited to %lld ns\n",
			    apic->vcpu->vcpu_id,
			    apic->lapic_timer.period, min_period);
			apic->lapic_timer.period = min_period;
		}
	}
}

static void apic_update_lvtt(struct kvm_lapic *apic)
{
	u32 timer_mode = kvm_lapic_get_reg(apic, APIC_LVTT) &
			apic->lapic_timer.timer_mode_mask;

	if (apic->lapic_timer.timer_mode != timer_mode) {
		if (apic_lvtt_tscdeadline(apic) != (timer_mode ==
				APIC_LVT_TIMER_TSCDEADLINE)) {
			hrtimer_cancel(&apic->lapic_timer.timer);
			kvm_lapic_set_reg(apic, APIC_TMICT, 0);
			apic->lapic_timer.period = 0;
			apic->lapic_timer.tscdeadline = 0;
		}
		apic->lapic_timer.timer_mode = timer_mode;
		limit_periodic_timer_frequency(apic);
	}
}

<<<<<<< HEAD
static void apic_timer_expired(struct kvm_lapic *apic)
{
	struct kvm_vcpu *vcpu = apic->vcpu;
	struct swait_queue_head *q = &vcpu->wq;
	struct kvm_timer *ktimer = &apic->lapic_timer;

	if (atomic_read(&apic->lapic_timer.pending))
		return;

	atomic_inc(&apic->lapic_timer.pending);
	kvm_set_pending_timer(vcpu);

	/*
	 * For x86, the atomic_inc() is serialized, thus
	 * using swait_active() is safe.
	 */
	if (swait_active(q))
		swake_up_one(q);

	if (apic_lvtt_tscdeadline(apic) || ktimer->hv_timer_in_use)
		ktimer->expired_tscdeadline = ktimer->tscdeadline;
}

=======
>>>>>>> f7688b48
/*
 * On APICv, this test will cause a busy wait
 * during a higher-priority task.
 */

static bool lapic_timer_int_injected(struct kvm_vcpu *vcpu)
{
	struct kvm_lapic *apic = vcpu->arch.apic;
	u32 reg = kvm_lapic_get_reg(apic, APIC_LVTT);

	if (kvm_apic_hw_enabled(apic)) {
		int vec = reg & APIC_VECTOR_MASK;
		void *bitmap = apic->regs + APIC_ISR;

		if (vcpu->arch.apicv_active)
			bitmap = apic->regs + APIC_IRR;

		if (apic_test_vector(vec, bitmap))
			return true;
	}
	return false;
}

static inline void __wait_lapic_expire(struct kvm_vcpu *vcpu, u64 guest_cycles)
{
	u64 timer_advance_ns = vcpu->arch.apic->lapic_timer.timer_advance_ns;

	/*
	 * If the guest TSC is running at a different ratio than the host, then
	 * convert the delay to nanoseconds to achieve an accurate delay.  Note
	 * that __delay() uses delay_tsc whenever the hardware has TSC, thus
	 * always for VMX enabled hardware.
	 */
	if (vcpu->arch.tsc_scaling_ratio == kvm_default_tsc_scaling_ratio) {
		__delay(min(guest_cycles,
			nsec_to_cycles(vcpu, timer_advance_ns)));
	} else {
		u64 delay_ns = guest_cycles * 1000000ULL;
		do_div(delay_ns, vcpu->arch.virtual_tsc_khz);
		ndelay(min_t(u32, delay_ns, timer_advance_ns));
	}
}

static inline void adjust_lapic_timer_advance(struct kvm_vcpu *vcpu,
					      s64 advance_expire_delta)
{
	struct kvm_lapic *apic = vcpu->arch.apic;
	u32 timer_advance_ns = apic->lapic_timer.timer_advance_ns;
	u64 ns;

	/* Do not adjust for tiny fluctuations or large random spikes. */
	if (abs(advance_expire_delta) > LAPIC_TIMER_ADVANCE_ADJUST_MAX ||
	    abs(advance_expire_delta) < LAPIC_TIMER_ADVANCE_ADJUST_MIN)
		return;

	/* too early */
	if (advance_expire_delta < 0) {
		ns = -advance_expire_delta * 1000000ULL;
		do_div(ns, vcpu->arch.virtual_tsc_khz);
		timer_advance_ns -= ns/LAPIC_TIMER_ADVANCE_ADJUST_STEP;
	} else {
	/* too late */
		ns = advance_expire_delta * 1000000ULL;
		do_div(ns, vcpu->arch.virtual_tsc_khz);
		timer_advance_ns += ns/LAPIC_TIMER_ADVANCE_ADJUST_STEP;
	}

	if (unlikely(timer_advance_ns > LAPIC_TIMER_ADVANCE_NS_MAX))
		timer_advance_ns = LAPIC_TIMER_ADVANCE_NS_INIT;
	apic->lapic_timer.timer_advance_ns = timer_advance_ns;
}

static void __kvm_wait_lapic_expire(struct kvm_vcpu *vcpu)
{
	struct kvm_lapic *apic = vcpu->arch.apic;
	u64 guest_tsc, tsc_deadline;

	if (apic->lapic_timer.expired_tscdeadline == 0)
		return;

	tsc_deadline = apic->lapic_timer.expired_tscdeadline;
	apic->lapic_timer.expired_tscdeadline = 0;
	guest_tsc = kvm_read_l1_tsc(vcpu, rdtsc());
	apic->lapic_timer.advance_expire_delta = guest_tsc - tsc_deadline;

	if (guest_tsc < tsc_deadline)
		__wait_lapic_expire(vcpu, tsc_deadline - guest_tsc);

	if (lapic_timer_advance_dynamic)
		adjust_lapic_timer_advance(vcpu, apic->lapic_timer.advance_expire_delta);
}

void kvm_wait_lapic_expire(struct kvm_vcpu *vcpu)
{
	if (lapic_timer_int_injected(vcpu))
		__kvm_wait_lapic_expire(vcpu);
}
EXPORT_SYMBOL_GPL(kvm_wait_lapic_expire);

static void kvm_apic_inject_pending_timer_irqs(struct kvm_lapic *apic)
{
	struct kvm_timer *ktimer = &apic->lapic_timer;

	kvm_apic_local_deliver(apic, APIC_LVTT);
	if (apic_lvtt_tscdeadline(apic))
		ktimer->tscdeadline = 0;
	if (apic_lvtt_oneshot(apic)) {
		ktimer->tscdeadline = 0;
		ktimer->target_expiration = 0;
	}
}

static void apic_timer_expired(struct kvm_lapic *apic)
{
	struct kvm_vcpu *vcpu = apic->vcpu;
	struct kvm_timer *ktimer = &apic->lapic_timer;

	if (atomic_read(&apic->lapic_timer.pending))
		return;

	if (apic_lvtt_tscdeadline(apic) || ktimer->hv_timer_in_use)
		ktimer->expired_tscdeadline = ktimer->tscdeadline;

	if (kvm_use_posted_timer_interrupt(apic->vcpu)) {
		if (apic->lapic_timer.timer_advance_ns)
			__kvm_wait_lapic_expire(vcpu);
		kvm_apic_inject_pending_timer_irqs(apic);
		return;
	}

	atomic_inc(&apic->lapic_timer.pending);
	kvm_set_pending_timer(vcpu);
}

static void start_sw_tscdeadline(struct kvm_lapic *apic)
{
	struct kvm_timer *ktimer = &apic->lapic_timer;
	u64 guest_tsc, tscdeadline = ktimer->tscdeadline;
	u64 ns = 0;
	ktime_t expire;
	struct kvm_vcpu *vcpu = apic->vcpu;
	unsigned long this_tsc_khz = vcpu->arch.virtual_tsc_khz;
	unsigned long flags;
	ktime_t now;

	if (unlikely(!tscdeadline || !this_tsc_khz))
		return;

	local_irq_save(flags);

	now = ktime_get();
	guest_tsc = kvm_read_l1_tsc(vcpu, rdtsc());

	ns = (tscdeadline - guest_tsc) * 1000000ULL;
	do_div(ns, this_tsc_khz);

	if (likely(tscdeadline > guest_tsc) &&
	    likely(ns > apic->lapic_timer.timer_advance_ns)) {
		expire = ktime_add_ns(now, ns);
		expire = ktime_sub_ns(expire, ktimer->timer_advance_ns);
		hrtimer_start(&ktimer->timer, expire, HRTIMER_MODE_ABS_HARD);
	} else
		apic_timer_expired(apic);

	local_irq_restore(flags);
}

static void update_target_expiration(struct kvm_lapic *apic, uint32_t old_divisor)
{
	ktime_t now, remaining;
	u64 ns_remaining_old, ns_remaining_new;

	apic->lapic_timer.period = (u64)kvm_lapic_get_reg(apic, APIC_TMICT)
		* APIC_BUS_CYCLE_NS * apic->divide_count;
	limit_periodic_timer_frequency(apic);

	now = ktime_get();
	remaining = ktime_sub(apic->lapic_timer.target_expiration, now);
	if (ktime_to_ns(remaining) < 0)
		remaining = 0;

	ns_remaining_old = ktime_to_ns(remaining);
	ns_remaining_new = mul_u64_u32_div(ns_remaining_old,
	                                   apic->divide_count, old_divisor);

	apic->lapic_timer.tscdeadline +=
		nsec_to_cycles(apic->vcpu, ns_remaining_new) -
		nsec_to_cycles(apic->vcpu, ns_remaining_old);
	apic->lapic_timer.target_expiration = ktime_add_ns(now, ns_remaining_new);
}

static bool set_target_expiration(struct kvm_lapic *apic)
{
	ktime_t now;
	u64 tscl = rdtsc();

	now = ktime_get();
	apic->lapic_timer.period = (u64)kvm_lapic_get_reg(apic, APIC_TMICT)
		* APIC_BUS_CYCLE_NS * apic->divide_count;

	if (!apic->lapic_timer.period) {
		apic->lapic_timer.tscdeadline = 0;
		return false;
	}

	limit_periodic_timer_frequency(apic);

	apic->lapic_timer.tscdeadline = kvm_read_l1_tsc(apic->vcpu, tscl) +
		nsec_to_cycles(apic->vcpu, apic->lapic_timer.period);
	apic->lapic_timer.target_expiration = ktime_add_ns(now, apic->lapic_timer.period);

	return true;
}

static void advance_periodic_target_expiration(struct kvm_lapic *apic)
{
	ktime_t now = ktime_get();
	u64 tscl = rdtsc();
	ktime_t delta;

	/*
	 * Synchronize both deadlines to the same time source or
	 * differences in the periods (caused by differences in the
	 * underlying clocks or numerical approximation errors) will
	 * cause the two to drift apart over time as the errors
	 * accumulate.
	 */
	apic->lapic_timer.target_expiration =
		ktime_add_ns(apic->lapic_timer.target_expiration,
				apic->lapic_timer.period);
	delta = ktime_sub(apic->lapic_timer.target_expiration, now);
	apic->lapic_timer.tscdeadline = kvm_read_l1_tsc(apic->vcpu, tscl) +
		nsec_to_cycles(apic->vcpu, delta);
}

static void start_sw_period(struct kvm_lapic *apic)
{
	if (!apic->lapic_timer.period)
		return;

	if (ktime_after(ktime_get(),
			apic->lapic_timer.target_expiration)) {
		apic_timer_expired(apic);

		if (apic_lvtt_oneshot(apic))
			return;

		advance_periodic_target_expiration(apic);
	}

	hrtimer_start(&apic->lapic_timer.timer,
		apic->lapic_timer.target_expiration,
		HRTIMER_MODE_ABS);
}

bool kvm_lapic_hv_timer_in_use(struct kvm_vcpu *vcpu)
{
	if (!lapic_in_kernel(vcpu))
		return false;

	return vcpu->arch.apic->lapic_timer.hv_timer_in_use;
}
EXPORT_SYMBOL_GPL(kvm_lapic_hv_timer_in_use);

static void cancel_hv_timer(struct kvm_lapic *apic)
{
	WARN_ON(preemptible());
	WARN_ON(!apic->lapic_timer.hv_timer_in_use);
	kvm_x86_ops->cancel_hv_timer(apic->vcpu);
	apic->lapic_timer.hv_timer_in_use = false;
}

static bool start_hv_timer(struct kvm_lapic *apic)
{
	struct kvm_timer *ktimer = &apic->lapic_timer;
	struct kvm_vcpu *vcpu = apic->vcpu;
	bool expired;

	WARN_ON(preemptible());
	if (!kvm_x86_ops->set_hv_timer)
		return false;

	if (!ktimer->tscdeadline)
		return false;

	if (kvm_x86_ops->set_hv_timer(vcpu, ktimer->tscdeadline, &expired))
		return false;

	ktimer->hv_timer_in_use = true;
	hrtimer_cancel(&ktimer->timer);

	/*
	 * To simplify handling the periodic timer, leave the hv timer running
	 * even if the deadline timer has expired, i.e. rely on the resulting
	 * VM-Exit to recompute the periodic timer's target expiration.
	 */
	if (!apic_lvtt_period(apic)) {
		/*
		 * Cancel the hv timer if the sw timer fired while the hv timer
		 * was being programmed, or if the hv timer itself expired.
		 */
		if (atomic_read(&ktimer->pending)) {
			cancel_hv_timer(apic);
		} else if (expired) {
			apic_timer_expired(apic);
			cancel_hv_timer(apic);
		}
	}

	trace_kvm_hv_timer_state(vcpu->vcpu_id, ktimer->hv_timer_in_use);

	return true;
}

static void start_sw_timer(struct kvm_lapic *apic)
{
	struct kvm_timer *ktimer = &apic->lapic_timer;

	WARN_ON(preemptible());
	if (apic->lapic_timer.hv_timer_in_use)
		cancel_hv_timer(apic);
	if (!apic_lvtt_period(apic) && atomic_read(&ktimer->pending))
		return;

	if (apic_lvtt_period(apic) || apic_lvtt_oneshot(apic))
		start_sw_period(apic);
	else if (apic_lvtt_tscdeadline(apic))
		start_sw_tscdeadline(apic);
	trace_kvm_hv_timer_state(apic->vcpu->vcpu_id, false);
}

static void restart_apic_timer(struct kvm_lapic *apic)
{
	preempt_disable();

	if (!apic_lvtt_period(apic) && atomic_read(&apic->lapic_timer.pending))
		goto out;

	if (!start_hv_timer(apic))
		start_sw_timer(apic);
out:
	preempt_enable();
}

void kvm_lapic_expired_hv_timer(struct kvm_vcpu *vcpu)
{
	struct kvm_lapic *apic = vcpu->arch.apic;

	preempt_disable();
	/* If the preempt notifier has already run, it also called apic_timer_expired */
	if (!apic->lapic_timer.hv_timer_in_use)
		goto out;
	WARN_ON(swait_active(&vcpu->wq));
	cancel_hv_timer(apic);
	apic_timer_expired(apic);

	if (apic_lvtt_period(apic) && apic->lapic_timer.period) {
		advance_periodic_target_expiration(apic);
		restart_apic_timer(apic);
	}
out:
	preempt_enable();
}
EXPORT_SYMBOL_GPL(kvm_lapic_expired_hv_timer);

void kvm_lapic_switch_to_hv_timer(struct kvm_vcpu *vcpu)
{
	restart_apic_timer(vcpu->arch.apic);
}
EXPORT_SYMBOL_GPL(kvm_lapic_switch_to_hv_timer);

void kvm_lapic_switch_to_sw_timer(struct kvm_vcpu *vcpu)
{
	struct kvm_lapic *apic = vcpu->arch.apic;

	preempt_disable();
	/* Possibly the TSC deadline timer is not enabled yet */
	if (apic->lapic_timer.hv_timer_in_use)
		start_sw_timer(apic);
	preempt_enable();
}
EXPORT_SYMBOL_GPL(kvm_lapic_switch_to_sw_timer);

void kvm_lapic_restart_hv_timer(struct kvm_vcpu *vcpu)
{
	struct kvm_lapic *apic = vcpu->arch.apic;

	WARN_ON(!apic->lapic_timer.hv_timer_in_use);
	restart_apic_timer(apic);
}

static void start_apic_timer(struct kvm_lapic *apic)
{
	atomic_set(&apic->lapic_timer.pending, 0);

	if ((apic_lvtt_period(apic) || apic_lvtt_oneshot(apic))
	    && !set_target_expiration(apic))
		return;

	restart_apic_timer(apic);
}

static void apic_manage_nmi_watchdog(struct kvm_lapic *apic, u32 lvt0_val)
{
	bool lvt0_in_nmi_mode = apic_lvt_nmi_mode(lvt0_val);

	if (apic->lvt0_in_nmi_mode != lvt0_in_nmi_mode) {
		apic->lvt0_in_nmi_mode = lvt0_in_nmi_mode;
		if (lvt0_in_nmi_mode) {
			atomic_inc(&apic->vcpu->kvm->arch.vapics_in_nmi_mode);
		} else
			atomic_dec(&apic->vcpu->kvm->arch.vapics_in_nmi_mode);
	}
}

int kvm_lapic_reg_write(struct kvm_lapic *apic, u32 reg, u32 val)
{
	int ret = 0;

	trace_kvm_apic_write(reg, val);

	switch (reg) {
	case APIC_ID:		/* Local APIC ID */
		if (!apic_x2apic_mode(apic))
			kvm_apic_set_xapic_id(apic, val >> 24);
		else
			ret = 1;
		break;

	case APIC_TASKPRI:
		report_tpr_access(apic, true);
		apic_set_tpr(apic, val & 0xff);
		break;

	case APIC_EOI:
		apic_set_eoi(apic);
		break;

	case APIC_LDR:
		if (!apic_x2apic_mode(apic))
			kvm_apic_set_ldr(apic, val & APIC_LDR_MASK);
		else
			ret = 1;
		break;

	case APIC_DFR:
		if (!apic_x2apic_mode(apic)) {
			kvm_lapic_set_reg(apic, APIC_DFR, val | 0x0FFFFFFF);
			recalculate_apic_map(apic->vcpu->kvm);
		} else
			ret = 1;
		break;

	case APIC_SPIV: {
		u32 mask = 0x3ff;
		if (kvm_lapic_get_reg(apic, APIC_LVR) & APIC_LVR_DIRECTED_EOI)
			mask |= APIC_SPIV_DIRECTED_EOI;
		apic_set_spiv(apic, val & mask);
		if (!(val & APIC_SPIV_APIC_ENABLED)) {
			int i;
			u32 lvt_val;

			for (i = 0; i < KVM_APIC_LVT_NUM; i++) {
				lvt_val = kvm_lapic_get_reg(apic,
						       APIC_LVTT + 0x10 * i);
				kvm_lapic_set_reg(apic, APIC_LVTT + 0x10 * i,
					     lvt_val | APIC_LVT_MASKED);
			}
			apic_update_lvtt(apic);
			atomic_set(&apic->lapic_timer.pending, 0);

		}
		break;
	}
	case APIC_ICR:
		/* No delay here, so we always clear the pending bit */
		val &= ~(1 << 12);
		apic_send_ipi(apic, val, kvm_lapic_get_reg(apic, APIC_ICR2));
		kvm_lapic_set_reg(apic, APIC_ICR, val);
		break;

	case APIC_ICR2:
		if (!apic_x2apic_mode(apic))
			val &= 0xff000000;
		kvm_lapic_set_reg(apic, APIC_ICR2, val);
		break;

	case APIC_LVT0:
		apic_manage_nmi_watchdog(apic, val);
		/* fall through */
	case APIC_LVTTHMR:
	case APIC_LVTPC:
	case APIC_LVT1:
	case APIC_LVTERR:
		/* TODO: Check vector */
		if (!kvm_apic_sw_enabled(apic))
			val |= APIC_LVT_MASKED;

		val &= apic_lvt_mask[(reg - APIC_LVTT) >> 4];
		kvm_lapic_set_reg(apic, reg, val);

		break;

	case APIC_LVTT:
		if (!kvm_apic_sw_enabled(apic))
			val |= APIC_LVT_MASKED;
		val &= (apic_lvt_mask[0] | apic->lapic_timer.timer_mode_mask);
		kvm_lapic_set_reg(apic, APIC_LVTT, val);
		apic_update_lvtt(apic);
		break;

	case APIC_TMICT:
		if (apic_lvtt_tscdeadline(apic))
			break;

		hrtimer_cancel(&apic->lapic_timer.timer);
		kvm_lapic_set_reg(apic, APIC_TMICT, val);
		start_apic_timer(apic);
		break;

	case APIC_TDCR: {
		uint32_t old_divisor = apic->divide_count;

		kvm_lapic_set_reg(apic, APIC_TDCR, val);
		update_divide_count(apic);
		if (apic->divide_count != old_divisor &&
				apic->lapic_timer.period) {
			hrtimer_cancel(&apic->lapic_timer.timer);
			update_target_expiration(apic, old_divisor);
			restart_apic_timer(apic);
		}
		break;
	}
	case APIC_ESR:
		if (apic_x2apic_mode(apic) && val != 0)
			ret = 1;
		break;

	case APIC_SELF_IPI:
		if (apic_x2apic_mode(apic)) {
			kvm_lapic_reg_write(apic, APIC_ICR, 0x40000 | (val & 0xff));
		} else
			ret = 1;
		break;
	default:
		ret = 1;
		break;
	}

	return ret;
}
EXPORT_SYMBOL_GPL(kvm_lapic_reg_write);

static int apic_mmio_write(struct kvm_vcpu *vcpu, struct kvm_io_device *this,
			    gpa_t address, int len, const void *data)
{
	struct kvm_lapic *apic = to_lapic(this);
	unsigned int offset = address - apic->base_address;
	u32 val;

	if (!apic_mmio_in_range(apic, address))
		return -EOPNOTSUPP;

	if (!kvm_apic_hw_enabled(apic) || apic_x2apic_mode(apic)) {
		if (!kvm_check_has_quirk(vcpu->kvm,
					 KVM_X86_QUIRK_LAPIC_MMIO_HOLE))
			return -EOPNOTSUPP;

		return 0;
	}

	/*
	 * APIC register must be aligned on 128-bits boundary.
	 * 32/64/128 bits registers must be accessed thru 32 bits.
	 * Refer SDM 8.4.1
	 */
	if (len != 4 || (offset & 0xf))
		return 0;

	val = *(u32*)data;

	kvm_lapic_reg_write(apic, offset & 0xff0, val);

	return 0;
}

void kvm_lapic_set_eoi(struct kvm_vcpu *vcpu)
{
	kvm_lapic_reg_write(vcpu->arch.apic, APIC_EOI, 0);
}
EXPORT_SYMBOL_GPL(kvm_lapic_set_eoi);

/* emulate APIC access in a trap manner */
void kvm_apic_write_nodecode(struct kvm_vcpu *vcpu, u32 offset)
{
	u32 val = 0;

	/* hw has done the conditional check and inst decode */
	offset &= 0xff0;

	kvm_lapic_reg_read(vcpu->arch.apic, offset, 4, &val);

	/* TODO: optimize to just emulate side effect w/o one more write */
	kvm_lapic_reg_write(vcpu->arch.apic, offset, val);
}
EXPORT_SYMBOL_GPL(kvm_apic_write_nodecode);

void kvm_free_lapic(struct kvm_vcpu *vcpu)
{
	struct kvm_lapic *apic = vcpu->arch.apic;

	if (!vcpu->arch.apic)
		return;

	hrtimer_cancel(&apic->lapic_timer.timer);

	if (!(vcpu->arch.apic_base & MSR_IA32_APICBASE_ENABLE))
		static_key_slow_dec_deferred(&apic_hw_disabled);

	if (!apic->sw_enabled)
		static_key_slow_dec_deferred(&apic_sw_disabled);

	if (apic->regs)
		free_page((unsigned long)apic->regs);

	kfree(apic);
}

/*
 *----------------------------------------------------------------------
 * LAPIC interface
 *----------------------------------------------------------------------
 */
u64 kvm_get_lapic_tscdeadline_msr(struct kvm_vcpu *vcpu)
{
	struct kvm_lapic *apic = vcpu->arch.apic;

	if (!lapic_in_kernel(vcpu) ||
		!apic_lvtt_tscdeadline(apic))
		return 0;

	return apic->lapic_timer.tscdeadline;
}

void kvm_set_lapic_tscdeadline_msr(struct kvm_vcpu *vcpu, u64 data)
{
	struct kvm_lapic *apic = vcpu->arch.apic;

	if (!lapic_in_kernel(vcpu) || apic_lvtt_oneshot(apic) ||
			apic_lvtt_period(apic))
		return;

	hrtimer_cancel(&apic->lapic_timer.timer);
	apic->lapic_timer.tscdeadline = data;
	start_apic_timer(apic);
}

void kvm_lapic_set_tpr(struct kvm_vcpu *vcpu, unsigned long cr8)
{
	struct kvm_lapic *apic = vcpu->arch.apic;

	apic_set_tpr(apic, ((cr8 & 0x0f) << 4)
		     | (kvm_lapic_get_reg(apic, APIC_TASKPRI) & 4));
}

u64 kvm_lapic_get_cr8(struct kvm_vcpu *vcpu)
{
	u64 tpr;

	tpr = (u64) kvm_lapic_get_reg(vcpu->arch.apic, APIC_TASKPRI);

	return (tpr & 0xf0) >> 4;
}

void kvm_lapic_set_base(struct kvm_vcpu *vcpu, u64 value)
{
	u64 old_value = vcpu->arch.apic_base;
	struct kvm_lapic *apic = vcpu->arch.apic;

	if (!apic)
		value |= MSR_IA32_APICBASE_BSP;

	vcpu->arch.apic_base = value;

	if ((old_value ^ value) & MSR_IA32_APICBASE_ENABLE)
		kvm_update_cpuid(vcpu);

	if (!apic)
		return;

	/* update jump label if enable bit changes */
	if ((old_value ^ value) & MSR_IA32_APICBASE_ENABLE) {
		if (value & MSR_IA32_APICBASE_ENABLE) {
			kvm_apic_set_xapic_id(apic, vcpu->vcpu_id);
			static_key_slow_dec_deferred(&apic_hw_disabled);
		} else {
			static_key_slow_inc(&apic_hw_disabled.key);
			recalculate_apic_map(vcpu->kvm);
		}
	}

	if (((old_value ^ value) & X2APIC_ENABLE) && (value & X2APIC_ENABLE))
		kvm_apic_set_x2apic_id(apic, vcpu->vcpu_id);

	if ((old_value ^ value) & (MSR_IA32_APICBASE_ENABLE | X2APIC_ENABLE))
		kvm_x86_ops->set_virtual_apic_mode(vcpu);

	apic->base_address = apic->vcpu->arch.apic_base &
			     MSR_IA32_APICBASE_BASE;

	if ((value & MSR_IA32_APICBASE_ENABLE) &&
	     apic->base_address != APIC_DEFAULT_PHYS_BASE)
		pr_warn_once("APIC base relocation is unsupported by KVM");
}

void kvm_lapic_reset(struct kvm_vcpu *vcpu, bool init_event)
{
	struct kvm_lapic *apic = vcpu->arch.apic;
	int i;

	if (!apic)
		return;

	/* Stop the timer in case it's a reset to an active apic */
	hrtimer_cancel(&apic->lapic_timer.timer);

	if (!init_event) {
		kvm_lapic_set_base(vcpu, APIC_DEFAULT_PHYS_BASE |
		                         MSR_IA32_APICBASE_ENABLE);
		kvm_apic_set_xapic_id(apic, vcpu->vcpu_id);
	}
	kvm_apic_set_version(apic->vcpu);

	for (i = 0; i < KVM_APIC_LVT_NUM; i++)
		kvm_lapic_set_reg(apic, APIC_LVTT + 0x10 * i, APIC_LVT_MASKED);
	apic_update_lvtt(apic);
	if (kvm_vcpu_is_reset_bsp(vcpu) &&
	    kvm_check_has_quirk(vcpu->kvm, KVM_X86_QUIRK_LINT0_REENABLED))
		kvm_lapic_set_reg(apic, APIC_LVT0,
			     SET_APIC_DELIVERY_MODE(0, APIC_MODE_EXTINT));
	apic_manage_nmi_watchdog(apic, kvm_lapic_get_reg(apic, APIC_LVT0));

	kvm_lapic_set_reg(apic, APIC_DFR, 0xffffffffU);
	apic_set_spiv(apic, 0xff);
	kvm_lapic_set_reg(apic, APIC_TASKPRI, 0);
	if (!apic_x2apic_mode(apic))
		kvm_apic_set_ldr(apic, 0);
	kvm_lapic_set_reg(apic, APIC_ESR, 0);
	kvm_lapic_set_reg(apic, APIC_ICR, 0);
	kvm_lapic_set_reg(apic, APIC_ICR2, 0);
	kvm_lapic_set_reg(apic, APIC_TDCR, 0);
	kvm_lapic_set_reg(apic, APIC_TMICT, 0);
	for (i = 0; i < 8; i++) {
		kvm_lapic_set_reg(apic, APIC_IRR + 0x10 * i, 0);
		kvm_lapic_set_reg(apic, APIC_ISR + 0x10 * i, 0);
		kvm_lapic_set_reg(apic, APIC_TMR + 0x10 * i, 0);
	}
	apic->irr_pending = vcpu->arch.apicv_active;
	apic->isr_count = vcpu->arch.apicv_active ? 1 : 0;
	apic->highest_isr_cache = -1;
	update_divide_count(apic);
	atomic_set(&apic->lapic_timer.pending, 0);
	if (kvm_vcpu_is_bsp(vcpu))
		kvm_lapic_set_base(vcpu,
				vcpu->arch.apic_base | MSR_IA32_APICBASE_BSP);
	vcpu->arch.pv_eoi.msr_val = 0;
	apic_update_ppr(apic);
	if (vcpu->arch.apicv_active) {
		kvm_x86_ops->apicv_post_state_restore(vcpu);
		kvm_x86_ops->hwapic_irr_update(vcpu, -1);
		kvm_x86_ops->hwapic_isr_update(vcpu, -1);
	}

	vcpu->arch.apic_arb_prio = 0;
	vcpu->arch.apic_attention = 0;
}

/*
 *----------------------------------------------------------------------
 * timer interface
 *----------------------------------------------------------------------
 */

static bool lapic_is_periodic(struct kvm_lapic *apic)
{
	return apic_lvtt_period(apic);
}

int apic_has_pending_timer(struct kvm_vcpu *vcpu)
{
	struct kvm_lapic *apic = vcpu->arch.apic;

	if (apic_enabled(apic) && apic_lvt_enabled(apic, APIC_LVTT))
		return atomic_read(&apic->lapic_timer.pending);

	return 0;
}

int kvm_apic_local_deliver(struct kvm_lapic *apic, int lvt_type)
{
	u32 reg = kvm_lapic_get_reg(apic, lvt_type);
	int vector, mode, trig_mode;

	if (kvm_apic_hw_enabled(apic) && !(reg & APIC_LVT_MASKED)) {
		vector = reg & APIC_VECTOR_MASK;
		mode = reg & APIC_MODE_MASK;
		trig_mode = reg & APIC_LVT_LEVEL_TRIGGER;
		return __apic_accept_irq(apic, mode, vector, 1, trig_mode,
					NULL);
	}
	return 0;
}

void kvm_apic_nmi_wd_deliver(struct kvm_vcpu *vcpu)
{
	struct kvm_lapic *apic = vcpu->arch.apic;

	if (apic)
		kvm_apic_local_deliver(apic, APIC_LVT0);
}

static const struct kvm_io_device_ops apic_mmio_ops = {
	.read     = apic_mmio_read,
	.write    = apic_mmio_write,
};

static enum hrtimer_restart apic_timer_fn(struct hrtimer *data)
{
	struct kvm_timer *ktimer = container_of(data, struct kvm_timer, timer);
	struct kvm_lapic *apic = container_of(ktimer, struct kvm_lapic, lapic_timer);

	apic_timer_expired(apic);

	if (lapic_is_periodic(apic)) {
		advance_periodic_target_expiration(apic);
		hrtimer_add_expires_ns(&ktimer->timer, ktimer->period);
		return HRTIMER_RESTART;
	} else
		return HRTIMER_NORESTART;
}

int kvm_create_lapic(struct kvm_vcpu *vcpu, int timer_advance_ns)
{
	struct kvm_lapic *apic;

	ASSERT(vcpu != NULL);

	apic = kzalloc(sizeof(*apic), GFP_KERNEL_ACCOUNT);
	if (!apic)
		goto nomem;

	vcpu->arch.apic = apic;

	apic->regs = (void *)get_zeroed_page(GFP_KERNEL_ACCOUNT);
	if (!apic->regs) {
		printk(KERN_ERR "malloc apic regs error for vcpu %x\n",
		       vcpu->vcpu_id);
		goto nomem_free_apic;
	}
	apic->vcpu = vcpu;

	hrtimer_init(&apic->lapic_timer.timer, CLOCK_MONOTONIC,
		     HRTIMER_MODE_ABS_HARD);
	apic->lapic_timer.timer.function = apic_timer_fn;
	if (timer_advance_ns == -1) {
		apic->lapic_timer.timer_advance_ns = LAPIC_TIMER_ADVANCE_NS_INIT;
		lapic_timer_advance_dynamic = true;
	} else {
		apic->lapic_timer.timer_advance_ns = timer_advance_ns;
		lapic_timer_advance_dynamic = false;
	}

	/*
	 * APIC is created enabled. This will prevent kvm_lapic_set_base from
	 * thinking that APIC state has changed.
	 */
	vcpu->arch.apic_base = MSR_IA32_APICBASE_ENABLE;
	static_key_slow_inc(&apic_sw_disabled.key); /* sw disabled at reset */
	kvm_iodevice_init(&apic->dev, &apic_mmio_ops);

	return 0;
nomem_free_apic:
	kfree(apic);
	vcpu->arch.apic = NULL;
nomem:
	return -ENOMEM;
}

int kvm_apic_has_interrupt(struct kvm_vcpu *vcpu)
{
	struct kvm_lapic *apic = vcpu->arch.apic;
	u32 ppr;

	if (!kvm_apic_hw_enabled(apic))
		return -1;

	__apic_update_ppr(apic, &ppr);
	return apic_has_interrupt_for_ppr(apic, ppr);
}

int kvm_apic_accept_pic_intr(struct kvm_vcpu *vcpu)
{
	u32 lvt0 = kvm_lapic_get_reg(vcpu->arch.apic, APIC_LVT0);
	int r = 0;

	if (!kvm_apic_hw_enabled(vcpu->arch.apic))
		r = 1;
	if ((lvt0 & APIC_LVT_MASKED) == 0 &&
	    GET_APIC_DELIVERY_MODE(lvt0) == APIC_MODE_EXTINT)
		r = 1;
	return r;
}

void kvm_inject_apic_timer_irqs(struct kvm_vcpu *vcpu)
{
	struct kvm_lapic *apic = vcpu->arch.apic;

	if (atomic_read(&apic->lapic_timer.pending) > 0) {
		kvm_apic_inject_pending_timer_irqs(apic);
		atomic_set(&apic->lapic_timer.pending, 0);
	}
}

int kvm_get_apic_interrupt(struct kvm_vcpu *vcpu)
{
	int vector = kvm_apic_has_interrupt(vcpu);
	struct kvm_lapic *apic = vcpu->arch.apic;
	u32 ppr;

	if (vector == -1)
		return -1;

	/*
	 * We get here even with APIC virtualization enabled, if doing
	 * nested virtualization and L1 runs with the "acknowledge interrupt
	 * on exit" mode.  Then we cannot inject the interrupt via RVI,
	 * because the process would deliver it through the IDT.
	 */

	apic_clear_irr(vector, apic);
	if (test_bit(vector, vcpu_to_synic(vcpu)->auto_eoi_bitmap)) {
		/*
		 * For auto-EOI interrupts, there might be another pending
		 * interrupt above PPR, so check whether to raise another
		 * KVM_REQ_EVENT.
		 */
		apic_update_ppr(apic);
	} else {
		/*
		 * For normal interrupts, PPR has been raised and there cannot
		 * be a higher-priority pending interrupt---except if there was
		 * a concurrent interrupt injection, but that would have
		 * triggered KVM_REQ_EVENT already.
		 */
		apic_set_isr(vector, apic);
		__apic_update_ppr(apic, &ppr);
	}

	return vector;
}

static int kvm_apic_state_fixup(struct kvm_vcpu *vcpu,
		struct kvm_lapic_state *s, bool set)
{
	if (apic_x2apic_mode(vcpu->arch.apic)) {
		u32 *id = (u32 *)(s->regs + APIC_ID);
		u32 *ldr = (u32 *)(s->regs + APIC_LDR);

		if (vcpu->kvm->arch.x2apic_format) {
			if (*id != vcpu->vcpu_id)
				return -EINVAL;
		} else {
			if (set)
				*id >>= 24;
			else
				*id <<= 24;
		}

		/* In x2APIC mode, the LDR is fixed and based on the id */
		if (set)
			*ldr = kvm_apic_calc_x2apic_ldr(*id);
	}

	return 0;
}

int kvm_apic_get_state(struct kvm_vcpu *vcpu, struct kvm_lapic_state *s)
{
	memcpy(s->regs, vcpu->arch.apic->regs, sizeof(*s));
	return kvm_apic_state_fixup(vcpu, s, false);
}

int kvm_apic_set_state(struct kvm_vcpu *vcpu, struct kvm_lapic_state *s)
{
	struct kvm_lapic *apic = vcpu->arch.apic;
	int r;


	kvm_lapic_set_base(vcpu, vcpu->arch.apic_base);
	/* set SPIV separately to get count of SW disabled APICs right */
	apic_set_spiv(apic, *((u32 *)(s->regs + APIC_SPIV)));

	r = kvm_apic_state_fixup(vcpu, s, true);
	if (r)
		return r;
	memcpy(vcpu->arch.apic->regs, s->regs, sizeof(*s));

	recalculate_apic_map(vcpu->kvm);
	kvm_apic_set_version(vcpu);

	apic_update_ppr(apic);
	hrtimer_cancel(&apic->lapic_timer.timer);
	apic_update_lvtt(apic);
	apic_manage_nmi_watchdog(apic, kvm_lapic_get_reg(apic, APIC_LVT0));
	update_divide_count(apic);
	start_apic_timer(apic);
	apic->irr_pending = true;
	apic->isr_count = vcpu->arch.apicv_active ?
				1 : count_vectors(apic->regs + APIC_ISR);
	apic->highest_isr_cache = -1;
	if (vcpu->arch.apicv_active) {
		kvm_x86_ops->apicv_post_state_restore(vcpu);
		kvm_x86_ops->hwapic_irr_update(vcpu,
				apic_find_highest_irr(apic));
		kvm_x86_ops->hwapic_isr_update(vcpu,
				apic_find_highest_isr(apic));
	}
	kvm_make_request(KVM_REQ_EVENT, vcpu);
	if (ioapic_in_kernel(vcpu->kvm))
		kvm_rtc_eoi_tracking_restore_one(vcpu);

	vcpu->arch.apic_arb_prio = 0;

	return 0;
}

void __kvm_migrate_apic_timer(struct kvm_vcpu *vcpu)
{
	struct hrtimer *timer;

	if (!lapic_in_kernel(vcpu) ||
		kvm_can_post_timer_interrupt(vcpu))
		return;

	timer = &vcpu->arch.apic->lapic_timer.timer;
	if (hrtimer_cancel(timer))
		hrtimer_start_expires(timer, HRTIMER_MODE_ABS_HARD);
}

/*
 * apic_sync_pv_eoi_from_guest - called on vmexit or cancel interrupt
 *
 * Detect whether guest triggered PV EOI since the
 * last entry. If yes, set EOI on guests's behalf.
 * Clear PV EOI in guest memory in any case.
 */
static void apic_sync_pv_eoi_from_guest(struct kvm_vcpu *vcpu,
					struct kvm_lapic *apic)
{
	bool pending;
	int vector;
	/*
	 * PV EOI state is derived from KVM_APIC_PV_EOI_PENDING in host
	 * and KVM_PV_EOI_ENABLED in guest memory as follows:
	 *
	 * KVM_APIC_PV_EOI_PENDING is unset:
	 * 	-> host disabled PV EOI.
	 * KVM_APIC_PV_EOI_PENDING is set, KVM_PV_EOI_ENABLED is set:
	 * 	-> host enabled PV EOI, guest did not execute EOI yet.
	 * KVM_APIC_PV_EOI_PENDING is set, KVM_PV_EOI_ENABLED is unset:
	 * 	-> host enabled PV EOI, guest executed EOI.
	 */
	BUG_ON(!pv_eoi_enabled(vcpu));
	pending = pv_eoi_get_pending(vcpu);
	/*
	 * Clear pending bit in any case: it will be set again on vmentry.
	 * While this might not be ideal from performance point of view,
	 * this makes sure pv eoi is only enabled when we know it's safe.
	 */
	pv_eoi_clr_pending(vcpu);
	if (pending)
		return;
	vector = apic_set_eoi(apic);
	trace_kvm_pv_eoi(apic, vector);
}

void kvm_lapic_sync_from_vapic(struct kvm_vcpu *vcpu)
{
	u32 data;

	if (test_bit(KVM_APIC_PV_EOI_PENDING, &vcpu->arch.apic_attention))
		apic_sync_pv_eoi_from_guest(vcpu, vcpu->arch.apic);

	if (!test_bit(KVM_APIC_CHECK_VAPIC, &vcpu->arch.apic_attention))
		return;

	if (kvm_read_guest_cached(vcpu->kvm, &vcpu->arch.apic->vapic_cache, &data,
				  sizeof(u32)))
		return;

	apic_set_tpr(vcpu->arch.apic, data & 0xff);
}

/*
 * apic_sync_pv_eoi_to_guest - called before vmentry
 *
 * Detect whether it's safe to enable PV EOI and
 * if yes do so.
 */
static void apic_sync_pv_eoi_to_guest(struct kvm_vcpu *vcpu,
					struct kvm_lapic *apic)
{
	if (!pv_eoi_enabled(vcpu) ||
	    /* IRR set or many bits in ISR: could be nested. */
	    apic->irr_pending ||
	    /* Cache not set: could be safe but we don't bother. */
	    apic->highest_isr_cache == -1 ||
	    /* Need EOI to update ioapic. */
	    kvm_ioapic_handles_vector(apic, apic->highest_isr_cache)) {
		/*
		 * PV EOI was disabled by apic_sync_pv_eoi_from_guest
		 * so we need not do anything here.
		 */
		return;
	}

	pv_eoi_set_pending(apic->vcpu);
}

void kvm_lapic_sync_to_vapic(struct kvm_vcpu *vcpu)
{
	u32 data, tpr;
	int max_irr, max_isr;
	struct kvm_lapic *apic = vcpu->arch.apic;

	apic_sync_pv_eoi_to_guest(vcpu, apic);

	if (!test_bit(KVM_APIC_CHECK_VAPIC, &vcpu->arch.apic_attention))
		return;

	tpr = kvm_lapic_get_reg(apic, APIC_TASKPRI) & 0xff;
	max_irr = apic_find_highest_irr(apic);
	if (max_irr < 0)
		max_irr = 0;
	max_isr = apic_find_highest_isr(apic);
	if (max_isr < 0)
		max_isr = 0;
	data = (tpr & 0xff) | ((max_isr & 0xf0) << 8) | (max_irr << 24);

	kvm_write_guest_cached(vcpu->kvm, &vcpu->arch.apic->vapic_cache, &data,
				sizeof(u32));
}

int kvm_lapic_set_vapic_addr(struct kvm_vcpu *vcpu, gpa_t vapic_addr)
{
	if (vapic_addr) {
		if (kvm_gfn_to_hva_cache_init(vcpu->kvm,
					&vcpu->arch.apic->vapic_cache,
					vapic_addr, sizeof(u32)))
			return -EINVAL;
		__set_bit(KVM_APIC_CHECK_VAPIC, &vcpu->arch.apic_attention);
	} else {
		__clear_bit(KVM_APIC_CHECK_VAPIC, &vcpu->arch.apic_attention);
	}

	vcpu->arch.apic->vapic_addr = vapic_addr;
	return 0;
}

int kvm_x2apic_msr_write(struct kvm_vcpu *vcpu, u32 msr, u64 data)
{
	struct kvm_lapic *apic = vcpu->arch.apic;
	u32 reg = (msr - APIC_BASE_MSR) << 4;

	if (!lapic_in_kernel(vcpu) || !apic_x2apic_mode(apic))
		return 1;

	if (reg == APIC_ICR2)
		return 1;

	/* if this is ICR write vector before command */
	if (reg == APIC_ICR)
		kvm_lapic_reg_write(apic, APIC_ICR2, (u32)(data >> 32));
	return kvm_lapic_reg_write(apic, reg, (u32)data);
}

int kvm_x2apic_msr_read(struct kvm_vcpu *vcpu, u32 msr, u64 *data)
{
	struct kvm_lapic *apic = vcpu->arch.apic;
	u32 reg = (msr - APIC_BASE_MSR) << 4, low, high = 0;

	if (!lapic_in_kernel(vcpu) || !apic_x2apic_mode(apic))
		return 1;

	if (reg == APIC_DFR || reg == APIC_ICR2)
		return 1;

	if (kvm_lapic_reg_read(apic, reg, 4, &low))
		return 1;
	if (reg == APIC_ICR)
		kvm_lapic_reg_read(apic, APIC_ICR2, 4, &high);

	*data = (((u64)high) << 32) | low;

	return 0;
}

int kvm_hv_vapic_msr_write(struct kvm_vcpu *vcpu, u32 reg, u64 data)
{
	struct kvm_lapic *apic = vcpu->arch.apic;

	if (!lapic_in_kernel(vcpu))
		return 1;

	/* if this is ICR write vector before command */
	if (reg == APIC_ICR)
		kvm_lapic_reg_write(apic, APIC_ICR2, (u32)(data >> 32));
	return kvm_lapic_reg_write(apic, reg, (u32)data);
}

int kvm_hv_vapic_msr_read(struct kvm_vcpu *vcpu, u32 reg, u64 *data)
{
	struct kvm_lapic *apic = vcpu->arch.apic;
	u32 low, high = 0;

	if (!lapic_in_kernel(vcpu))
		return 1;

	if (kvm_lapic_reg_read(apic, reg, 4, &low))
		return 1;
	if (reg == APIC_ICR)
		kvm_lapic_reg_read(apic, APIC_ICR2, 4, &high);

	*data = (((u64)high) << 32) | low;

	return 0;
}

int kvm_lapic_enable_pv_eoi(struct kvm_vcpu *vcpu, u64 data, unsigned long len)
{
	u64 addr = data & ~KVM_MSR_ENABLED;
	struct gfn_to_hva_cache *ghc = &vcpu->arch.pv_eoi.data;
	unsigned long new_len;

	if (!IS_ALIGNED(addr, 4))
		return 1;

	vcpu->arch.pv_eoi.msr_val = data;
	if (!pv_eoi_enabled(vcpu))
		return 0;

	if (addr == ghc->gpa && len <= ghc->len)
		new_len = ghc->len;
	else
		new_len = len;

	return kvm_gfn_to_hva_cache_init(vcpu->kvm, ghc, addr, new_len);
}

void kvm_apic_accept_events(struct kvm_vcpu *vcpu)
{
	struct kvm_lapic *apic = vcpu->arch.apic;
	u8 sipi_vector;
	unsigned long pe;

	if (!lapic_in_kernel(vcpu) || !apic->pending_events)
		return;

	/*
	 * INITs are latched while CPU is in specific states
	 * (SMM, VMX non-root mode, SVM with GIF=0).
	 * Because a CPU cannot be in these states immediately
	 * after it has processed an INIT signal (and thus in
	 * KVM_MP_STATE_INIT_RECEIVED state), just eat SIPIs
	 * and leave the INIT pending.
	 */
	if (is_smm(vcpu) || kvm_x86_ops->apic_init_signal_blocked(vcpu)) {
		WARN_ON_ONCE(vcpu->arch.mp_state == KVM_MP_STATE_INIT_RECEIVED);
		if (test_bit(KVM_APIC_SIPI, &apic->pending_events))
			clear_bit(KVM_APIC_SIPI, &apic->pending_events);
		return;
	}

	pe = xchg(&apic->pending_events, 0);
	if (test_bit(KVM_APIC_INIT, &pe)) {
		kvm_vcpu_reset(vcpu, true);
		if (kvm_vcpu_is_bsp(apic->vcpu))
			vcpu->arch.mp_state = KVM_MP_STATE_RUNNABLE;
		else
			vcpu->arch.mp_state = KVM_MP_STATE_INIT_RECEIVED;
	}
	if (test_bit(KVM_APIC_SIPI, &pe) &&
	    vcpu->arch.mp_state == KVM_MP_STATE_INIT_RECEIVED) {
		/* evaluate pending_events before reading the vector */
		smp_rmb();
		sipi_vector = apic->sipi_vector;
		kvm_vcpu_deliver_sipi_vector(vcpu, sipi_vector);
		vcpu->arch.mp_state = KVM_MP_STATE_RUNNABLE;
	}
}

void kvm_lapic_init(void)
{
	/* do not patch jump label more than once per second */
	jump_label_rate_limit(&apic_hw_disabled, HZ);
	jump_label_rate_limit(&apic_sw_disabled, HZ);
}

void kvm_lapic_exit(void)
{
	static_key_deferred_flush(&apic_hw_disabled);
	static_key_deferred_flush(&apic_sw_disabled);
}<|MERGE_RESOLUTION|>--- conflicted
+++ resolved
@@ -52,12 +52,6 @@
 #define PRIu64 "u"
 #define PRIo64 "o"
 
-<<<<<<< HEAD
-/* #define apic_debug(fmt,arg...) printk(KERN_WARNING fmt,##arg) */
-#define apic_debug(fmt, arg...) do {} while (0)
-
-=======
->>>>>>> f7688b48
 /* 14 is the version for Xeon and Pentium 8.4.8*/
 #define APIC_VERSION			(0x14UL | ((KVM_APIC_LVT_NUM - 1) << 16))
 #define LAPIC_MMIO_LENGTH		(1 << 12)
@@ -1439,32 +1433,6 @@
 	}
 }
 
-<<<<<<< HEAD
-static void apic_timer_expired(struct kvm_lapic *apic)
-{
-	struct kvm_vcpu *vcpu = apic->vcpu;
-	struct swait_queue_head *q = &vcpu->wq;
-	struct kvm_timer *ktimer = &apic->lapic_timer;
-
-	if (atomic_read(&apic->lapic_timer.pending))
-		return;
-
-	atomic_inc(&apic->lapic_timer.pending);
-	kvm_set_pending_timer(vcpu);
-
-	/*
-	 * For x86, the atomic_inc() is serialized, thus
-	 * using swait_active() is safe.
-	 */
-	if (swait_active(q))
-		swake_up_one(q);
-
-	if (apic_lvtt_tscdeadline(apic) || ktimer->hv_timer_in_use)
-		ktimer->expired_tscdeadline = ktimer->tscdeadline;
-}
-
-=======
->>>>>>> f7688b48
 /*
  * On APICv, this test will cause a busy wait
  * during a higher-priority task.
