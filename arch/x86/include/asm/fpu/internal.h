/* SPDX-License-Identifier: GPL-2.0 */
/*
 * Copyright (C) 1994 Linus Torvalds
 *
 * Pentium III FXSR, SSE support
 * General FPU state handling cleanups
 *	Gareth Hughes <gareth@valinux.com>, May 2000
 * x86-64 work by Andi Kleen 2002
 */

#ifndef _ASM_X86_FPU_INTERNAL_H
#define _ASM_X86_FPU_INTERNAL_H

#include <linux/compat.h>
#include <linux/sched.h>
#include <linux/slab.h>
#include <linux/mm.h>

#include <asm/user.h>
#include <asm/fpu/api.h>
#include <asm/fpu/xstate.h>
#include <asm/fpu/xcr.h>
#include <asm/cpufeature.h>
#include <asm/trace/fpu.h>

/*
 * High level FPU state handling functions:
 */
extern int  fpu__restore_sig(void __user *buf, int ia32_frame);
extern void fpu__drop(struct fpu *fpu);
extern void fpu__clear_user_states(struct fpu *fpu);
extern int  fpu__exception_code(struct fpu *fpu, int trap_nr);

extern void fpu_sync_fpstate(struct fpu *fpu);

/* Clone and exit operations */
extern int  fpu_clone(struct task_struct *dst);
extern void fpu_flush_thread(void);

/*
 * Boot time FPU initialization functions:
 */
extern void fpu__init_cpu(void);
extern void fpu__init_system_xstate(void);
extern void fpu__init_cpu_xstate(void);
extern void fpu__init_system(struct cpuinfo_x86 *c);
extern void fpu__init_check_bugs(void);
extern void fpu__resume_cpu(void);

/*
 * Debugging facility:
 */
#ifdef CONFIG_X86_DEBUG_FPU
# define WARN_ON_FPU(x) WARN_ON_ONCE(x)
#else
# define WARN_ON_FPU(x) ({ (void)(x); 0; })
#endif

/*
 * FPU related CPU feature flag helper routines:
 */
static __always_inline __pure bool use_xsaveopt(void)
{
	return static_cpu_has(X86_FEATURE_XSAVEOPT);
}

static __always_inline __pure bool use_xsave(void)
{
	return static_cpu_has(X86_FEATURE_XSAVE);
}

static __always_inline __pure bool use_fxsr(void)
{
	return static_cpu_has(X86_FEATURE_FXSR);
}

/*
 * fpstate handling functions:
 */

extern union fpregs_state init_fpstate;

extern void fpstate_init(union fpregs_state *state);
#ifdef CONFIG_MATH_EMULATION
extern void fpstate_init_soft(struct swregs_state *soft);
#else
static inline void fpstate_init_soft(struct swregs_state *soft) {}
#endif
extern void save_fpregs_to_fpstate(struct fpu *fpu);

<<<<<<< HEAD
static inline void fpstate_init_xstate(struct xregs_state *xsave)
{
	/*
	 * XRSTORS requires these bits set in xcomp_bv, or it will
	 * trigger #GP:
	 */
	xsave->header.xcomp_bv = XCOMP_BV_COMPACTED_FORMAT | xfeatures_mask_all;
}

static inline void fpstate_init_fxstate(struct fxregs_state *fx)
{
	fx->cwd = 0x37f;
	fx->mxcsr = MXCSR_DEFAULT;
}
extern void fpstate_sanitize_xstate(struct fpu *fpu);

=======
>>>>>>> 3b17187f
/* Returns 0 or the negated trap number, which results in -EFAULT for #PF */
#define user_insn(insn, output, input...)				\
({									\
	int err;							\
									\
	might_fault();							\
									\
	asm volatile(ASM_STAC "\n"					\
		     "1: " #insn "\n"					\
		     "2: " ASM_CLAC "\n"				\
		     ".section .fixup,\"ax\"\n"				\
		     "3:  negl %%eax\n"					\
		     "    jmp  2b\n"					\
		     ".previous\n"					\
		     _ASM_EXTABLE_FAULT(1b, 3b)				\
		     : [err] "=a" (err), output				\
		     : "0"(0), input);					\
	err;								\
})

#define kernel_insn_err(insn, output, input...)				\
({									\
	int err;							\
	asm volatile("1:" #insn "\n\t"					\
		     "2:\n"						\
		     ".section .fixup,\"ax\"\n"				\
		     "3:  movl $-1,%[err]\n"				\
		     "    jmp  2b\n"					\
		     ".previous\n"					\
		     _ASM_EXTABLE(1b, 3b)				\
		     : [err] "=r" (err), output				\
		     : "0"(0), input);					\
	err;								\
})

#define kernel_insn(insn, output, input...)				\
	asm volatile("1:" #insn "\n\t"					\
		     "2:\n"						\
		     _ASM_EXTABLE_HANDLE(1b, 2b, ex_handler_fprestore)	\
		     : output : input)

static inline int fnsave_to_user_sigframe(struct fregs_state __user *fx)
{
	return user_insn(fnsave %[fx]; fwait,  [fx] "=m" (*fx), "m" (*fx));
}

static inline int fxsave_to_user_sigframe(struct fxregs_state __user *fx)
{
	if (IS_ENABLED(CONFIG_X86_32))
		return user_insn(fxsave %[fx], [fx] "=m" (*fx), "m" (*fx));
	else
		return user_insn(fxsaveq %[fx], [fx] "=m" (*fx), "m" (*fx));

}

static inline void fxrstor(struct fxregs_state *fx)
{
	if (IS_ENABLED(CONFIG_X86_32))
		kernel_insn(fxrstor %[fx], "=m" (*fx), [fx] "m" (*fx));
	else
		kernel_insn(fxrstorq %[fx], "=m" (*fx), [fx] "m" (*fx));
}

static inline int fxrstor_safe(struct fxregs_state *fx)
{
	if (IS_ENABLED(CONFIG_X86_32))
		return kernel_insn_err(fxrstor %[fx], "=m" (*fx), [fx] "m" (*fx));
	else
		return kernel_insn_err(fxrstorq %[fx], "=m" (*fx), [fx] "m" (*fx));
}

static inline int fxrstor_from_user_sigframe(struct fxregs_state __user *fx)
{
	if (IS_ENABLED(CONFIG_X86_32))
		return user_insn(fxrstor %[fx], "=m" (*fx), [fx] "m" (*fx));
	else
		return user_insn(fxrstorq %[fx], "=m" (*fx), [fx] "m" (*fx));
}

static inline void frstor(struct fregs_state *fx)
{
	kernel_insn(frstor %[fx], "=m" (*fx), [fx] "m" (*fx));
}

static inline int frstor_safe(struct fregs_state *fx)
{
	return kernel_insn_err(frstor %[fx], "=m" (*fx), [fx] "m" (*fx));
}

static inline int frstor_from_user_sigframe(struct fregs_state __user *fx)
{
	return user_insn(frstor %[fx], "=m" (*fx), [fx] "m" (*fx));
}

static inline void fxsave(struct fxregs_state *fx)
{
	if (IS_ENABLED(CONFIG_X86_32))
		asm volatile( "fxsave %[fx]" : [fx] "=m" (*fx));
	else
		asm volatile("fxsaveq %[fx]" : [fx] "=m" (*fx));
}

static inline void fxsave(struct fxregs_state *fx)
{
	if (IS_ENABLED(CONFIG_X86_32))
		asm volatile( "fxsave %[fx]" : [fx] "=m" (*fx));
	else
		asm volatile("fxsaveq %[fx]" : [fx] "=m" (*fx));
}

/* These macros all use (%edi)/(%rdi) as the single memory argument. */
#define XSAVE		".byte " REX_PREFIX "0x0f,0xae,0x27"
#define XSAVEOPT	".byte " REX_PREFIX "0x0f,0xae,0x37"
#define XSAVES		".byte " REX_PREFIX "0x0f,0xc7,0x2f"
#define XRSTOR		".byte " REX_PREFIX "0x0f,0xae,0x2f"
#define XRSTORS		".byte " REX_PREFIX "0x0f,0xc7,0x1f"

/*
 * After this @err contains 0 on success or the negated trap number when
 * the operation raises an exception. For faults this results in -EFAULT.
 */
#define XSTATE_OP(op, st, lmask, hmask, err)				\
	asm volatile("1:" op "\n\t"					\
		     "xor %[err], %[err]\n"				\
		     "2:\n\t"						\
		     ".pushsection .fixup,\"ax\"\n\t"			\
		     "3: negl %%eax\n\t"				\
		     "jmp 2b\n\t"					\
		     ".popsection\n\t"					\
		     _ASM_EXTABLE_FAULT(1b, 3b)				\
		     : [err] "=a" (err)					\
		     : "D" (st), "m" (*st), "a" (lmask), "d" (hmask)	\
		     : "memory")

/*
 * If XSAVES is enabled, it replaces XSAVEOPT because it supports a compact
 * format and supervisor states in addition to modified optimization in
 * XSAVEOPT.
 *
 * Otherwise, if XSAVEOPT is enabled, XSAVEOPT replaces XSAVE because XSAVEOPT
 * supports modified optimization which is not supported by XSAVE.
 *
 * We use XSAVE as a fallback.
 *
 * The 661 label is defined in the ALTERNATIVE* macros as the address of the
 * original instruction which gets replaced. We need to use it here as the
 * address of the instruction where we might get an exception at.
 */
#define XSTATE_XSAVE(st, lmask, hmask, err)				\
	asm volatile(ALTERNATIVE_2(XSAVE,				\
				   XSAVEOPT, X86_FEATURE_XSAVEOPT,	\
				   XSAVES,   X86_FEATURE_XSAVES)	\
		     "\n"						\
		     "xor %[err], %[err]\n"				\
		     "3:\n"						\
		     ".pushsection .fixup,\"ax\"\n"			\
		     "4: movl $-2, %[err]\n"				\
		     "jmp 3b\n"						\
		     ".popsection\n"					\
		     _ASM_EXTABLE(661b, 4b)				\
		     : [err] "=r" (err)					\
		     : "D" (st), "m" (*st), "a" (lmask), "d" (hmask)	\
		     : "memory")

/*
 * Use XRSTORS to restore context if it is enabled. XRSTORS supports compact
 * XSAVE area format.
 */
#define XSTATE_XRESTORE(st, lmask, hmask)				\
	asm volatile(ALTERNATIVE(XRSTOR,				\
				 XRSTORS, X86_FEATURE_XSAVES)		\
		     "\n"						\
		     "3:\n"						\
		     _ASM_EXTABLE_HANDLE(661b, 3b, ex_handler_fprestore)\
		     :							\
		     : "D" (st), "m" (*st), "a" (lmask), "d" (hmask)	\
		     : "memory")

/*
 * This function is called only during boot time when x86 caps are not set
 * up and alternative can not be used yet.
 */
<<<<<<< HEAD
static inline void copy_kernel_to_xregs_booting(struct xregs_state *xstate)
{
	u64 mask = -1;
=======
static inline void os_xrstor_booting(struct xregs_state *xstate)
{
	u64 mask = xfeatures_mask_fpstate();
>>>>>>> 3b17187f
	u32 lmask = mask;
	u32 hmask = mask >> 32;
	int err;

	WARN_ON(system_state != SYSTEM_BOOTING);

	if (boot_cpu_has(X86_FEATURE_XSAVES))
		XSTATE_OP(XRSTORS, xstate, lmask, hmask, err);
	else
		XSTATE_OP(XRSTOR, xstate, lmask, hmask, err);

	/*
	 * We should never fault when copying from a kernel buffer, and the FPU
	 * state we set at boot time should be valid.
	 */
	WARN_ON_FPU(err);
}

/*
 * Save processor xstate to xsave area.
 *
 * Uses either XSAVE or XSAVEOPT or XSAVES depending on the CPU features
 * and command line options. The choice is permanent until the next reboot.
 */
static inline void os_xsave(struct xregs_state *xstate)
{
	u64 mask = xfeatures_mask_all;
	u32 lmask = mask;
	u32 hmask = mask >> 32;
	int err;

	WARN_ON_FPU(!alternatives_patched);

	XSTATE_XSAVE(xstate, lmask, hmask, err);

	/* We should never fault when copying to a kernel buffer: */
	WARN_ON_FPU(err);
}

/*
 * Restore processor xstate from xsave area.
 *
 * Uses XRSTORS when XSAVES is used, XRSTOR otherwise.
 */
static inline void os_xrstor(struct xregs_state *xstate, u64 mask)
{
	u32 lmask = mask;
	u32 hmask = mask >> 32;

	XSTATE_XRESTORE(xstate, lmask, hmask);
}

/*
 * Save xstate to user space xsave area.
 *
 * We don't use modified optimization because xrstor/xrstors might track
 * a different application.
 *
 * We don't use compacted format xsave area for
 * backward compatibility for old applications which don't understand
 * compacted format of xsave area.
 */
static inline int xsave_to_user_sigframe(struct xregs_state __user *buf)
{
	/*
	 * Include the features which are not xsaved/rstored by the kernel
	 * internally, e.g. PKRU. That's user space ABI and also required
	 * to allow the signal handler to modify PKRU.
	 */
	u64 mask = xfeatures_mask_uabi();
	u32 lmask = mask;
	u32 hmask = mask >> 32;
	int err;

	/*
	 * Clear the xsave header first, so that reserved fields are
	 * initialized to zero.
	 */
	err = __clear_user(&buf->header, sizeof(buf->header));
	if (unlikely(err))
		return -EFAULT;

	stac();
	XSTATE_OP(XSAVE, buf, lmask, hmask, err);
	clac();

	return err;
}

/*
 * Restore xstate from user space xsave area.
 */
static inline int xrstor_from_user_sigframe(struct xregs_state __user *buf, u64 mask)
{
	struct xregs_state *xstate = ((__force struct xregs_state *)buf);
	u32 lmask = mask;
	u32 hmask = mask >> 32;
	int err;

	stac();
	XSTATE_OP(XRSTOR, xstate, lmask, hmask, err);
	clac();

	return err;
}

/*
 * Restore xstate from kernel space xsave area, return an error code instead of
 * an exception.
 */
static inline int os_xrstor_safe(struct xregs_state *xstate, u64 mask)
{
	u32 lmask = mask;
	u32 hmask = mask >> 32;
	int err;

	if (cpu_feature_enabled(X86_FEATURE_XSAVES))
		XSTATE_OP(XRSTORS, xstate, lmask, hmask, err);
	else
		XSTATE_OP(XRSTOR, xstate, lmask, hmask, err);

	return err;
}

extern void __restore_fpregs_from_fpstate(union fpregs_state *fpstate, u64 mask);

static inline void restore_fpregs_from_fpstate(union fpregs_state *fpstate)
{
	__restore_fpregs_from_fpstate(fpstate, xfeatures_mask_fpstate());
}

extern int copy_fpstate_to_sigframe(void __user *buf, void __user *fp, int size);

/*
 * FPU context switch related helper methods:
 */

DECLARE_PER_CPU(struct fpu *, fpu_fpregs_owner_ctx);

/*
 * The in-register FPU state for an FPU context on a CPU is assumed to be
 * valid if the fpu->last_cpu matches the CPU, and the fpu_fpregs_owner_ctx
 * matches the FPU.
 *
 * If the FPU register state is valid, the kernel can skip restoring the
 * FPU state from memory.
 *
 * Any code that clobbers the FPU registers or updates the in-memory
 * FPU state for a task MUST let the rest of the kernel know that the
 * FPU registers are no longer valid for this task.
 *
 * Either one of these invalidation functions is enough. Invalidate
 * a resource you control: CPU if using the CPU for something else
 * (with preemption disabled), FPU for the current task, or a task that
 * is prevented from running by the current task.
 */
static inline void __cpu_invalidate_fpregs_state(void)
{
	__this_cpu_write(fpu_fpregs_owner_ctx, NULL);
}

static inline void __fpu_invalidate_fpregs_state(struct fpu *fpu)
{
	fpu->last_cpu = -1;
}

static inline int fpregs_state_valid(struct fpu *fpu, unsigned int cpu)
{
	return fpu == this_cpu_read(fpu_fpregs_owner_ctx) && cpu == fpu->last_cpu;
}

/*
 * These generally need preemption protection to work,
 * do try to avoid using these on their own:
 */
static inline void fpregs_deactivate(struct fpu *fpu)
{
	this_cpu_write(fpu_fpregs_owner_ctx, NULL);
	trace_x86_fpu_regs_deactivated(fpu);
}

static inline void fpregs_activate(struct fpu *fpu)
{
	this_cpu_write(fpu_fpregs_owner_ctx, fpu);
	trace_x86_fpu_regs_activated(fpu);
}

/* Internal helper for switch_fpu_return() and signal frame setup */
static inline void fpregs_restore_userregs(void)
{
	struct fpu *fpu = &current->thread.fpu;
	int cpu = smp_processor_id();

	if (WARN_ON_ONCE(current->flags & PF_KTHREAD))
		return;

	if (!fpregs_state_valid(fpu, cpu)) {
		u64 mask;

		/*
		 * This restores _all_ xstate which has not been
		 * established yet.
		 *
		 * If PKRU is enabled, then the PKRU value is already
		 * correct because it was either set in switch_to() or in
		 * flush_thread(). So it is excluded because it might be
		 * not up to date in current->thread.fpu.xsave state.
		 */
		mask = xfeatures_mask_restore_user() |
			xfeatures_mask_supervisor();
		__restore_fpregs_from_fpstate(&fpu->state, mask);

		fpregs_activate(fpu);
		fpu->last_cpu = cpu;
	}
	clear_thread_flag(TIF_NEED_FPU_LOAD);
}

/*
 * FPU state switching for scheduling.
 *
 * This is a two-stage process:
 *
 *  - switch_fpu_prepare() saves the old state.
 *    This is done within the context of the old process.
 *
 *  - switch_fpu_finish() sets TIF_NEED_FPU_LOAD; the floating point state
 *    will get loaded on return to userspace, or when the kernel needs it.
 *
 * If TIF_NEED_FPU_LOAD is cleared then the CPU's FPU registers
 * are saved in the current thread's FPU register state.
 *
 * If TIF_NEED_FPU_LOAD is set then CPU's FPU registers may not
 * hold current()'s FPU registers. It is required to load the
 * registers before returning to userland or using the content
 * otherwise.
 *
 * The FPU context is only stored/restored for a user task and
 * PF_KTHREAD is used to distinguish between kernel and user threads.
 */
static inline void switch_fpu_prepare(struct fpu *old_fpu, int cpu)
{
	if (static_cpu_has(X86_FEATURE_FPU) && !(current->flags & PF_KTHREAD)) {
		save_fpregs_to_fpstate(old_fpu);
		/*
		 * The save operation preserved register state, so the
		 * fpu_fpregs_owner_ctx is still @old_fpu. Store the
		 * current CPU number in @old_fpu, so the next return
		 * to user space can avoid the FPU register restore
		 * when is returns on the same CPU and still owns the
		 * context.
		 */
		old_fpu->last_cpu = cpu;

		trace_x86_fpu_regs_deactivated(old_fpu);
	}
}

/*
 * Misc helper functions:
 */

/*
 * Delay loading of the complete FPU state until the return to userland.
 * PKRU is handled separately.
 */
static inline void switch_fpu_finish(struct fpu *new_fpu)
{
<<<<<<< HEAD
	u32 pkru_val = init_pkru_value;
	struct pkru_state *pk;

	if (!static_cpu_has(X86_FEATURE_FPU))
		return;

	set_thread_flag(TIF_NEED_FPU_LOAD);

	if (!cpu_feature_enabled(X86_FEATURE_OSPKE))
		return;

	/*
	 * PKRU state is switched eagerly because it needs to be valid before we
	 * return to userland e.g. for a copy_to_user() operation.
	 */
	if (!(current->flags & PF_KTHREAD)) {
		/*
		 * If the PKRU bit in xsave.header.xfeatures is not set,
		 * then the PKRU component was in init state, which means
		 * XRSTOR will set PKRU to 0. If the bit is not set then
		 * get_xsave_addr() will return NULL because the PKRU value
		 * in memory is not valid. This means pkru_val has to be
		 * set to 0 and not to init_pkru_value.
		 */
		pk = get_xsave_addr(&new_fpu->state.xsave, XFEATURE_PKRU);
		pkru_val = pk ? pk->pkru : 0;
	}
	__write_pkru(pkru_val);
=======
	if (cpu_feature_enabled(X86_FEATURE_FPU))
		set_thread_flag(TIF_NEED_FPU_LOAD);
>>>>>>> 3b17187f
}

#endif /* _ASM_X86_FPU_INTERNAL_H */<|MERGE_RESOLUTION|>--- conflicted
+++ resolved
@@ -88,25 +88,6 @@
 #endif
 extern void save_fpregs_to_fpstate(struct fpu *fpu);
 
-<<<<<<< HEAD
-static inline void fpstate_init_xstate(struct xregs_state *xsave)
-{
-	/*
-	 * XRSTORS requires these bits set in xcomp_bv, or it will
-	 * trigger #GP:
-	 */
-	xsave->header.xcomp_bv = XCOMP_BV_COMPACTED_FORMAT | xfeatures_mask_all;
-}
-
-static inline void fpstate_init_fxstate(struct fxregs_state *fx)
-{
-	fx->cwd = 0x37f;
-	fx->mxcsr = MXCSR_DEFAULT;
-}
-extern void fpstate_sanitize_xstate(struct fpu *fpu);
-
-=======
->>>>>>> 3b17187f
 /* Returns 0 or the negated trap number, which results in -EFAULT for #PF */
 #define user_insn(insn, output, input...)				\
 ({									\
@@ -209,14 +190,6 @@
 		asm volatile("fxsaveq %[fx]" : [fx] "=m" (*fx));
 }
 
-static inline void fxsave(struct fxregs_state *fx)
-{
-	if (IS_ENABLED(CONFIG_X86_32))
-		asm volatile( "fxsave %[fx]" : [fx] "=m" (*fx));
-	else
-		asm volatile("fxsaveq %[fx]" : [fx] "=m" (*fx));
-}
-
 /* These macros all use (%edi)/(%rdi) as the single memory argument. */
 #define XSAVE		".byte " REX_PREFIX "0x0f,0xae,0x27"
 #define XSAVEOPT	".byte " REX_PREFIX "0x0f,0xae,0x37"
@@ -289,15 +262,9 @@
  * This function is called only during boot time when x86 caps are not set
  * up and alternative can not be used yet.
  */
-<<<<<<< HEAD
-static inline void copy_kernel_to_xregs_booting(struct xregs_state *xstate)
-{
-	u64 mask = -1;
-=======
 static inline void os_xrstor_booting(struct xregs_state *xstate)
 {
 	u64 mask = xfeatures_mask_fpstate();
->>>>>>> 3b17187f
 	u32 lmask = mask;
 	u32 hmask = mask >> 32;
 	int err;
@@ -566,39 +533,8 @@
  */
 static inline void switch_fpu_finish(struct fpu *new_fpu)
 {
-<<<<<<< HEAD
-	u32 pkru_val = init_pkru_value;
-	struct pkru_state *pk;
-
-	if (!static_cpu_has(X86_FEATURE_FPU))
-		return;
-
-	set_thread_flag(TIF_NEED_FPU_LOAD);
-
-	if (!cpu_feature_enabled(X86_FEATURE_OSPKE))
-		return;
-
-	/*
-	 * PKRU state is switched eagerly because it needs to be valid before we
-	 * return to userland e.g. for a copy_to_user() operation.
-	 */
-	if (!(current->flags & PF_KTHREAD)) {
-		/*
-		 * If the PKRU bit in xsave.header.xfeatures is not set,
-		 * then the PKRU component was in init state, which means
-		 * XRSTOR will set PKRU to 0. If the bit is not set then
-		 * get_xsave_addr() will return NULL because the PKRU value
-		 * in memory is not valid. This means pkru_val has to be
-		 * set to 0 and not to init_pkru_value.
-		 */
-		pk = get_xsave_addr(&new_fpu->state.xsave, XFEATURE_PKRU);
-		pkru_val = pk ? pk->pkru : 0;
-	}
-	__write_pkru(pkru_val);
-=======
 	if (cpu_feature_enabled(X86_FEATURE_FPU))
 		set_thread_flag(TIF_NEED_FPU_LOAD);
->>>>>>> 3b17187f
 }
 
 #endif /* _ASM_X86_FPU_INTERNAL_H */