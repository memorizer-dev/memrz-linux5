// SPDX-License-Identifier: GPL-2.0-or-later
/*
 * Bridge multicast support.
 *
 * Copyright (c) 2010 Herbert Xu <herbert@gondor.apana.org.au>
 */

#include <linux/err.h>
#include <linux/export.h>
#include <linux/if_ether.h>
#include <linux/igmp.h>
#include <linux/in.h>
#include <linux/jhash.h>
#include <linux/kernel.h>
#include <linux/log2.h>
#include <linux/netdevice.h>
#include <linux/netfilter_bridge.h>
#include <linux/random.h>
#include <linux/rculist.h>
#include <linux/skbuff.h>
#include <linux/slab.h>
#include <linux/timer.h>
#include <linux/inetdevice.h>
#include <linux/mroute.h>
#include <net/ip.h>
#include <net/switchdev.h>
#if IS_ENABLED(CONFIG_IPV6)
#include <linux/icmpv6.h>
#include <net/ipv6.h>
#include <net/mld.h>
#include <net/ip6_checksum.h>
#include <net/addrconf.h>
#endif

#include "br_private.h"
#include "br_private_mcast_eht.h"

static const struct rhashtable_params br_mdb_rht_params = {
	.head_offset = offsetof(struct net_bridge_mdb_entry, rhnode),
	.key_offset = offsetof(struct net_bridge_mdb_entry, addr),
	.key_len = sizeof(struct br_ip),
	.automatic_shrinking = true,
};

static const struct rhashtable_params br_sg_port_rht_params = {
	.head_offset = offsetof(struct net_bridge_port_group, rhnode),
	.key_offset = offsetof(struct net_bridge_port_group, key),
	.key_len = sizeof(struct net_bridge_port_group_sg_key),
	.automatic_shrinking = true,
};

static void br_multicast_start_querier(struct net_bridge_mcast *brmctx,
				       struct bridge_mcast_own_query *query);
static void br_ip4_multicast_add_router(struct net_bridge_mcast *brmctx,
					struct net_bridge_mcast_port *pmctx);
static void br_ip4_multicast_leave_group(struct net_bridge_mcast *brmctx,
					 struct net_bridge_mcast_port *pmctx,
					 __be32 group,
					 __u16 vid,
					 const unsigned char *src);
static void br_multicast_port_group_rexmit(struct timer_list *t);

static void
br_multicast_rport_del_notify(struct net_bridge_mcast_port *pmctx, bool deleted);
static void br_ip6_multicast_add_router(struct net_bridge_mcast *brmctx,
					struct net_bridge_mcast_port *pmctx);
#if IS_ENABLED(CONFIG_IPV6)
static void br_ip6_multicast_leave_group(struct net_bridge_mcast *brmctx,
					 struct net_bridge_mcast_port *pmctx,
					 const struct in6_addr *group,
					 __u16 vid, const unsigned char *src);
#endif
static struct net_bridge_port_group *
__br_multicast_add_group(struct net_bridge_mcast *brmctx,
			 struct net_bridge_mcast_port *pmctx,
			 struct br_ip *group,
			 const unsigned char *src,
			 u8 filter_mode,
			 bool igmpv2_mldv1,
			 bool blocked);
static void br_multicast_find_del_pg(struct net_bridge *br,
				     struct net_bridge_port_group *pg);
static void __br_multicast_stop(struct net_bridge_mcast *brmctx);

static struct net_bridge_port_group *
br_sg_port_find(struct net_bridge *br,
		struct net_bridge_port_group_sg_key *sg_p)
{
	lockdep_assert_held_once(&br->multicast_lock);

	return rhashtable_lookup_fast(&br->sg_port_tbl, sg_p,
				      br_sg_port_rht_params);
}

static struct net_bridge_mdb_entry *br_mdb_ip_get_rcu(struct net_bridge *br,
						      struct br_ip *dst)
{
	return rhashtable_lookup(&br->mdb_hash_tbl, dst, br_mdb_rht_params);
}

struct net_bridge_mdb_entry *br_mdb_ip_get(struct net_bridge *br,
					   struct br_ip *dst)
{
	struct net_bridge_mdb_entry *ent;

	lockdep_assert_held_once(&br->multicast_lock);

	rcu_read_lock();
	ent = rhashtable_lookup(&br->mdb_hash_tbl, dst, br_mdb_rht_params);
	rcu_read_unlock();

	return ent;
}

static struct net_bridge_mdb_entry *br_mdb_ip4_get(struct net_bridge *br,
						   __be32 dst, __u16 vid)
{
	struct br_ip br_dst;

	memset(&br_dst, 0, sizeof(br_dst));
	br_dst.dst.ip4 = dst;
	br_dst.proto = htons(ETH_P_IP);
	br_dst.vid = vid;

	return br_mdb_ip_get(br, &br_dst);
}

#if IS_ENABLED(CONFIG_IPV6)
static struct net_bridge_mdb_entry *br_mdb_ip6_get(struct net_bridge *br,
						   const struct in6_addr *dst,
						   __u16 vid)
{
	struct br_ip br_dst;

	memset(&br_dst, 0, sizeof(br_dst));
	br_dst.dst.ip6 = *dst;
	br_dst.proto = htons(ETH_P_IPV6);
	br_dst.vid = vid;

	return br_mdb_ip_get(br, &br_dst);
}
#endif

struct net_bridge_mdb_entry *br_mdb_get(struct net_bridge_mcast *brmctx,
					struct sk_buff *skb, u16 vid)
{
	struct net_bridge *br = brmctx->br;
	struct br_ip ip;

	if (!br_opt_get(br, BROPT_MULTICAST_ENABLED) ||
	    br_multicast_ctx_vlan_global_disabled(brmctx))
		return NULL;

	if (BR_INPUT_SKB_CB(skb)->igmp)
		return NULL;

	memset(&ip, 0, sizeof(ip));
	ip.proto = skb->protocol;
	ip.vid = vid;

	switch (skb->protocol) {
	case htons(ETH_P_IP):
		ip.dst.ip4 = ip_hdr(skb)->daddr;
		if (brmctx->multicast_igmp_version == 3) {
			struct net_bridge_mdb_entry *mdb;

			ip.src.ip4 = ip_hdr(skb)->saddr;
			mdb = br_mdb_ip_get_rcu(br, &ip);
			if (mdb)
				return mdb;
			ip.src.ip4 = 0;
		}
		break;
#if IS_ENABLED(CONFIG_IPV6)
	case htons(ETH_P_IPV6):
		ip.dst.ip6 = ipv6_hdr(skb)->daddr;
		if (brmctx->multicast_mld_version == 2) {
			struct net_bridge_mdb_entry *mdb;

			ip.src.ip6 = ipv6_hdr(skb)->saddr;
			mdb = br_mdb_ip_get_rcu(br, &ip);
			if (mdb)
				return mdb;
			memset(&ip.src.ip6, 0, sizeof(ip.src.ip6));
		}
		break;
#endif
	default:
		ip.proto = 0;
		ether_addr_copy(ip.dst.mac_addr, eth_hdr(skb)->h_dest);
	}

	return br_mdb_ip_get_rcu(br, &ip);
}

/* IMPORTANT: this function must be used only when the contexts cannot be
 * passed down (e.g. timer) and must be used for read-only purposes because
 * the vlan snooping option can change, so it can return any context
 * (non-vlan or vlan). Its initial intended purpose is to read timer values
 * from the *current* context based on the option. At worst that could lead
 * to inconsistent timers when the contexts are changed, i.e. src timer
 * which needs to re-arm with a specific delay taken from the old context
 */
static struct net_bridge_mcast_port *
br_multicast_pg_to_port_ctx(const struct net_bridge_port_group *pg)
{
	struct net_bridge_mcast_port *pmctx = &pg->key.port->multicast_ctx;
	struct net_bridge_vlan *vlan;

	lockdep_assert_held_once(&pg->key.port->br->multicast_lock);

	/* if vlan snooping is disabled use the port's multicast context */
	if (!pg->key.addr.vid ||
	    !br_opt_get(pg->key.port->br, BROPT_MCAST_VLAN_SNOOPING_ENABLED))
		goto out;

	/* locking is tricky here, due to different rules for multicast and
	 * vlans we need to take rcu to find the vlan and make sure it has
	 * the BR_VLFLAG_MCAST_ENABLED flag set, it can only change under
	 * multicast_lock which must be already held here, so the vlan's pmctx
	 * can safely be used on return
	 */
	rcu_read_lock();
	vlan = br_vlan_find(nbp_vlan_group_rcu(pg->key.port), pg->key.addr.vid);
	if (vlan && !br_multicast_port_ctx_vlan_disabled(&vlan->port_mcast_ctx))
		pmctx = &vlan->port_mcast_ctx;
	else
		pmctx = NULL;
	rcu_read_unlock();
out:
	return pmctx;
}

/* when snooping we need to check if the contexts should be used
 * in the following order:
 * - if pmctx is non-NULL (port), check if it should be used
 * - if pmctx is NULL (bridge), check if brmctx should be used
 */
static bool
br_multicast_ctx_should_use(const struct net_bridge_mcast *brmctx,
			    const struct net_bridge_mcast_port *pmctx)
{
	if (!netif_running(brmctx->br->dev))
		return false;

	if (pmctx)
		return !br_multicast_port_ctx_state_disabled(pmctx);
	else
		return !br_multicast_ctx_vlan_disabled(brmctx);
}

static bool br_port_group_equal(struct net_bridge_port_group *p,
				struct net_bridge_port *port,
				const unsigned char *src)
{
	if (p->key.port != port)
		return false;

	if (!(port->flags & BR_MULTICAST_TO_UNICAST))
		return true;

	return ether_addr_equal(src, p->eth_addr);
}

static void __fwd_add_star_excl(struct net_bridge_mcast_port *pmctx,
				struct net_bridge_port_group *pg,
				struct br_ip *sg_ip)
{
	struct net_bridge_port_group_sg_key sg_key;
	struct net_bridge_port_group *src_pg;
	struct net_bridge_mcast *brmctx;

	memset(&sg_key, 0, sizeof(sg_key));
	brmctx = br_multicast_port_ctx_get_global(pmctx);
	sg_key.port = pg->key.port;
	sg_key.addr = *sg_ip;
	if (br_sg_port_find(brmctx->br, &sg_key))
		return;

	src_pg = __br_multicast_add_group(brmctx, pmctx,
					  sg_ip, pg->eth_addr,
					  MCAST_INCLUDE, false, false);
	if (IS_ERR_OR_NULL(src_pg) ||
	    src_pg->rt_protocol != RTPROT_KERNEL)
		return;

	src_pg->flags |= MDB_PG_FLAGS_STAR_EXCL;
}

static void __fwd_del_star_excl(struct net_bridge_port_group *pg,
				struct br_ip *sg_ip)
{
	struct net_bridge_port_group_sg_key sg_key;
	struct net_bridge *br = pg->key.port->br;
	struct net_bridge_port_group *src_pg;

	memset(&sg_key, 0, sizeof(sg_key));
	sg_key.port = pg->key.port;
	sg_key.addr = *sg_ip;
	src_pg = br_sg_port_find(br, &sg_key);
	if (!src_pg || !(src_pg->flags & MDB_PG_FLAGS_STAR_EXCL) ||
	    src_pg->rt_protocol != RTPROT_KERNEL)
		return;

	br_multicast_find_del_pg(br, src_pg);
}

/* When a port group transitions to (or is added as) EXCLUDE we need to add it
 * to all other ports' S,G entries which are not blocked by the current group
 * for proper replication, the assumption is that any S,G blocked entries
 * are already added so the S,G,port lookup should skip them.
 * When a port group transitions from EXCLUDE -> INCLUDE mode or is being
 * deleted we need to remove it from all ports' S,G entries where it was
 * automatically installed before (i.e. where it's MDB_PG_FLAGS_STAR_EXCL).
 */
void br_multicast_star_g_handle_mode(struct net_bridge_port_group *pg,
				     u8 filter_mode)
{
	struct net_bridge *br = pg->key.port->br;
	struct net_bridge_port_group *pg_lst;
	struct net_bridge_mcast_port *pmctx;
	struct net_bridge_mdb_entry *mp;
	struct br_ip sg_ip;

	if (WARN_ON(!br_multicast_is_star_g(&pg->key.addr)))
		return;

	mp = br_mdb_ip_get(br, &pg->key.addr);
	if (!mp)
		return;
	pmctx = br_multicast_pg_to_port_ctx(pg);
	if (!pmctx)
		return;

	memset(&sg_ip, 0, sizeof(sg_ip));
	sg_ip = pg->key.addr;

	for (pg_lst = mlock_dereference(mp->ports, br);
	     pg_lst;
	     pg_lst = mlock_dereference(pg_lst->next, br)) {
		struct net_bridge_group_src *src_ent;

		if (pg_lst == pg)
			continue;
		hlist_for_each_entry(src_ent, &pg_lst->src_list, node) {
			if (!(src_ent->flags & BR_SGRP_F_INSTALLED))
				continue;
			sg_ip.src = src_ent->addr.src;
			switch (filter_mode) {
			case MCAST_INCLUDE:
				__fwd_del_star_excl(pg, &sg_ip);
				break;
			case MCAST_EXCLUDE:
				__fwd_add_star_excl(pmctx, pg, &sg_ip);
				break;
			}
		}
	}
}

/* called when adding a new S,G with host_joined == false by default */
static void br_multicast_sg_host_state(struct net_bridge_mdb_entry *star_mp,
				       struct net_bridge_port_group *sg)
{
	struct net_bridge_mdb_entry *sg_mp;

	if (WARN_ON(!br_multicast_is_star_g(&star_mp->addr)))
		return;
	if (!star_mp->host_joined)
		return;

	sg_mp = br_mdb_ip_get(star_mp->br, &sg->key.addr);
	if (!sg_mp)
		return;
	sg_mp->host_joined = true;
}

/* set the host_joined state of all of *,G's S,G entries */
static void br_multicast_star_g_host_state(struct net_bridge_mdb_entry *star_mp)
{
	struct net_bridge *br = star_mp->br;
	struct net_bridge_mdb_entry *sg_mp;
	struct net_bridge_port_group *pg;
	struct br_ip sg_ip;

	if (WARN_ON(!br_multicast_is_star_g(&star_mp->addr)))
		return;

	memset(&sg_ip, 0, sizeof(sg_ip));
	sg_ip = star_mp->addr;
	for (pg = mlock_dereference(star_mp->ports, br);
	     pg;
	     pg = mlock_dereference(pg->next, br)) {
		struct net_bridge_group_src *src_ent;

		hlist_for_each_entry(src_ent, &pg->src_list, node) {
			if (!(src_ent->flags & BR_SGRP_F_INSTALLED))
				continue;
			sg_ip.src = src_ent->addr.src;
			sg_mp = br_mdb_ip_get(br, &sg_ip);
			if (!sg_mp)
				continue;
			sg_mp->host_joined = star_mp->host_joined;
		}
	}
}

static void br_multicast_sg_del_exclude_ports(struct net_bridge_mdb_entry *sgmp)
{
	struct net_bridge_port_group __rcu **pp;
	struct net_bridge_port_group *p;

	/* *,G exclude ports are only added to S,G entries */
	if (WARN_ON(br_multicast_is_star_g(&sgmp->addr)))
		return;

	/* we need the STAR_EXCLUDE ports if there are non-STAR_EXCLUDE ports
	 * we should ignore perm entries since they're managed by user-space
	 */
	for (pp = &sgmp->ports;
	     (p = mlock_dereference(*pp, sgmp->br)) != NULL;
	     pp = &p->next)
		if (!(p->flags & (MDB_PG_FLAGS_STAR_EXCL |
				  MDB_PG_FLAGS_PERMANENT)))
			return;

	/* currently the host can only have joined the *,G which means
	 * we treat it as EXCLUDE {}, so for an S,G it's considered a
	 * STAR_EXCLUDE entry and we can safely leave it
	 */
	sgmp->host_joined = false;

	for (pp = &sgmp->ports;
	     (p = mlock_dereference(*pp, sgmp->br)) != NULL;) {
		if (!(p->flags & MDB_PG_FLAGS_PERMANENT))
			br_multicast_del_pg(sgmp, p, pp);
		else
			pp = &p->next;
	}
}

void br_multicast_sg_add_exclude_ports(struct net_bridge_mdb_entry *star_mp,
				       struct net_bridge_port_group *sg)
{
	struct net_bridge_port_group_sg_key sg_key;
	struct net_bridge *br = star_mp->br;
	struct net_bridge_mcast_port *pmctx;
	struct net_bridge_port_group *pg;
	struct net_bridge_mcast *brmctx;

	if (WARN_ON(br_multicast_is_star_g(&sg->key.addr)))
		return;
	if (WARN_ON(!br_multicast_is_star_g(&star_mp->addr)))
		return;

	br_multicast_sg_host_state(star_mp, sg);
	memset(&sg_key, 0, sizeof(sg_key));
	sg_key.addr = sg->key.addr;
	/* we need to add all exclude ports to the S,G */
	for (pg = mlock_dereference(star_mp->ports, br);
	     pg;
	     pg = mlock_dereference(pg->next, br)) {
		struct net_bridge_port_group *src_pg;

		if (pg == sg || pg->filter_mode == MCAST_INCLUDE)
			continue;

		sg_key.port = pg->key.port;
		if (br_sg_port_find(br, &sg_key))
			continue;

		pmctx = br_multicast_pg_to_port_ctx(pg);
		if (!pmctx)
			continue;
		brmctx = br_multicast_port_ctx_get_global(pmctx);

		src_pg = __br_multicast_add_group(brmctx, pmctx,
						  &sg->key.addr,
						  sg->eth_addr,
						  MCAST_INCLUDE, false, false);
		if (IS_ERR_OR_NULL(src_pg) ||
		    src_pg->rt_protocol != RTPROT_KERNEL)
			continue;
		src_pg->flags |= MDB_PG_FLAGS_STAR_EXCL;
	}
}

static void br_multicast_fwd_src_add(struct net_bridge_group_src *src)
{
	struct net_bridge_mdb_entry *star_mp;
	struct net_bridge_mcast_port *pmctx;
	struct net_bridge_port_group *sg;
	struct net_bridge_mcast *brmctx;
	struct br_ip sg_ip;

	if (src->flags & BR_SGRP_F_INSTALLED)
		return;

	memset(&sg_ip, 0, sizeof(sg_ip));
	pmctx = br_multicast_pg_to_port_ctx(src->pg);
	if (!pmctx)
		return;
	brmctx = br_multicast_port_ctx_get_global(pmctx);
	sg_ip = src->pg->key.addr;
	sg_ip.src = src->addr.src;

	sg = __br_multicast_add_group(brmctx, pmctx, &sg_ip,
				      src->pg->eth_addr, MCAST_INCLUDE, false,
				      !timer_pending(&src->timer));
	if (IS_ERR_OR_NULL(sg))
		return;
	src->flags |= BR_SGRP_F_INSTALLED;
	sg->flags &= ~MDB_PG_FLAGS_STAR_EXCL;

	/* if it was added by user-space as perm we can skip next steps */
	if (sg->rt_protocol != RTPROT_KERNEL &&
	    (sg->flags & MDB_PG_FLAGS_PERMANENT))
		return;

	/* the kernel is now responsible for removing this S,G */
	del_timer(&sg->timer);
	star_mp = br_mdb_ip_get(src->br, &src->pg->key.addr);
	if (!star_mp)
		return;

	br_multicast_sg_add_exclude_ports(star_mp, sg);
}

static void br_multicast_fwd_src_remove(struct net_bridge_group_src *src,
					bool fastleave)
{
	struct net_bridge_port_group *p, *pg = src->pg;
	struct net_bridge_port_group __rcu **pp;
	struct net_bridge_mdb_entry *mp;
	struct br_ip sg_ip;

	memset(&sg_ip, 0, sizeof(sg_ip));
	sg_ip = pg->key.addr;
	sg_ip.src = src->addr.src;

	mp = br_mdb_ip_get(src->br, &sg_ip);
	if (!mp)
		return;

	for (pp = &mp->ports;
	     (p = mlock_dereference(*pp, src->br)) != NULL;
	     pp = &p->next) {
		if (!br_port_group_equal(p, pg->key.port, pg->eth_addr))
			continue;

		if (p->rt_protocol != RTPROT_KERNEL &&
		    (p->flags & MDB_PG_FLAGS_PERMANENT))
			break;

		if (fastleave)
			p->flags |= MDB_PG_FLAGS_FAST_LEAVE;
		br_multicast_del_pg(mp, p, pp);
		break;
	}
	src->flags &= ~BR_SGRP_F_INSTALLED;
}

/* install S,G and based on src's timer enable or disable forwarding */
static void br_multicast_fwd_src_handle(struct net_bridge_group_src *src)
{
	struct net_bridge_port_group_sg_key sg_key;
	struct net_bridge_port_group *sg;
	u8 old_flags;

	br_multicast_fwd_src_add(src);

	memset(&sg_key, 0, sizeof(sg_key));
	sg_key.addr = src->pg->key.addr;
	sg_key.addr.src = src->addr.src;
	sg_key.port = src->pg->key.port;

	sg = br_sg_port_find(src->br, &sg_key);
	if (!sg || (sg->flags & MDB_PG_FLAGS_PERMANENT))
		return;

	old_flags = sg->flags;
	if (timer_pending(&src->timer))
		sg->flags &= ~MDB_PG_FLAGS_BLOCKED;
	else
		sg->flags |= MDB_PG_FLAGS_BLOCKED;

	if (old_flags != sg->flags) {
		struct net_bridge_mdb_entry *sg_mp;

		sg_mp = br_mdb_ip_get(src->br, &sg_key.addr);
		if (!sg_mp)
			return;
		br_mdb_notify(src->br->dev, sg_mp, sg, RTM_NEWMDB);
	}
}

static void br_multicast_destroy_mdb_entry(struct net_bridge_mcast_gc *gc)
{
	struct net_bridge_mdb_entry *mp;

	mp = container_of(gc, struct net_bridge_mdb_entry, mcast_gc);
	WARN_ON(!hlist_unhashed(&mp->mdb_node));
	WARN_ON(mp->ports);

	del_timer_sync(&mp->timer);
	kfree_rcu(mp, rcu);
}

static void br_multicast_del_mdb_entry(struct net_bridge_mdb_entry *mp)
{
	struct net_bridge *br = mp->br;

	rhashtable_remove_fast(&br->mdb_hash_tbl, &mp->rhnode,
			       br_mdb_rht_params);
	hlist_del_init_rcu(&mp->mdb_node);
	hlist_add_head(&mp->mcast_gc.gc_node, &br->mcast_gc_list);
	queue_work(system_long_wq, &br->mcast_gc_work);
}

static void br_multicast_group_expired(struct timer_list *t)
{
	struct net_bridge_mdb_entry *mp = from_timer(mp, t, timer);
	struct net_bridge *br = mp->br;

	spin_lock(&br->multicast_lock);
	if (hlist_unhashed(&mp->mdb_node) || !netif_running(br->dev) ||
	    timer_pending(&mp->timer))
		goto out;

	br_multicast_host_leave(mp, true);

	if (mp->ports)
		goto out;
	br_multicast_del_mdb_entry(mp);
out:
	spin_unlock(&br->multicast_lock);
}

static void br_multicast_destroy_group_src(struct net_bridge_mcast_gc *gc)
{
	struct net_bridge_group_src *src;

	src = container_of(gc, struct net_bridge_group_src, mcast_gc);
	WARN_ON(!hlist_unhashed(&src->node));

	del_timer_sync(&src->timer);
	kfree_rcu(src, rcu);
}

void br_multicast_del_group_src(struct net_bridge_group_src *src,
				bool fastleave)
{
	struct net_bridge *br = src->pg->key.port->br;

	br_multicast_fwd_src_remove(src, fastleave);
	hlist_del_init_rcu(&src->node);
	src->pg->src_ents--;
	hlist_add_head(&src->mcast_gc.gc_node, &br->mcast_gc_list);
	queue_work(system_long_wq, &br->mcast_gc_work);
}

static void br_multicast_destroy_port_group(struct net_bridge_mcast_gc *gc)
{
	struct net_bridge_port_group *pg;

	pg = container_of(gc, struct net_bridge_port_group, mcast_gc);
	WARN_ON(!hlist_unhashed(&pg->mglist));
	WARN_ON(!hlist_empty(&pg->src_list));

	del_timer_sync(&pg->rexmit_timer);
	del_timer_sync(&pg->timer);
	kfree_rcu(pg, rcu);
}

void br_multicast_del_pg(struct net_bridge_mdb_entry *mp,
			 struct net_bridge_port_group *pg,
			 struct net_bridge_port_group __rcu **pp)
{
	struct net_bridge *br = pg->key.port->br;
	struct net_bridge_group_src *ent;
	struct hlist_node *tmp;

	rcu_assign_pointer(*pp, pg->next);
	hlist_del_init(&pg->mglist);
	br_multicast_eht_clean_sets(pg);
	hlist_for_each_entry_safe(ent, tmp, &pg->src_list, node)
		br_multicast_del_group_src(ent, false);
	br_mdb_notify(br->dev, mp, pg, RTM_DELMDB);
	if (!br_multicast_is_star_g(&mp->addr)) {
		rhashtable_remove_fast(&br->sg_port_tbl, &pg->rhnode,
				       br_sg_port_rht_params);
		br_multicast_sg_del_exclude_ports(mp);
	} else {
		br_multicast_star_g_handle_mode(pg, MCAST_INCLUDE);
	}
	hlist_add_head(&pg->mcast_gc.gc_node, &br->mcast_gc_list);
	queue_work(system_long_wq, &br->mcast_gc_work);

	if (!mp->ports && !mp->host_joined && netif_running(br->dev))
		mod_timer(&mp->timer, jiffies);
}

static void br_multicast_find_del_pg(struct net_bridge *br,
				     struct net_bridge_port_group *pg)
{
	struct net_bridge_port_group __rcu **pp;
	struct net_bridge_mdb_entry *mp;
	struct net_bridge_port_group *p;

	mp = br_mdb_ip_get(br, &pg->key.addr);
	if (WARN_ON(!mp))
		return;

	for (pp = &mp->ports;
	     (p = mlock_dereference(*pp, br)) != NULL;
	     pp = &p->next) {
		if (p != pg)
			continue;

		br_multicast_del_pg(mp, pg, pp);
		return;
	}

	WARN_ON(1);
}

static void br_multicast_port_group_expired(struct timer_list *t)
{
	struct net_bridge_port_group *pg = from_timer(pg, t, timer);
	struct net_bridge_group_src *src_ent;
	struct net_bridge *br = pg->key.port->br;
	struct hlist_node *tmp;
	bool changed;

	spin_lock(&br->multicast_lock);
	if (!netif_running(br->dev) || timer_pending(&pg->timer) ||
	    hlist_unhashed(&pg->mglist) || pg->flags & MDB_PG_FLAGS_PERMANENT)
		goto out;

	changed = !!(pg->filter_mode == MCAST_EXCLUDE);
	pg->filter_mode = MCAST_INCLUDE;
	hlist_for_each_entry_safe(src_ent, tmp, &pg->src_list, node) {
		if (!timer_pending(&src_ent->timer)) {
			br_multicast_del_group_src(src_ent, false);
			changed = true;
		}
	}

	if (hlist_empty(&pg->src_list)) {
		br_multicast_find_del_pg(br, pg);
	} else if (changed) {
		struct net_bridge_mdb_entry *mp = br_mdb_ip_get(br, &pg->key.addr);

		if (changed && br_multicast_is_star_g(&pg->key.addr))
			br_multicast_star_g_handle_mode(pg, MCAST_INCLUDE);

		if (WARN_ON(!mp))
			goto out;
		br_mdb_notify(br->dev, mp, pg, RTM_NEWMDB);
	}
out:
	spin_unlock(&br->multicast_lock);
}

static void br_multicast_gc(struct hlist_head *head)
{
	struct net_bridge_mcast_gc *gcent;
	struct hlist_node *tmp;

	hlist_for_each_entry_safe(gcent, tmp, head, gc_node) {
		hlist_del_init(&gcent->gc_node);
		gcent->destroy(gcent);
	}
}

static void __br_multicast_query_handle_vlan(struct net_bridge_mcast *brmctx,
					     struct net_bridge_mcast_port *pmctx,
					     struct sk_buff *skb)
{
	struct net_bridge_vlan *vlan = NULL;

	if (pmctx && br_multicast_port_ctx_is_vlan(pmctx))
		vlan = pmctx->vlan;
	else if (br_multicast_ctx_is_vlan(brmctx))
		vlan = brmctx->vlan;

	if (vlan && !(vlan->flags & BRIDGE_VLAN_INFO_UNTAGGED)) {
		u16 vlan_proto;

		if (br_vlan_get_proto(brmctx->br->dev, &vlan_proto) != 0)
			return;
		__vlan_hwaccel_put_tag(skb, htons(vlan_proto), vlan->vid);
	}
}

static struct sk_buff *br_ip4_multicast_alloc_query(struct net_bridge_mcast *brmctx,
						    struct net_bridge_mcast_port *pmctx,
						    struct net_bridge_port_group *pg,
						    __be32 ip_dst, __be32 group,
						    bool with_srcs, bool over_lmqt,
						    u8 sflag, u8 *igmp_type,
						    bool *need_rexmit)
{
	struct net_bridge_port *p = pg ? pg->key.port : NULL;
	struct net_bridge_group_src *ent;
	size_t pkt_size, igmp_hdr_size;
	unsigned long now = jiffies;
	struct igmpv3_query *ihv3;
	void *csum_start = NULL;
	__sum16 *csum = NULL;
	struct sk_buff *skb;
	struct igmphdr *ih;
	struct ethhdr *eth;
	unsigned long lmqt;
	struct iphdr *iph;
	u16 lmqt_srcs = 0;

	igmp_hdr_size = sizeof(*ih);
	if (brmctx->multicast_igmp_version == 3) {
		igmp_hdr_size = sizeof(*ihv3);
		if (pg && with_srcs) {
			lmqt = now + (brmctx->multicast_last_member_interval *
				      brmctx->multicast_last_member_count);
			hlist_for_each_entry(ent, &pg->src_list, node) {
				if (over_lmqt == time_after(ent->timer.expires,
							    lmqt) &&
				    ent->src_query_rexmit_cnt > 0)
					lmqt_srcs++;
			}

			if (!lmqt_srcs)
				return NULL;
			igmp_hdr_size += lmqt_srcs * sizeof(__be32);
		}
	}

	pkt_size = sizeof(*eth) + sizeof(*iph) + 4 + igmp_hdr_size;
	if ((p && pkt_size > p->dev->mtu) ||
	    pkt_size > brmctx->br->dev->mtu)
		return NULL;

	skb = netdev_alloc_skb_ip_align(brmctx->br->dev, pkt_size);
	if (!skb)
		goto out;

	__br_multicast_query_handle_vlan(brmctx, pmctx, skb);
	skb->protocol = htons(ETH_P_IP);

	skb_reset_mac_header(skb);
	eth = eth_hdr(skb);

	ether_addr_copy(eth->h_source, brmctx->br->dev->dev_addr);
	ip_eth_mc_map(ip_dst, eth->h_dest);
	eth->h_proto = htons(ETH_P_IP);
	skb_put(skb, sizeof(*eth));

	skb_set_network_header(skb, skb->len);
	iph = ip_hdr(skb);
	iph->tot_len = htons(pkt_size - sizeof(*eth));

	iph->version = 4;
	iph->ihl = 6;
	iph->tos = 0xc0;
	iph->id = 0;
	iph->frag_off = htons(IP_DF);
	iph->ttl = 1;
	iph->protocol = IPPROTO_IGMP;
	iph->saddr = br_opt_get(brmctx->br, BROPT_MULTICAST_QUERY_USE_IFADDR) ?
		     inet_select_addr(brmctx->br->dev, 0, RT_SCOPE_LINK) : 0;
	iph->daddr = ip_dst;
	((u8 *)&iph[1])[0] = IPOPT_RA;
	((u8 *)&iph[1])[1] = 4;
	((u8 *)&iph[1])[2] = 0;
	((u8 *)&iph[1])[3] = 0;
	ip_send_check(iph);
	skb_put(skb, 24);

	skb_set_transport_header(skb, skb->len);
	*igmp_type = IGMP_HOST_MEMBERSHIP_QUERY;

	switch (brmctx->multicast_igmp_version) {
	case 2:
		ih = igmp_hdr(skb);
		ih->type = IGMP_HOST_MEMBERSHIP_QUERY;
		ih->code = (group ? brmctx->multicast_last_member_interval :
				    brmctx->multicast_query_response_interval) /
			   (HZ / IGMP_TIMER_SCALE);
		ih->group = group;
		ih->csum = 0;
		csum = &ih->csum;
		csum_start = (void *)ih;
		break;
	case 3:
		ihv3 = igmpv3_query_hdr(skb);
		ihv3->type = IGMP_HOST_MEMBERSHIP_QUERY;
		ihv3->code = (group ? brmctx->multicast_last_member_interval :
				      brmctx->multicast_query_response_interval) /
			     (HZ / IGMP_TIMER_SCALE);
		ihv3->group = group;
		ihv3->qqic = brmctx->multicast_query_interval / HZ;
		ihv3->nsrcs = htons(lmqt_srcs);
		ihv3->resv = 0;
		ihv3->suppress = sflag;
		ihv3->qrv = 2;
		ihv3->csum = 0;
		csum = &ihv3->csum;
		csum_start = (void *)ihv3;
		if (!pg || !with_srcs)
			break;

		lmqt_srcs = 0;
		hlist_for_each_entry(ent, &pg->src_list, node) {
			if (over_lmqt == time_after(ent->timer.expires,
						    lmqt) &&
			    ent->src_query_rexmit_cnt > 0) {
				ihv3->srcs[lmqt_srcs++] = ent->addr.src.ip4;
				ent->src_query_rexmit_cnt--;
				if (need_rexmit && ent->src_query_rexmit_cnt)
					*need_rexmit = true;
			}
		}
		if (WARN_ON(lmqt_srcs != ntohs(ihv3->nsrcs))) {
			kfree_skb(skb);
			return NULL;
		}
		break;
	}

	if (WARN_ON(!csum || !csum_start)) {
		kfree_skb(skb);
		return NULL;
	}

	*csum = ip_compute_csum(csum_start, igmp_hdr_size);
	skb_put(skb, igmp_hdr_size);
	__skb_pull(skb, sizeof(*eth));

out:
	return skb;
}

#if IS_ENABLED(CONFIG_IPV6)
static struct sk_buff *br_ip6_multicast_alloc_query(struct net_bridge_mcast *brmctx,
						    struct net_bridge_mcast_port *pmctx,
						    struct net_bridge_port_group *pg,
						    const struct in6_addr *ip6_dst,
						    const struct in6_addr *group,
						    bool with_srcs, bool over_llqt,
						    u8 sflag, u8 *igmp_type,
						    bool *need_rexmit)
{
	struct net_bridge_port *p = pg ? pg->key.port : NULL;
	struct net_bridge_group_src *ent;
	size_t pkt_size, mld_hdr_size;
	unsigned long now = jiffies;
	struct mld2_query *mld2q;
	void *csum_start = NULL;
	unsigned long interval;
	__sum16 *csum = NULL;
	struct ipv6hdr *ip6h;
	struct mld_msg *mldq;
	struct sk_buff *skb;
	unsigned long llqt;
	struct ethhdr *eth;
	u16 llqt_srcs = 0;
	u8 *hopopt;

	mld_hdr_size = sizeof(*mldq);
	if (brmctx->multicast_mld_version == 2) {
		mld_hdr_size = sizeof(*mld2q);
		if (pg && with_srcs) {
			llqt = now + (brmctx->multicast_last_member_interval *
				      brmctx->multicast_last_member_count);
			hlist_for_each_entry(ent, &pg->src_list, node) {
				if (over_llqt == time_after(ent->timer.expires,
							    llqt) &&
				    ent->src_query_rexmit_cnt > 0)
					llqt_srcs++;
			}

			if (!llqt_srcs)
				return NULL;
			mld_hdr_size += llqt_srcs * sizeof(struct in6_addr);
		}
	}

	pkt_size = sizeof(*eth) + sizeof(*ip6h) + 8 + mld_hdr_size;
	if ((p && pkt_size > p->dev->mtu) ||
	    pkt_size > brmctx->br->dev->mtu)
		return NULL;

	skb = netdev_alloc_skb_ip_align(brmctx->br->dev, pkt_size);
	if (!skb)
		goto out;

	__br_multicast_query_handle_vlan(brmctx, pmctx, skb);
	skb->protocol = htons(ETH_P_IPV6);

	/* Ethernet header */
	skb_reset_mac_header(skb);
	eth = eth_hdr(skb);

	ether_addr_copy(eth->h_source, brmctx->br->dev->dev_addr);
	eth->h_proto = htons(ETH_P_IPV6);
	skb_put(skb, sizeof(*eth));

	/* IPv6 header + HbH option */
	skb_set_network_header(skb, skb->len);
	ip6h = ipv6_hdr(skb);

	*(__force __be32 *)ip6h = htonl(0x60000000);
	ip6h->payload_len = htons(8 + mld_hdr_size);
	ip6h->nexthdr = IPPROTO_HOPOPTS;
	ip6h->hop_limit = 1;
	ip6h->daddr = *ip6_dst;
	if (ipv6_dev_get_saddr(dev_net(brmctx->br->dev), brmctx->br->dev,
			       &ip6h->daddr, 0, &ip6h->saddr)) {
		kfree_skb(skb);
		br_opt_toggle(brmctx->br, BROPT_HAS_IPV6_ADDR, false);
		return NULL;
	}

	br_opt_toggle(brmctx->br, BROPT_HAS_IPV6_ADDR, true);
	ipv6_eth_mc_map(&ip6h->daddr, eth->h_dest);

	hopopt = (u8 *)(ip6h + 1);
	hopopt[0] = IPPROTO_ICMPV6;		/* next hdr */
	hopopt[1] = 0;				/* length of HbH */
	hopopt[2] = IPV6_TLV_ROUTERALERT;	/* Router Alert */
	hopopt[3] = 2;				/* Length of RA Option */
	hopopt[4] = 0;				/* Type = 0x0000 (MLD) */
	hopopt[5] = 0;
	hopopt[6] = IPV6_TLV_PAD1;		/* Pad1 */
	hopopt[7] = IPV6_TLV_PAD1;		/* Pad1 */

	skb_put(skb, sizeof(*ip6h) + 8);

	/* ICMPv6 */
	skb_set_transport_header(skb, skb->len);
	interval = ipv6_addr_any(group) ?
			brmctx->multicast_query_response_interval :
			brmctx->multicast_last_member_interval;
	*igmp_type = ICMPV6_MGM_QUERY;
	switch (brmctx->multicast_mld_version) {
	case 1:
		mldq = (struct mld_msg *)icmp6_hdr(skb);
		mldq->mld_type = ICMPV6_MGM_QUERY;
		mldq->mld_code = 0;
		mldq->mld_cksum = 0;
		mldq->mld_maxdelay = htons((u16)jiffies_to_msecs(interval));
		mldq->mld_reserved = 0;
		mldq->mld_mca = *group;
		csum = &mldq->mld_cksum;
		csum_start = (void *)mldq;
		break;
	case 2:
		mld2q = (struct mld2_query *)icmp6_hdr(skb);
		mld2q->mld2q_mrc = htons((u16)jiffies_to_msecs(interval));
		mld2q->mld2q_type = ICMPV6_MGM_QUERY;
		mld2q->mld2q_code = 0;
		mld2q->mld2q_cksum = 0;
		mld2q->mld2q_resv1 = 0;
		mld2q->mld2q_resv2 = 0;
		mld2q->mld2q_suppress = sflag;
		mld2q->mld2q_qrv = 2;
		mld2q->mld2q_nsrcs = htons(llqt_srcs);
		mld2q->mld2q_qqic = brmctx->multicast_query_interval / HZ;
		mld2q->mld2q_mca = *group;
		csum = &mld2q->mld2q_cksum;
		csum_start = (void *)mld2q;
		if (!pg || !with_srcs)
			break;

		llqt_srcs = 0;
		hlist_for_each_entry(ent, &pg->src_list, node) {
			if (over_llqt == time_after(ent->timer.expires,
						    llqt) &&
			    ent->src_query_rexmit_cnt > 0) {
				mld2q->mld2q_srcs[llqt_srcs++] = ent->addr.src.ip6;
				ent->src_query_rexmit_cnt--;
				if (need_rexmit && ent->src_query_rexmit_cnt)
					*need_rexmit = true;
			}
		}
		if (WARN_ON(llqt_srcs != ntohs(mld2q->mld2q_nsrcs))) {
			kfree_skb(skb);
			return NULL;
		}
		break;
	}

	if (WARN_ON(!csum || !csum_start)) {
		kfree_skb(skb);
		return NULL;
	}

	*csum = csum_ipv6_magic(&ip6h->saddr, &ip6h->daddr, mld_hdr_size,
				IPPROTO_ICMPV6,
				csum_partial(csum_start, mld_hdr_size, 0));
	skb_put(skb, mld_hdr_size);
	__skb_pull(skb, sizeof(*eth));

out:
	return skb;
}
#endif

static struct sk_buff *br_multicast_alloc_query(struct net_bridge_mcast *brmctx,
						struct net_bridge_mcast_port *pmctx,
						struct net_bridge_port_group *pg,
						struct br_ip *ip_dst,
						struct br_ip *group,
						bool with_srcs, bool over_lmqt,
						u8 sflag, u8 *igmp_type,
						bool *need_rexmit)
{
	__be32 ip4_dst;

	switch (group->proto) {
	case htons(ETH_P_IP):
		ip4_dst = ip_dst ? ip_dst->dst.ip4 : htonl(INADDR_ALLHOSTS_GROUP);
		return br_ip4_multicast_alloc_query(brmctx, pmctx, pg,
						    ip4_dst, group->dst.ip4,
						    with_srcs, over_lmqt,
						    sflag, igmp_type,
						    need_rexmit);
#if IS_ENABLED(CONFIG_IPV6)
	case htons(ETH_P_IPV6): {
		struct in6_addr ip6_dst;

		if (ip_dst)
			ip6_dst = ip_dst->dst.ip6;
		else
			ipv6_addr_set(&ip6_dst, htonl(0xff020000), 0, 0,
				      htonl(1));

		return br_ip6_multicast_alloc_query(brmctx, pmctx, pg,
						    &ip6_dst, &group->dst.ip6,
						    with_srcs, over_lmqt,
						    sflag, igmp_type,
						    need_rexmit);
	}
#endif
	}
	return NULL;
}

struct net_bridge_mdb_entry *br_multicast_new_group(struct net_bridge *br,
						    struct br_ip *group)
{
	struct net_bridge_mdb_entry *mp;
	int err;

	mp = br_mdb_ip_get(br, group);
	if (mp)
		return mp;

	if (atomic_read(&br->mdb_hash_tbl.nelems) >= br->hash_max) {
		br_opt_toggle(br, BROPT_MULTICAST_ENABLED, false);
		return ERR_PTR(-E2BIG);
	}

	mp = kzalloc(sizeof(*mp), GFP_ATOMIC);
	if (unlikely(!mp))
		return ERR_PTR(-ENOMEM);

	mp->br = br;
	mp->addr = *group;
	mp->mcast_gc.destroy = br_multicast_destroy_mdb_entry;
	timer_setup(&mp->timer, br_multicast_group_expired, 0);
	err = rhashtable_lookup_insert_fast(&br->mdb_hash_tbl, &mp->rhnode,
					    br_mdb_rht_params);
	if (err) {
		kfree(mp);
		mp = ERR_PTR(err);
	} else {
		hlist_add_head_rcu(&mp->mdb_node, &br->mdb_list);
	}

	return mp;
}

static void br_multicast_group_src_expired(struct timer_list *t)
{
	struct net_bridge_group_src *src = from_timer(src, t, timer);
	struct net_bridge_port_group *pg;
	struct net_bridge *br = src->br;

	spin_lock(&br->multicast_lock);
	if (hlist_unhashed(&src->node) || !netif_running(br->dev) ||
	    timer_pending(&src->timer))
		goto out;

	pg = src->pg;
	if (pg->filter_mode == MCAST_INCLUDE) {
		br_multicast_del_group_src(src, false);
		if (!hlist_empty(&pg->src_list))
			goto out;
		br_multicast_find_del_pg(br, pg);
	} else {
		br_multicast_fwd_src_handle(src);
	}

out:
	spin_unlock(&br->multicast_lock);
}

struct net_bridge_group_src *
br_multicast_find_group_src(struct net_bridge_port_group *pg, struct br_ip *ip)
{
	struct net_bridge_group_src *ent;

	switch (ip->proto) {
	case htons(ETH_P_IP):
		hlist_for_each_entry(ent, &pg->src_list, node)
			if (ip->src.ip4 == ent->addr.src.ip4)
				return ent;
		break;
#if IS_ENABLED(CONFIG_IPV6)
	case htons(ETH_P_IPV6):
		hlist_for_each_entry(ent, &pg->src_list, node)
			if (!ipv6_addr_cmp(&ent->addr.src.ip6, &ip->src.ip6))
				return ent;
		break;
#endif
	}

	return NULL;
}

static struct net_bridge_group_src *
br_multicast_new_group_src(struct net_bridge_port_group *pg, struct br_ip *src_ip)
{
	struct net_bridge_group_src *grp_src;

	if (unlikely(pg->src_ents >= PG_SRC_ENT_LIMIT))
		return NULL;

	switch (src_ip->proto) {
	case htons(ETH_P_IP):
		if (ipv4_is_zeronet(src_ip->src.ip4) ||
		    ipv4_is_multicast(src_ip->src.ip4))
			return NULL;
		break;
#if IS_ENABLED(CONFIG_IPV6)
	case htons(ETH_P_IPV6):
		if (ipv6_addr_any(&src_ip->src.ip6) ||
		    ipv6_addr_is_multicast(&src_ip->src.ip6))
			return NULL;
		break;
#endif
	}

	grp_src = kzalloc(sizeof(*grp_src), GFP_ATOMIC);
	if (unlikely(!grp_src))
		return NULL;

	grp_src->pg = pg;
	grp_src->br = pg->key.port->br;
	grp_src->addr = *src_ip;
	grp_src->mcast_gc.destroy = br_multicast_destroy_group_src;
	timer_setup(&grp_src->timer, br_multicast_group_src_expired, 0);

	hlist_add_head_rcu(&grp_src->node, &pg->src_list);
	pg->src_ents++;

	return grp_src;
}

struct net_bridge_port_group *br_multicast_new_port_group(
			struct net_bridge_port *port,
			struct br_ip *group,
			struct net_bridge_port_group __rcu *next,
			unsigned char flags,
			const unsigned char *src,
			u8 filter_mode,
			u8 rt_protocol)
{
	struct net_bridge_port_group *p;

	p = kzalloc(sizeof(*p), GFP_ATOMIC);
	if (unlikely(!p))
		return NULL;

	p->key.addr = *group;
	p->key.port = port;
	p->flags = flags;
	p->filter_mode = filter_mode;
	p->rt_protocol = rt_protocol;
	p->eht_host_tree = RB_ROOT;
	p->eht_set_tree = RB_ROOT;
	p->mcast_gc.destroy = br_multicast_destroy_port_group;
	INIT_HLIST_HEAD(&p->src_list);

	if (!br_multicast_is_star_g(group) &&
	    rhashtable_lookup_insert_fast(&port->br->sg_port_tbl, &p->rhnode,
					  br_sg_port_rht_params)) {
		kfree(p);
		return NULL;
	}

	rcu_assign_pointer(p->next, next);
	timer_setup(&p->timer, br_multicast_port_group_expired, 0);
	timer_setup(&p->rexmit_timer, br_multicast_port_group_rexmit, 0);
	hlist_add_head(&p->mglist, &port->mglist);

	if (src)
		memcpy(p->eth_addr, src, ETH_ALEN);
	else
		eth_broadcast_addr(p->eth_addr);

	return p;
}

void br_multicast_host_join(const struct net_bridge_mcast *brmctx,
			    struct net_bridge_mdb_entry *mp, bool notify)
{
	if (!mp->host_joined) {
		mp->host_joined = true;
		if (br_multicast_is_star_g(&mp->addr))
			br_multicast_star_g_host_state(mp);
		if (notify)
			br_mdb_notify(mp->br->dev, mp, NULL, RTM_NEWMDB);
	}

	if (br_group_is_l2(&mp->addr))
		return;

	mod_timer(&mp->timer, jiffies + brmctx->multicast_membership_interval);
}

void br_multicast_host_leave(struct net_bridge_mdb_entry *mp, bool notify)
{
	if (!mp->host_joined)
		return;

	mp->host_joined = false;
	if (br_multicast_is_star_g(&mp->addr))
		br_multicast_star_g_host_state(mp);
	if (notify)
		br_mdb_notify(mp->br->dev, mp, NULL, RTM_DELMDB);
}

static struct net_bridge_port_group *
__br_multicast_add_group(struct net_bridge_mcast *brmctx,
			 struct net_bridge_mcast_port *pmctx,
			 struct br_ip *group,
			 const unsigned char *src,
			 u8 filter_mode,
			 bool igmpv2_mldv1,
			 bool blocked)
{
	struct net_bridge_port_group __rcu **pp;
	struct net_bridge_port_group *p = NULL;
	struct net_bridge_mdb_entry *mp;
	unsigned long now = jiffies;

	if (!br_multicast_ctx_should_use(brmctx, pmctx))
		goto out;

	mp = br_multicast_new_group(brmctx->br, group);
	if (IS_ERR(mp))
		return ERR_CAST(mp);

	if (!pmctx) {
		br_multicast_host_join(brmctx, mp, true);
		goto out;
	}

	for (pp = &mp->ports;
	     (p = mlock_dereference(*pp, brmctx->br)) != NULL;
	     pp = &p->next) {
		if (br_port_group_equal(p, pmctx->port, src))
			goto found;
		if ((unsigned long)p->key.port < (unsigned long)pmctx->port)
			break;
	}

	p = br_multicast_new_port_group(pmctx->port, group, *pp, 0, src,
					filter_mode, RTPROT_KERNEL);
	if (unlikely(!p)) {
		p = ERR_PTR(-ENOMEM);
		goto out;
	}
	rcu_assign_pointer(*pp, p);
	if (blocked)
		p->flags |= MDB_PG_FLAGS_BLOCKED;
	br_mdb_notify(brmctx->br->dev, mp, p, RTM_NEWMDB);

found:
	if (igmpv2_mldv1)
		mod_timer(&p->timer,
			  now + brmctx->multicast_membership_interval);

out:
	return p;
}

static int br_multicast_add_group(struct net_bridge_mcast *brmctx,
				  struct net_bridge_mcast_port *pmctx,
				  struct br_ip *group,
				  const unsigned char *src,
				  u8 filter_mode,
				  bool igmpv2_mldv1)
{
	struct net_bridge_port_group *pg;
	int err;

	spin_lock(&brmctx->br->multicast_lock);
	pg = __br_multicast_add_group(brmctx, pmctx, group, src, filter_mode,
				      igmpv2_mldv1, false);
	/* NULL is considered valid for host joined groups */
	err = PTR_ERR_OR_ZERO(pg);
	spin_unlock(&brmctx->br->multicast_lock);

	return err;
}

static int br_ip4_multicast_add_group(struct net_bridge_mcast *brmctx,
				      struct net_bridge_mcast_port *pmctx,
				      __be32 group,
				      __u16 vid,
				      const unsigned char *src,
				      bool igmpv2)
{
	struct br_ip br_group;
	u8 filter_mode;

	if (ipv4_is_local_multicast(group))
		return 0;

	memset(&br_group, 0, sizeof(br_group));
	br_group.dst.ip4 = group;
	br_group.proto = htons(ETH_P_IP);
	br_group.vid = vid;
	filter_mode = igmpv2 ? MCAST_EXCLUDE : MCAST_INCLUDE;

	return br_multicast_add_group(brmctx, pmctx, &br_group, src,
				      filter_mode, igmpv2);
}

#if IS_ENABLED(CONFIG_IPV6)
static int br_ip6_multicast_add_group(struct net_bridge_mcast *brmctx,
				      struct net_bridge_mcast_port *pmctx,
				      const struct in6_addr *group,
				      __u16 vid,
				      const unsigned char *src,
				      bool mldv1)
{
	struct br_ip br_group;
	u8 filter_mode;

	if (ipv6_addr_is_ll_all_nodes(group))
		return 0;

	memset(&br_group, 0, sizeof(br_group));
	br_group.dst.ip6 = *group;
	br_group.proto = htons(ETH_P_IPV6);
	br_group.vid = vid;
	filter_mode = mldv1 ? MCAST_EXCLUDE : MCAST_INCLUDE;

	return br_multicast_add_group(brmctx, pmctx, &br_group, src,
				      filter_mode, mldv1);
}
#endif

static bool br_multicast_rport_del(struct hlist_node *rlist)
{
	if (hlist_unhashed(rlist))
		return false;

	hlist_del_init_rcu(rlist);
	return true;
}

static bool br_ip4_multicast_rport_del(struct net_bridge_mcast_port *pmctx)
{
	return br_multicast_rport_del(&pmctx->ip4_rlist);
}

static bool br_ip6_multicast_rport_del(struct net_bridge_mcast_port *pmctx)
{
#if IS_ENABLED(CONFIG_IPV6)
	return br_multicast_rport_del(&pmctx->ip6_rlist);
#else
	return false;
#endif
}

static void br_multicast_router_expired(struct net_bridge_mcast_port *pmctx,
					struct timer_list *t,
					struct hlist_node *rlist)
{
	struct net_bridge *br = pmctx->port->br;
	bool del;

	spin_lock(&br->multicast_lock);
	if (pmctx->multicast_router == MDB_RTR_TYPE_DISABLED ||
	    pmctx->multicast_router == MDB_RTR_TYPE_PERM ||
	    timer_pending(t))
		goto out;

	del = br_multicast_rport_del(rlist);
	br_multicast_rport_del_notify(pmctx, del);
out:
	spin_unlock(&br->multicast_lock);
}

static void br_ip4_multicast_router_expired(struct timer_list *t)
{
	struct net_bridge_mcast_port *pmctx = from_timer(pmctx, t,
							 ip4_mc_router_timer);

	br_multicast_router_expired(pmctx, t, &pmctx->ip4_rlist);
}

#if IS_ENABLED(CONFIG_IPV6)
static void br_ip6_multicast_router_expired(struct timer_list *t)
{
	struct net_bridge_mcast_port *pmctx = from_timer(pmctx, t,
							 ip6_mc_router_timer);

	br_multicast_router_expired(pmctx, t, &pmctx->ip6_rlist);
}
#endif

static void br_mc_router_state_change(struct net_bridge *p,
				      bool is_mc_router)
{
	struct switchdev_attr attr = {
		.orig_dev = p->dev,
		.id = SWITCHDEV_ATTR_ID_BRIDGE_MROUTER,
		.flags = SWITCHDEV_F_DEFER,
		.u.mrouter = is_mc_router,
	};

	switchdev_port_attr_set(p->dev, &attr, NULL);
}

static void br_multicast_local_router_expired(struct net_bridge_mcast *brmctx,
					      struct timer_list *timer)
{
	spin_lock(&brmctx->br->multicast_lock);
	if (brmctx->multicast_router == MDB_RTR_TYPE_DISABLED ||
	    brmctx->multicast_router == MDB_RTR_TYPE_PERM ||
	    br_ip4_multicast_is_router(brmctx) ||
	    br_ip6_multicast_is_router(brmctx))
		goto out;

	br_mc_router_state_change(brmctx->br, false);
out:
	spin_unlock(&brmctx->br->multicast_lock);
}

static void br_ip4_multicast_local_router_expired(struct timer_list *t)
{
	struct net_bridge_mcast *brmctx = from_timer(brmctx, t,
						     ip4_mc_router_timer);

	br_multicast_local_router_expired(brmctx, t);
}

#if IS_ENABLED(CONFIG_IPV6)
static void br_ip6_multicast_local_router_expired(struct timer_list *t)
{
	struct net_bridge_mcast *brmctx = from_timer(brmctx, t,
						     ip6_mc_router_timer);

	br_multicast_local_router_expired(brmctx, t);
}
#endif

static void br_multicast_querier_expired(struct net_bridge_mcast *brmctx,
					 struct bridge_mcast_own_query *query)
{
	spin_lock(&brmctx->br->multicast_lock);
	if (!netif_running(brmctx->br->dev) ||
	    br_multicast_ctx_vlan_global_disabled(brmctx) ||
	    !br_opt_get(brmctx->br, BROPT_MULTICAST_ENABLED))
		goto out;

	br_multicast_start_querier(brmctx, query);

out:
	spin_unlock(&brmctx->br->multicast_lock);
}

static void br_ip4_multicast_querier_expired(struct timer_list *t)
{
	struct net_bridge_mcast *brmctx = from_timer(brmctx, t,
						     ip4_other_query.timer);

	br_multicast_querier_expired(brmctx, &brmctx->ip4_own_query);
}

#if IS_ENABLED(CONFIG_IPV6)
static void br_ip6_multicast_querier_expired(struct timer_list *t)
{
	struct net_bridge_mcast *brmctx = from_timer(brmctx, t,
						     ip6_other_query.timer);

	br_multicast_querier_expired(brmctx, &brmctx->ip6_own_query);
}
#endif

static void br_multicast_select_own_querier(struct net_bridge_mcast *brmctx,
					    struct br_ip *ip,
					    struct sk_buff *skb)
{
	if (ip->proto == htons(ETH_P_IP))
		brmctx->ip4_querier.addr.src.ip4 = ip_hdr(skb)->saddr;
#if IS_ENABLED(CONFIG_IPV6)
	else
		brmctx->ip6_querier.addr.src.ip6 = ipv6_hdr(skb)->saddr;
#endif
}

static void __br_multicast_send_query(struct net_bridge_mcast *brmctx,
				      struct net_bridge_mcast_port *pmctx,
				      struct net_bridge_port_group *pg,
				      struct br_ip *ip_dst,
				      struct br_ip *group,
				      bool with_srcs,
				      u8 sflag,
				      bool *need_rexmit)
{
	bool over_lmqt = !!sflag;
	struct sk_buff *skb;
	u8 igmp_type;

	if (!br_multicast_ctx_should_use(brmctx, pmctx) ||
	    !br_multicast_ctx_matches_vlan_snooping(brmctx))
		return;

again_under_lmqt:
	skb = br_multicast_alloc_query(brmctx, pmctx, pg, ip_dst, group,
				       with_srcs, over_lmqt, sflag, &igmp_type,
				       need_rexmit);
	if (!skb)
		return;

	if (pmctx) {
		skb->dev = pmctx->port->dev;
		br_multicast_count(brmctx->br, pmctx->port, skb, igmp_type,
				   BR_MCAST_DIR_TX);
		NF_HOOK(NFPROTO_BRIDGE, NF_BR_LOCAL_OUT,
			dev_net(pmctx->port->dev), NULL, skb, NULL, skb->dev,
			br_dev_queue_push_xmit);

		if (over_lmqt && with_srcs && sflag) {
			over_lmqt = false;
			goto again_under_lmqt;
		}
	} else {
		br_multicast_select_own_querier(brmctx, group, skb);
		br_multicast_count(brmctx->br, NULL, skb, igmp_type,
				   BR_MCAST_DIR_RX);
		netif_rx(skb);
	}
}

static void br_multicast_read_querier(const struct bridge_mcast_querier *querier,
				      struct bridge_mcast_querier *dest)
{
	unsigned int seq;

	memset(dest, 0, sizeof(*dest));
	do {
		seq = read_seqcount_begin(&querier->seq);
		dest->port_ifidx = querier->port_ifidx;
		memcpy(&dest->addr, &querier->addr, sizeof(struct br_ip));
	} while (read_seqcount_retry(&querier->seq, seq));
}

static void br_multicast_update_querier(struct net_bridge_mcast *brmctx,
					struct bridge_mcast_querier *querier,
					int ifindex,
					struct br_ip *saddr)
{
	write_seqcount_begin(&querier->seq);
	querier->port_ifidx = ifindex;
	memcpy(&querier->addr, saddr, sizeof(*saddr));
	write_seqcount_end(&querier->seq);
}

static void br_multicast_send_query(struct net_bridge_mcast *brmctx,
				    struct net_bridge_mcast_port *pmctx,
				    struct bridge_mcast_own_query *own_query)
{
	struct bridge_mcast_other_query *other_query = NULL;
	struct bridge_mcast_querier *querier;
	struct br_ip br_group;
	unsigned long time;

	if (!br_multicast_ctx_should_use(brmctx, pmctx) ||
	    !br_opt_get(brmctx->br, BROPT_MULTICAST_ENABLED) ||
	    !brmctx->multicast_querier)
		return;

	memset(&br_group.dst, 0, sizeof(br_group.dst));

	if (pmctx ? (own_query == &pmctx->ip4_own_query) :
		    (own_query == &brmctx->ip4_own_query)) {
		querier = &brmctx->ip4_querier;
		other_query = &brmctx->ip4_other_query;
		br_group.proto = htons(ETH_P_IP);
#if IS_ENABLED(CONFIG_IPV6)
	} else {
		querier = &brmctx->ip6_querier;
		other_query = &brmctx->ip6_other_query;
		br_group.proto = htons(ETH_P_IPV6);
#endif
	}

	if (!other_query || timer_pending(&other_query->timer))
		return;

	/* we're about to select ourselves as querier */
	if (!pmctx && querier->port_ifidx) {
		struct br_ip zeroip = {};

		br_multicast_update_querier(brmctx, querier, 0, &zeroip);
	}

	__br_multicast_send_query(brmctx, pmctx, NULL, NULL, &br_group, false,
				  0, NULL);

	time = jiffies;
	time += own_query->startup_sent < brmctx->multicast_startup_query_count ?
		brmctx->multicast_startup_query_interval :
		brmctx->multicast_query_interval;
	mod_timer(&own_query->timer, time);
}

static void
br_multicast_port_query_expired(struct net_bridge_mcast_port *pmctx,
				struct bridge_mcast_own_query *query)
{
	struct net_bridge *br = pmctx->port->br;
	struct net_bridge_mcast *brmctx;

	spin_lock(&br->multicast_lock);
	if (br_multicast_port_ctx_state_stopped(pmctx))
		goto out;

	brmctx = br_multicast_port_ctx_get_global(pmctx);
	if (query->startup_sent < brmctx->multicast_startup_query_count)
		query->startup_sent++;

	br_multicast_send_query(brmctx, pmctx, query);

out:
	spin_unlock(&br->multicast_lock);
}

static void br_ip4_multicast_port_query_expired(struct timer_list *t)
{
	struct net_bridge_mcast_port *pmctx = from_timer(pmctx, t,
							 ip4_own_query.timer);

	br_multicast_port_query_expired(pmctx, &pmctx->ip4_own_query);
}

#if IS_ENABLED(CONFIG_IPV6)
static void br_ip6_multicast_port_query_expired(struct timer_list *t)
{
	struct net_bridge_mcast_port *pmctx = from_timer(pmctx, t,
							 ip6_own_query.timer);

	br_multicast_port_query_expired(pmctx, &pmctx->ip6_own_query);
}
#endif

static void br_multicast_port_group_rexmit(struct timer_list *t)
{
	struct net_bridge_port_group *pg = from_timer(pg, t, rexmit_timer);
	struct bridge_mcast_other_query *other_query = NULL;
	struct net_bridge *br = pg->key.port->br;
	struct net_bridge_mcast_port *pmctx;
	struct net_bridge_mcast *brmctx;
	bool need_rexmit = false;

	spin_lock(&br->multicast_lock);
	if (!netif_running(br->dev) || hlist_unhashed(&pg->mglist) ||
	    !br_opt_get(br, BROPT_MULTICAST_ENABLED))
		goto out;

	pmctx = br_multicast_pg_to_port_ctx(pg);
	if (!pmctx)
		goto out;
	brmctx = br_multicast_port_ctx_get_global(pmctx);
	if (!brmctx->multicast_querier)
		goto out;

	if (pg->key.addr.proto == htons(ETH_P_IP))
		other_query = &brmctx->ip4_other_query;
#if IS_ENABLED(CONFIG_IPV6)
	else
		other_query = &brmctx->ip6_other_query;
#endif

	if (!other_query || timer_pending(&other_query->timer))
		goto out;

	if (pg->grp_query_rexmit_cnt) {
		pg->grp_query_rexmit_cnt--;
		__br_multicast_send_query(brmctx, pmctx, pg, &pg->key.addr,
					  &pg->key.addr, false, 1, NULL);
	}
	__br_multicast_send_query(brmctx, pmctx, pg, &pg->key.addr,
				  &pg->key.addr, true, 0, &need_rexmit);

	if (pg->grp_query_rexmit_cnt || need_rexmit)
		mod_timer(&pg->rexmit_timer, jiffies +
					     brmctx->multicast_last_member_interval);
out:
	spin_unlock(&br->multicast_lock);
}

static int br_mc_disabled_update(struct net_device *dev, bool value,
				 struct netlink_ext_ack *extack)
{
	struct switchdev_attr attr = {
		.orig_dev = dev,
		.id = SWITCHDEV_ATTR_ID_BRIDGE_MC_DISABLED,
		.flags = SWITCHDEV_F_DEFER,
		.u.mc_disabled = !value,
	};

	return switchdev_port_attr_set(dev, &attr, extack);
}

void br_multicast_port_ctx_init(struct net_bridge_port *port,
				struct net_bridge_vlan *vlan,
				struct net_bridge_mcast_port *pmctx)
{
	pmctx->port = port;
	pmctx->vlan = vlan;
	pmctx->multicast_router = MDB_RTR_TYPE_TEMP_QUERY;
	timer_setup(&pmctx->ip4_mc_router_timer,
		    br_ip4_multicast_router_expired, 0);
	timer_setup(&pmctx->ip4_own_query.timer,
		    br_ip4_multicast_port_query_expired, 0);
#if IS_ENABLED(CONFIG_IPV6)
	timer_setup(&pmctx->ip6_mc_router_timer,
		    br_ip6_multicast_router_expired, 0);
	timer_setup(&pmctx->ip6_own_query.timer,
		    br_ip6_multicast_port_query_expired, 0);
#endif
}

void br_multicast_port_ctx_deinit(struct net_bridge_mcast_port *pmctx)
{
#if IS_ENABLED(CONFIG_IPV6)
	del_timer_sync(&pmctx->ip6_mc_router_timer);
#endif
	del_timer_sync(&pmctx->ip4_mc_router_timer);
}

int br_multicast_add_port(struct net_bridge_port *port)
{
	int err;

	port->multicast_eht_hosts_limit = BR_MCAST_DEFAULT_EHT_HOSTS_LIMIT;
	br_multicast_port_ctx_init(port, NULL, &port->multicast_ctx);

	err = br_mc_disabled_update(port->dev,
				    br_opt_get(port->br,
					       BROPT_MULTICAST_ENABLED),
				    NULL);
	if (err && err != -EOPNOTSUPP)
		return err;

	port->mcast_stats = netdev_alloc_pcpu_stats(struct bridge_mcast_stats);
	if (!port->mcast_stats)
		return -ENOMEM;

	return 0;
}

void br_multicast_del_port(struct net_bridge_port *port)
{
	struct net_bridge *br = port->br;
	struct net_bridge_port_group *pg;
	HLIST_HEAD(deleted_head);
	struct hlist_node *n;

	/* Take care of the remaining groups, only perm ones should be left */
	spin_lock_bh(&br->multicast_lock);
	hlist_for_each_entry_safe(pg, n, &port->mglist, mglist)
		br_multicast_find_del_pg(br, pg);
	hlist_move_list(&br->mcast_gc_list, &deleted_head);
	spin_unlock_bh(&br->multicast_lock);
	br_multicast_gc(&deleted_head);
	br_multicast_port_ctx_deinit(&port->multicast_ctx);
	free_percpu(port->mcast_stats);
}

static void br_multicast_enable(struct bridge_mcast_own_query *query)
{
	query->startup_sent = 0;

	if (try_to_del_timer_sync(&query->timer) >= 0 ||
	    del_timer(&query->timer))
		mod_timer(&query->timer, jiffies);
}

static void __br_multicast_enable_port_ctx(struct net_bridge_mcast_port *pmctx)
{
	struct net_bridge *br = pmctx->port->br;
	struct net_bridge_mcast *brmctx;

	brmctx = br_multicast_port_ctx_get_global(pmctx);
	if (!br_opt_get(br, BROPT_MULTICAST_ENABLED) ||
	    !netif_running(br->dev))
		return;

	br_multicast_enable(&pmctx->ip4_own_query);
#if IS_ENABLED(CONFIG_IPV6)
	br_multicast_enable(&pmctx->ip6_own_query);
#endif
	if (pmctx->multicast_router == MDB_RTR_TYPE_PERM) {
		br_ip4_multicast_add_router(brmctx, pmctx);
		br_ip6_multicast_add_router(brmctx, pmctx);
	}
}

void br_multicast_enable_port(struct net_bridge_port *port)
{
	struct net_bridge *br = port->br;

	spin_lock_bh(&br->multicast_lock);
	__br_multicast_enable_port_ctx(&port->multicast_ctx);
	spin_unlock_bh(&br->multicast_lock);
}

static void __br_multicast_disable_port_ctx(struct net_bridge_mcast_port *pmctx)
{
	struct net_bridge_port_group *pg;
	struct hlist_node *n;
	bool del = false;

	hlist_for_each_entry_safe(pg, n, &pmctx->port->mglist, mglist)
		if (!(pg->flags & MDB_PG_FLAGS_PERMANENT) &&
		    (!br_multicast_port_ctx_is_vlan(pmctx) ||
		     pg->key.addr.vid == pmctx->vlan->vid))
			br_multicast_find_del_pg(pmctx->port->br, pg);

	del |= br_ip4_multicast_rport_del(pmctx);
	del_timer(&pmctx->ip4_mc_router_timer);
	del_timer(&pmctx->ip4_own_query.timer);
	del |= br_ip6_multicast_rport_del(pmctx);
#if IS_ENABLED(CONFIG_IPV6)
	del_timer(&pmctx->ip6_mc_router_timer);
	del_timer(&pmctx->ip6_own_query.timer);
#endif
	br_multicast_rport_del_notify(pmctx, del);
}

void br_multicast_disable_port(struct net_bridge_port *port)
{
	spin_lock_bh(&port->br->multicast_lock);
	__br_multicast_disable_port_ctx(&port->multicast_ctx);
	spin_unlock_bh(&port->br->multicast_lock);
}

static int __grp_src_delete_marked(struct net_bridge_port_group *pg)
{
	struct net_bridge_group_src *ent;
	struct hlist_node *tmp;
	int deleted = 0;

	hlist_for_each_entry_safe(ent, tmp, &pg->src_list, node)
		if (ent->flags & BR_SGRP_F_DELETE) {
			br_multicast_del_group_src(ent, false);
			deleted++;
		}

	return deleted;
}

static void __grp_src_mod_timer(struct net_bridge_group_src *src,
				unsigned long expires)
{
	mod_timer(&src->timer, expires);
	br_multicast_fwd_src_handle(src);
}

static void __grp_src_query_marked_and_rexmit(struct net_bridge_mcast *brmctx,
					      struct net_bridge_mcast_port *pmctx,
					      struct net_bridge_port_group *pg)
{
	struct bridge_mcast_other_query *other_query = NULL;
	u32 lmqc = brmctx->multicast_last_member_count;
	unsigned long lmqt, lmi, now = jiffies;
	struct net_bridge_group_src *ent;

	if (!netif_running(brmctx->br->dev) ||
	    !br_opt_get(brmctx->br, BROPT_MULTICAST_ENABLED))
		return;

	if (pg->key.addr.proto == htons(ETH_P_IP))
		other_query = &brmctx->ip4_other_query;
#if IS_ENABLED(CONFIG_IPV6)
	else
		other_query = &brmctx->ip6_other_query;
#endif

	lmqt = now + br_multicast_lmqt(brmctx);
	hlist_for_each_entry(ent, &pg->src_list, node) {
		if (ent->flags & BR_SGRP_F_SEND) {
			ent->flags &= ~BR_SGRP_F_SEND;
			if (ent->timer.expires > lmqt) {
				if (brmctx->multicast_querier &&
				    other_query &&
				    !timer_pending(&other_query->timer))
					ent->src_query_rexmit_cnt = lmqc;
				__grp_src_mod_timer(ent, lmqt);
			}
		}
	}

	if (!brmctx->multicast_querier ||
	    !other_query || timer_pending(&other_query->timer))
		return;

	__br_multicast_send_query(brmctx, pmctx, pg, &pg->key.addr,
				  &pg->key.addr, true, 1, NULL);

	lmi = now + brmctx->multicast_last_member_interval;
	if (!timer_pending(&pg->rexmit_timer) ||
	    time_after(pg->rexmit_timer.expires, lmi))
		mod_timer(&pg->rexmit_timer, lmi);
}

static void __grp_send_query_and_rexmit(struct net_bridge_mcast *brmctx,
					struct net_bridge_mcast_port *pmctx,
					struct net_bridge_port_group *pg)
{
	struct bridge_mcast_other_query *other_query = NULL;
	unsigned long now = jiffies, lmi;

	if (!netif_running(brmctx->br->dev) ||
	    !br_opt_get(brmctx->br, BROPT_MULTICAST_ENABLED))
		return;

	if (pg->key.addr.proto == htons(ETH_P_IP))
		other_query = &brmctx->ip4_other_query;
#if IS_ENABLED(CONFIG_IPV6)
	else
		other_query = &brmctx->ip6_other_query;
#endif

	if (brmctx->multicast_querier &&
	    other_query && !timer_pending(&other_query->timer)) {
		lmi = now + brmctx->multicast_last_member_interval;
		pg->grp_query_rexmit_cnt = brmctx->multicast_last_member_count - 1;
		__br_multicast_send_query(brmctx, pmctx, pg, &pg->key.addr,
					  &pg->key.addr, false, 0, NULL);
		if (!timer_pending(&pg->rexmit_timer) ||
		    time_after(pg->rexmit_timer.expires, lmi))
			mod_timer(&pg->rexmit_timer, lmi);
	}

	if (pg->filter_mode == MCAST_EXCLUDE &&
	    (!timer_pending(&pg->timer) ||
	     time_after(pg->timer.expires, now + br_multicast_lmqt(brmctx))))
		mod_timer(&pg->timer, now + br_multicast_lmqt(brmctx));
}

/* State          Msg type      New state                Actions
 * INCLUDE (A)    IS_IN (B)     INCLUDE (A+B)            (B)=GMI
 * INCLUDE (A)    ALLOW (B)     INCLUDE (A+B)            (B)=GMI
 * EXCLUDE (X,Y)  ALLOW (A)     EXCLUDE (X+A,Y-A)        (A)=GMI
 */
static bool br_multicast_isinc_allow(const struct net_bridge_mcast *brmctx,
				     struct net_bridge_port_group *pg, void *h_addr,
				     void *srcs, u32 nsrcs, size_t addr_size,
				     int grec_type)
{
	struct net_bridge_group_src *ent;
	unsigned long now = jiffies;
	bool changed = false;
	struct br_ip src_ip;
	u32 src_idx;

	memset(&src_ip, 0, sizeof(src_ip));
	src_ip.proto = pg->key.addr.proto;
	for (src_idx = 0; src_idx < nsrcs; src_idx++) {
		memcpy(&src_ip.src, srcs + (src_idx * addr_size), addr_size);
		ent = br_multicast_find_group_src(pg, &src_ip);
		if (!ent) {
			ent = br_multicast_new_group_src(pg, &src_ip);
			if (ent)
				changed = true;
		}

		if (ent)
			__grp_src_mod_timer(ent, now + br_multicast_gmi(brmctx));
	}

	if (br_multicast_eht_handle(brmctx, pg, h_addr, srcs, nsrcs, addr_size,
				    grec_type))
		changed = true;

	return changed;
}

/* State          Msg type      New state                Actions
 * INCLUDE (A)    IS_EX (B)     EXCLUDE (A*B,B-A)        (B-A)=0
 *                                                       Delete (A-B)
 *                                                       Group Timer=GMI
 */
static void __grp_src_isexc_incl(const struct net_bridge_mcast *brmctx,
				 struct net_bridge_port_group *pg, void *h_addr,
				 void *srcs, u32 nsrcs, size_t addr_size,
				 int grec_type)
{
	struct net_bridge_group_src *ent;
	struct br_ip src_ip;
	u32 src_idx;

	hlist_for_each_entry(ent, &pg->src_list, node)
		ent->flags |= BR_SGRP_F_DELETE;

	memset(&src_ip, 0, sizeof(src_ip));
	src_ip.proto = pg->key.addr.proto;
	for (src_idx = 0; src_idx < nsrcs; src_idx++) {
		memcpy(&src_ip.src, srcs + (src_idx * addr_size), addr_size);
		ent = br_multicast_find_group_src(pg, &src_ip);
		if (ent)
			ent->flags &= ~BR_SGRP_F_DELETE;
		else
			ent = br_multicast_new_group_src(pg, &src_ip);
		if (ent)
			br_multicast_fwd_src_handle(ent);
	}

	br_multicast_eht_handle(brmctx, pg, h_addr, srcs, nsrcs, addr_size,
				grec_type);

	__grp_src_delete_marked(pg);
}

/* State          Msg type      New state                Actions
 * EXCLUDE (X,Y)  IS_EX (A)     EXCLUDE (A-Y,Y*A)        (A-X-Y)=GMI
 *                                                       Delete (X-A)
 *                                                       Delete (Y-A)
 *                                                       Group Timer=GMI
 */
static bool __grp_src_isexc_excl(const struct net_bridge_mcast *brmctx,
				 struct net_bridge_port_group *pg, void *h_addr,
				 void *srcs, u32 nsrcs, size_t addr_size,
				 int grec_type)
{
	struct net_bridge_group_src *ent;
	unsigned long now = jiffies;
	bool changed = false;
	struct br_ip src_ip;
	u32 src_idx;

	hlist_for_each_entry(ent, &pg->src_list, node)
		ent->flags |= BR_SGRP_F_DELETE;

	memset(&src_ip, 0, sizeof(src_ip));
	src_ip.proto = pg->key.addr.proto;
	for (src_idx = 0; src_idx < nsrcs; src_idx++) {
		memcpy(&src_ip.src, srcs + (src_idx * addr_size), addr_size);
		ent = br_multicast_find_group_src(pg, &src_ip);
		if (ent) {
			ent->flags &= ~BR_SGRP_F_DELETE;
		} else {
			ent = br_multicast_new_group_src(pg, &src_ip);
			if (ent) {
				__grp_src_mod_timer(ent,
						    now + br_multicast_gmi(brmctx));
				changed = true;
			}
		}
	}

	if (br_multicast_eht_handle(brmctx, pg, h_addr, srcs, nsrcs, addr_size,
				    grec_type))
		changed = true;

	if (__grp_src_delete_marked(pg))
		changed = true;

	return changed;
}

static bool br_multicast_isexc(const struct net_bridge_mcast *brmctx,
			       struct net_bridge_port_group *pg, void *h_addr,
			       void *srcs, u32 nsrcs, size_t addr_size,
			       int grec_type)
{
	bool changed = false;

	switch (pg->filter_mode) {
	case MCAST_INCLUDE:
		__grp_src_isexc_incl(brmctx, pg, h_addr, srcs, nsrcs, addr_size,
				     grec_type);
		br_multicast_star_g_handle_mode(pg, MCAST_EXCLUDE);
		changed = true;
		break;
	case MCAST_EXCLUDE:
		changed = __grp_src_isexc_excl(brmctx, pg, h_addr, srcs, nsrcs,
					       addr_size, grec_type);
		break;
	}

	pg->filter_mode = MCAST_EXCLUDE;
	mod_timer(&pg->timer, jiffies + br_multicast_gmi(brmctx));

	return changed;
}

/* State          Msg type      New state                Actions
 * INCLUDE (A)    TO_IN (B)     INCLUDE (A+B)            (B)=GMI
 *                                                       Send Q(G,A-B)
 */
static bool __grp_src_toin_incl(struct net_bridge_mcast *brmctx,
				struct net_bridge_mcast_port *pmctx,
				struct net_bridge_port_group *pg, void *h_addr,
				void *srcs, u32 nsrcs, size_t addr_size,
				int grec_type)
{
	u32 src_idx, to_send = pg->src_ents;
	struct net_bridge_group_src *ent;
	unsigned long now = jiffies;
	bool changed = false;
	struct br_ip src_ip;

	hlist_for_each_entry(ent, &pg->src_list, node)
		ent->flags |= BR_SGRP_F_SEND;

	memset(&src_ip, 0, sizeof(src_ip));
	src_ip.proto = pg->key.addr.proto;
	for (src_idx = 0; src_idx < nsrcs; src_idx++) {
		memcpy(&src_ip.src, srcs + (src_idx * addr_size), addr_size);
		ent = br_multicast_find_group_src(pg, &src_ip);
		if (ent) {
			ent->flags &= ~BR_SGRP_F_SEND;
			to_send--;
		} else {
			ent = br_multicast_new_group_src(pg, &src_ip);
			if (ent)
				changed = true;
		}
		if (ent)
			__grp_src_mod_timer(ent, now + br_multicast_gmi(brmctx));
	}

	if (br_multicast_eht_handle(brmctx, pg, h_addr, srcs, nsrcs, addr_size,
				    grec_type))
		changed = true;

	if (to_send)
		__grp_src_query_marked_and_rexmit(brmctx, pmctx, pg);

	return changed;
}

/* State          Msg type      New state                Actions
 * EXCLUDE (X,Y)  TO_IN (A)     EXCLUDE (X+A,Y-A)        (A)=GMI
 *                                                       Send Q(G,X-A)
 *                                                       Send Q(G)
 */
static bool __grp_src_toin_excl(struct net_bridge_mcast *brmctx,
				struct net_bridge_mcast_port *pmctx,
				struct net_bridge_port_group *pg, void *h_addr,
				void *srcs, u32 nsrcs, size_t addr_size,
				int grec_type)
{
	u32 src_idx, to_send = pg->src_ents;
	struct net_bridge_group_src *ent;
	unsigned long now = jiffies;
	bool changed = false;
	struct br_ip src_ip;

	hlist_for_each_entry(ent, &pg->src_list, node)
		if (timer_pending(&ent->timer))
			ent->flags |= BR_SGRP_F_SEND;

	memset(&src_ip, 0, sizeof(src_ip));
	src_ip.proto = pg->key.addr.proto;
	for (src_idx = 0; src_idx < nsrcs; src_idx++) {
		memcpy(&src_ip.src, srcs + (src_idx * addr_size), addr_size);
		ent = br_multicast_find_group_src(pg, &src_ip);
		if (ent) {
			if (timer_pending(&ent->timer)) {
				ent->flags &= ~BR_SGRP_F_SEND;
				to_send--;
			}
		} else {
			ent = br_multicast_new_group_src(pg, &src_ip);
			if (ent)
				changed = true;
		}
		if (ent)
			__grp_src_mod_timer(ent, now + br_multicast_gmi(brmctx));
	}

	if (br_multicast_eht_handle(brmctx, pg, h_addr, srcs, nsrcs, addr_size,
				    grec_type))
		changed = true;

	if (to_send)
		__grp_src_query_marked_and_rexmit(brmctx, pmctx, pg);

	__grp_send_query_and_rexmit(brmctx, pmctx, pg);

	return changed;
}

static bool br_multicast_toin(struct net_bridge_mcast *brmctx,
			      struct net_bridge_mcast_port *pmctx,
			      struct net_bridge_port_group *pg, void *h_addr,
			      void *srcs, u32 nsrcs, size_t addr_size,
			      int grec_type)
{
	bool changed = false;

	switch (pg->filter_mode) {
	case MCAST_INCLUDE:
		changed = __grp_src_toin_incl(brmctx, pmctx, pg, h_addr, srcs,
					      nsrcs, addr_size, grec_type);
		break;
	case MCAST_EXCLUDE:
		changed = __grp_src_toin_excl(brmctx, pmctx, pg, h_addr, srcs,
					      nsrcs, addr_size, grec_type);
		break;
	}

	if (br_multicast_eht_should_del_pg(pg)) {
		pg->flags |= MDB_PG_FLAGS_FAST_LEAVE;
		br_multicast_find_del_pg(pg->key.port->br, pg);
		/* a notification has already been sent and we shouldn't
		 * access pg after the delete so we have to return false
		 */
		changed = false;
	}

	return changed;
}

/* State          Msg type      New state                Actions
 * INCLUDE (A)    TO_EX (B)     EXCLUDE (A*B,B-A)        (B-A)=0
 *                                                       Delete (A-B)
 *                                                       Send Q(G,A*B)
 *                                                       Group Timer=GMI
 */
static void __grp_src_toex_incl(struct net_bridge_mcast *brmctx,
				struct net_bridge_mcast_port *pmctx,
				struct net_bridge_port_group *pg, void *h_addr,
				void *srcs, u32 nsrcs, size_t addr_size,
				int grec_type)
{
	struct net_bridge_group_src *ent;
	u32 src_idx, to_send = 0;
	struct br_ip src_ip;

	hlist_for_each_entry(ent, &pg->src_list, node)
		ent->flags = (ent->flags & ~BR_SGRP_F_SEND) | BR_SGRP_F_DELETE;

	memset(&src_ip, 0, sizeof(src_ip));
	src_ip.proto = pg->key.addr.proto;
	for (src_idx = 0; src_idx < nsrcs; src_idx++) {
		memcpy(&src_ip.src, srcs + (src_idx * addr_size), addr_size);
		ent = br_multicast_find_group_src(pg, &src_ip);
		if (ent) {
			ent->flags = (ent->flags & ~BR_SGRP_F_DELETE) |
				     BR_SGRP_F_SEND;
			to_send++;
		} else {
			ent = br_multicast_new_group_src(pg, &src_ip);
		}
		if (ent)
			br_multicast_fwd_src_handle(ent);
	}

	br_multicast_eht_handle(brmctx, pg, h_addr, srcs, nsrcs, addr_size,
				grec_type);

	__grp_src_delete_marked(pg);
	if (to_send)
		__grp_src_query_marked_and_rexmit(brmctx, pmctx, pg);
}

/* State          Msg type      New state                Actions
 * EXCLUDE (X,Y)  TO_EX (A)     EXCLUDE (A-Y,Y*A)        (A-X-Y)=Group Timer
 *                                                       Delete (X-A)
 *                                                       Delete (Y-A)
 *                                                       Send Q(G,A-Y)
 *                                                       Group Timer=GMI
 */
static bool __grp_src_toex_excl(struct net_bridge_mcast *brmctx,
				struct net_bridge_mcast_port *pmctx,
				struct net_bridge_port_group *pg, void *h_addr,
				void *srcs, u32 nsrcs, size_t addr_size,
				int grec_type)
{
	struct net_bridge_group_src *ent;
	u32 src_idx, to_send = 0;
	bool changed = false;
	struct br_ip src_ip;

	hlist_for_each_entry(ent, &pg->src_list, node)
		ent->flags = (ent->flags & ~BR_SGRP_F_SEND) | BR_SGRP_F_DELETE;

	memset(&src_ip, 0, sizeof(src_ip));
	src_ip.proto = pg->key.addr.proto;
	for (src_idx = 0; src_idx < nsrcs; src_idx++) {
		memcpy(&src_ip.src, srcs + (src_idx * addr_size), addr_size);
		ent = br_multicast_find_group_src(pg, &src_ip);
		if (ent) {
			ent->flags &= ~BR_SGRP_F_DELETE;
		} else {
			ent = br_multicast_new_group_src(pg, &src_ip);
			if (ent) {
				__grp_src_mod_timer(ent, pg->timer.expires);
				changed = true;
			}
		}
		if (ent && timer_pending(&ent->timer)) {
			ent->flags |= BR_SGRP_F_SEND;
			to_send++;
		}
	}

	if (br_multicast_eht_handle(brmctx, pg, h_addr, srcs, nsrcs, addr_size,
				    grec_type))
		changed = true;

	if (__grp_src_delete_marked(pg))
		changed = true;
	if (to_send)
		__grp_src_query_marked_and_rexmit(brmctx, pmctx, pg);

	return changed;
}

static bool br_multicast_toex(struct net_bridge_mcast *brmctx,
			      struct net_bridge_mcast_port *pmctx,
			      struct net_bridge_port_group *pg, void *h_addr,
			      void *srcs, u32 nsrcs, size_t addr_size,
			      int grec_type)
{
	bool changed = false;

	switch (pg->filter_mode) {
	case MCAST_INCLUDE:
		__grp_src_toex_incl(brmctx, pmctx, pg, h_addr, srcs, nsrcs,
				    addr_size, grec_type);
		br_multicast_star_g_handle_mode(pg, MCAST_EXCLUDE);
		changed = true;
		break;
	case MCAST_EXCLUDE:
		changed = __grp_src_toex_excl(brmctx, pmctx, pg, h_addr, srcs,
					      nsrcs, addr_size, grec_type);
		break;
	}

	pg->filter_mode = MCAST_EXCLUDE;
	mod_timer(&pg->timer, jiffies + br_multicast_gmi(brmctx));

	return changed;
}

/* State          Msg type      New state                Actions
 * INCLUDE (A)    BLOCK (B)     INCLUDE (A)              Send Q(G,A*B)
 */
static bool __grp_src_block_incl(struct net_bridge_mcast *brmctx,
				 struct net_bridge_mcast_port *pmctx,
				 struct net_bridge_port_group *pg, void *h_addr,
				 void *srcs, u32 nsrcs, size_t addr_size, int grec_type)
{
	struct net_bridge_group_src *ent;
	u32 src_idx, to_send = 0;
	bool changed = false;
	struct br_ip src_ip;

	hlist_for_each_entry(ent, &pg->src_list, node)
		ent->flags &= ~BR_SGRP_F_SEND;

	memset(&src_ip, 0, sizeof(src_ip));
	src_ip.proto = pg->key.addr.proto;
	for (src_idx = 0; src_idx < nsrcs; src_idx++) {
		memcpy(&src_ip.src, srcs + (src_idx * addr_size), addr_size);
		ent = br_multicast_find_group_src(pg, &src_ip);
		if (ent) {
			ent->flags |= BR_SGRP_F_SEND;
			to_send++;
		}
	}

	if (br_multicast_eht_handle(brmctx, pg, h_addr, srcs, nsrcs, addr_size,
				    grec_type))
		changed = true;

	if (to_send)
		__grp_src_query_marked_and_rexmit(brmctx, pmctx, pg);

	return changed;
}

/* State          Msg type      New state                Actions
 * EXCLUDE (X,Y)  BLOCK (A)     EXCLUDE (X+(A-Y),Y)      (A-X-Y)=Group Timer
 *                                                       Send Q(G,A-Y)
 */
static bool __grp_src_block_excl(struct net_bridge_mcast *brmctx,
				 struct net_bridge_mcast_port *pmctx,
				 struct net_bridge_port_group *pg, void *h_addr,
				 void *srcs, u32 nsrcs, size_t addr_size, int grec_type)
{
	struct net_bridge_group_src *ent;
	u32 src_idx, to_send = 0;
	bool changed = false;
	struct br_ip src_ip;

	hlist_for_each_entry(ent, &pg->src_list, node)
		ent->flags &= ~BR_SGRP_F_SEND;

	memset(&src_ip, 0, sizeof(src_ip));
	src_ip.proto = pg->key.addr.proto;
	for (src_idx = 0; src_idx < nsrcs; src_idx++) {
		memcpy(&src_ip.src, srcs + (src_idx * addr_size), addr_size);
		ent = br_multicast_find_group_src(pg, &src_ip);
		if (!ent) {
			ent = br_multicast_new_group_src(pg, &src_ip);
			if (ent) {
				__grp_src_mod_timer(ent, pg->timer.expires);
				changed = true;
			}
		}
		if (ent && timer_pending(&ent->timer)) {
			ent->flags |= BR_SGRP_F_SEND;
			to_send++;
		}
	}

	if (br_multicast_eht_handle(brmctx, pg, h_addr, srcs, nsrcs, addr_size,
				    grec_type))
		changed = true;

	if (to_send)
		__grp_src_query_marked_and_rexmit(brmctx, pmctx, pg);

	return changed;
}

static bool br_multicast_block(struct net_bridge_mcast *brmctx,
			       struct net_bridge_mcast_port *pmctx,
			       struct net_bridge_port_group *pg, void *h_addr,
			       void *srcs, u32 nsrcs, size_t addr_size, int grec_type)
{
	bool changed = false;

	switch (pg->filter_mode) {
	case MCAST_INCLUDE:
		changed = __grp_src_block_incl(brmctx, pmctx, pg, h_addr, srcs,
					       nsrcs, addr_size, grec_type);
		break;
	case MCAST_EXCLUDE:
		changed = __grp_src_block_excl(brmctx, pmctx, pg, h_addr, srcs,
					       nsrcs, addr_size, grec_type);
		break;
	}

	if ((pg->filter_mode == MCAST_INCLUDE && hlist_empty(&pg->src_list)) ||
	    br_multicast_eht_should_del_pg(pg)) {
		if (br_multicast_eht_should_del_pg(pg))
			pg->flags |= MDB_PG_FLAGS_FAST_LEAVE;
		br_multicast_find_del_pg(pg->key.port->br, pg);
		/* a notification has already been sent and we shouldn't
		 * access pg after the delete so we have to return false
		 */
		changed = false;
	}

	return changed;
}

static struct net_bridge_port_group *
br_multicast_find_port(struct net_bridge_mdb_entry *mp,
		       struct net_bridge_port *p,
		       const unsigned char *src)
{
	struct net_bridge *br __maybe_unused = mp->br;
	struct net_bridge_port_group *pg;

	for (pg = mlock_dereference(mp->ports, br);
	     pg;
	     pg = mlock_dereference(pg->next, br))
		if (br_port_group_equal(pg, p, src))
			return pg;

	return NULL;
}

static int br_ip4_multicast_igmp3_report(struct net_bridge_mcast *brmctx,
					 struct net_bridge_mcast_port *pmctx,
					 struct sk_buff *skb,
					 u16 vid)
{
	bool igmpv2 = brmctx->multicast_igmp_version == 2;
	struct net_bridge_mdb_entry *mdst;
	struct net_bridge_port_group *pg;
	const unsigned char *src;
	struct igmpv3_report *ih;
	struct igmpv3_grec *grec;
	int i, len, num, type;
	__be32 group, *h_addr;
	bool changed = false;
	int err = 0;
	u16 nsrcs;

	ih = igmpv3_report_hdr(skb);
	num = ntohs(ih->ngrec);
	len = skb_transport_offset(skb) + sizeof(*ih);

	for (i = 0; i < num; i++) {
		len += sizeof(*grec);
		if (!ip_mc_may_pull(skb, len))
			return -EINVAL;

		grec = (void *)(skb->data + len - sizeof(*grec));
		group = grec->grec_mca;
		type = grec->grec_type;
		nsrcs = ntohs(grec->grec_nsrcs);

		len += nsrcs * 4;
		if (!ip_mc_may_pull(skb, len))
			return -EINVAL;

		switch (type) {
		case IGMPV3_MODE_IS_INCLUDE:
		case IGMPV3_MODE_IS_EXCLUDE:
		case IGMPV3_CHANGE_TO_INCLUDE:
		case IGMPV3_CHANGE_TO_EXCLUDE:
		case IGMPV3_ALLOW_NEW_SOURCES:
		case IGMPV3_BLOCK_OLD_SOURCES:
			break;

		default:
			continue;
		}

		src = eth_hdr(skb)->h_source;
		if (nsrcs == 0 &&
		    (type == IGMPV3_CHANGE_TO_INCLUDE ||
		     type == IGMPV3_MODE_IS_INCLUDE)) {
			if (!pmctx || igmpv2) {
				br_ip4_multicast_leave_group(brmctx, pmctx,
							     group, vid, src);
				continue;
			}
		} else {
			err = br_ip4_multicast_add_group(brmctx, pmctx, group,
							 vid, src, igmpv2);
			if (err)
				break;
		}

		if (!pmctx || igmpv2)
			continue;

		spin_lock_bh(&brmctx->br->multicast_lock);
		if (!br_multicast_ctx_should_use(brmctx, pmctx))
			goto unlock_continue;

		mdst = br_mdb_ip4_get(brmctx->br, group, vid);
		if (!mdst)
			goto unlock_continue;
		pg = br_multicast_find_port(mdst, pmctx->port, src);
		if (!pg || (pg->flags & MDB_PG_FLAGS_PERMANENT))
			goto unlock_continue;
		/* reload grec and host addr */
		grec = (void *)(skb->data + len - sizeof(*grec) - (nsrcs * 4));
		h_addr = &ip_hdr(skb)->saddr;
		switch (type) {
		case IGMPV3_ALLOW_NEW_SOURCES:
			changed = br_multicast_isinc_allow(brmctx, pg, h_addr,
							   grec->grec_src,
							   nsrcs, sizeof(__be32), type);
			break;
		case IGMPV3_MODE_IS_INCLUDE:
			changed = br_multicast_isinc_allow(brmctx, pg, h_addr,
							   grec->grec_src,
							   nsrcs, sizeof(__be32), type);
			break;
		case IGMPV3_MODE_IS_EXCLUDE:
			changed = br_multicast_isexc(brmctx, pg, h_addr,
						     grec->grec_src,
						     nsrcs, sizeof(__be32), type);
			break;
		case IGMPV3_CHANGE_TO_INCLUDE:
			changed = br_multicast_toin(brmctx, pmctx, pg, h_addr,
						    grec->grec_src,
						    nsrcs, sizeof(__be32), type);
			break;
		case IGMPV3_CHANGE_TO_EXCLUDE:
			changed = br_multicast_toex(brmctx, pmctx, pg, h_addr,
						    grec->grec_src,
						    nsrcs, sizeof(__be32), type);
			break;
		case IGMPV3_BLOCK_OLD_SOURCES:
			changed = br_multicast_block(brmctx, pmctx, pg, h_addr,
						     grec->grec_src,
						     nsrcs, sizeof(__be32), type);
			break;
		}
		if (changed)
			br_mdb_notify(brmctx->br->dev, mdst, pg, RTM_NEWMDB);
unlock_continue:
		spin_unlock_bh(&brmctx->br->multicast_lock);
	}

	return err;
}

#if IS_ENABLED(CONFIG_IPV6)
static int br_ip6_multicast_mld2_report(struct net_bridge_mcast *brmctx,
					struct net_bridge_mcast_port *pmctx,
					struct sk_buff *skb,
					u16 vid)
{
	bool mldv1 = brmctx->multicast_mld_version == 1;
	struct net_bridge_mdb_entry *mdst;
	struct net_bridge_port_group *pg;
	unsigned int nsrcs_offset;
	struct mld2_report *mld2r;
	const unsigned char *src;
	struct in6_addr *h_addr;
	struct mld2_grec *grec;
	unsigned int grec_len;
	bool changed = false;
	int i, len, num;
	int err = 0;

	if (!ipv6_mc_may_pull(skb, sizeof(*mld2r)))
		return -EINVAL;

	mld2r = (struct mld2_report *)icmp6_hdr(skb);
	num = ntohs(mld2r->mld2r_ngrec);
	len = skb_transport_offset(skb) + sizeof(*mld2r);

	for (i = 0; i < num; i++) {
		__be16 *_nsrcs, __nsrcs;
		u16 nsrcs;

		nsrcs_offset = len + offsetof(struct mld2_grec, grec_nsrcs);

		if (skb_transport_offset(skb) + ipv6_transport_len(skb) <
		    nsrcs_offset + sizeof(__nsrcs))
			return -EINVAL;

		_nsrcs = skb_header_pointer(skb, nsrcs_offset,
					    sizeof(__nsrcs), &__nsrcs);
		if (!_nsrcs)
			return -EINVAL;

		nsrcs = ntohs(*_nsrcs);
		grec_len = struct_size(grec, grec_src, nsrcs);

		if (!ipv6_mc_may_pull(skb, len + grec_len))
			return -EINVAL;

		grec = (struct mld2_grec *)(skb->data + len);
		len += grec_len;

		switch (grec->grec_type) {
		case MLD2_MODE_IS_INCLUDE:
		case MLD2_MODE_IS_EXCLUDE:
		case MLD2_CHANGE_TO_INCLUDE:
		case MLD2_CHANGE_TO_EXCLUDE:
		case MLD2_ALLOW_NEW_SOURCES:
		case MLD2_BLOCK_OLD_SOURCES:
			break;

		default:
			continue;
		}

		src = eth_hdr(skb)->h_source;
		if ((grec->grec_type == MLD2_CHANGE_TO_INCLUDE ||
		     grec->grec_type == MLD2_MODE_IS_INCLUDE) &&
		    nsrcs == 0) {
			if (!pmctx || mldv1) {
				br_ip6_multicast_leave_group(brmctx, pmctx,
							     &grec->grec_mca,
							     vid, src);
				continue;
			}
		} else {
			err = br_ip6_multicast_add_group(brmctx, pmctx,
							 &grec->grec_mca, vid,
							 src, mldv1);
			if (err)
				break;
		}

		if (!pmctx || mldv1)
			continue;

		spin_lock_bh(&brmctx->br->multicast_lock);
		if (!br_multicast_ctx_should_use(brmctx, pmctx))
			goto unlock_continue;

		mdst = br_mdb_ip6_get(brmctx->br, &grec->grec_mca, vid);
		if (!mdst)
			goto unlock_continue;
		pg = br_multicast_find_port(mdst, pmctx->port, src);
		if (!pg || (pg->flags & MDB_PG_FLAGS_PERMANENT))
			goto unlock_continue;
		h_addr = &ipv6_hdr(skb)->saddr;
		switch (grec->grec_type) {
		case MLD2_ALLOW_NEW_SOURCES:
			changed = br_multicast_isinc_allow(brmctx, pg, h_addr,
							   grec->grec_src, nsrcs,
							   sizeof(struct in6_addr),
							   grec->grec_type);
			break;
		case MLD2_MODE_IS_INCLUDE:
			changed = br_multicast_isinc_allow(brmctx, pg, h_addr,
							   grec->grec_src, nsrcs,
							   sizeof(struct in6_addr),
							   grec->grec_type);
			break;
		case MLD2_MODE_IS_EXCLUDE:
			changed = br_multicast_isexc(brmctx, pg, h_addr,
						     grec->grec_src, nsrcs,
						     sizeof(struct in6_addr),
						     grec->grec_type);
			break;
		case MLD2_CHANGE_TO_INCLUDE:
			changed = br_multicast_toin(brmctx, pmctx, pg, h_addr,
						    grec->grec_src, nsrcs,
						    sizeof(struct in6_addr),
						    grec->grec_type);
			break;
		case MLD2_CHANGE_TO_EXCLUDE:
			changed = br_multicast_toex(brmctx, pmctx, pg, h_addr,
						    grec->grec_src, nsrcs,
						    sizeof(struct in6_addr),
						    grec->grec_type);
			break;
		case MLD2_BLOCK_OLD_SOURCES:
			changed = br_multicast_block(brmctx, pmctx, pg, h_addr,
						     grec->grec_src, nsrcs,
						     sizeof(struct in6_addr),
						     grec->grec_type);
			break;
		}
		if (changed)
			br_mdb_notify(brmctx->br->dev, mdst, pg, RTM_NEWMDB);
unlock_continue:
		spin_unlock_bh(&brmctx->br->multicast_lock);
	}

	return err;
}
#endif

static bool br_multicast_select_querier(struct net_bridge_mcast *brmctx,
					struct net_bridge_mcast_port *pmctx,
					struct br_ip *saddr)
{
	int port_ifidx = pmctx ? pmctx->port->dev->ifindex : 0;
	struct timer_list *own_timer, *other_timer;
	struct bridge_mcast_querier *querier;

	switch (saddr->proto) {
	case htons(ETH_P_IP):
		querier = &brmctx->ip4_querier;
		own_timer = &brmctx->ip4_own_query.timer;
		other_timer = &brmctx->ip4_other_query.timer;
		if (!querier->addr.src.ip4 ||
		    ntohl(saddr->src.ip4) <= ntohl(querier->addr.src.ip4))
			goto update;
		break;
#if IS_ENABLED(CONFIG_IPV6)
	case htons(ETH_P_IPV6):
		querier = &brmctx->ip6_querier;
		own_timer = &brmctx->ip6_own_query.timer;
		other_timer = &brmctx->ip6_other_query.timer;
		if (ipv6_addr_cmp(&saddr->src.ip6, &querier->addr.src.ip6) <= 0)
			goto update;
		break;
#endif
	default:
		return false;
	}

	if (!timer_pending(own_timer) && !timer_pending(other_timer))
		goto update;

	return false;

update:
	br_multicast_update_querier(brmctx, querier, port_ifidx, saddr);

	return true;
}

static struct net_bridge_port *
__br_multicast_get_querier_port(struct net_bridge *br,
				const struct bridge_mcast_querier *querier)
{
	int port_ifidx = READ_ONCE(querier->port_ifidx);
	struct net_bridge_port *p;
	struct net_device *dev;

	if (port_ifidx == 0)
		return NULL;

	dev = dev_get_by_index_rcu(dev_net(br->dev), port_ifidx);
	if (!dev)
		return NULL;
	p = br_port_get_rtnl_rcu(dev);
	if (!p || p->br != br)
		return NULL;

	return p;
}

size_t br_multicast_querier_state_size(void)
{
	return nla_total_size(0) +		/* nest attribute */
	       nla_total_size(sizeof(__be32)) + /* BRIDGE_QUERIER_IP_ADDRESS */
	       nla_total_size(sizeof(int)) +    /* BRIDGE_QUERIER_IP_PORT */
	       nla_total_size_64bit(sizeof(u64)) + /* BRIDGE_QUERIER_IP_OTHER_TIMER */
#if IS_ENABLED(CONFIG_IPV6)
	       nla_total_size(sizeof(struct in6_addr)) + /* BRIDGE_QUERIER_IPV6_ADDRESS */
	       nla_total_size(sizeof(int)) +		 /* BRIDGE_QUERIER_IPV6_PORT */
	       nla_total_size_64bit(sizeof(u64)) +	 /* BRIDGE_QUERIER_IPV6_OTHER_TIMER */
#endif
	       0;
}

/* protected by rtnl or rcu */
int br_multicast_dump_querier_state(struct sk_buff *skb,
				    const struct net_bridge_mcast *brmctx,
				    int nest_attr)
{
	struct bridge_mcast_querier querier = {};
	struct net_bridge_port *p;
	struct nlattr *nest;

	if (!br_opt_get(brmctx->br, BROPT_MULTICAST_ENABLED) ||
	    br_multicast_ctx_vlan_global_disabled(brmctx))
		return 0;

	nest = nla_nest_start(skb, nest_attr);
	if (!nest)
		return -EMSGSIZE;

	rcu_read_lock();
	if (!brmctx->multicast_querier &&
	    !timer_pending(&brmctx->ip4_other_query.timer))
		goto out_v6;

	br_multicast_read_querier(&brmctx->ip4_querier, &querier);
	if (nla_put_in_addr(skb, BRIDGE_QUERIER_IP_ADDRESS,
			    querier.addr.src.ip4)) {
		rcu_read_unlock();
		goto out_err;
	}

	p = __br_multicast_get_querier_port(brmctx->br, &querier);
	if (timer_pending(&brmctx->ip4_other_query.timer) &&
	    (nla_put_u64_64bit(skb, BRIDGE_QUERIER_IP_OTHER_TIMER,
			       br_timer_value(&brmctx->ip4_other_query.timer),
			       BRIDGE_QUERIER_PAD) ||
	     (p && nla_put_u32(skb, BRIDGE_QUERIER_IP_PORT, p->dev->ifindex)))) {
		rcu_read_unlock();
		goto out_err;
	}

out_v6:
#if IS_ENABLED(CONFIG_IPV6)
	if (!brmctx->multicast_querier &&
	    !timer_pending(&brmctx->ip6_other_query.timer))
		goto out;

	br_multicast_read_querier(&brmctx->ip6_querier, &querier);
	if (nla_put_in6_addr(skb, BRIDGE_QUERIER_IPV6_ADDRESS,
			     &querier.addr.src.ip6)) {
		rcu_read_unlock();
		goto out_err;
	}

	p = __br_multicast_get_querier_port(brmctx->br, &querier);
	if (timer_pending(&brmctx->ip6_other_query.timer) &&
	    (nla_put_u64_64bit(skb, BRIDGE_QUERIER_IPV6_OTHER_TIMER,
			       br_timer_value(&brmctx->ip6_other_query.timer),
			       BRIDGE_QUERIER_PAD) ||
	     (p && nla_put_u32(skb, BRIDGE_QUERIER_IPV6_PORT,
			       p->dev->ifindex)))) {
		rcu_read_unlock();
		goto out_err;
	}
out:
#endif
	rcu_read_unlock();
	nla_nest_end(skb, nest);
	if (!nla_len(nest))
		nla_nest_cancel(skb, nest);

	return 0;

out_err:
	nla_nest_cancel(skb, nest);
	return -EMSGSIZE;
}

static void
br_multicast_update_query_timer(struct net_bridge_mcast *brmctx,
				struct bridge_mcast_other_query *query,
				unsigned long max_delay)
{
	if (!timer_pending(&query->timer))
		query->delay_time = jiffies + max_delay;

	mod_timer(&query->timer, jiffies + brmctx->multicast_querier_interval);
}

static void br_port_mc_router_state_change(struct net_bridge_port *p,
					   bool is_mc_router)
{
	struct switchdev_attr attr = {
		.orig_dev = p->dev,
		.id = SWITCHDEV_ATTR_ID_PORT_MROUTER,
		.flags = SWITCHDEV_F_DEFER,
		.u.mrouter = is_mc_router,
	};

	switchdev_port_attr_set(p->dev, &attr, NULL);
}

static struct net_bridge_port *
br_multicast_rport_from_node(struct net_bridge_mcast *brmctx,
			     struct hlist_head *mc_router_list,
			     struct hlist_node *rlist)
{
	struct net_bridge_mcast_port *pmctx;

#if IS_ENABLED(CONFIG_IPV6)
	if (mc_router_list == &brmctx->ip6_mc_router_list)
		pmctx = hlist_entry(rlist, struct net_bridge_mcast_port,
				    ip6_rlist);
	else
#endif
		pmctx = hlist_entry(rlist, struct net_bridge_mcast_port,
				    ip4_rlist);

	return pmctx->port;
}

static struct hlist_node *
br_multicast_get_rport_slot(struct net_bridge_mcast *brmctx,
			    struct net_bridge_port *port,
			    struct hlist_head *mc_router_list)

{
	struct hlist_node *slot = NULL;
	struct net_bridge_port *p;
	struct hlist_node *rlist;

	hlist_for_each(rlist, mc_router_list) {
		p = br_multicast_rport_from_node(brmctx, mc_router_list, rlist);

		if ((unsigned long)port >= (unsigned long)p)
			break;

		slot = rlist;
	}

	return slot;
}

static bool br_multicast_no_router_otherpf(struct net_bridge_mcast_port *pmctx,
					   struct hlist_node *rnode)
{
#if IS_ENABLED(CONFIG_IPV6)
	if (rnode != &pmctx->ip6_rlist)
		return hlist_unhashed(&pmctx->ip6_rlist);
	else
		return hlist_unhashed(&pmctx->ip4_rlist);
#else
	return true;
#endif
}

/* Add port to router_list
 *  list is maintained ordered by pointer value
 *  and locked by br->multicast_lock and RCU
 */
static void br_multicast_add_router(struct net_bridge_mcast *brmctx,
				    struct net_bridge_mcast_port *pmctx,
				    struct hlist_node *rlist,
				    struct hlist_head *mc_router_list)
{
	struct hlist_node *slot;

	if (!hlist_unhashed(rlist))
		return;

	slot = br_multicast_get_rport_slot(brmctx, pmctx->port, mc_router_list);

	if (slot)
		hlist_add_behind_rcu(rlist, slot);
	else
		hlist_add_head_rcu(rlist, mc_router_list);

	/* For backwards compatibility for now, only notify if we
	 * switched from no IPv4/IPv6 multicast router to a new
	 * IPv4 or IPv6 multicast router.
	 */
	if (br_multicast_no_router_otherpf(pmctx, rlist)) {
		br_rtr_notify(pmctx->port->br->dev, pmctx, RTM_NEWMDB);
		br_port_mc_router_state_change(pmctx->port, true);
	}
}

/* Add port to router_list
 *  list is maintained ordered by pointer value
 *  and locked by br->multicast_lock and RCU
 */
static void br_ip4_multicast_add_router(struct net_bridge_mcast *brmctx,
					struct net_bridge_mcast_port *pmctx)
{
	br_multicast_add_router(brmctx, pmctx, &pmctx->ip4_rlist,
				&brmctx->ip4_mc_router_list);
}

/* Add port to router_list
 *  list is maintained ordered by pointer value
 *  and locked by br->multicast_lock and RCU
 */
static void br_ip6_multicast_add_router(struct net_bridge_mcast *brmctx,
					struct net_bridge_mcast_port *pmctx)
{
#if IS_ENABLED(CONFIG_IPV6)
	br_multicast_add_router(brmctx, pmctx, &pmctx->ip6_rlist,
				&brmctx->ip6_mc_router_list);
#endif
}

static void br_multicast_mark_router(struct net_bridge_mcast *brmctx,
				     struct net_bridge_mcast_port *pmctx,
				     struct timer_list *timer,
				     struct hlist_node *rlist,
				     struct hlist_head *mc_router_list)
{
	unsigned long now = jiffies;

	if (!br_multicast_ctx_should_use(brmctx, pmctx))
		return;

	if (!pmctx) {
		if (brmctx->multicast_router == MDB_RTR_TYPE_TEMP_QUERY) {
			if (!br_ip4_multicast_is_router(brmctx) &&
			    !br_ip6_multicast_is_router(brmctx))
				br_mc_router_state_change(brmctx->br, true);
			mod_timer(timer, now + brmctx->multicast_querier_interval);
		}
		return;
	}

	if (pmctx->multicast_router == MDB_RTR_TYPE_DISABLED ||
	    pmctx->multicast_router == MDB_RTR_TYPE_PERM)
		return;

	br_multicast_add_router(brmctx, pmctx, rlist, mc_router_list);
	mod_timer(timer, now + brmctx->multicast_querier_interval);
}

static void br_ip4_multicast_mark_router(struct net_bridge_mcast *brmctx,
					 struct net_bridge_mcast_port *pmctx)
{
	struct timer_list *timer = &brmctx->ip4_mc_router_timer;
	struct hlist_node *rlist = NULL;

	if (pmctx) {
		timer = &pmctx->ip4_mc_router_timer;
		rlist = &pmctx->ip4_rlist;
	}

	br_multicast_mark_router(brmctx, pmctx, timer, rlist,
				 &brmctx->ip4_mc_router_list);
}

static void br_ip6_multicast_mark_router(struct net_bridge_mcast *brmctx,
					 struct net_bridge_mcast_port *pmctx)
{
#if IS_ENABLED(CONFIG_IPV6)
	struct timer_list *timer = &brmctx->ip6_mc_router_timer;
	struct hlist_node *rlist = NULL;

	if (pmctx) {
		timer = &pmctx->ip6_mc_router_timer;
		rlist = &pmctx->ip6_rlist;
	}

	br_multicast_mark_router(brmctx, pmctx, timer, rlist,
				 &brmctx->ip6_mc_router_list);
#endif
}

static void
br_ip4_multicast_query_received(struct net_bridge_mcast *brmctx,
				struct net_bridge_mcast_port *pmctx,
				struct bridge_mcast_other_query *query,
				struct br_ip *saddr,
				unsigned long max_delay)
{
	if (!br_multicast_select_querier(brmctx, pmctx, saddr))
		return;

	br_multicast_update_query_timer(brmctx, query, max_delay);
	br_ip4_multicast_mark_router(brmctx, pmctx);
}

#if IS_ENABLED(CONFIG_IPV6)
static void
br_ip6_multicast_query_received(struct net_bridge_mcast *brmctx,
				struct net_bridge_mcast_port *pmctx,
				struct bridge_mcast_other_query *query,
				struct br_ip *saddr,
				unsigned long max_delay)
{
	if (!br_multicast_select_querier(brmctx, pmctx, saddr))
		return;

	br_multicast_update_query_timer(brmctx, query, max_delay);
	br_ip6_multicast_mark_router(brmctx, pmctx);
}
#endif

static void br_ip4_multicast_query(struct net_bridge_mcast *brmctx,
				   struct net_bridge_mcast_port *pmctx,
				   struct sk_buff *skb,
				   u16 vid)
{
	unsigned int transport_len = ip_transport_len(skb);
	const struct iphdr *iph = ip_hdr(skb);
	struct igmphdr *ih = igmp_hdr(skb);
	struct net_bridge_mdb_entry *mp;
	struct igmpv3_query *ih3;
	struct net_bridge_port_group *p;
	struct net_bridge_port_group __rcu **pp;
	struct br_ip saddr = {};
	unsigned long max_delay;
	unsigned long now = jiffies;
	__be32 group;

	spin_lock(&brmctx->br->multicast_lock);
	if (!br_multicast_ctx_should_use(brmctx, pmctx))
		goto out;

	group = ih->group;

	if (transport_len == sizeof(*ih)) {
		max_delay = ih->code * (HZ / IGMP_TIMER_SCALE);

		if (!max_delay) {
			max_delay = 10 * HZ;
			group = 0;
		}
	} else if (transport_len >= sizeof(*ih3)) {
		ih3 = igmpv3_query_hdr(skb);
		if (ih3->nsrcs ||
		    (brmctx->multicast_igmp_version == 3 && group &&
		     ih3->suppress))
			goto out;

		max_delay = ih3->code ?
			    IGMPV3_MRC(ih3->code) * (HZ / IGMP_TIMER_SCALE) : 1;
	} else {
		goto out;
	}

	if (!group) {
		saddr.proto = htons(ETH_P_IP);
		saddr.src.ip4 = iph->saddr;

		br_ip4_multicast_query_received(brmctx, pmctx,
						&brmctx->ip4_other_query,
						&saddr, max_delay);
		goto out;
	}

	mp = br_mdb_ip4_get(brmctx->br, group, vid);
	if (!mp)
		goto out;

	max_delay *= brmctx->multicast_last_member_count;

	if (mp->host_joined &&
	    (timer_pending(&mp->timer) ?
	     time_after(mp->timer.expires, now + max_delay) :
	     try_to_del_timer_sync(&mp->timer) >= 0))
		mod_timer(&mp->timer, now + max_delay);

	for (pp = &mp->ports;
	     (p = mlock_dereference(*pp, brmctx->br)) != NULL;
	     pp = &p->next) {
		if (timer_pending(&p->timer) ?
		    time_after(p->timer.expires, now + max_delay) :
		    try_to_del_timer_sync(&p->timer) >= 0 &&
		    (brmctx->multicast_igmp_version == 2 ||
		     p->filter_mode == MCAST_EXCLUDE))
			mod_timer(&p->timer, now + max_delay);
	}

out:
	spin_unlock(&brmctx->br->multicast_lock);
}

#if IS_ENABLED(CONFIG_IPV6)
static int br_ip6_multicast_query(struct net_bridge_mcast *brmctx,
				  struct net_bridge_mcast_port *pmctx,
				  struct sk_buff *skb,
				  u16 vid)
{
	unsigned int transport_len = ipv6_transport_len(skb);
	struct mld_msg *mld;
	struct net_bridge_mdb_entry *mp;
	struct mld2_query *mld2q;
	struct net_bridge_port_group *p;
	struct net_bridge_port_group __rcu **pp;
	struct br_ip saddr = {};
	unsigned long max_delay;
	unsigned long now = jiffies;
	unsigned int offset = skb_transport_offset(skb);
	const struct in6_addr *group = NULL;
	bool is_general_query;
	int err = 0;

	spin_lock(&brmctx->br->multicast_lock);
	if (!br_multicast_ctx_should_use(brmctx, pmctx))
		goto out;

	if (transport_len == sizeof(*mld)) {
		if (!pskb_may_pull(skb, offset + sizeof(*mld))) {
			err = -EINVAL;
			goto out;
		}
		mld = (struct mld_msg *) icmp6_hdr(skb);
		max_delay = msecs_to_jiffies(ntohs(mld->mld_maxdelay));
		if (max_delay)
			group = &mld->mld_mca;
	} else {
		if (!pskb_may_pull(skb, offset + sizeof(*mld2q))) {
			err = -EINVAL;
			goto out;
		}
		mld2q = (struct mld2_query *)icmp6_hdr(skb);
		if (!mld2q->mld2q_nsrcs)
			group = &mld2q->mld2q_mca;
		if (brmctx->multicast_mld_version == 2 &&
		    !ipv6_addr_any(&mld2q->mld2q_mca) &&
		    mld2q->mld2q_suppress)
			goto out;

		max_delay = max(msecs_to_jiffies(mldv2_mrc(mld2q)), 1UL);
	}

	is_general_query = group && ipv6_addr_any(group);

	if (is_general_query) {
		saddr.proto = htons(ETH_P_IPV6);
		saddr.src.ip6 = ipv6_hdr(skb)->saddr;

		br_ip6_multicast_query_received(brmctx, pmctx,
						&brmctx->ip6_other_query,
						&saddr, max_delay);
		goto out;
	} else if (!group) {
		goto out;
	}

	mp = br_mdb_ip6_get(brmctx->br, group, vid);
	if (!mp)
		goto out;

	max_delay *= brmctx->multicast_last_member_count;
	if (mp->host_joined &&
	    (timer_pending(&mp->timer) ?
	     time_after(mp->timer.expires, now + max_delay) :
	     try_to_del_timer_sync(&mp->timer) >= 0))
		mod_timer(&mp->timer, now + max_delay);

	for (pp = &mp->ports;
	     (p = mlock_dereference(*pp, brmctx->br)) != NULL;
	     pp = &p->next) {
		if (timer_pending(&p->timer) ?
		    time_after(p->timer.expires, now + max_delay) :
		    try_to_del_timer_sync(&p->timer) >= 0 &&
		    (brmctx->multicast_mld_version == 1 ||
		     p->filter_mode == MCAST_EXCLUDE))
			mod_timer(&p->timer, now + max_delay);
	}

out:
	spin_unlock(&brmctx->br->multicast_lock);
	return err;
}
#endif

static void
br_multicast_leave_group(struct net_bridge_mcast *brmctx,
			 struct net_bridge_mcast_port *pmctx,
			 struct br_ip *group,
			 struct bridge_mcast_other_query *other_query,
			 struct bridge_mcast_own_query *own_query,
			 const unsigned char *src)
{
	struct net_bridge_mdb_entry *mp;
	struct net_bridge_port_group *p;
	unsigned long now;
	unsigned long time;

	spin_lock(&brmctx->br->multicast_lock);
	if (!br_multicast_ctx_should_use(brmctx, pmctx))
		goto out;

	mp = br_mdb_ip_get(brmctx->br, group);
	if (!mp)
		goto out;

	if (pmctx && (pmctx->port->flags & BR_MULTICAST_FAST_LEAVE)) {
		struct net_bridge_port_group __rcu **pp;

		for (pp = &mp->ports;
		     (p = mlock_dereference(*pp, brmctx->br)) != NULL;
		     pp = &p->next) {
			if (!br_port_group_equal(p, pmctx->port, src))
				continue;

			if (p->flags & MDB_PG_FLAGS_PERMANENT)
				break;

			p->flags |= MDB_PG_FLAGS_FAST_LEAVE;
			br_multicast_del_pg(mp, p, pp);
		}
		goto out;
	}

	if (timer_pending(&other_query->timer))
		goto out;

	if (brmctx->multicast_querier) {
		__br_multicast_send_query(brmctx, pmctx, NULL, NULL, &mp->addr,
					  false, 0, NULL);

		time = jiffies + brmctx->multicast_last_member_count *
				 brmctx->multicast_last_member_interval;

		mod_timer(&own_query->timer, time);

		for (p = mlock_dereference(mp->ports, brmctx->br);
		     p != NULL && pmctx != NULL;
		     p = mlock_dereference(p->next, brmctx->br)) {
			if (!br_port_group_equal(p, pmctx->port, src))
				continue;

			if (!hlist_unhashed(&p->mglist) &&
			    (timer_pending(&p->timer) ?
			     time_after(p->timer.expires, time) :
			     try_to_del_timer_sync(&p->timer) >= 0)) {
				mod_timer(&p->timer, time);
			}

			break;
		}
	}

	now = jiffies;
	time = now + brmctx->multicast_last_member_count *
		     brmctx->multicast_last_member_interval;

	if (!pmctx) {
		if (mp->host_joined &&
		    (timer_pending(&mp->timer) ?
		     time_after(mp->timer.expires, time) :
		     try_to_del_timer_sync(&mp->timer) >= 0)) {
			mod_timer(&mp->timer, time);
		}

		goto out;
	}

	for (p = mlock_dereference(mp->ports, brmctx->br);
	     p != NULL;
	     p = mlock_dereference(p->next, brmctx->br)) {
		if (p->key.port != pmctx->port)
			continue;

		if (!hlist_unhashed(&p->mglist) &&
		    (timer_pending(&p->timer) ?
		     time_after(p->timer.expires, time) :
		     try_to_del_timer_sync(&p->timer) >= 0)) {
			mod_timer(&p->timer, time);
		}

		break;
	}
out:
	spin_unlock(&brmctx->br->multicast_lock);
}

static void br_ip4_multicast_leave_group(struct net_bridge_mcast *brmctx,
					 struct net_bridge_mcast_port *pmctx,
					 __be32 group,
					 __u16 vid,
					 const unsigned char *src)
{
	struct br_ip br_group;
	struct bridge_mcast_own_query *own_query;

	if (ipv4_is_local_multicast(group))
		return;

	own_query = pmctx ? &pmctx->ip4_own_query : &brmctx->ip4_own_query;

	memset(&br_group, 0, sizeof(br_group));
	br_group.dst.ip4 = group;
	br_group.proto = htons(ETH_P_IP);
	br_group.vid = vid;

	br_multicast_leave_group(brmctx, pmctx, &br_group,
				 &brmctx->ip4_other_query,
				 own_query, src);
}

#if IS_ENABLED(CONFIG_IPV6)
static void br_ip6_multicast_leave_group(struct net_bridge_mcast *brmctx,
					 struct net_bridge_mcast_port *pmctx,
					 const struct in6_addr *group,
					 __u16 vid,
					 const unsigned char *src)
{
	struct br_ip br_group;
	struct bridge_mcast_own_query *own_query;

	if (ipv6_addr_is_ll_all_nodes(group))
		return;

	own_query = pmctx ? &pmctx->ip6_own_query : &brmctx->ip6_own_query;

	memset(&br_group, 0, sizeof(br_group));
	br_group.dst.ip6 = *group;
	br_group.proto = htons(ETH_P_IPV6);
	br_group.vid = vid;

	br_multicast_leave_group(brmctx, pmctx, &br_group,
				 &brmctx->ip6_other_query,
				 own_query, src);
}
#endif

static void br_multicast_err_count(const struct net_bridge *br,
				   const struct net_bridge_port *p,
				   __be16 proto)
{
	struct bridge_mcast_stats __percpu *stats;
	struct bridge_mcast_stats *pstats;

	if (!br_opt_get(br, BROPT_MULTICAST_STATS_ENABLED))
		return;

	if (p)
		stats = p->mcast_stats;
	else
		stats = br->mcast_stats;
	if (WARN_ON(!stats))
		return;

	pstats = this_cpu_ptr(stats);

	u64_stats_update_begin(&pstats->syncp);
	switch (proto) {
	case htons(ETH_P_IP):
		pstats->mstats.igmp_parse_errors++;
		break;
#if IS_ENABLED(CONFIG_IPV6)
	case htons(ETH_P_IPV6):
		pstats->mstats.mld_parse_errors++;
		break;
#endif
	}
	u64_stats_update_end(&pstats->syncp);
}

static void br_multicast_pim(struct net_bridge_mcast *brmctx,
			     struct net_bridge_mcast_port *pmctx,
			     const struct sk_buff *skb)
{
	unsigned int offset = skb_transport_offset(skb);
	struct pimhdr *pimhdr, _pimhdr;

	pimhdr = skb_header_pointer(skb, offset, sizeof(_pimhdr), &_pimhdr);
	if (!pimhdr || pim_hdr_version(pimhdr) != PIM_VERSION ||
	    pim_hdr_type(pimhdr) != PIM_TYPE_HELLO)
		return;

<<<<<<< HEAD
	spin_lock(&br->multicast_lock);
	br_multicast_mark_router(br, port);
	spin_unlock(&br->multicast_lock);
=======
	spin_lock(&brmctx->br->multicast_lock);
	br_ip4_multicast_mark_router(brmctx, pmctx);
	spin_unlock(&brmctx->br->multicast_lock);
>>>>>>> 3b17187f
}

static int br_ip4_multicast_mrd_rcv(struct net_bridge_mcast *brmctx,
				    struct net_bridge_mcast_port *pmctx,
				    struct sk_buff *skb)
{
	if (ip_hdr(skb)->protocol != IPPROTO_IGMP ||
	    igmp_hdr(skb)->type != IGMP_MRDISC_ADV)
		return -ENOMSG;

<<<<<<< HEAD
	spin_lock(&br->multicast_lock);
	br_multicast_mark_router(br, port);
	spin_unlock(&br->multicast_lock);
=======
	spin_lock(&brmctx->br->multicast_lock);
	br_ip4_multicast_mark_router(brmctx, pmctx);
	spin_unlock(&brmctx->br->multicast_lock);
>>>>>>> 3b17187f

	return 0;
}

static int br_multicast_ipv4_rcv(struct net_bridge_mcast *brmctx,
				 struct net_bridge_mcast_port *pmctx,
				 struct sk_buff *skb,
				 u16 vid)
{
	struct net_bridge_port *p = pmctx ? pmctx->port : NULL;
	const unsigned char *src;
	struct igmphdr *ih;
	int err;

	err = ip_mc_check_igmp(skb);

	if (err == -ENOMSG) {
		if (!ipv4_is_local_multicast(ip_hdr(skb)->daddr)) {
			BR_INPUT_SKB_CB(skb)->mrouters_only = 1;
		} else if (pim_ipv4_all_pim_routers(ip_hdr(skb)->daddr)) {
			if (ip_hdr(skb)->protocol == IPPROTO_PIM)
				br_multicast_pim(brmctx, pmctx, skb);
		} else if (ipv4_is_all_snoopers(ip_hdr(skb)->daddr)) {
			br_ip4_multicast_mrd_rcv(brmctx, pmctx, skb);
		}

		return 0;
	} else if (err < 0) {
		br_multicast_err_count(brmctx->br, p, skb->protocol);
		return err;
	}

	ih = igmp_hdr(skb);
	src = eth_hdr(skb)->h_source;
	BR_INPUT_SKB_CB(skb)->igmp = ih->type;

	switch (ih->type) {
	case IGMP_HOST_MEMBERSHIP_REPORT:
	case IGMPV2_HOST_MEMBERSHIP_REPORT:
		BR_INPUT_SKB_CB(skb)->mrouters_only = 1;
		err = br_ip4_multicast_add_group(brmctx, pmctx, ih->group, vid,
						 src, true);
		break;
	case IGMPV3_HOST_MEMBERSHIP_REPORT:
		err = br_ip4_multicast_igmp3_report(brmctx, pmctx, skb, vid);
		break;
	case IGMP_HOST_MEMBERSHIP_QUERY:
		br_ip4_multicast_query(brmctx, pmctx, skb, vid);
		break;
	case IGMP_HOST_LEAVE_MESSAGE:
		br_ip4_multicast_leave_group(brmctx, pmctx, ih->group, vid, src);
		break;
	}

	br_multicast_count(brmctx->br, p, skb, BR_INPUT_SKB_CB(skb)->igmp,
			   BR_MCAST_DIR_RX);

	return err;
}

#if IS_ENABLED(CONFIG_IPV6)
<<<<<<< HEAD
static void br_ip6_multicast_mrd_rcv(struct net_bridge *br,
				     struct net_bridge_port *port,
=======
static void br_ip6_multicast_mrd_rcv(struct net_bridge_mcast *brmctx,
				     struct net_bridge_mcast_port *pmctx,
>>>>>>> 3b17187f
				     struct sk_buff *skb)
{
	if (icmp6_hdr(skb)->icmp6_type != ICMPV6_MRDISC_ADV)
		return;

<<<<<<< HEAD
	spin_lock(&br->multicast_lock);
	br_multicast_mark_router(br, port);
	spin_unlock(&br->multicast_lock);
=======
	spin_lock(&brmctx->br->multicast_lock);
	br_ip6_multicast_mark_router(brmctx, pmctx);
	spin_unlock(&brmctx->br->multicast_lock);
>>>>>>> 3b17187f
}

static int br_multicast_ipv6_rcv(struct net_bridge_mcast *brmctx,
				 struct net_bridge_mcast_port *pmctx,
				 struct sk_buff *skb,
				 u16 vid)
{
	struct net_bridge_port *p = pmctx ? pmctx->port : NULL;
	const unsigned char *src;
	struct mld_msg *mld;
	int err;

	err = ipv6_mc_check_mld(skb);

	if (err == -ENOMSG || err == -ENODATA) {
		if (!ipv6_addr_is_ll_all_nodes(&ipv6_hdr(skb)->daddr))
			BR_INPUT_SKB_CB(skb)->mrouters_only = 1;
		if (err == -ENODATA &&
		    ipv6_addr_is_all_snoopers(&ipv6_hdr(skb)->daddr))
<<<<<<< HEAD
			br_ip6_multicast_mrd_rcv(br, port, skb);
=======
			br_ip6_multicast_mrd_rcv(brmctx, pmctx, skb);
>>>>>>> 3b17187f

		return 0;
	} else if (err < 0) {
		br_multicast_err_count(brmctx->br, p, skb->protocol);
		return err;
	}

	mld = (struct mld_msg *)skb_transport_header(skb);
	BR_INPUT_SKB_CB(skb)->igmp = mld->mld_type;

	switch (mld->mld_type) {
	case ICMPV6_MGM_REPORT:
		src = eth_hdr(skb)->h_source;
		BR_INPUT_SKB_CB(skb)->mrouters_only = 1;
		err = br_ip6_multicast_add_group(brmctx, pmctx, &mld->mld_mca,
						 vid, src, true);
		break;
	case ICMPV6_MLD2_REPORT:
		err = br_ip6_multicast_mld2_report(brmctx, pmctx, skb, vid);
		break;
	case ICMPV6_MGM_QUERY:
		err = br_ip6_multicast_query(brmctx, pmctx, skb, vid);
		break;
	case ICMPV6_MGM_REDUCTION:
		src = eth_hdr(skb)->h_source;
		br_ip6_multicast_leave_group(brmctx, pmctx, &mld->mld_mca, vid,
					     src);
		break;
	}

	br_multicast_count(brmctx->br, p, skb, BR_INPUT_SKB_CB(skb)->igmp,
			   BR_MCAST_DIR_RX);

	return err;
}
#endif

int br_multicast_rcv(struct net_bridge_mcast **brmctx,
		     struct net_bridge_mcast_port **pmctx,
		     struct net_bridge_vlan *vlan,
		     struct sk_buff *skb, u16 vid)
{
	int ret = 0;

	BR_INPUT_SKB_CB(skb)->igmp = 0;
	BR_INPUT_SKB_CB(skb)->mrouters_only = 0;

	if (!br_opt_get((*brmctx)->br, BROPT_MULTICAST_ENABLED))
		return 0;

	if (br_opt_get((*brmctx)->br, BROPT_MCAST_VLAN_SNOOPING_ENABLED) && vlan) {
		const struct net_bridge_vlan *masterv;

		/* the vlan has the master flag set only when transmitting
		 * through the bridge device
		 */
		if (br_vlan_is_master(vlan)) {
			masterv = vlan;
			*brmctx = &vlan->br_mcast_ctx;
			*pmctx = NULL;
		} else {
			masterv = vlan->brvlan;
			*brmctx = &vlan->brvlan->br_mcast_ctx;
			*pmctx = &vlan->port_mcast_ctx;
		}

		if (!(masterv->priv_flags & BR_VLFLAG_GLOBAL_MCAST_ENABLED))
			return 0;
	}

	switch (skb->protocol) {
	case htons(ETH_P_IP):
		ret = br_multicast_ipv4_rcv(*brmctx, *pmctx, skb, vid);
		break;
#if IS_ENABLED(CONFIG_IPV6)
	case htons(ETH_P_IPV6):
		ret = br_multicast_ipv6_rcv(*brmctx, *pmctx, skb, vid);
		break;
#endif
	}

	return ret;
}

static void br_multicast_query_expired(struct net_bridge_mcast *brmctx,
				       struct bridge_mcast_own_query *query,
				       struct bridge_mcast_querier *querier)
{
	spin_lock(&brmctx->br->multicast_lock);
	if (br_multicast_ctx_vlan_disabled(brmctx))
		goto out;

	if (query->startup_sent < brmctx->multicast_startup_query_count)
		query->startup_sent++;

	br_multicast_send_query(brmctx, NULL, query);
out:
	spin_unlock(&brmctx->br->multicast_lock);
}

static void br_ip4_multicast_query_expired(struct timer_list *t)
{
	struct net_bridge_mcast *brmctx = from_timer(brmctx, t,
						     ip4_own_query.timer);

	br_multicast_query_expired(brmctx, &brmctx->ip4_own_query,
				   &brmctx->ip4_querier);
}

#if IS_ENABLED(CONFIG_IPV6)
static void br_ip6_multicast_query_expired(struct timer_list *t)
{
	struct net_bridge_mcast *brmctx = from_timer(brmctx, t,
						     ip6_own_query.timer);

	br_multicast_query_expired(brmctx, &brmctx->ip6_own_query,
				   &brmctx->ip6_querier);
}
#endif

static void br_multicast_gc_work(struct work_struct *work)
{
	struct net_bridge *br = container_of(work, struct net_bridge,
					     mcast_gc_work);
	HLIST_HEAD(deleted_head);

	spin_lock_bh(&br->multicast_lock);
	hlist_move_list(&br->mcast_gc_list, &deleted_head);
	spin_unlock_bh(&br->multicast_lock);

	br_multicast_gc(&deleted_head);
}

void br_multicast_ctx_init(struct net_bridge *br,
			   struct net_bridge_vlan *vlan,
			   struct net_bridge_mcast *brmctx)
{
	brmctx->br = br;
	brmctx->vlan = vlan;
	brmctx->multicast_router = MDB_RTR_TYPE_TEMP_QUERY;
	brmctx->multicast_last_member_count = 2;
	brmctx->multicast_startup_query_count = 2;

	brmctx->multicast_last_member_interval = HZ;
	brmctx->multicast_query_response_interval = 10 * HZ;
	brmctx->multicast_startup_query_interval = 125 * HZ / 4;
	brmctx->multicast_query_interval = 125 * HZ;
	brmctx->multicast_querier_interval = 255 * HZ;
	brmctx->multicast_membership_interval = 260 * HZ;

	brmctx->ip4_other_query.delay_time = 0;
	brmctx->ip4_querier.port_ifidx = 0;
	seqcount_spinlock_init(&brmctx->ip4_querier.seq, &br->multicast_lock);
	brmctx->multicast_igmp_version = 2;
#if IS_ENABLED(CONFIG_IPV6)
	brmctx->multicast_mld_version = 1;
	brmctx->ip6_other_query.delay_time = 0;
	brmctx->ip6_querier.port_ifidx = 0;
	seqcount_spinlock_init(&brmctx->ip6_querier.seq, &br->multicast_lock);
#endif

	timer_setup(&brmctx->ip4_mc_router_timer,
		    br_ip4_multicast_local_router_expired, 0);
	timer_setup(&brmctx->ip4_other_query.timer,
		    br_ip4_multicast_querier_expired, 0);
	timer_setup(&brmctx->ip4_own_query.timer,
		    br_ip4_multicast_query_expired, 0);
#if IS_ENABLED(CONFIG_IPV6)
	timer_setup(&brmctx->ip6_mc_router_timer,
		    br_ip6_multicast_local_router_expired, 0);
	timer_setup(&brmctx->ip6_other_query.timer,
		    br_ip6_multicast_querier_expired, 0);
	timer_setup(&brmctx->ip6_own_query.timer,
		    br_ip6_multicast_query_expired, 0);
#endif
}

void br_multicast_ctx_deinit(struct net_bridge_mcast *brmctx)
{
	__br_multicast_stop(brmctx);
}

void br_multicast_init(struct net_bridge *br)
{
	br->hash_max = BR_MULTICAST_DEFAULT_HASH_MAX;

	br_multicast_ctx_init(br, NULL, &br->multicast_ctx);

	br_opt_toggle(br, BROPT_MULTICAST_ENABLED, true);
	br_opt_toggle(br, BROPT_HAS_IPV6_ADDR, true);

	spin_lock_init(&br->multicast_lock);
	INIT_HLIST_HEAD(&br->mdb_list);
	INIT_HLIST_HEAD(&br->mcast_gc_list);
	INIT_WORK(&br->mcast_gc_work, br_multicast_gc_work);
}

static void br_ip4_multicast_join_snoopers(struct net_bridge *br)
{
	struct in_device *in_dev = in_dev_get(br->dev);

	if (!in_dev)
		return;

	__ip_mc_inc_group(in_dev, htonl(INADDR_ALLSNOOPERS_GROUP), GFP_ATOMIC);
	in_dev_put(in_dev);
}

#if IS_ENABLED(CONFIG_IPV6)
static void br_ip6_multicast_join_snoopers(struct net_bridge *br)
{
	struct in6_addr addr;

	ipv6_addr_set(&addr, htonl(0xff020000), 0, 0, htonl(0x6a));
	ipv6_dev_mc_inc(br->dev, &addr);
}
#else
static inline void br_ip6_multicast_join_snoopers(struct net_bridge *br)
{
}
#endif

void br_multicast_join_snoopers(struct net_bridge *br)
{
	br_ip4_multicast_join_snoopers(br);
	br_ip6_multicast_join_snoopers(br);
}

static void br_ip4_multicast_leave_snoopers(struct net_bridge *br)
{
	struct in_device *in_dev = in_dev_get(br->dev);

	if (WARN_ON(!in_dev))
		return;

	__ip_mc_dec_group(in_dev, htonl(INADDR_ALLSNOOPERS_GROUP), GFP_ATOMIC);
	in_dev_put(in_dev);
}

#if IS_ENABLED(CONFIG_IPV6)
static void br_ip6_multicast_leave_snoopers(struct net_bridge *br)
{
	struct in6_addr addr;

	ipv6_addr_set(&addr, htonl(0xff020000), 0, 0, htonl(0x6a));
	ipv6_dev_mc_dec(br->dev, &addr);
}
#else
static inline void br_ip6_multicast_leave_snoopers(struct net_bridge *br)
{
}
#endif

void br_multicast_leave_snoopers(struct net_bridge *br)
{
	br_ip4_multicast_leave_snoopers(br);
	br_ip6_multicast_leave_snoopers(br);
}

static void __br_multicast_open_query(struct net_bridge *br,
				      struct bridge_mcast_own_query *query)
{
	query->startup_sent = 0;

	if (!br_opt_get(br, BROPT_MULTICAST_ENABLED))
		return;

	mod_timer(&query->timer, jiffies);
}

static void __br_multicast_open(struct net_bridge_mcast *brmctx)
{
	__br_multicast_open_query(brmctx->br, &brmctx->ip4_own_query);
#if IS_ENABLED(CONFIG_IPV6)
	__br_multicast_open_query(brmctx->br, &brmctx->ip6_own_query);
#endif
}

void br_multicast_open(struct net_bridge *br)
{
	ASSERT_RTNL();

	if (br_opt_get(br, BROPT_MCAST_VLAN_SNOOPING_ENABLED)) {
		struct net_bridge_vlan_group *vg;
		struct net_bridge_vlan *vlan;

		vg = br_vlan_group(br);
		if (vg) {
			list_for_each_entry(vlan, &vg->vlan_list, vlist) {
				struct net_bridge_mcast *brmctx;

				brmctx = &vlan->br_mcast_ctx;
				if (br_vlan_is_brentry(vlan) &&
				    !br_multicast_ctx_vlan_disabled(brmctx))
					__br_multicast_open(&vlan->br_mcast_ctx);
			}
		}
	} else {
		__br_multicast_open(&br->multicast_ctx);
	}
}

static void __br_multicast_stop(struct net_bridge_mcast *brmctx)
{
	del_timer_sync(&brmctx->ip4_mc_router_timer);
	del_timer_sync(&brmctx->ip4_other_query.timer);
	del_timer_sync(&brmctx->ip4_own_query.timer);
#if IS_ENABLED(CONFIG_IPV6)
	del_timer_sync(&brmctx->ip6_mc_router_timer);
	del_timer_sync(&brmctx->ip6_other_query.timer);
	del_timer_sync(&brmctx->ip6_own_query.timer);
#endif
}

void br_multicast_toggle_one_vlan(struct net_bridge_vlan *vlan, bool on)
{
	struct net_bridge *br;

	/* it's okay to check for the flag without the multicast lock because it
	 * can only change under RTNL -> multicast_lock, we need the latter to
	 * sync with timers and packets
	 */
	if (on == !!(vlan->priv_flags & BR_VLFLAG_MCAST_ENABLED))
		return;

	if (br_vlan_is_master(vlan)) {
		br = vlan->br;

		if (!br_vlan_is_brentry(vlan) ||
		    (on &&
		     br_multicast_ctx_vlan_global_disabled(&vlan->br_mcast_ctx)))
			return;

		spin_lock_bh(&br->multicast_lock);
		vlan->priv_flags ^= BR_VLFLAG_MCAST_ENABLED;
		spin_unlock_bh(&br->multicast_lock);

		if (on)
			__br_multicast_open(&vlan->br_mcast_ctx);
		else
			__br_multicast_stop(&vlan->br_mcast_ctx);
	} else {
		struct net_bridge_mcast *brmctx;

		brmctx = br_multicast_port_ctx_get_global(&vlan->port_mcast_ctx);
		if (on && br_multicast_ctx_vlan_global_disabled(brmctx))
			return;

		br = vlan->port->br;
		spin_lock_bh(&br->multicast_lock);
		vlan->priv_flags ^= BR_VLFLAG_MCAST_ENABLED;
		if (on)
			__br_multicast_enable_port_ctx(&vlan->port_mcast_ctx);
		else
			__br_multicast_disable_port_ctx(&vlan->port_mcast_ctx);
		spin_unlock_bh(&br->multicast_lock);
	}
}

static void br_multicast_toggle_vlan(struct net_bridge_vlan *vlan, bool on)
{
	struct net_bridge_port *p;

	if (WARN_ON_ONCE(!br_vlan_is_master(vlan)))
		return;

	list_for_each_entry(p, &vlan->br->port_list, list) {
		struct net_bridge_vlan *vport;

		vport = br_vlan_find(nbp_vlan_group(p), vlan->vid);
		if (!vport)
			continue;
		br_multicast_toggle_one_vlan(vport, on);
	}

	if (br_vlan_is_brentry(vlan))
		br_multicast_toggle_one_vlan(vlan, on);
}

int br_multicast_toggle_vlan_snooping(struct net_bridge *br, bool on,
				      struct netlink_ext_ack *extack)
{
	struct net_bridge_vlan_group *vg;
	struct net_bridge_vlan *vlan;
	struct net_bridge_port *p;

	if (br_opt_get(br, BROPT_MCAST_VLAN_SNOOPING_ENABLED) == on)
		return 0;

	if (on && !br_opt_get(br, BROPT_VLAN_ENABLED)) {
		NL_SET_ERR_MSG_MOD(extack, "Cannot enable multicast vlan snooping with vlan filtering disabled");
		return -EINVAL;
	}

	vg = br_vlan_group(br);
	if (!vg)
		return 0;

	br_opt_toggle(br, BROPT_MCAST_VLAN_SNOOPING_ENABLED, on);

	/* disable/enable non-vlan mcast contexts based on vlan snooping */
	if (on)
		__br_multicast_stop(&br->multicast_ctx);
	else
		__br_multicast_open(&br->multicast_ctx);
	list_for_each_entry(p, &br->port_list, list) {
		if (on)
			br_multicast_disable_port(p);
		else
			br_multicast_enable_port(p);
	}

	list_for_each_entry(vlan, &vg->vlan_list, vlist)
		br_multicast_toggle_vlan(vlan, on);

	return 0;
}

bool br_multicast_toggle_global_vlan(struct net_bridge_vlan *vlan, bool on)
{
	ASSERT_RTNL();

	/* BR_VLFLAG_GLOBAL_MCAST_ENABLED relies on eventual consistency and
	 * requires only RTNL to change
	 */
	if (on == !!(vlan->priv_flags & BR_VLFLAG_GLOBAL_MCAST_ENABLED))
		return false;

	vlan->priv_flags ^= BR_VLFLAG_GLOBAL_MCAST_ENABLED;
	br_multicast_toggle_vlan(vlan, on);

	return true;
}

void br_multicast_stop(struct net_bridge *br)
{
	ASSERT_RTNL();

	if (br_opt_get(br, BROPT_MCAST_VLAN_SNOOPING_ENABLED)) {
		struct net_bridge_vlan_group *vg;
		struct net_bridge_vlan *vlan;

		vg = br_vlan_group(br);
		if (vg) {
			list_for_each_entry(vlan, &vg->vlan_list, vlist) {
				struct net_bridge_mcast *brmctx;

				brmctx = &vlan->br_mcast_ctx;
				if (br_vlan_is_brentry(vlan) &&
				    !br_multicast_ctx_vlan_disabled(brmctx))
					__br_multicast_stop(&vlan->br_mcast_ctx);
			}
		}
	} else {
		__br_multicast_stop(&br->multicast_ctx);
	}
}

void br_multicast_dev_del(struct net_bridge *br)
{
	struct net_bridge_mdb_entry *mp;
	HLIST_HEAD(deleted_head);
	struct hlist_node *tmp;

	spin_lock_bh(&br->multicast_lock);
	hlist_for_each_entry_safe(mp, tmp, &br->mdb_list, mdb_node)
		br_multicast_del_mdb_entry(mp);
	hlist_move_list(&br->mcast_gc_list, &deleted_head);
	spin_unlock_bh(&br->multicast_lock);

	br_multicast_ctx_deinit(&br->multicast_ctx);
	br_multicast_gc(&deleted_head);
	cancel_work_sync(&br->mcast_gc_work);

	rcu_barrier();
}

int br_multicast_set_router(struct net_bridge_mcast *brmctx, unsigned long val)
{
	int err = -EINVAL;

	spin_lock_bh(&brmctx->br->multicast_lock);

	switch (val) {
	case MDB_RTR_TYPE_DISABLED:
	case MDB_RTR_TYPE_PERM:
		br_mc_router_state_change(brmctx->br, val == MDB_RTR_TYPE_PERM);
		del_timer(&brmctx->ip4_mc_router_timer);
#if IS_ENABLED(CONFIG_IPV6)
		del_timer(&brmctx->ip6_mc_router_timer);
#endif
		brmctx->multicast_router = val;
		err = 0;
		break;
	case MDB_RTR_TYPE_TEMP_QUERY:
		if (brmctx->multicast_router != MDB_RTR_TYPE_TEMP_QUERY)
			br_mc_router_state_change(brmctx->br, false);
		brmctx->multicast_router = val;
		err = 0;
		break;
	}

	spin_unlock_bh(&brmctx->br->multicast_lock);

	return err;
}

static void
br_multicast_rport_del_notify(struct net_bridge_mcast_port *pmctx, bool deleted)
{
	if (!deleted)
		return;

	/* For backwards compatibility for now, only notify if there is
	 * no multicast router anymore for both IPv4 and IPv6.
	 */
	if (!hlist_unhashed(&pmctx->ip4_rlist))
		return;
#if IS_ENABLED(CONFIG_IPV6)
	if (!hlist_unhashed(&pmctx->ip6_rlist))
		return;
#endif

	br_rtr_notify(pmctx->port->br->dev, pmctx, RTM_DELMDB);
	br_port_mc_router_state_change(pmctx->port, false);

	/* don't allow timer refresh */
	if (pmctx->multicast_router == MDB_RTR_TYPE_TEMP)
		pmctx->multicast_router = MDB_RTR_TYPE_TEMP_QUERY;
}

int br_multicast_set_port_router(struct net_bridge_mcast_port *pmctx,
				 unsigned long val)
{
	struct net_bridge_mcast *brmctx;
	unsigned long now = jiffies;
	int err = -EINVAL;
	bool del = false;

	brmctx = br_multicast_port_ctx_get_global(pmctx);
	spin_lock_bh(&brmctx->br->multicast_lock);
	if (pmctx->multicast_router == val) {
		/* Refresh the temp router port timer */
		if (pmctx->multicast_router == MDB_RTR_TYPE_TEMP) {
			mod_timer(&pmctx->ip4_mc_router_timer,
				  now + brmctx->multicast_querier_interval);
#if IS_ENABLED(CONFIG_IPV6)
			mod_timer(&pmctx->ip6_mc_router_timer,
				  now + brmctx->multicast_querier_interval);
#endif
		}
		err = 0;
		goto unlock;
	}
	switch (val) {
	case MDB_RTR_TYPE_DISABLED:
		pmctx->multicast_router = MDB_RTR_TYPE_DISABLED;
		del |= br_ip4_multicast_rport_del(pmctx);
		del_timer(&pmctx->ip4_mc_router_timer);
		del |= br_ip6_multicast_rport_del(pmctx);
#if IS_ENABLED(CONFIG_IPV6)
		del_timer(&pmctx->ip6_mc_router_timer);
#endif
		br_multicast_rport_del_notify(pmctx, del);
		break;
	case MDB_RTR_TYPE_TEMP_QUERY:
		pmctx->multicast_router = MDB_RTR_TYPE_TEMP_QUERY;
		del |= br_ip4_multicast_rport_del(pmctx);
		del |= br_ip6_multicast_rport_del(pmctx);
		br_multicast_rport_del_notify(pmctx, del);
		break;
	case MDB_RTR_TYPE_PERM:
		pmctx->multicast_router = MDB_RTR_TYPE_PERM;
		del_timer(&pmctx->ip4_mc_router_timer);
		br_ip4_multicast_add_router(brmctx, pmctx);
#if IS_ENABLED(CONFIG_IPV6)
		del_timer(&pmctx->ip6_mc_router_timer);
#endif
		br_ip6_multicast_add_router(brmctx, pmctx);
		break;
	case MDB_RTR_TYPE_TEMP:
		pmctx->multicast_router = MDB_RTR_TYPE_TEMP;
		br_ip4_multicast_mark_router(brmctx, pmctx);
		br_ip6_multicast_mark_router(brmctx, pmctx);
		break;
	default:
		goto unlock;
	}
	err = 0;
unlock:
	spin_unlock_bh(&brmctx->br->multicast_lock);

	return err;
}

int br_multicast_set_vlan_router(struct net_bridge_vlan *v, u8 mcast_router)
{
	int err;

	if (br_vlan_is_master(v))
		err = br_multicast_set_router(&v->br_mcast_ctx, mcast_router);
	else
		err = br_multicast_set_port_router(&v->port_mcast_ctx,
						   mcast_router);

	return err;
}

static void br_multicast_start_querier(struct net_bridge_mcast *brmctx,
				       struct bridge_mcast_own_query *query)
{
	struct net_bridge_port *port;

	if (!br_multicast_ctx_matches_vlan_snooping(brmctx))
		return;

	__br_multicast_open_query(brmctx->br, query);

	rcu_read_lock();
	list_for_each_entry_rcu(port, &brmctx->br->port_list, list) {
		struct bridge_mcast_own_query *ip4_own_query;
#if IS_ENABLED(CONFIG_IPV6)
		struct bridge_mcast_own_query *ip6_own_query;
#endif

		if (br_multicast_port_ctx_state_stopped(&port->multicast_ctx))
			continue;

		if (br_multicast_ctx_is_vlan(brmctx)) {
			struct net_bridge_vlan *vlan;

			vlan = br_vlan_find(nbp_vlan_group_rcu(port),
					    brmctx->vlan->vid);
			if (!vlan ||
			    br_multicast_port_ctx_state_stopped(&vlan->port_mcast_ctx))
				continue;

			ip4_own_query = &vlan->port_mcast_ctx.ip4_own_query;
#if IS_ENABLED(CONFIG_IPV6)
			ip6_own_query = &vlan->port_mcast_ctx.ip6_own_query;
#endif
		} else {
			ip4_own_query = &port->multicast_ctx.ip4_own_query;
#if IS_ENABLED(CONFIG_IPV6)
			ip6_own_query = &port->multicast_ctx.ip6_own_query;
#endif
		}

		if (query == &brmctx->ip4_own_query)
			br_multicast_enable(ip4_own_query);
#if IS_ENABLED(CONFIG_IPV6)
		else
			br_multicast_enable(ip6_own_query);
#endif
	}
	rcu_read_unlock();
}

int br_multicast_toggle(struct net_bridge *br, unsigned long val,
			struct netlink_ext_ack *extack)
{
	struct net_bridge_port *port;
	bool change_snoopers = false;
	int err = 0;

	spin_lock_bh(&br->multicast_lock);
	if (!!br_opt_get(br, BROPT_MULTICAST_ENABLED) == !!val)
		goto unlock;

	err = br_mc_disabled_update(br->dev, val, extack);
	if (err == -EOPNOTSUPP)
		err = 0;
	if (err)
		goto unlock;

	br_opt_toggle(br, BROPT_MULTICAST_ENABLED, !!val);
	if (!br_opt_get(br, BROPT_MULTICAST_ENABLED)) {
		change_snoopers = true;
		goto unlock;
	}

	if (!netif_running(br->dev))
		goto unlock;

	br_multicast_open(br);
	list_for_each_entry(port, &br->port_list, list)
		__br_multicast_enable_port_ctx(&port->multicast_ctx);

	change_snoopers = true;

unlock:
	spin_unlock_bh(&br->multicast_lock);

	/* br_multicast_join_snoopers has the potential to cause
	 * an MLD Report/Leave to be delivered to br_multicast_rcv,
	 * which would in turn call br_multicast_add_group, which would
	 * attempt to acquire multicast_lock. This function should be
	 * called after the lock has been released to avoid deadlocks on
	 * multicast_lock.
	 *
	 * br_multicast_leave_snoopers does not have the problem since
	 * br_multicast_rcv first checks BROPT_MULTICAST_ENABLED, and
	 * returns without calling br_multicast_ipv4/6_rcv if it's not
	 * enabled. Moved both functions out just for symmetry.
	 */
	if (change_snoopers) {
		if (br_opt_get(br, BROPT_MULTICAST_ENABLED))
			br_multicast_join_snoopers(br);
		else
			br_multicast_leave_snoopers(br);
	}

	return err;
}

bool br_multicast_enabled(const struct net_device *dev)
{
	struct net_bridge *br = netdev_priv(dev);

	return !!br_opt_get(br, BROPT_MULTICAST_ENABLED);
}
EXPORT_SYMBOL_GPL(br_multicast_enabled);

bool br_multicast_router(const struct net_device *dev)
{
	struct net_bridge *br = netdev_priv(dev);
	bool is_router;

	spin_lock_bh(&br->multicast_lock);
	is_router = br_multicast_is_router(&br->multicast_ctx, NULL);
	spin_unlock_bh(&br->multicast_lock);
	return is_router;
}
EXPORT_SYMBOL_GPL(br_multicast_router);

int br_multicast_set_querier(struct net_bridge_mcast *brmctx, unsigned long val)
{
	unsigned long max_delay;

	val = !!val;

	spin_lock_bh(&brmctx->br->multicast_lock);
	if (brmctx->multicast_querier == val)
		goto unlock;

	WRITE_ONCE(brmctx->multicast_querier, val);
	if (!val)
		goto unlock;

	max_delay = brmctx->multicast_query_response_interval;

	if (!timer_pending(&brmctx->ip4_other_query.timer))
		brmctx->ip4_other_query.delay_time = jiffies + max_delay;

	br_multicast_start_querier(brmctx, &brmctx->ip4_own_query);

#if IS_ENABLED(CONFIG_IPV6)
	if (!timer_pending(&brmctx->ip6_other_query.timer))
		brmctx->ip6_other_query.delay_time = jiffies + max_delay;

	br_multicast_start_querier(brmctx, &brmctx->ip6_own_query);
#endif

unlock:
	spin_unlock_bh(&brmctx->br->multicast_lock);

	return 0;
}

int br_multicast_set_igmp_version(struct net_bridge_mcast *brmctx,
				  unsigned long val)
{
	/* Currently we support only version 2 and 3 */
	switch (val) {
	case 2:
	case 3:
		break;
	default:
		return -EINVAL;
	}

	spin_lock_bh(&brmctx->br->multicast_lock);
	brmctx->multicast_igmp_version = val;
	spin_unlock_bh(&brmctx->br->multicast_lock);

	return 0;
}

#if IS_ENABLED(CONFIG_IPV6)
int br_multicast_set_mld_version(struct net_bridge_mcast *brmctx,
				 unsigned long val)
{
	/* Currently we support version 1 and 2 */
	switch (val) {
	case 1:
	case 2:
		break;
	default:
		return -EINVAL;
	}

	spin_lock_bh(&brmctx->br->multicast_lock);
	brmctx->multicast_mld_version = val;
	spin_unlock_bh(&brmctx->br->multicast_lock);

	return 0;
}
#endif

/**
 * br_multicast_list_adjacent - Returns snooped multicast addresses
 * @dev:	The bridge port adjacent to which to retrieve addresses
 * @br_ip_list:	The list to store found, snooped multicast IP addresses in
 *
 * Creates a list of IP addresses (struct br_ip_list) sensed by the multicast
 * snooping feature on all bridge ports of dev's bridge device, excluding
 * the addresses from dev itself.
 *
 * Returns the number of items added to br_ip_list.
 *
 * Notes:
 * - br_ip_list needs to be initialized by caller
 * - br_ip_list might contain duplicates in the end
 *   (needs to be taken care of by caller)
 * - br_ip_list needs to be freed by caller
 */
int br_multicast_list_adjacent(struct net_device *dev,
			       struct list_head *br_ip_list)
{
	struct net_bridge *br;
	struct net_bridge_port *port;
	struct net_bridge_port_group *group;
	struct br_ip_list *entry;
	int count = 0;

	rcu_read_lock();
	if (!br_ip_list || !netif_is_bridge_port(dev))
		goto unlock;

	port = br_port_get_rcu(dev);
	if (!port || !port->br)
		goto unlock;

	br = port->br;

	list_for_each_entry_rcu(port, &br->port_list, list) {
		if (!port->dev || port->dev == dev)
			continue;

		hlist_for_each_entry_rcu(group, &port->mglist, mglist) {
			entry = kmalloc(sizeof(*entry), GFP_ATOMIC);
			if (!entry)
				goto unlock;

			entry->addr = group->key.addr;
			list_add(&entry->list, br_ip_list);
			count++;
		}
	}

unlock:
	rcu_read_unlock();
	return count;
}
EXPORT_SYMBOL_GPL(br_multicast_list_adjacent);

/**
 * br_multicast_has_querier_anywhere - Checks for a querier on a bridge
 * @dev: The bridge port providing the bridge on which to check for a querier
 * @proto: The protocol family to check for: IGMP -> ETH_P_IP, MLD -> ETH_P_IPV6
 *
 * Checks whether the given interface has a bridge on top and if so returns
 * true if a valid querier exists anywhere on the bridged link layer.
 * Otherwise returns false.
 */
bool br_multicast_has_querier_anywhere(struct net_device *dev, int proto)
{
	struct net_bridge *br;
	struct net_bridge_port *port;
	struct ethhdr eth;
	bool ret = false;

	rcu_read_lock();
	if (!netif_is_bridge_port(dev))
		goto unlock;

	port = br_port_get_rcu(dev);
	if (!port || !port->br)
		goto unlock;

	br = port->br;

	memset(&eth, 0, sizeof(eth));
	eth.h_proto = htons(proto);

	ret = br_multicast_querier_exists(&br->multicast_ctx, &eth, NULL);

unlock:
	rcu_read_unlock();
	return ret;
}
EXPORT_SYMBOL_GPL(br_multicast_has_querier_anywhere);

/**
 * br_multicast_has_querier_adjacent - Checks for a querier behind a bridge port
 * @dev: The bridge port adjacent to which to check for a querier
 * @proto: The protocol family to check for: IGMP -> ETH_P_IP, MLD -> ETH_P_IPV6
 *
 * Checks whether the given interface has a bridge on top and if so returns
 * true if a selected querier is behind one of the other ports of this
 * bridge. Otherwise returns false.
 */
bool br_multicast_has_querier_adjacent(struct net_device *dev, int proto)
{
	struct net_bridge_mcast *brmctx;
	struct net_bridge *br;
	struct net_bridge_port *port;
	bool ret = false;
	int port_ifidx;

	rcu_read_lock();
	if (!netif_is_bridge_port(dev))
		goto unlock;

	port = br_port_get_rcu(dev);
	if (!port || !port->br)
		goto unlock;

	br = port->br;
	brmctx = &br->multicast_ctx;

	switch (proto) {
	case ETH_P_IP:
		port_ifidx = brmctx->ip4_querier.port_ifidx;
		if (!timer_pending(&brmctx->ip4_other_query.timer) ||
		    port_ifidx == port->dev->ifindex)
			goto unlock;
		break;
#if IS_ENABLED(CONFIG_IPV6)
	case ETH_P_IPV6:
		port_ifidx = brmctx->ip6_querier.port_ifidx;
		if (!timer_pending(&brmctx->ip6_other_query.timer) ||
		    port_ifidx == port->dev->ifindex)
			goto unlock;
		break;
#endif
	default:
		goto unlock;
	}

	ret = true;
unlock:
	rcu_read_unlock();
	return ret;
}
EXPORT_SYMBOL_GPL(br_multicast_has_querier_adjacent);

/**
 * br_multicast_has_router_adjacent - Checks for a router behind a bridge port
 * @dev: The bridge port adjacent to which to check for a multicast router
 * @proto: The protocol family to check for: IGMP -> ETH_P_IP, MLD -> ETH_P_IPV6
 *
 * Checks whether the given interface has a bridge on top and if so returns
 * true if a multicast router is behind one of the other ports of this
 * bridge. Otherwise returns false.
 */
bool br_multicast_has_router_adjacent(struct net_device *dev, int proto)
{
	struct net_bridge_mcast_port *pmctx;
	struct net_bridge_mcast *brmctx;
	struct net_bridge_port *port;
	bool ret = false;

	rcu_read_lock();
	port = br_port_get_check_rcu(dev);
	if (!port)
		goto unlock;

	brmctx = &port->br->multicast_ctx;
	switch (proto) {
	case ETH_P_IP:
		hlist_for_each_entry_rcu(pmctx, &brmctx->ip4_mc_router_list,
					 ip4_rlist) {
			if (pmctx->port == port)
				continue;

			ret = true;
			goto unlock;
		}
		break;
#if IS_ENABLED(CONFIG_IPV6)
	case ETH_P_IPV6:
		hlist_for_each_entry_rcu(pmctx, &brmctx->ip6_mc_router_list,
					 ip6_rlist) {
			if (pmctx->port == port)
				continue;

			ret = true;
			goto unlock;
		}
		break;
#endif
	default:
		/* when compiled without IPv6 support, be conservative and
		 * always assume presence of an IPv6 multicast router
		 */
		ret = true;
	}

unlock:
	rcu_read_unlock();
	return ret;
}
EXPORT_SYMBOL_GPL(br_multicast_has_router_adjacent);

static void br_mcast_stats_add(struct bridge_mcast_stats __percpu *stats,
			       const struct sk_buff *skb, u8 type, u8 dir)
{
	struct bridge_mcast_stats *pstats = this_cpu_ptr(stats);
	__be16 proto = skb->protocol;
	unsigned int t_len;

	u64_stats_update_begin(&pstats->syncp);
	switch (proto) {
	case htons(ETH_P_IP):
		t_len = ntohs(ip_hdr(skb)->tot_len) - ip_hdrlen(skb);
		switch (type) {
		case IGMP_HOST_MEMBERSHIP_REPORT:
			pstats->mstats.igmp_v1reports[dir]++;
			break;
		case IGMPV2_HOST_MEMBERSHIP_REPORT:
			pstats->mstats.igmp_v2reports[dir]++;
			break;
		case IGMPV3_HOST_MEMBERSHIP_REPORT:
			pstats->mstats.igmp_v3reports[dir]++;
			break;
		case IGMP_HOST_MEMBERSHIP_QUERY:
			if (t_len != sizeof(struct igmphdr)) {
				pstats->mstats.igmp_v3queries[dir]++;
			} else {
				unsigned int offset = skb_transport_offset(skb);
				struct igmphdr *ih, _ihdr;

				ih = skb_header_pointer(skb, offset,
							sizeof(_ihdr), &_ihdr);
				if (!ih)
					break;
				if (!ih->code)
					pstats->mstats.igmp_v1queries[dir]++;
				else
					pstats->mstats.igmp_v2queries[dir]++;
			}
			break;
		case IGMP_HOST_LEAVE_MESSAGE:
			pstats->mstats.igmp_leaves[dir]++;
			break;
		}
		break;
#if IS_ENABLED(CONFIG_IPV6)
	case htons(ETH_P_IPV6):
		t_len = ntohs(ipv6_hdr(skb)->payload_len) +
			sizeof(struct ipv6hdr);
		t_len -= skb_network_header_len(skb);
		switch (type) {
		case ICMPV6_MGM_REPORT:
			pstats->mstats.mld_v1reports[dir]++;
			break;
		case ICMPV6_MLD2_REPORT:
			pstats->mstats.mld_v2reports[dir]++;
			break;
		case ICMPV6_MGM_QUERY:
			if (t_len != sizeof(struct mld_msg))
				pstats->mstats.mld_v2queries[dir]++;
			else
				pstats->mstats.mld_v1queries[dir]++;
			break;
		case ICMPV6_MGM_REDUCTION:
			pstats->mstats.mld_leaves[dir]++;
			break;
		}
		break;
#endif /* CONFIG_IPV6 */
	}
	u64_stats_update_end(&pstats->syncp);
}

void br_multicast_count(struct net_bridge *br,
			const struct net_bridge_port *p,
			const struct sk_buff *skb, u8 type, u8 dir)
{
	struct bridge_mcast_stats __percpu *stats;

	/* if multicast_disabled is true then igmp type can't be set */
	if (!type || !br_opt_get(br, BROPT_MULTICAST_STATS_ENABLED))
		return;

	if (p)
		stats = p->mcast_stats;
	else
		stats = br->mcast_stats;
	if (WARN_ON(!stats))
		return;

	br_mcast_stats_add(stats, skb, type, dir);
}

int br_multicast_init_stats(struct net_bridge *br)
{
	br->mcast_stats = netdev_alloc_pcpu_stats(struct bridge_mcast_stats);
	if (!br->mcast_stats)
		return -ENOMEM;

	return 0;
}

void br_multicast_uninit_stats(struct net_bridge *br)
{
	free_percpu(br->mcast_stats);
}

/* noinline for https://bugs.llvm.org/show_bug.cgi?id=45802#c9 */
static noinline_for_stack void mcast_stats_add_dir(u64 *dst, u64 *src)
{
	dst[BR_MCAST_DIR_RX] += src[BR_MCAST_DIR_RX];
	dst[BR_MCAST_DIR_TX] += src[BR_MCAST_DIR_TX];
}

void br_multicast_get_stats(const struct net_bridge *br,
			    const struct net_bridge_port *p,
			    struct br_mcast_stats *dest)
{
	struct bridge_mcast_stats __percpu *stats;
	struct br_mcast_stats tdst;
	int i;

	memset(dest, 0, sizeof(*dest));
	if (p)
		stats = p->mcast_stats;
	else
		stats = br->mcast_stats;
	if (WARN_ON(!stats))
		return;

	memset(&tdst, 0, sizeof(tdst));
	for_each_possible_cpu(i) {
		struct bridge_mcast_stats *cpu_stats = per_cpu_ptr(stats, i);
		struct br_mcast_stats temp;
		unsigned int start;

		do {
			start = u64_stats_fetch_begin_irq(&cpu_stats->syncp);
			memcpy(&temp, &cpu_stats->mstats, sizeof(temp));
		} while (u64_stats_fetch_retry_irq(&cpu_stats->syncp, start));

		mcast_stats_add_dir(tdst.igmp_v1queries, temp.igmp_v1queries);
		mcast_stats_add_dir(tdst.igmp_v2queries, temp.igmp_v2queries);
		mcast_stats_add_dir(tdst.igmp_v3queries, temp.igmp_v3queries);
		mcast_stats_add_dir(tdst.igmp_leaves, temp.igmp_leaves);
		mcast_stats_add_dir(tdst.igmp_v1reports, temp.igmp_v1reports);
		mcast_stats_add_dir(tdst.igmp_v2reports, temp.igmp_v2reports);
		mcast_stats_add_dir(tdst.igmp_v3reports, temp.igmp_v3reports);
		tdst.igmp_parse_errors += temp.igmp_parse_errors;

		mcast_stats_add_dir(tdst.mld_v1queries, temp.mld_v1queries);
		mcast_stats_add_dir(tdst.mld_v2queries, temp.mld_v2queries);
		mcast_stats_add_dir(tdst.mld_leaves, temp.mld_leaves);
		mcast_stats_add_dir(tdst.mld_v1reports, temp.mld_v1reports);
		mcast_stats_add_dir(tdst.mld_v2reports, temp.mld_v2reports);
		tdst.mld_parse_errors += temp.mld_parse_errors;
	}
	memcpy(dest, &tdst, sizeof(*dest));
}

int br_mdb_hash_init(struct net_bridge *br)
{
	int err;

	err = rhashtable_init(&br->sg_port_tbl, &br_sg_port_rht_params);
	if (err)
		return err;

	err = rhashtable_init(&br->mdb_hash_tbl, &br_mdb_rht_params);
	if (err) {
		rhashtable_destroy(&br->sg_port_tbl);
		return err;
	}

	return 0;
}

void br_mdb_hash_fini(struct net_bridge *br)
{
	rhashtable_destroy(&br->sg_port_tbl);
	rhashtable_destroy(&br->mdb_hash_tbl);
}<|MERGE_RESOLUTION|>--- conflicted
+++ resolved
@@ -3606,15 +3606,9 @@
 	    pim_hdr_type(pimhdr) != PIM_TYPE_HELLO)
 		return;
 
-<<<<<<< HEAD
-	spin_lock(&br->multicast_lock);
-	br_multicast_mark_router(br, port);
-	spin_unlock(&br->multicast_lock);
-=======
 	spin_lock(&brmctx->br->multicast_lock);
 	br_ip4_multicast_mark_router(brmctx, pmctx);
 	spin_unlock(&brmctx->br->multicast_lock);
->>>>>>> 3b17187f
 }
 
 static int br_ip4_multicast_mrd_rcv(struct net_bridge_mcast *brmctx,
@@ -3625,15 +3619,9 @@
 	    igmp_hdr(skb)->type != IGMP_MRDISC_ADV)
 		return -ENOMSG;
 
-<<<<<<< HEAD
-	spin_lock(&br->multicast_lock);
-	br_multicast_mark_router(br, port);
-	spin_unlock(&br->multicast_lock);
-=======
 	spin_lock(&brmctx->br->multicast_lock);
 	br_ip4_multicast_mark_router(brmctx, pmctx);
 	spin_unlock(&brmctx->br->multicast_lock);
->>>>>>> 3b17187f
 
 	return 0;
 }
@@ -3695,27 +3683,16 @@
 }
 
 #if IS_ENABLED(CONFIG_IPV6)
-<<<<<<< HEAD
-static void br_ip6_multicast_mrd_rcv(struct net_bridge *br,
-				     struct net_bridge_port *port,
-=======
 static void br_ip6_multicast_mrd_rcv(struct net_bridge_mcast *brmctx,
 				     struct net_bridge_mcast_port *pmctx,
->>>>>>> 3b17187f
 				     struct sk_buff *skb)
 {
 	if (icmp6_hdr(skb)->icmp6_type != ICMPV6_MRDISC_ADV)
 		return;
 
-<<<<<<< HEAD
-	spin_lock(&br->multicast_lock);
-	br_multicast_mark_router(br, port);
-	spin_unlock(&br->multicast_lock);
-=======
 	spin_lock(&brmctx->br->multicast_lock);
 	br_ip6_multicast_mark_router(brmctx, pmctx);
 	spin_unlock(&brmctx->br->multicast_lock);
->>>>>>> 3b17187f
 }
 
 static int br_multicast_ipv6_rcv(struct net_bridge_mcast *brmctx,
@@ -3735,11 +3712,7 @@
 			BR_INPUT_SKB_CB(skb)->mrouters_only = 1;
 		if (err == -ENODATA &&
 		    ipv6_addr_is_all_snoopers(&ipv6_hdr(skb)->daddr))
-<<<<<<< HEAD
-			br_ip6_multicast_mrd_rcv(br, port, skb);
-=======
 			br_ip6_multicast_mrd_rcv(brmctx, pmctx, skb);
->>>>>>> 3b17187f
 
 		return 0;
 	} else if (err < 0) {
