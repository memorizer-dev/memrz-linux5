--- conflicted
+++ resolved
@@ -777,11 +777,7 @@
 	case RPCBVERS_4:
 	case RPCBVERS_3:
 		map->r_netid = xprt->address_strings[RPC_DISPLAY_NETID];
-<<<<<<< HEAD
-		map->r_addr = rpc_sockaddr2uaddr(sap, GFP_ATOMIC);
-=======
 		map->r_addr = rpc_sockaddr2uaddr(sap, GFP_NOFS);
->>>>>>> f7688b48
 		if (!map->r_addr) {
 			status = -ENOMEM;
 			dprintk("RPC: %5u %s: no memory available\n",
