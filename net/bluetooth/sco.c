/*
   BlueZ - Bluetooth protocol stack for Linux
   Copyright (C) 2000-2001 Qualcomm Incorporated

   Written 2000,2001 by Maxim Krasnyansky <maxk@qualcomm.com>

   This program is free software; you can redistribute it and/or modify
   it under the terms of the GNU General Public License version 2 as
   published by the Free Software Foundation;

   THE SOFTWARE IS PROVIDED "AS IS", WITHOUT WARRANTY OF ANY KIND, EXPRESS
   OR IMPLIED, INCLUDING BUT NOT LIMITED TO THE WARRANTIES OF MERCHANTABILITY,
   FITNESS FOR A PARTICULAR PURPOSE AND NONINFRINGEMENT OF THIRD PARTY RIGHTS.
   IN NO EVENT SHALL THE COPYRIGHT HOLDER(S) AND AUTHOR(S) BE LIABLE FOR ANY
   CLAIM, OR ANY SPECIAL INDIRECT OR CONSEQUENTIAL DAMAGES, OR ANY DAMAGES
   WHATSOEVER RESULTING FROM LOSS OF USE, DATA OR PROFITS, WHETHER IN AN
   ACTION OF CONTRACT, NEGLIGENCE OR OTHER TORTIOUS ACTION, ARISING OUT OF
   OR IN CONNECTION WITH THE USE OR PERFORMANCE OF THIS SOFTWARE.

   ALL LIABILITY, INCLUDING LIABILITY FOR INFRINGEMENT OF ANY PATENTS,
   COPYRIGHTS, TRADEMARKS OR OTHER RIGHTS, RELATING TO USE OF THIS
   SOFTWARE IS DISCLAIMED.
*/

/* Bluetooth SCO sockets. */

#include <linux/module.h>
#include <linux/debugfs.h>
#include <linux/seq_file.h>
#include <linux/sched/signal.h>

#include <net/bluetooth/bluetooth.h>
#include <net/bluetooth/hci_core.h>
#include <net/bluetooth/sco.h>

static bool disable_esco;

static const struct proto_ops sco_sock_ops;

static struct bt_sock_list sco_sk_list = {
	.lock = __RW_LOCK_UNLOCKED(sco_sk_list.lock)
};

/* ---- SCO connections ---- */
struct sco_conn {
	struct hci_conn	*hcon;

	spinlock_t	lock;
	struct sock	*sk;

	struct delayed_work	timeout_work;

	unsigned int    mtu;
};

#define sco_conn_lock(c)	spin_lock(&c->lock)
#define sco_conn_unlock(c)	spin_unlock(&c->lock)

static void sco_sock_close(struct sock *sk);
static void sco_sock_kill(struct sock *sk);

/* ----- SCO socket info ----- */
#define sco_pi(sk) ((struct sco_pinfo *) sk)

struct sco_pinfo {
	struct bt_sock	bt;
	bdaddr_t	src;
	bdaddr_t	dst;
	__u32		flags;
	__u16		setting;
	__u8		cmsg_mask;
	struct sco_conn	*conn;
};

/* ---- SCO timers ---- */
#define SCO_CONN_TIMEOUT	(HZ * 40)
#define SCO_DISCONN_TIMEOUT	(HZ * 2)

static void sco_sock_timeout(struct work_struct *work)
{
	struct sco_conn *conn = container_of(work, struct sco_conn,
					     timeout_work.work);
	struct sock *sk;

	sco_conn_lock(conn);
	sk = conn->sk;
	if (sk)
		sock_hold(sk);
	sco_conn_unlock(conn);

	if (!sk)
		return;

	BT_DBG("sock %p state %d", sk, sk->sk_state);

	lock_sock(sk);
	sk->sk_err = ETIMEDOUT;
	sk->sk_state_change(sk);
<<<<<<< HEAD
	bh_unlock_sock(sk);

=======
	release_sock(sk);
>>>>>>> 3b17187f
	sock_put(sk);
}

static void sco_sock_set_timer(struct sock *sk, long timeout)
{
	if (!sco_pi(sk)->conn)
		return;

	BT_DBG("sock %p state %d timeout %ld", sk, sk->sk_state, timeout);
	cancel_delayed_work(&sco_pi(sk)->conn->timeout_work);
	schedule_delayed_work(&sco_pi(sk)->conn->timeout_work, timeout);
}

static void sco_sock_clear_timer(struct sock *sk)
{
	if (!sco_pi(sk)->conn)
		return;

	BT_DBG("sock %p state %d", sk, sk->sk_state);
	cancel_delayed_work(&sco_pi(sk)->conn->timeout_work);
}

/* ---- SCO connections ---- */
static struct sco_conn *sco_conn_add(struct hci_conn *hcon)
{
	struct hci_dev *hdev = hcon->hdev;
	struct sco_conn *conn = hcon->sco_data;

	if (conn)
		return conn;

	conn = kzalloc(sizeof(struct sco_conn), GFP_KERNEL);
	if (!conn)
		return NULL;

	spin_lock_init(&conn->lock);
	INIT_DELAYED_WORK(&conn->timeout_work, sco_sock_timeout);

	hcon->sco_data = conn;
	conn->hcon = hcon;

	if (hdev->sco_mtu > 0)
		conn->mtu = hdev->sco_mtu;
	else
		conn->mtu = 60;

	BT_DBG("hcon %p conn %p", hcon, conn);

	return conn;
}

/* Delete channel.
 * Must be called on the locked socket. */
static void sco_chan_del(struct sock *sk, int err)
{
	struct sco_conn *conn;

	conn = sco_pi(sk)->conn;

	BT_DBG("sk %p, conn %p, err %d", sk, conn, err);

	if (conn) {
		sco_conn_lock(conn);
		conn->sk = NULL;
		sco_pi(sk)->conn = NULL;
		sco_conn_unlock(conn);

		if (conn->hcon)
			hci_conn_drop(conn->hcon);
	}

	sk->sk_state = BT_CLOSED;
	sk->sk_err   = err;
	sk->sk_state_change(sk);

	sock_set_flag(sk, SOCK_ZAPPED);
}

static void sco_conn_del(struct hci_conn *hcon, int err)
{
	struct sco_conn *conn = hcon->sco_data;
	struct sock *sk;

	if (!conn)
		return;

	BT_DBG("hcon %p conn %p, err %d", hcon, conn, err);

	/* Kill socket */
	sco_conn_lock(conn);
	sk = conn->sk;
	if (sk)
		sock_hold(sk);
	sco_conn_unlock(conn);

	if (sk) {
		lock_sock(sk);
		sco_sock_clear_timer(sk);
		sco_chan_del(sk, err);
<<<<<<< HEAD
		bh_unlock_sock(sk);
=======
		release_sock(sk);
>>>>>>> 3b17187f
		sock_put(sk);
	}

	/* Ensure no more work items will run before freeing conn. */
	cancel_delayed_work_sync(&conn->timeout_work);

	hcon->sco_data = NULL;
	kfree(conn);
}

static void __sco_chan_add(struct sco_conn *conn, struct sock *sk,
			   struct sock *parent)
{
	BT_DBG("conn %p", conn);

	sco_pi(sk)->conn = conn;
	conn->sk = sk;

	if (parent)
		bt_accept_enqueue(parent, sk, true);
}

static int sco_chan_add(struct sco_conn *conn, struct sock *sk,
			struct sock *parent)
{
	int err = 0;

	sco_conn_lock(conn);
	if (conn->sk)
		err = -EBUSY;
	else
		__sco_chan_add(conn, sk, parent);

	sco_conn_unlock(conn);
	return err;
}

static int sco_connect(struct hci_dev *hdev, struct sock *sk)
{
	struct sco_conn *conn;
	struct hci_conn *hcon;
	int err, type;

	BT_DBG("%pMR -> %pMR", &sco_pi(sk)->src, &sco_pi(sk)->dst);

	if (lmp_esco_capable(hdev) && !disable_esco)
		type = ESCO_LINK;
	else
		type = SCO_LINK;

	if (sco_pi(sk)->setting == BT_VOICE_TRANSPARENT &&
	    (!lmp_transp_capable(hdev) || !lmp_esco_capable(hdev)))
		return -EOPNOTSUPP;

	hcon = hci_connect_sco(hdev, type, &sco_pi(sk)->dst,
			       sco_pi(sk)->setting);
	if (IS_ERR(hcon))
		return PTR_ERR(hcon);

	conn = sco_conn_add(hcon);
	if (!conn) {
		hci_conn_drop(hcon);
		return -ENOMEM;
	}

	/* Update source addr of the socket */
	bacpy(&sco_pi(sk)->src, &hcon->src);

	err = sco_chan_add(conn, sk, NULL);
	if (err)
		return err;

	if (hcon->state == BT_CONNECTED) {
		sco_sock_clear_timer(sk);
		sk->sk_state = BT_CONNECTED;
	} else {
		sk->sk_state = BT_CONNECT;
		sco_sock_set_timer(sk, sk->sk_sndtimeo);
	}

	return err;
}

static int sco_send_frame(struct sock *sk, void *buf, int len,
			  unsigned int msg_flags)
{
	struct sco_conn *conn = sco_pi(sk)->conn;
	struct sk_buff *skb;
	int err;

	/* Check outgoing MTU */
	if (len > conn->mtu)
		return -EINVAL;

	BT_DBG("sk %p len %d", sk, len);

	skb = bt_skb_send_alloc(sk, len, msg_flags & MSG_DONTWAIT, &err);
	if (!skb)
		return err;

	memcpy(skb_put(skb, len), buf, len);
	hci_send_sco(conn->hcon, skb);

	return len;
}

static void sco_recv_frame(struct sco_conn *conn, struct sk_buff *skb)
{
	struct sock *sk;

	sco_conn_lock(conn);
	sk = conn->sk;
	sco_conn_unlock(conn);

	if (!sk)
		goto drop;

	BT_DBG("sk %p len %u", sk, skb->len);

	if (sk->sk_state != BT_CONNECTED)
		goto drop;

	if (!sock_queue_rcv_skb(sk, skb))
		return;

drop:
	kfree_skb(skb);
}

/* -------- Socket interface ---------- */
static struct sock *__sco_get_sock_listen_by_addr(bdaddr_t *ba)
{
	struct sock *sk;

	sk_for_each(sk, &sco_sk_list.head) {
		if (sk->sk_state != BT_LISTEN)
			continue;

		if (!bacmp(&sco_pi(sk)->src, ba))
			return sk;
	}

	return NULL;
}

/* Find socket listening on source bdaddr.
 * Returns closest match.
 */
static struct sock *sco_get_sock_listen(bdaddr_t *src)
{
	struct sock *sk = NULL, *sk1 = NULL;

	read_lock(&sco_sk_list.lock);

	sk_for_each(sk, &sco_sk_list.head) {
		if (sk->sk_state != BT_LISTEN)
			continue;

		/* Exact match. */
		if (!bacmp(&sco_pi(sk)->src, src))
			break;

		/* Closest match */
		if (!bacmp(&sco_pi(sk)->src, BDADDR_ANY))
			sk1 = sk;
	}

	read_unlock(&sco_sk_list.lock);

	return sk ? sk : sk1;
}

static void sco_sock_destruct(struct sock *sk)
{
	BT_DBG("sk %p", sk);

	skb_queue_purge(&sk->sk_receive_queue);
	skb_queue_purge(&sk->sk_write_queue);
}

static void sco_sock_cleanup_listen(struct sock *parent)
{
	struct sock *sk;

	BT_DBG("parent %p", parent);

	/* Close not yet accepted channels */
	while ((sk = bt_accept_dequeue(parent, NULL))) {
		sco_sock_close(sk);
		sco_sock_kill(sk);
	}

	parent->sk_state  = BT_CLOSED;
	sock_set_flag(parent, SOCK_ZAPPED);
}

/* Kill socket (only if zapped and orphan)
 * Must be called on unlocked socket.
 */
static void sco_sock_kill(struct sock *sk)
{
	if (!sock_flag(sk, SOCK_ZAPPED) || sk->sk_socket)
		return;

	BT_DBG("sk %p state %d", sk, sk->sk_state);

	/* Kill poor orphan */
	bt_sock_unlink(&sco_sk_list, sk);
	sock_set_flag(sk, SOCK_DEAD);
	sock_put(sk);
}

static void __sco_sock_close(struct sock *sk)
{
	BT_DBG("sk %p state %d socket %p", sk, sk->sk_state, sk->sk_socket);

	switch (sk->sk_state) {
	case BT_LISTEN:
		sco_sock_cleanup_listen(sk);
		break;

	case BT_CONNECTED:
	case BT_CONFIG:
		if (sco_pi(sk)->conn->hcon) {
			sk->sk_state = BT_DISCONN;
			sco_sock_set_timer(sk, SCO_DISCONN_TIMEOUT);
			sco_conn_lock(sco_pi(sk)->conn);
			hci_conn_drop(sco_pi(sk)->conn->hcon);
			sco_pi(sk)->conn->hcon = NULL;
			sco_conn_unlock(sco_pi(sk)->conn);
		} else
			sco_chan_del(sk, ECONNRESET);
		break;

	case BT_CONNECT2:
	case BT_CONNECT:
	case BT_DISCONN:
		sco_chan_del(sk, ECONNRESET);
		break;

	default:
		sock_set_flag(sk, SOCK_ZAPPED);
		break;
	}
}

/* Must be called on unlocked socket. */
static void sco_sock_close(struct sock *sk)
{
	lock_sock(sk);
	sco_sock_clear_timer(sk);
	__sco_sock_close(sk);
	release_sock(sk);
}

static void sco_skb_put_cmsg(struct sk_buff *skb, struct msghdr *msg,
			     struct sock *sk)
{
	if (sco_pi(sk)->cmsg_mask & SCO_CMSG_PKT_STATUS)
		put_cmsg(msg, SOL_BLUETOOTH, BT_SCM_PKT_STATUS,
			 sizeof(bt_cb(skb)->sco.pkt_status),
			 &bt_cb(skb)->sco.pkt_status);
}

static void sco_sock_init(struct sock *sk, struct sock *parent)
{
	BT_DBG("sk %p", sk);

	if (parent) {
		sk->sk_type = parent->sk_type;
		bt_sk(sk)->flags = bt_sk(parent)->flags;
		security_sk_clone(parent, sk);
	} else {
		bt_sk(sk)->skb_put_cmsg = sco_skb_put_cmsg;
	}
}

static struct proto sco_proto = {
	.name		= "SCO",
	.owner		= THIS_MODULE,
	.obj_size	= sizeof(struct sco_pinfo)
};

static struct sock *sco_sock_alloc(struct net *net, struct socket *sock,
				   int proto, gfp_t prio, int kern)
{
	struct sock *sk;

	sk = sk_alloc(net, PF_BLUETOOTH, prio, &sco_proto, kern);
	if (!sk)
		return NULL;

	sock_init_data(sock, sk);
	INIT_LIST_HEAD(&bt_sk(sk)->accept_q);

	sk->sk_destruct = sco_sock_destruct;
	sk->sk_sndtimeo = SCO_CONN_TIMEOUT;

	sock_reset_flag(sk, SOCK_ZAPPED);

	sk->sk_protocol = proto;
	sk->sk_state    = BT_OPEN;

	sco_pi(sk)->setting = BT_VOICE_CVSD_16BIT;

	bt_sock_link(&sco_sk_list, sk);
	return sk;
}

static int sco_sock_create(struct net *net, struct socket *sock, int protocol,
			   int kern)
{
	struct sock *sk;

	BT_DBG("sock %p", sock);

	sock->state = SS_UNCONNECTED;

	if (sock->type != SOCK_SEQPACKET)
		return -ESOCKTNOSUPPORT;

	sock->ops = &sco_sock_ops;

	sk = sco_sock_alloc(net, sock, protocol, GFP_ATOMIC, kern);
	if (!sk)
		return -ENOMEM;

	sco_sock_init(sk, NULL);
	return 0;
}

static int sco_sock_bind(struct socket *sock, struct sockaddr *addr,
			 int addr_len)
{
	struct sockaddr_sco *sa = (struct sockaddr_sco *) addr;
	struct sock *sk = sock->sk;
	int err = 0;

	if (!addr || addr_len < sizeof(struct sockaddr_sco) ||
	    addr->sa_family != AF_BLUETOOTH)
		return -EINVAL;

	BT_DBG("sk %p %pMR", sk, &sa->sco_bdaddr);

	lock_sock(sk);

	if (sk->sk_state != BT_OPEN) {
		err = -EBADFD;
		goto done;
	}

	if (sk->sk_type != SOCK_SEQPACKET) {
		err = -EINVAL;
		goto done;
	}

	bacpy(&sco_pi(sk)->src, &sa->sco_bdaddr);

	sk->sk_state = BT_BOUND;

done:
	release_sock(sk);
	return err;
}

static int sco_sock_connect(struct socket *sock, struct sockaddr *addr, int alen, int flags)
{
	struct sockaddr_sco *sa = (struct sockaddr_sco *) addr;
	struct sock *sk = sock->sk;
	struct hci_dev  *hdev;
	int err;

	BT_DBG("sk %p", sk);

	if (alen < sizeof(struct sockaddr_sco) ||
	    addr->sa_family != AF_BLUETOOTH)
		return -EINVAL;

	if (sk->sk_state != BT_OPEN && sk->sk_state != BT_BOUND)
		return -EBADFD;

	if (sk->sk_type != SOCK_SEQPACKET)
		return -EINVAL;

	hdev = hci_get_route(&sa->sco_bdaddr, &sco_pi(sk)->src, BDADDR_BREDR);
	if (!hdev)
		return -EHOSTUNREACH;
	hci_dev_lock(hdev);

	lock_sock(sk);

	/* Set destination address and psm */
	bacpy(&sco_pi(sk)->dst, &sa->sco_bdaddr);

	err = sco_connect(hdev, sk);
	hci_dev_unlock(hdev);
	hci_dev_put(hdev);
	if (err)
		goto done;

	err = bt_sock_wait_state(sk, BT_CONNECTED,
				 sock_sndtimeo(sk, flags & O_NONBLOCK));

done:
	release_sock(sk);
	return err;
}

static int sco_sock_listen(struct socket *sock, int backlog)
{
	struct sock *sk = sock->sk;
	bdaddr_t *src = &sco_pi(sk)->src;
	int err = 0;

	BT_DBG("sk %p backlog %d", sk, backlog);

	lock_sock(sk);

	if (sk->sk_state != BT_BOUND) {
		err = -EBADFD;
		goto done;
	}

	if (sk->sk_type != SOCK_SEQPACKET) {
		err = -EINVAL;
		goto done;
	}

	write_lock(&sco_sk_list.lock);

	if (__sco_get_sock_listen_by_addr(src)) {
		err = -EADDRINUSE;
		goto unlock;
	}

	sk->sk_max_ack_backlog = backlog;
	sk->sk_ack_backlog = 0;

	sk->sk_state = BT_LISTEN;

unlock:
	write_unlock(&sco_sk_list.lock);

done:
	release_sock(sk);
	return err;
}

static int sco_sock_accept(struct socket *sock, struct socket *newsock,
			   int flags, bool kern)
{
	DEFINE_WAIT_FUNC(wait, woken_wake_function);
	struct sock *sk = sock->sk, *ch;
	long timeo;
	int err = 0;

	lock_sock(sk);

	timeo = sock_rcvtimeo(sk, flags & O_NONBLOCK);

	BT_DBG("sk %p timeo %ld", sk, timeo);

	/* Wait for an incoming connection. (wake-one). */
	add_wait_queue_exclusive(sk_sleep(sk), &wait);
	while (1) {
		if (sk->sk_state != BT_LISTEN) {
			err = -EBADFD;
			break;
		}

		ch = bt_accept_dequeue(sk, newsock);
		if (ch)
			break;

		if (!timeo) {
			err = -EAGAIN;
			break;
		}

		if (signal_pending(current)) {
			err = sock_intr_errno(timeo);
			break;
		}

		release_sock(sk);

		timeo = wait_woken(&wait, TASK_INTERRUPTIBLE, timeo);
		lock_sock(sk);
	}
	remove_wait_queue(sk_sleep(sk), &wait);

	if (err)
		goto done;

	newsock->state = SS_CONNECTED;

	BT_DBG("new socket %p", ch);

done:
	release_sock(sk);
	return err;
}

static int sco_sock_getname(struct socket *sock, struct sockaddr *addr,
			    int peer)
{
	struct sockaddr_sco *sa = (struct sockaddr_sco *) addr;
	struct sock *sk = sock->sk;

	BT_DBG("sock %p, sk %p", sock, sk);

	addr->sa_family = AF_BLUETOOTH;

	if (peer)
		bacpy(&sa->sco_bdaddr, &sco_pi(sk)->dst);
	else
		bacpy(&sa->sco_bdaddr, &sco_pi(sk)->src);

	return sizeof(struct sockaddr_sco);
}

static int sco_sock_sendmsg(struct socket *sock, struct msghdr *msg,
			    size_t len)
{
	struct sock *sk = sock->sk;
	void *buf;
	int err;

	BT_DBG("sock %p, sk %p", sock, sk);

	err = sock_error(sk);
	if (err)
		return err;

	if (msg->msg_flags & MSG_OOB)
		return -EOPNOTSUPP;

	buf = kmalloc(len, GFP_KERNEL);
	if (!buf)
		return -ENOMEM;

	if (memcpy_from_msg(buf, msg, len)) {
		kfree(buf);
		return -EFAULT;
	}

	lock_sock(sk);

	if (sk->sk_state == BT_CONNECTED)
		err = sco_send_frame(sk, buf, len, msg->msg_flags);
	else
		err = -ENOTCONN;

	release_sock(sk);
	kfree(buf);
	return err;
}

static void sco_conn_defer_accept(struct hci_conn *conn, u16 setting)
{
	struct hci_dev *hdev = conn->hdev;

	BT_DBG("conn %p", conn);

	conn->state = BT_CONFIG;

	if (!lmp_esco_capable(hdev)) {
		struct hci_cp_accept_conn_req cp;

		bacpy(&cp.bdaddr, &conn->dst);
		cp.role = 0x00; /* Ignored */

		hci_send_cmd(hdev, HCI_OP_ACCEPT_CONN_REQ, sizeof(cp), &cp);
	} else {
		struct hci_cp_accept_sync_conn_req cp;

		bacpy(&cp.bdaddr, &conn->dst);
		cp.pkt_type = cpu_to_le16(conn->pkt_type);

		cp.tx_bandwidth   = cpu_to_le32(0x00001f40);
		cp.rx_bandwidth   = cpu_to_le32(0x00001f40);
		cp.content_format = cpu_to_le16(setting);

		switch (setting & SCO_AIRMODE_MASK) {
		case SCO_AIRMODE_TRANSP:
			if (conn->pkt_type & ESCO_2EV3)
				cp.max_latency = cpu_to_le16(0x0008);
			else
				cp.max_latency = cpu_to_le16(0x000D);
			cp.retrans_effort = 0x02;
			break;
		case SCO_AIRMODE_CVSD:
			cp.max_latency = cpu_to_le16(0xffff);
			cp.retrans_effort = 0xff;
			break;
		default:
			/* use CVSD settings as fallback */
			cp.max_latency = cpu_to_le16(0xffff);
			cp.retrans_effort = 0xff;
			break;
		}

		hci_send_cmd(hdev, HCI_OP_ACCEPT_SYNC_CONN_REQ,
			     sizeof(cp), &cp);
	}
}

static int sco_sock_recvmsg(struct socket *sock, struct msghdr *msg,
			    size_t len, int flags)
{
	struct sock *sk = sock->sk;
	struct sco_pinfo *pi = sco_pi(sk);

	lock_sock(sk);

	if (sk->sk_state == BT_CONNECT2 &&
	    test_bit(BT_SK_DEFER_SETUP, &bt_sk(sk)->flags)) {
		sco_conn_defer_accept(pi->conn->hcon, pi->setting);
		sk->sk_state = BT_CONFIG;

		release_sock(sk);
		return 0;
	}

	release_sock(sk);

	return bt_sock_recvmsg(sock, msg, len, flags);
}

static int sco_sock_setsockopt(struct socket *sock, int level, int optname,
			       sockptr_t optval, unsigned int optlen)
{
	struct sock *sk = sock->sk;
	int len, err = 0;
	struct bt_voice voice;
	u32 opt;

	BT_DBG("sk %p", sk);

	lock_sock(sk);

	switch (optname) {

	case BT_DEFER_SETUP:
		if (sk->sk_state != BT_BOUND && sk->sk_state != BT_LISTEN) {
			err = -EINVAL;
			break;
		}

		if (copy_from_sockptr(&opt, optval, sizeof(u32))) {
			err = -EFAULT;
			break;
		}

		if (opt)
			set_bit(BT_SK_DEFER_SETUP, &bt_sk(sk)->flags);
		else
			clear_bit(BT_SK_DEFER_SETUP, &bt_sk(sk)->flags);
		break;

	case BT_VOICE:
		if (sk->sk_state != BT_OPEN && sk->sk_state != BT_BOUND &&
		    sk->sk_state != BT_CONNECT2) {
			err = -EINVAL;
			break;
		}

		voice.setting = sco_pi(sk)->setting;

		len = min_t(unsigned int, sizeof(voice), optlen);
		if (copy_from_sockptr(&voice, optval, len)) {
			err = -EFAULT;
			break;
		}

		/* Explicitly check for these values */
		if (voice.setting != BT_VOICE_TRANSPARENT &&
		    voice.setting != BT_VOICE_CVSD_16BIT) {
			err = -EINVAL;
			break;
		}

		sco_pi(sk)->setting = voice.setting;
		break;

	case BT_PKT_STATUS:
		if (copy_from_sockptr(&opt, optval, sizeof(u32))) {
			err = -EFAULT;
			break;
		}

		if (opt)
			sco_pi(sk)->cmsg_mask |= SCO_CMSG_PKT_STATUS;
		else
			sco_pi(sk)->cmsg_mask &= SCO_CMSG_PKT_STATUS;
		break;

	default:
		err = -ENOPROTOOPT;
		break;
	}

	release_sock(sk);
	return err;
}

static int sco_sock_getsockopt_old(struct socket *sock, int optname,
				   char __user *optval, int __user *optlen)
{
	struct sock *sk = sock->sk;
	struct sco_options opts;
	struct sco_conninfo cinfo;
	int len, err = 0;

	BT_DBG("sk %p", sk);

	if (get_user(len, optlen))
		return -EFAULT;

	lock_sock(sk);

	switch (optname) {
	case SCO_OPTIONS:
		if (sk->sk_state != BT_CONNECTED &&
		    !(sk->sk_state == BT_CONNECT2 &&
		      test_bit(BT_SK_DEFER_SETUP, &bt_sk(sk)->flags))) {
			err = -ENOTCONN;
			break;
		}

		opts.mtu = sco_pi(sk)->conn->mtu;

		BT_DBG("mtu %u", opts.mtu);

		len = min_t(unsigned int, len, sizeof(opts));
		if (copy_to_user(optval, (char *)&opts, len))
			err = -EFAULT;

		break;

	case SCO_CONNINFO:
		if (sk->sk_state != BT_CONNECTED &&
		    !(sk->sk_state == BT_CONNECT2 &&
		      test_bit(BT_SK_DEFER_SETUP, &bt_sk(sk)->flags))) {
			err = -ENOTCONN;
			break;
		}

		memset(&cinfo, 0, sizeof(cinfo));
		cinfo.hci_handle = sco_pi(sk)->conn->hcon->handle;
		memcpy(cinfo.dev_class, sco_pi(sk)->conn->hcon->dev_class, 3);

		len = min_t(unsigned int, len, sizeof(cinfo));
		if (copy_to_user(optval, (char *)&cinfo, len))
			err = -EFAULT;

		break;

	default:
		err = -ENOPROTOOPT;
		break;
	}

	release_sock(sk);
	return err;
}

static int sco_sock_getsockopt(struct socket *sock, int level, int optname,
			       char __user *optval, int __user *optlen)
{
	struct sock *sk = sock->sk;
	int len, err = 0;
	struct bt_voice voice;
	u32 phys;
	int pkt_status;

	BT_DBG("sk %p", sk);

	if (level == SOL_SCO)
		return sco_sock_getsockopt_old(sock, optname, optval, optlen);

	if (get_user(len, optlen))
		return -EFAULT;

	lock_sock(sk);

	switch (optname) {

	case BT_DEFER_SETUP:
		if (sk->sk_state != BT_BOUND && sk->sk_state != BT_LISTEN) {
			err = -EINVAL;
			break;
		}

		if (put_user(test_bit(BT_SK_DEFER_SETUP, &bt_sk(sk)->flags),
			     (u32 __user *)optval))
			err = -EFAULT;

		break;

	case BT_VOICE:
		voice.setting = sco_pi(sk)->setting;

		len = min_t(unsigned int, len, sizeof(voice));
		if (copy_to_user(optval, (char *)&voice, len))
			err = -EFAULT;

		break;

	case BT_PHY:
		if (sk->sk_state != BT_CONNECTED) {
			err = -ENOTCONN;
			break;
		}

		phys = hci_conn_get_phy(sco_pi(sk)->conn->hcon);

		if (put_user(phys, (u32 __user *) optval))
			err = -EFAULT;
		break;

	case BT_PKT_STATUS:
		pkt_status = (sco_pi(sk)->cmsg_mask & SCO_CMSG_PKT_STATUS);

		if (put_user(pkt_status, (int __user *)optval))
			err = -EFAULT;
		break;

	case BT_SNDMTU:
	case BT_RCVMTU:
		if (sk->sk_state != BT_CONNECTED) {
			err = -ENOTCONN;
			break;
		}

		if (put_user(sco_pi(sk)->conn->mtu, (u32 __user *)optval))
			err = -EFAULT;
		break;

	default:
		err = -ENOPROTOOPT;
		break;
	}

	release_sock(sk);
	return err;
}

static int sco_sock_shutdown(struct socket *sock, int how)
{
	struct sock *sk = sock->sk;
	int err = 0;

	BT_DBG("sock %p, sk %p", sock, sk);

	if (!sk)
		return 0;

	sock_hold(sk);
	lock_sock(sk);

	if (!sk->sk_shutdown) {
		sk->sk_shutdown = SHUTDOWN_MASK;
		sco_sock_clear_timer(sk);
		__sco_sock_close(sk);

		if (sock_flag(sk, SOCK_LINGER) && sk->sk_lingertime &&
		    !(current->flags & PF_EXITING))
			err = bt_sock_wait_state(sk, BT_CLOSED,
						 sk->sk_lingertime);
	}

	release_sock(sk);
	sock_put(sk);

	return err;
}

static int sco_sock_release(struct socket *sock)
{
	struct sock *sk = sock->sk;
	int err = 0;

	BT_DBG("sock %p, sk %p", sock, sk);

	if (!sk)
		return 0;

	sco_sock_close(sk);

	if (sock_flag(sk, SOCK_LINGER) && sk->sk_lingertime &&
	    !(current->flags & PF_EXITING)) {
		lock_sock(sk);
		err = bt_sock_wait_state(sk, BT_CLOSED, sk->sk_lingertime);
		release_sock(sk);
	}

	sock_orphan(sk);
	sco_sock_kill(sk);
	return err;
}

static void sco_conn_ready(struct sco_conn *conn)
{
	struct sock *parent;
	struct sock *sk = conn->sk;

	BT_DBG("conn %p", conn);

	if (sk) {
		lock_sock(sk);
		sco_sock_clear_timer(sk);
		sk->sk_state = BT_CONNECTED;
		sk->sk_state_change(sk);
		release_sock(sk);
	} else {
		sco_conn_lock(conn);

		if (!conn->hcon) {
			sco_conn_unlock(conn);
			return;
		}

		parent = sco_get_sock_listen(&conn->hcon->src);
		if (!parent) {
			sco_conn_unlock(conn);
			return;
		}

		lock_sock(parent);

		sk = sco_sock_alloc(sock_net(parent), NULL,
				    BTPROTO_SCO, GFP_ATOMIC, 0);
		if (!sk) {
			release_sock(parent);
			sco_conn_unlock(conn);
			return;
		}

		sco_sock_init(sk, parent);

		bacpy(&sco_pi(sk)->src, &conn->hcon->src);
		bacpy(&sco_pi(sk)->dst, &conn->hcon->dst);

		hci_conn_hold(conn->hcon);
		__sco_chan_add(conn, sk, parent);

		if (test_bit(BT_SK_DEFER_SETUP, &bt_sk(parent)->flags))
			sk->sk_state = BT_CONNECT2;
		else
			sk->sk_state = BT_CONNECTED;

		/* Wake up parent */
		parent->sk_data_ready(parent);

		release_sock(parent);

		sco_conn_unlock(conn);
	}
}

/* ----- SCO interface with lower layer (HCI) ----- */
int sco_connect_ind(struct hci_dev *hdev, bdaddr_t *bdaddr, __u8 *flags)
{
	struct sock *sk;
	int lm = 0;

	BT_DBG("hdev %s, bdaddr %pMR", hdev->name, bdaddr);

	/* Find listening sockets */
	read_lock(&sco_sk_list.lock);
	sk_for_each(sk, &sco_sk_list.head) {
		if (sk->sk_state != BT_LISTEN)
			continue;

		if (!bacmp(&sco_pi(sk)->src, &hdev->bdaddr) ||
		    !bacmp(&sco_pi(sk)->src, BDADDR_ANY)) {
			lm |= HCI_LM_ACCEPT;

			if (test_bit(BT_SK_DEFER_SETUP, &bt_sk(sk)->flags))
				*flags |= HCI_PROTO_DEFER;
			break;
		}
	}
	read_unlock(&sco_sk_list.lock);

	return lm;
}

static void sco_connect_cfm(struct hci_conn *hcon, __u8 status)
{
	if (hcon->type != SCO_LINK && hcon->type != ESCO_LINK)
		return;

	BT_DBG("hcon %p bdaddr %pMR status %u", hcon, &hcon->dst, status);

	if (!status) {
		struct sco_conn *conn;

		conn = sco_conn_add(hcon);
		if (conn)
			sco_conn_ready(conn);
	} else
		sco_conn_del(hcon, bt_to_errno(status));
}

static void sco_disconn_cfm(struct hci_conn *hcon, __u8 reason)
{
	if (hcon->type != SCO_LINK && hcon->type != ESCO_LINK)
		return;

	BT_DBG("hcon %p reason %d", hcon, reason);

	sco_conn_del(hcon, bt_to_errno(reason));
}

void sco_recv_scodata(struct hci_conn *hcon, struct sk_buff *skb)
{
	struct sco_conn *conn = hcon->sco_data;

	if (!conn)
		goto drop;

	BT_DBG("conn %p len %u", conn, skb->len);

	if (skb->len) {
		sco_recv_frame(conn, skb);
		return;
	}

drop:
	kfree_skb(skb);
}

static struct hci_cb sco_cb = {
	.name		= "SCO",
	.connect_cfm	= sco_connect_cfm,
	.disconn_cfm	= sco_disconn_cfm,
};

static int sco_debugfs_show(struct seq_file *f, void *p)
{
	struct sock *sk;

	read_lock(&sco_sk_list.lock);

	sk_for_each(sk, &sco_sk_list.head) {
		seq_printf(f, "%pMR %pMR %d\n", &sco_pi(sk)->src,
			   &sco_pi(sk)->dst, sk->sk_state);
	}

	read_unlock(&sco_sk_list.lock);

	return 0;
}

DEFINE_SHOW_ATTRIBUTE(sco_debugfs);

static struct dentry *sco_debugfs;

static const struct proto_ops sco_sock_ops = {
	.family		= PF_BLUETOOTH,
	.owner		= THIS_MODULE,
	.release	= sco_sock_release,
	.bind		= sco_sock_bind,
	.connect	= sco_sock_connect,
	.listen		= sco_sock_listen,
	.accept		= sco_sock_accept,
	.getname	= sco_sock_getname,
	.sendmsg	= sco_sock_sendmsg,
	.recvmsg	= sco_sock_recvmsg,
	.poll		= bt_sock_poll,
	.ioctl		= bt_sock_ioctl,
	.gettstamp	= sock_gettstamp,
	.mmap		= sock_no_mmap,
	.socketpair	= sock_no_socketpair,
	.shutdown	= sco_sock_shutdown,
	.setsockopt	= sco_sock_setsockopt,
	.getsockopt	= sco_sock_getsockopt
};

static const struct net_proto_family sco_sock_family_ops = {
	.family	= PF_BLUETOOTH,
	.owner	= THIS_MODULE,
	.create	= sco_sock_create,
};

int __init sco_init(void)
{
	int err;

	BUILD_BUG_ON(sizeof(struct sockaddr_sco) > sizeof(struct sockaddr));

	err = proto_register(&sco_proto, 0);
	if (err < 0)
		return err;

	err = bt_sock_register(BTPROTO_SCO, &sco_sock_family_ops);
	if (err < 0) {
		BT_ERR("SCO socket registration failed");
		goto error;
	}

	err = bt_procfs_init(&init_net, "sco", &sco_sk_list, NULL);
	if (err < 0) {
		BT_ERR("Failed to create SCO proc file");
		bt_sock_unregister(BTPROTO_SCO);
		goto error;
	}

	BT_INFO("SCO socket layer initialized");

	hci_register_cb(&sco_cb);

	if (IS_ERR_OR_NULL(bt_debugfs))
		return 0;

	sco_debugfs = debugfs_create_file("sco", 0444, bt_debugfs,
					  NULL, &sco_debugfs_fops);

	return 0;

error:
	proto_unregister(&sco_proto);
	return err;
}

void sco_exit(void)
{
	bt_procfs_cleanup(&init_net, "sco");

	debugfs_remove(sco_debugfs);

	hci_unregister_cb(&sco_cb);

	bt_sock_unregister(BTPROTO_SCO);

	proto_unregister(&sco_proto);
}

module_param(disable_esco, bool, 0644);
MODULE_PARM_DESC(disable_esco, "Disable eSCO connection creation");<|MERGE_RESOLUTION|>--- conflicted
+++ resolved
@@ -96,12 +96,7 @@
 	lock_sock(sk);
 	sk->sk_err = ETIMEDOUT;
 	sk->sk_state_change(sk);
-<<<<<<< HEAD
-	bh_unlock_sock(sk);
-
-=======
 	release_sock(sk);
->>>>>>> 3b17187f
 	sock_put(sk);
 }
 
@@ -201,11 +196,7 @@
 		lock_sock(sk);
 		sco_sock_clear_timer(sk);
 		sco_chan_del(sk, err);
-<<<<<<< HEAD
-		bh_unlock_sock(sk);
-=======
 		release_sock(sk);
->>>>>>> 3b17187f
 		sock_put(sk);
 	}
 
