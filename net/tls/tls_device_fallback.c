--- conflicted
+++ resolved
@@ -209,13 +209,10 @@
 
 	update_chksum(nskb, headln);
 
-<<<<<<< HEAD
-=======
 	/* sock_efree means skb must gone through skb_orphan_partial() */
 	if (nskb->destructor == sock_efree)
 		return;
 
->>>>>>> f7688b48
 	delta = nskb->truesize - skb->truesize;
 	if (likely(delta < 0))
 		WARN_ON_ONCE(refcount_sub_and_test(-delta, &sk->sk_wmem_alloc));
