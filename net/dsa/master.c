// SPDX-License-Identifier: GPL-2.0-or-later
/*
 * Handling of a master device, switching frames via its switch fabric CPU port
 *
 * Copyright (c) 2017 Savoir-faire Linux Inc.
 *	Vivien Didelot <vivien.didelot@savoirfairelinux.com>
 */

#include "dsa_priv.h"

static int dsa_master_get_regs_len(struct net_device *dev)
{
	struct dsa_port *cpu_dp = dev->dsa_ptr;
	const struct ethtool_ops *ops = cpu_dp->orig_ethtool_ops;
	struct dsa_switch *ds = cpu_dp->ds;
	int port = cpu_dp->index;
	int ret = 0;
	int len;

	if (ops->get_regs_len) {
		len = ops->get_regs_len(dev);
		if (len < 0)
			return len;
		ret += len;
	}

	ret += sizeof(struct ethtool_drvinfo);
	ret += sizeof(struct ethtool_regs);

	if (ds->ops->get_regs_len) {
		len = ds->ops->get_regs_len(ds, port);
		if (len < 0)
			return len;
		ret += len;
	}

	return ret;
}

static void dsa_master_get_regs(struct net_device *dev,
				struct ethtool_regs *regs, void *data)
{
	struct dsa_port *cpu_dp = dev->dsa_ptr;
	const struct ethtool_ops *ops = cpu_dp->orig_ethtool_ops;
	struct dsa_switch *ds = cpu_dp->ds;
	struct ethtool_drvinfo *cpu_info;
	struct ethtool_regs *cpu_regs;
	int port = cpu_dp->index;
	int len;

	if (ops->get_regs_len && ops->get_regs) {
		len = ops->get_regs_len(dev);
		if (len < 0)
			return;
		regs->len = len;
		ops->get_regs(dev, regs, data);
		data += regs->len;
	}

	cpu_info = (struct ethtool_drvinfo *)data;
	strlcpy(cpu_info->driver, "dsa", sizeof(cpu_info->driver));
	data += sizeof(*cpu_info);
	cpu_regs = (struct ethtool_regs *)data;
	data += sizeof(*cpu_regs);

	if (ds->ops->get_regs_len && ds->ops->get_regs) {
		len = ds->ops->get_regs_len(ds, port);
		if (len < 0)
			return;
		cpu_regs->len = len;
		ds->ops->get_regs(ds, port, cpu_regs, data);
	}
}

static void dsa_master_get_ethtool_stats(struct net_device *dev,
					 struct ethtool_stats *stats,
					 uint64_t *data)
{
	struct dsa_port *cpu_dp = dev->dsa_ptr;
	const struct ethtool_ops *ops = cpu_dp->orig_ethtool_ops;
	struct dsa_switch *ds = cpu_dp->ds;
	int port = cpu_dp->index;
	int count = 0;

	if (ops->get_sset_count && ops->get_ethtool_stats) {
		count = ops->get_sset_count(dev, ETH_SS_STATS);
		ops->get_ethtool_stats(dev, stats, data);
	}

	if (ds->ops->get_ethtool_stats)
		ds->ops->get_ethtool_stats(ds, port, data + count);
}

static void dsa_master_get_ethtool_phy_stats(struct net_device *dev,
					     struct ethtool_stats *stats,
					     uint64_t *data)
{
	struct dsa_port *cpu_dp = dev->dsa_ptr;
	const struct ethtool_ops *ops = cpu_dp->orig_ethtool_ops;
	struct dsa_switch *ds = cpu_dp->ds;
	int port = cpu_dp->index;
	int count = 0;

	if (dev->phydev && !ops->get_ethtool_phy_stats) {
		count = phy_ethtool_get_sset_count(dev->phydev);
		if (count >= 0)
			phy_ethtool_get_stats(dev->phydev, stats, data);
	} else if (ops->get_sset_count && ops->get_ethtool_phy_stats) {
		count = ops->get_sset_count(dev, ETH_SS_PHY_STATS);
		ops->get_ethtool_phy_stats(dev, stats, data);
	}

	if (count < 0)
		count = 0;

	if (ds->ops->get_ethtool_phy_stats)
		ds->ops->get_ethtool_phy_stats(ds, port, data + count);
}

static int dsa_master_get_sset_count(struct net_device *dev, int sset)
{
	struct dsa_port *cpu_dp = dev->dsa_ptr;
	const struct ethtool_ops *ops = cpu_dp->orig_ethtool_ops;
	struct dsa_switch *ds = cpu_dp->ds;
	int count = 0;

	if (sset == ETH_SS_PHY_STATS && dev->phydev &&
	    !ops->get_ethtool_phy_stats)
		count = phy_ethtool_get_sset_count(dev->phydev);
	else if (ops->get_sset_count)
		count = ops->get_sset_count(dev, sset);

	if (count < 0)
		count = 0;

	if (ds->ops->get_sset_count)
		count += ds->ops->get_sset_count(ds, cpu_dp->index, sset);

	return count;
}

static void dsa_master_get_strings(struct net_device *dev, uint32_t stringset,
				   uint8_t *data)
{
	struct dsa_port *cpu_dp = dev->dsa_ptr;
	const struct ethtool_ops *ops = cpu_dp->orig_ethtool_ops;
	struct dsa_switch *ds = cpu_dp->ds;
	int port = cpu_dp->index;
	int len = ETH_GSTRING_LEN;
	int mcount = 0, count;
	unsigned int i;
	uint8_t pfx[4];
	uint8_t *ndata;

	snprintf(pfx, sizeof(pfx), "p%.2d", port);
	/* We do not want to be NULL-terminated, since this is a prefix */
	pfx[sizeof(pfx) - 1] = '_';

	if (stringset == ETH_SS_PHY_STATS && dev->phydev &&
	    !ops->get_ethtool_phy_stats) {
		mcount = phy_ethtool_get_sset_count(dev->phydev);
		if (mcount < 0)
			mcount = 0;
		else
			phy_ethtool_get_strings(dev->phydev, data);
	} else if (ops->get_sset_count && ops->get_strings) {
		mcount = ops->get_sset_count(dev, stringset);
		if (mcount < 0)
			mcount = 0;
		ops->get_strings(dev, stringset, data);
	}

	if (ds->ops->get_strings) {
		ndata = data + mcount * len;
		/* This function copies ETH_GSTRINGS_LEN bytes, we will mangle
		 * the output after to prepend our CPU port prefix we
		 * constructed earlier
		 */
		ds->ops->get_strings(ds, port, stringset, ndata);
		count = ds->ops->get_sset_count(ds, port, stringset);
		for (i = 0; i < count; i++) {
			memmove(ndata + (i * len + sizeof(pfx)),
				ndata + i * len, len - sizeof(pfx));
			memcpy(ndata + i * len, pfx, sizeof(pfx));
		}
	}
}

static int dsa_master_ioctl(struct net_device *dev, struct ifreq *ifr, int cmd)
{
	struct dsa_port *cpu_dp = dev->dsa_ptr;
	struct dsa_switch *ds = cpu_dp->ds;
	struct dsa_switch_tree *dst;
	int err = -EOPNOTSUPP;
	struct dsa_port *dp;

	dst = ds->dst;

	switch (cmd) {
	case SIOCGHWTSTAMP:
	case SIOCSHWTSTAMP:
		/* Deny PTP operations on master if there is at least one
		 * switch in the tree that is PTP capable.
		 */
		list_for_each_entry(dp, &dst->ports, list)
			if (dp->ds->ops->port_hwtstamp_get ||
			    dp->ds->ops->port_hwtstamp_set)
				return -EBUSY;
		break;
	}

	if (dev->netdev_ops->ndo_do_ioctl)
		err = dev->netdev_ops->ndo_do_ioctl(dev, ifr, cmd);

	return err;
}

static const struct dsa_netdevice_ops dsa_netdev_ops = {
	.ndo_do_ioctl = dsa_master_ioctl,
};

static int dsa_master_ethtool_setup(struct net_device *dev)
{
	struct dsa_port *cpu_dp = dev->dsa_ptr;
	struct dsa_switch *ds = cpu_dp->ds;
	struct ethtool_ops *ops;

	ops = devm_kzalloc(ds->dev, sizeof(*ops), GFP_KERNEL);
	if (!ops)
		return -ENOMEM;

	cpu_dp->orig_ethtool_ops = dev->ethtool_ops;
	if (cpu_dp->orig_ethtool_ops)
		memcpy(ops, cpu_dp->orig_ethtool_ops, sizeof(*ops));

	ops->get_regs_len = dsa_master_get_regs_len;
	ops->get_regs = dsa_master_get_regs;
	ops->get_sset_count = dsa_master_get_sset_count;
	ops->get_ethtool_stats = dsa_master_get_ethtool_stats;
	ops->get_strings = dsa_master_get_strings;
	ops->get_ethtool_phy_stats = dsa_master_get_ethtool_phy_stats;

	dev->ethtool_ops = ops;

	return 0;
}

static void dsa_master_ethtool_teardown(struct net_device *dev)
{
	struct dsa_port *cpu_dp = dev->dsa_ptr;

	dev->ethtool_ops = cpu_dp->orig_ethtool_ops;
	cpu_dp->orig_ethtool_ops = NULL;
}

static void dsa_netdev_ops_set(struct net_device *dev,
			       const struct dsa_netdevice_ops *ops)
{
	dev->dsa_ptr->netdev_ops = ops;
}

static void dsa_master_set_promiscuity(struct net_device *dev, int inc)
{
	const struct dsa_device_ops *ops = dev->dsa_ptr->tag_ops;

	if (!ops->promisc_on_master)
		return;

<<<<<<< HEAD
	if (cpu_dp->orig_ndo_ops)
		dev->netdev_ops = cpu_dp->orig_ndo_ops;
	cpu_dp->orig_ndo_ops = NULL;
=======
	rtnl_lock();
	dev_set_promiscuity(dev, inc);
	rtnl_unlock();
>>>>>>> d1988041
}

static ssize_t tagging_show(struct device *d, struct device_attribute *attr,
			    char *buf)
{
	struct net_device *dev = to_net_dev(d);
	struct dsa_port *cpu_dp = dev->dsa_ptr;

	return sprintf(buf, "%s\n",
		       dsa_tag_protocol_to_str(cpu_dp->tag_ops));
}
static DEVICE_ATTR_RO(tagging);

static struct attribute *dsa_slave_attrs[] = {
	&dev_attr_tagging.attr,
	NULL
};

static const struct attribute_group dsa_group = {
	.name	= "dsa",
	.attrs	= dsa_slave_attrs,
};

static void dsa_master_reset_mtu(struct net_device *dev)
{
	int err;

	rtnl_lock();
	err = dev_set_mtu(dev, ETH_DATA_LEN);
	if (err)
		netdev_dbg(dev,
			   "Unable to reset MTU to exclude DSA overheads\n");
	rtnl_unlock();
}

static struct lock_class_key dsa_master_addr_list_lock_key;

int dsa_master_setup(struct net_device *dev, struct dsa_port *cpu_dp)
{
	int ret;

	rtnl_lock();
	ret = dev_set_mtu(dev, ETH_DATA_LEN + cpu_dp->tag_ops->overhead);
	rtnl_unlock();
	if (ret)
		netdev_warn(dev, "error %d setting MTU to include DSA overhead\n",
			    ret);

	/* If we use a tagging format that doesn't have an ethertype
	 * field, make sure that all packets from this point on get
	 * sent to the tag format's receive function.
	 */
	wmb();

	dev->dsa_ptr = cpu_dp;
	lockdep_set_class(&dev->addr_list_lock,
			  &dsa_master_addr_list_lock_key);

	dsa_master_set_promiscuity(dev, 1);

	ret = dsa_master_ethtool_setup(dev);
	if (ret)
		goto out_err_reset_promisc;

	dsa_netdev_ops_set(dev, &dsa_netdev_ops);

	ret = sysfs_create_group(&dev->dev.kobj, &dsa_group);
	if (ret)
		goto out_err_ndo_teardown;

	return ret;

out_err_ndo_teardown:
	dsa_netdev_ops_set(dev, NULL);
	dsa_master_ethtool_teardown(dev);
out_err_reset_promisc:
	dsa_master_set_promiscuity(dev, -1);
	return ret;
}

void dsa_master_teardown(struct net_device *dev)
{
	sysfs_remove_group(&dev->dev.kobj, &dsa_group);
	dsa_netdev_ops_set(dev, NULL);
	dsa_master_ethtool_teardown(dev);
	dsa_master_reset_mtu(dev);
	dsa_master_set_promiscuity(dev, -1);

	dev->dsa_ptr = NULL;

	/* If we used a tagging format that doesn't have an ethertype
	 * field, make sure that all packets from this point get sent
	 * without the tag and go through the regular receive path.
	 */
	wmb();
}<|MERGE_RESOLUTION|>--- conflicted
+++ resolved
@@ -266,15 +266,9 @@
 	if (!ops->promisc_on_master)
 		return;
 
-<<<<<<< HEAD
-	if (cpu_dp->orig_ndo_ops)
-		dev->netdev_ops = cpu_dp->orig_ndo_ops;
-	cpu_dp->orig_ndo_ops = NULL;
-=======
 	rtnl_lock();
 	dev_set_promiscuity(dev, inc);
 	rtnl_unlock();
->>>>>>> d1988041
 }
 
 static ssize_t tagging_show(struct device *d, struct device_attribute *attr,
