--- conflicted
+++ resolved
@@ -421,14 +421,9 @@
 	if (port)
 		hsr_del_port(port);
 
-<<<<<<< HEAD
-	hsr_del_self_node(hsr);
-	hsr_del_nodes(&hsr->node_db);
-=======
 	port = hsr_port_get_hsr(hsr, HSR_PT_MASTER);
 	if (port)
 		hsr_del_port(port);
->>>>>>> d1988041
 }
 
 static const struct net_device_ops hsr_device_ops = {
@@ -570,43 +565,24 @@
 	res = register_netdevice(hsr_dev);
 	if (res)
 		goto err_unregister;
-<<<<<<< HEAD
-=======
 
 	unregister = true;
->>>>>>> d1988041
 
 	res = hsr_add_port(hsr, slave[0], HSR_PT_SLAVE_A, extack);
 	if (res)
-<<<<<<< HEAD
-		goto err_add_slaves;
-
-	res = hsr_add_port(hsr, slave[1], HSR_PT_SLAVE_B);
-	if (res)
-		goto err_add_slaves;
-=======
 		goto err_unregister;
 
 	res = hsr_add_port(hsr, slave[1], HSR_PT_SLAVE_B, extack);
 	if (res)
 		goto err_unregister;
->>>>>>> d1988041
 
 	hsr_debugfs_init(hsr, hsr_dev);
 	mod_timer(&hsr->prune_timer, jiffies + msecs_to_jiffies(PRUNE_PERIOD));
 
 	return 0;
 
-<<<<<<< HEAD
-err_add_slaves:
-	unregister_netdevice(hsr_dev);
-err_unregister:
-	list_for_each_entry_safe(port, tmp, &hsr->ports, port_list)
-		hsr_del_port(port);
-=======
 err_unregister:
 	hsr_del_ports(hsr);
->>>>>>> d1988041
 err_add_master:
 	hsr_del_self_node(hsr);
 
