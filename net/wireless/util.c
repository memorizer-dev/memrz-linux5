--- conflicted
+++ resolved
@@ -1978,8 +1978,6 @@
 	{ 0xaa, 0xaa, 0x03, 0x00, 0x00, 0xf8 };
 EXPORT_SYMBOL(bridge_tunnel_header);
 
-<<<<<<< HEAD
-=======
 /* Layer 2 Update frame (802.2 Type 1 LLC XID Update response) */
 struct iapp_layer2_update {
 	u8 da[ETH_ALEN];	/* broadcast */
@@ -2130,7 +2128,6 @@
 }
 EXPORT_SYMBOL(ieee80211_get_vht_max_nss);
 
->>>>>>> f7688b48
 bool cfg80211_iftype_allowed(struct wiphy *wiphy, enum nl80211_iftype iftype,
 			     bool is_4addr, u8 check_swif)
 
