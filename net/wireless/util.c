--- conflicted
+++ resolved
@@ -287,17 +287,10 @@
 			return true;
 		}
 	}
-<<<<<<< HEAD
 
 	return false;
 }
 
-=======
-
-	return false;
-}
-
->>>>>>> 3b17187f
 bool cfg80211_valid_key_idx(struct cfg80211_registered_device *rdev,
 			    int key_idx, bool pairwise)
 {
