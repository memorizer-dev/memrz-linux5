// SPDX-License-Identifier: GPL-2.0
/*
 * To speed up listener socket lookup, create an array to store all sockets
 * listening on the same port.  This allows a decision to be made after finding
 * the first socket.  An optional BPF program can also be configured for
 * selecting the socket index from the array of available sockets.
 */

#include <net/ip.h>
#include <net/sock_reuseport.h>
#include <linux/bpf.h>
#include <linux/idr.h>
#include <linux/filter.h>
#include <linux/rcupdate.h>

#define INIT_SOCKS 128

DEFINE_SPINLOCK(reuseport_lock);

static DEFINE_IDA(reuseport_ida);
static int reuseport_resurrect(struct sock *sk, struct sock_reuseport *old_reuse,
			       struct sock_reuseport *reuse, bool bind_inany);

static int reuseport_sock_index(struct sock *sk,
				const struct sock_reuseport *reuse,
				bool closed)
{
	int left, right;

	if (!closed) {
		left = 0;
		right = reuse->num_socks;
	} else {
		left = reuse->max_socks - reuse->num_closed_socks;
		right = reuse->max_socks;
	}

	for (; left < right; left++)
		if (reuse->socks[left] == sk)
			return left;
	return -1;
}

static void __reuseport_add_sock(struct sock *sk,
				 struct sock_reuseport *reuse)
{
	reuse->socks[reuse->num_socks] = sk;
	/* paired with smp_rmb() in reuseport_(select|migrate)_sock() */
	smp_wmb();
	reuse->num_socks++;
}

static bool __reuseport_detach_sock(struct sock *sk,
				    struct sock_reuseport *reuse)
{
	int i = reuseport_sock_index(sk, reuse, false);

	if (i == -1)
		return false;

	reuse->socks[i] = reuse->socks[reuse->num_socks - 1];
	reuse->num_socks--;

	return true;
}

static void __reuseport_add_closed_sock(struct sock *sk,
					struct sock_reuseport *reuse)
{
	reuse->socks[reuse->max_socks - reuse->num_closed_socks - 1] = sk;
	/* paired with READ_ONCE() in inet_csk_bind_conflict() */
	WRITE_ONCE(reuse->num_closed_socks, reuse->num_closed_socks + 1);
}

static bool __reuseport_detach_closed_sock(struct sock *sk,
					   struct sock_reuseport *reuse)
{
	int i = reuseport_sock_index(sk, reuse, true);

	if (i == -1)
		return false;

	reuse->socks[i] = reuse->socks[reuse->max_socks - reuse->num_closed_socks];
	/* paired with READ_ONCE() in inet_csk_bind_conflict() */
	WRITE_ONCE(reuse->num_closed_socks, reuse->num_closed_socks - 1);

	return true;
}

static struct sock_reuseport *__reuseport_alloc(unsigned int max_socks)
{
	unsigned int size = sizeof(struct sock_reuseport) +
		      sizeof(struct sock *) * max_socks;
	struct sock_reuseport *reuse = kzalloc(size, GFP_ATOMIC);

	if (!reuse)
		return NULL;

	reuse->max_socks = max_socks;

	RCU_INIT_POINTER(reuse->prog, NULL);
	return reuse;
}

int reuseport_alloc(struct sock *sk, bool bind_inany)
{
	struct sock_reuseport *reuse;
	int id, ret = 0;

	/* bh lock used since this function call may precede hlist lock in
	 * soft irq of receive path or setsockopt from process context
	 */
	spin_lock_bh(&reuseport_lock);

	/* Allocation attempts can occur concurrently via the setsockopt path
	 * and the bind/hash path.  Nothing to do when we lose the race.
	 */
	reuse = rcu_dereference_protected(sk->sk_reuseport_cb,
					  lockdep_is_held(&reuseport_lock));
	if (reuse) {
		if (reuse->num_closed_socks) {
			/* sk was shutdown()ed before */
			ret = reuseport_resurrect(sk, reuse, NULL, bind_inany);
			goto out;
		}

		/* Only set reuse->bind_inany if the bind_inany is true.
		 * Otherwise, it will overwrite the reuse->bind_inany
		 * which was set by the bind/hash path.
		 */
		if (bind_inany)
			reuse->bind_inany = bind_inany;
		goto out;
	}

	reuse = __reuseport_alloc(INIT_SOCKS);
	if (!reuse) {
		ret = -ENOMEM;
		goto out;
	}

	id = ida_alloc(&reuseport_ida, GFP_ATOMIC);
	if (id < 0) {
		kfree(reuse);
		ret = id;
		goto out;
	}

	reuse->reuseport_id = id;
	reuse->bind_inany = bind_inany;
	reuse->socks[0] = sk;
	reuse->num_socks = 1;
	rcu_assign_pointer(sk->sk_reuseport_cb, reuse);

out:
	spin_unlock_bh(&reuseport_lock);

	return ret;
}
EXPORT_SYMBOL(reuseport_alloc);

static struct sock_reuseport *reuseport_grow(struct sock_reuseport *reuse)
{
	struct sock_reuseport *more_reuse;
	u32 more_socks_size, i;

	more_socks_size = reuse->max_socks * 2U;
	if (more_socks_size > U16_MAX) {
		if (reuse->num_closed_socks) {
			/* Make room by removing a closed sk.
			 * The child has already been migrated.
			 * Only reqsk left at this point.
			 */
			struct sock *sk;

			sk = reuse->socks[reuse->max_socks - reuse->num_closed_socks];
			RCU_INIT_POINTER(sk->sk_reuseport_cb, NULL);
			__reuseport_detach_closed_sock(sk, reuse);

			return reuse;
		}

		return NULL;
	}

	more_reuse = __reuseport_alloc(more_socks_size);
	if (!more_reuse)
		return NULL;

	more_reuse->num_socks = reuse->num_socks;
	more_reuse->num_closed_socks = reuse->num_closed_socks;
	more_reuse->prog = reuse->prog;
	more_reuse->reuseport_id = reuse->reuseport_id;
	more_reuse->bind_inany = reuse->bind_inany;
	more_reuse->has_conns = reuse->has_conns;

	memcpy(more_reuse->socks, reuse->socks,
	       reuse->num_socks * sizeof(struct sock *));
	memcpy(more_reuse->socks +
	       (more_reuse->max_socks - more_reuse->num_closed_socks),
	       reuse->socks + (reuse->max_socks - reuse->num_closed_socks),
	       reuse->num_closed_socks * sizeof(struct sock *));
	more_reuse->synq_overflow_ts = READ_ONCE(reuse->synq_overflow_ts);

	for (i = 0; i < reuse->max_socks; ++i)
		rcu_assign_pointer(reuse->socks[i]->sk_reuseport_cb,
				   more_reuse);

	/* Note: we use kfree_rcu here instead of reuseport_free_rcu so
	 * that reuse and more_reuse can temporarily share a reference
	 * to prog.
	 */
	kfree_rcu(reuse, rcu);
	return more_reuse;
}

static void reuseport_free_rcu(struct rcu_head *head)
{
	struct sock_reuseport *reuse;

	reuse = container_of(head, struct sock_reuseport, rcu);
	sk_reuseport_prog_free(rcu_dereference_protected(reuse->prog, 1));
	ida_free(&reuseport_ida, reuse->reuseport_id);
	kfree(reuse);
}

/**
 *  reuseport_add_sock - Add a socket to the reuseport group of another.
 *  @sk:  New socket to add to the group.
 *  @sk2: Socket belonging to the existing reuseport group.
 *  @bind_inany: Whether or not the group is bound to a local INANY address.
 *
 *  May return ENOMEM and not add socket to group under memory pressure.
 */
int reuseport_add_sock(struct sock *sk, struct sock *sk2, bool bind_inany)
{
	struct sock_reuseport *old_reuse, *reuse;

	if (!rcu_access_pointer(sk2->sk_reuseport_cb)) {
		int err = reuseport_alloc(sk2, bind_inany);

		if (err)
			return err;
	}

	spin_lock_bh(&reuseport_lock);
	reuse = rcu_dereference_protected(sk2->sk_reuseport_cb,
					  lockdep_is_held(&reuseport_lock));
	old_reuse = rcu_dereference_protected(sk->sk_reuseport_cb,
					      lockdep_is_held(&reuseport_lock));
	if (old_reuse && old_reuse->num_closed_socks) {
		/* sk was shutdown()ed before */
		int err = reuseport_resurrect(sk, old_reuse, reuse, reuse->bind_inany);

		spin_unlock_bh(&reuseport_lock);
		return err;
	}

	if (old_reuse && old_reuse->num_socks != 1) {
		spin_unlock_bh(&reuseport_lock);
		return -EBUSY;
	}

	if (reuse->num_socks + reuse->num_closed_socks == reuse->max_socks) {
		reuse = reuseport_grow(reuse);
		if (!reuse) {
			spin_unlock_bh(&reuseport_lock);
			return -ENOMEM;
		}
	}

	__reuseport_add_sock(sk, reuse);
	rcu_assign_pointer(sk->sk_reuseport_cb, reuse);

	spin_unlock_bh(&reuseport_lock);

	if (old_reuse)
		call_rcu(&old_reuse->rcu, reuseport_free_rcu);
	return 0;
}
EXPORT_SYMBOL(reuseport_add_sock);

static int reuseport_resurrect(struct sock *sk, struct sock_reuseport *old_reuse,
			       struct sock_reuseport *reuse, bool bind_inany)
{
	if (old_reuse == reuse) {
		/* If sk was in the same reuseport group, just pop sk out of
		 * the closed section and push sk into the listening section.
		 */
		__reuseport_detach_closed_sock(sk, old_reuse);
		__reuseport_add_sock(sk, old_reuse);
		return 0;
	}

	if (!reuse) {
		/* In bind()/listen() path, we cannot carry over the eBPF prog
		 * for the shutdown()ed socket. In setsockopt() path, we should
		 * not change the eBPF prog of listening sockets by attaching a
		 * prog to the shutdown()ed socket. Thus, we will allocate a new
		 * reuseport group and detach sk from the old group.
		 */
		int id;

		reuse = __reuseport_alloc(INIT_SOCKS);
		if (!reuse)
			return -ENOMEM;

		id = ida_alloc(&reuseport_ida, GFP_ATOMIC);
		if (id < 0) {
			kfree(reuse);
			return id;
		}

		reuse->reuseport_id = id;
		reuse->bind_inany = bind_inany;
	} else {
		/* Move sk from the old group to the new one if
		 * - all the other listeners in the old group were close()d or
		 *   shutdown()ed, and then sk2 has listen()ed on the same port
		 * OR
		 * - sk listen()ed without bind() (or with autobind), was
		 *   shutdown()ed, and then listen()s on another port which
		 *   sk2 listen()s on.
		 */
		if (reuse->num_socks + reuse->num_closed_socks == reuse->max_socks) {
			reuse = reuseport_grow(reuse);
			if (!reuse)
				return -ENOMEM;
		}
	}

	__reuseport_detach_closed_sock(sk, old_reuse);
	__reuseport_add_sock(sk, reuse);
	rcu_assign_pointer(sk->sk_reuseport_cb, reuse);

	if (old_reuse->num_socks + old_reuse->num_closed_socks == 0)
		call_rcu(&old_reuse->rcu, reuseport_free_rcu);

	return 0;
}

void reuseport_detach_sock(struct sock *sk)
{
	struct sock_reuseport *reuse;

	spin_lock_bh(&reuseport_lock);
	reuse = rcu_dereference_protected(sk->sk_reuseport_cb,
					  lockdep_is_held(&reuseport_lock));

	/* reuseport_grow() has detached a closed sk */
	if (!reuse)
		goto out;

	/* Notify the bpf side. The sk may be added to a sockarray
	 * map. If so, sockarray logic will remove it from the map.
	 *
	 * Other bpf map types that work with reuseport, like sockmap,
	 * don't need an explicit callback from here. They override sk
	 * unhash/close ops to remove the sk from the map before we
	 * get to this point.
	 */
	bpf_sk_reuseport_detach(sk);

	rcu_assign_pointer(sk->sk_reuseport_cb, NULL);

	if (!__reuseport_detach_closed_sock(sk, reuse))
		__reuseport_detach_sock(sk, reuse);

	if (reuse->num_socks + reuse->num_closed_socks == 0)
		call_rcu(&reuse->rcu, reuseport_free_rcu);

out:
	spin_unlock_bh(&reuseport_lock);
}
EXPORT_SYMBOL(reuseport_detach_sock);

void reuseport_stop_listen_sock(struct sock *sk)
{
	if (sk->sk_protocol == IPPROTO_TCP) {
		struct sock_reuseport *reuse;
		struct bpf_prog *prog;

		spin_lock_bh(&reuseport_lock);

		reuse = rcu_dereference_protected(sk->sk_reuseport_cb,
						  lockdep_is_held(&reuseport_lock));
		prog = rcu_dereference_protected(reuse->prog,
						 lockdep_is_held(&reuseport_lock));

		if (sock_net(sk)->ipv4.sysctl_tcp_migrate_req ||
		    (prog && prog->expected_attach_type == BPF_SK_REUSEPORT_SELECT_OR_MIGRATE)) {
			/* Migration capable, move sk from the listening section
			 * to the closed section.
			 */
			bpf_sk_reuseport_detach(sk);

			__reuseport_detach_sock(sk, reuse);
			__reuseport_add_closed_sock(sk, reuse);

			spin_unlock_bh(&reuseport_lock);
			return;
		}

		spin_unlock_bh(&reuseport_lock);
	}

	/* Not capable to do migration, detach immediately */
	reuseport_detach_sock(sk);
}
EXPORT_SYMBOL(reuseport_stop_listen_sock);

static struct sock *run_bpf_filter(struct sock_reuseport *reuse, u16 socks,
				   struct bpf_prog *prog, struct sk_buff *skb,
				   int hdr_len)
{
	struct sk_buff *nskb = NULL;
	u32 index;

	if (skb_shared(skb)) {
		nskb = skb_clone(skb, GFP_ATOMIC);
		if (!nskb)
			return NULL;
		skb = nskb;
	}

	/* temporarily advance data past protocol header */
	if (!pskb_pull(skb, hdr_len)) {
		kfree_skb(nskb);
		return NULL;
	}
	index = bpf_prog_run_save_cb(prog, skb);
	__skb_push(skb, hdr_len);

	consume_skb(nskb);

	if (index >= socks)
		return NULL;

	return reuse->socks[index];
}

static struct sock *reuseport_select_sock_by_hash(struct sock_reuseport *reuse,
						  u32 hash, u16 num_socks)
{
	int i, j;

	i = j = reciprocal_scale(hash, num_socks);
	while (reuse->socks[i]->sk_state == TCP_ESTABLISHED) {
		i++;
		if (i >= num_socks)
			i = 0;
		if (i == j)
			return NULL;
	}

	return reuse->socks[i];
}

/**
 *  reuseport_select_sock - Select a socket from an SO_REUSEPORT group.
 *  @sk: First socket in the group.
 *  @hash: When no BPF filter is available, use this hash to select.
 *  @skb: skb to run through BPF filter.
 *  @hdr_len: BPF filter expects skb data pointer at payload data.  If
 *    the skb does not yet point at the payload, this parameter represents
 *    how far the pointer needs to advance to reach the payload.
 *  Returns a socket that should receive the packet (or NULL on error).
 */
struct sock *reuseport_select_sock(struct sock *sk,
				   u32 hash,
				   struct sk_buff *skb,
				   int hdr_len)
{
	struct sock_reuseport *reuse;
	struct bpf_prog *prog;
	struct sock *sk2 = NULL;
	u16 socks;

	rcu_read_lock();
	reuse = rcu_dereference(sk->sk_reuseport_cb);

	/* if memory allocation failed or add call is not yet complete */
	if (!reuse)
		goto out;

	prog = rcu_dereference(reuse->prog);
	socks = READ_ONCE(reuse->num_socks);
	if (likely(socks)) {
		/* paired with smp_wmb() in __reuseport_add_sock() */
		smp_rmb();

		if (!prog || !skb)
			goto select_by_hash;

		if (prog->type == BPF_PROG_TYPE_SK_REUSEPORT)
			sk2 = bpf_run_sk_reuseport(reuse, sk, prog, skb, NULL, hash);
		else
			sk2 = run_bpf_filter(reuse, socks, prog, skb, hdr_len);

select_by_hash:
		/* no bpf or invalid bpf result: fall back to hash usage */
<<<<<<< HEAD
		if (!sk2) {
			int i, j;

			i = j = reciprocal_scale(hash, socks);
			while (reuse->socks[i]->sk_state == TCP_ESTABLISHED) {
				i++;
				if (i >= socks)
					i = 0;
				if (i == j)
					goto out;
			}
			sk2 = reuse->socks[i];
		}
=======
		if (!sk2)
			sk2 = reuseport_select_sock_by_hash(reuse, hash, socks);
>>>>>>> 3b17187f
	}

out:
	rcu_read_unlock();
	return sk2;
}
EXPORT_SYMBOL(reuseport_select_sock);

/**
 *  reuseport_migrate_sock - Select a socket from an SO_REUSEPORT group.
 *  @sk: close()ed or shutdown()ed socket in the group.
 *  @migrating_sk: ESTABLISHED/SYN_RECV full socket in the accept queue or
 *    NEW_SYN_RECV request socket during 3WHS.
 *  @skb: skb to run through BPF filter.
 *  Returns a socket (with sk_refcnt +1) that should accept the child socket
 *  (or NULL on error).
 */
struct sock *reuseport_migrate_sock(struct sock *sk,
				    struct sock *migrating_sk,
				    struct sk_buff *skb)
{
	struct sock_reuseport *reuse;
	struct sock *nsk = NULL;
	bool allocated = false;
	struct bpf_prog *prog;
	u16 socks;
	u32 hash;

	rcu_read_lock();

	reuse = rcu_dereference(sk->sk_reuseport_cb);
	if (!reuse)
		goto out;

	socks = READ_ONCE(reuse->num_socks);
	if (unlikely(!socks))
		goto failure;

	/* paired with smp_wmb() in __reuseport_add_sock() */
	smp_rmb();

	hash = migrating_sk->sk_hash;
	prog = rcu_dereference(reuse->prog);
	if (!prog || prog->expected_attach_type != BPF_SK_REUSEPORT_SELECT_OR_MIGRATE) {
		if (sock_net(sk)->ipv4.sysctl_tcp_migrate_req)
			goto select_by_hash;
		goto failure;
	}

	if (!skb) {
		skb = alloc_skb(0, GFP_ATOMIC);
		if (!skb)
			goto failure;
		allocated = true;
	}

	nsk = bpf_run_sk_reuseport(reuse, sk, prog, skb, migrating_sk, hash);

	if (allocated)
		kfree_skb(skb);

select_by_hash:
	if (!nsk)
		nsk = reuseport_select_sock_by_hash(reuse, hash, socks);

	if (IS_ERR_OR_NULL(nsk) || unlikely(!refcount_inc_not_zero(&nsk->sk_refcnt))) {
		nsk = NULL;
		goto failure;
	}

out:
	rcu_read_unlock();
	return nsk;

failure:
	__NET_INC_STATS(sock_net(sk), LINUX_MIB_TCPMIGRATEREQFAILURE);
	goto out;
}
EXPORT_SYMBOL(reuseport_migrate_sock);

int reuseport_attach_prog(struct sock *sk, struct bpf_prog *prog)
{
	struct sock_reuseport *reuse;
	struct bpf_prog *old_prog;

	if (sk_unhashed(sk)) {
		int err;

		if (!sk->sk_reuseport)
			return -EINVAL;

		err = reuseport_alloc(sk, false);
		if (err)
			return err;
	} else if (!rcu_access_pointer(sk->sk_reuseport_cb)) {
		/* The socket wasn't bound with SO_REUSEPORT */
		return -EINVAL;
	}

	spin_lock_bh(&reuseport_lock);
	reuse = rcu_dereference_protected(sk->sk_reuseport_cb,
					  lockdep_is_held(&reuseport_lock));
	old_prog = rcu_dereference_protected(reuse->prog,
					     lockdep_is_held(&reuseport_lock));
	rcu_assign_pointer(reuse->prog, prog);
	spin_unlock_bh(&reuseport_lock);

	sk_reuseport_prog_free(old_prog);
	return 0;
}
EXPORT_SYMBOL(reuseport_attach_prog);

int reuseport_detach_prog(struct sock *sk)
{
	struct sock_reuseport *reuse;
	struct bpf_prog *old_prog;

	old_prog = NULL;
	spin_lock_bh(&reuseport_lock);
	reuse = rcu_dereference_protected(sk->sk_reuseport_cb,
					  lockdep_is_held(&reuseport_lock));

	/* reuse must be checked after acquiring the reuseport_lock
	 * because reuseport_grow() can detach a closed sk.
	 */
	if (!reuse) {
		spin_unlock_bh(&reuseport_lock);
		return sk->sk_reuseport ? -ENOENT : -EINVAL;
	}

	if (sk_unhashed(sk) && reuse->num_closed_socks) {
		spin_unlock_bh(&reuseport_lock);
		return -ENOENT;
	}

	old_prog = rcu_replace_pointer(reuse->prog, old_prog,
				       lockdep_is_held(&reuseport_lock));
	spin_unlock_bh(&reuseport_lock);

	if (!old_prog)
		return -ENOENT;

	sk_reuseport_prog_free(old_prog);
	return 0;
}
EXPORT_SYMBOL(reuseport_detach_prog);<|MERGE_RESOLUTION|>--- conflicted
+++ resolved
@@ -499,24 +499,8 @@
 
 select_by_hash:
 		/* no bpf or invalid bpf result: fall back to hash usage */
-<<<<<<< HEAD
-		if (!sk2) {
-			int i, j;
-
-			i = j = reciprocal_scale(hash, socks);
-			while (reuse->socks[i]->sk_state == TCP_ESTABLISHED) {
-				i++;
-				if (i >= socks)
-					i = 0;
-				if (i == j)
-					goto out;
-			}
-			sk2 = reuse->socks[i];
-		}
-=======
 		if (!sk2)
 			sk2 = reuseport_select_sock_by_hash(reuse, hash, socks);
->>>>>>> 3b17187f
 	}
 
 out:
