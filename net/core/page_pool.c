/* SPDX-License-Identifier: GPL-2.0
 *
 * page_pool.c
 *	Author:	Jesper Dangaard Brouer <netoptimizer@brouer.com>
 *	Copyright (C) 2016 Red Hat, Inc.
 */

#include <linux/types.h>
#include <linux/kernel.h>
#include <linux/slab.h>
#include <linux/device.h>

#include <net/page_pool.h>
#include <net/xdp.h>

#include <linux/dma-direction.h>
#include <linux/dma-mapping.h>
#include <linux/page-flags.h>
#include <linux/mm.h> /* for __put_page() */

#include <trace/events/page_pool.h>

#define DEFER_TIME (msecs_to_jiffies(1000))
#define DEFER_WARN_INTERVAL (60 * HZ)

static int page_pool_init(struct page_pool *pool,
			  const struct page_pool_params *params)
{
	unsigned int ring_qsize = 1024; /* Default */

	memcpy(&pool->p, params, sizeof(pool->p));

	/* Validate only known flags were used */
	if (pool->p.flags & ~(PP_FLAG_ALL))
		return -EINVAL;

	if (pool->p.pool_size)
		ring_qsize = pool->p.pool_size;

	/* Sanity limit mem that can be pinned down */
	if (ring_qsize > 32768)
		return -E2BIG;

	/* DMA direction is either DMA_FROM_DEVICE or DMA_BIDIRECTIONAL.
	 * DMA_BIDIRECTIONAL is for allowing page used for DMA sending,
	 * which is the XDP_TX use-case.
	 */
	if (pool->p.flags & PP_FLAG_DMA_MAP) {
		if ((pool->p.dma_dir != DMA_FROM_DEVICE) &&
		    (pool->p.dma_dir != DMA_BIDIRECTIONAL))
			return -EINVAL;
	}

	if (pool->p.flags & PP_FLAG_DMA_SYNC_DEV) {
		/* In order to request DMA-sync-for-device the page
		 * needs to be mapped
		 */
		if (!(pool->p.flags & PP_FLAG_DMA_MAP))
			return -EINVAL;

		if (!pool->p.max_len)
			return -EINVAL;

		/* pool->p.offset has to be set according to the address
		 * offset used by the DMA engine to start copying rx data
		 */
	}

	if (ptr_ring_init(&pool->ring, ring_qsize, GFP_KERNEL) < 0)
		return -ENOMEM;

	atomic_set(&pool->pages_state_release_cnt, 0);

	/* Driver calling page_pool_create() also call page_pool_destroy() */
	refcount_set(&pool->user_cnt, 1);

	if (pool->p.flags & PP_FLAG_DMA_MAP)
		get_device(pool->p.dev);

	return 0;
}

struct page_pool *page_pool_create(const struct page_pool_params *params)
{
	struct page_pool *pool;
	int err;

	pool = kzalloc_node(sizeof(*pool), GFP_KERNEL, params->nid);
	if (!pool)
		return ERR_PTR(-ENOMEM);

	err = page_pool_init(pool, params);
	if (err < 0) {
		pr_warn("%s() gave up with errno %d\n", __func__, err);
		kfree(pool);
		return ERR_PTR(err);
	}

	return pool;
}
EXPORT_SYMBOL(page_pool_create);

static void page_pool_return_page(struct page_pool *pool, struct page *page);

noinline
static struct page *page_pool_refill_alloc_cache(struct page_pool *pool)
{
	struct ptr_ring *r = &pool->ring;
	struct page *page;
	int pref_nid; /* preferred NUMA node */

	/* Quicker fallback, avoid locks when ring is empty */
	if (__ptr_ring_empty(r))
		return NULL;

	/* Softirq guarantee CPU and thus NUMA node is stable. This,
	 * assumes CPU refilling driver RX-ring will also run RX-NAPI.
	 */
#ifdef CONFIG_NUMA
	pref_nid = (pool->p.nid == NUMA_NO_NODE) ? numa_mem_id() : pool->p.nid;
#else
	/* Ignore pool->p.nid setting if !CONFIG_NUMA, helps compiler */
	pref_nid = numa_mem_id(); /* will be zero like page_to_nid() */
#endif

	/* Slower-path: Get pages from locked ring queue */
	spin_lock(&r->consumer_lock);

	/* Refill alloc array, but only if NUMA match */
	do {
		page = __ptr_ring_consume(r);
		if (unlikely(!page))
			break;

		if (likely(page_to_nid(page) == pref_nid)) {
			pool->alloc.cache[pool->alloc.count++] = page;
		} else {
			/* NUMA mismatch;
			 * (1) release 1 page to page-allocator and
			 * (2) break out to fallthrough to alloc_pages_node.
			 * This limit stress on page buddy alloactor.
			 */
			page_pool_return_page(pool, page);
			page = NULL;
			break;
		}
	} while (pool->alloc.count < PP_ALLOC_CACHE_REFILL);

	/* Return last page */
	if (likely(pool->alloc.count > 0))
		page = pool->alloc.cache[--pool->alloc.count];

	spin_unlock(&r->consumer_lock);
	return page;
}

/* fast path */
static struct page *__page_pool_get_cached(struct page_pool *pool)
{
	struct page *page;

	/* Caller MUST guarantee safe non-concurrent access, e.g. softirq */
	if (likely(pool->alloc.count)) {
		/* Fast-path */
		page = pool->alloc.cache[--pool->alloc.count];
	} else {
		page = page_pool_refill_alloc_cache(pool);
	}

	return page;
}

static void page_pool_dma_sync_for_device(struct page_pool *pool,
					  struct page *page,
					  unsigned int dma_sync_size)
{
	dma_addr_t dma_addr = page_pool_get_dma_addr(page);

	dma_sync_size = min(dma_sync_size, pool->p.max_len);
	dma_sync_single_range_for_device(pool->p.dev, dma_addr,
					 pool->p.offset, dma_sync_size,
					 pool->p.dma_dir);
}

static bool page_pool_dma_map(struct page_pool *pool, struct page *page)
{
	dma_addr_t dma;

	/* Setup DMA mapping: use 'struct page' area for storing DMA-addr
	 * since dma_addr_t can be either 32 or 64 bits and does not always fit
	 * into page private data (i.e 32bit cpu with 64bit DMA caps)
	 * This mapping is kept for lifetime of page, until leaving pool.
	 */
	dma = dma_map_page_attrs(pool->p.dev, page, 0,
				 (PAGE_SIZE << pool->p.order),
				 pool->p.dma_dir, DMA_ATTR_SKIP_CPU_SYNC);
	if (dma_mapping_error(pool->p.dev, dma))
		return false;

<<<<<<< HEAD
	page->dma_addr = dma;
=======
	page_pool_set_dma_addr(page, dma);
>>>>>>> 8e0eb2fb

	if (pool->p.flags & PP_FLAG_DMA_SYNC_DEV)
		page_pool_dma_sync_for_device(pool, page, pool->p.max_len);

	return true;
}

static struct page *__page_pool_alloc_page_order(struct page_pool *pool,
						 gfp_t gfp)
{
	struct page *page;

	gfp |= __GFP_COMP;
	page = alloc_pages_node(pool->p.nid, gfp, pool->p.order);
	if (unlikely(!page))
		return NULL;

	if ((pool->p.flags & PP_FLAG_DMA_MAP) &&
	    unlikely(!page_pool_dma_map(pool, page))) {
		put_page(page);
		return NULL;
	}

	/* Track how many pages are held 'in-flight' */
	pool->pages_state_hold_cnt++;
	trace_page_pool_state_hold(pool, page, pool->pages_state_hold_cnt);
	return page;
}

/* slow path */
noinline
static struct page *__page_pool_alloc_pages_slow(struct page_pool *pool,
						 gfp_t gfp)
{
	const int bulk = PP_ALLOC_CACHE_REFILL;
	unsigned int pp_flags = pool->p.flags;
	unsigned int pp_order = pool->p.order;
	struct page *page;
	int i, nr_pages;

	/* Don't support bulk alloc for high-order pages */
	if (unlikely(pp_order))
		return __page_pool_alloc_page_order(pool, gfp);

	/* Unnecessary as alloc cache is empty, but guarantees zero count */
	if (unlikely(pool->alloc.count > 0))
		return pool->alloc.cache[--pool->alloc.count];

	/* Mark empty alloc.cache slots "empty" for alloc_pages_bulk_array */
	memset(&pool->alloc.cache, 0, sizeof(void *) * bulk);

	nr_pages = alloc_pages_bulk_array(gfp, bulk, pool->alloc.cache);
	if (unlikely(!nr_pages))
		return NULL;

	/* Pages have been filled into alloc.cache array, but count is zero and
	 * page element have not been (possibly) DMA mapped.
	 */
	for (i = 0; i < nr_pages; i++) {
		page = pool->alloc.cache[i];
		if ((pp_flags & PP_FLAG_DMA_MAP) &&
		    unlikely(!page_pool_dma_map(pool, page))) {
			put_page(page);
			continue;
		}
		pool->alloc.cache[pool->alloc.count++] = page;
		/* Track how many pages are held 'in-flight' */
		pool->pages_state_hold_cnt++;
		trace_page_pool_state_hold(pool, page,
					   pool->pages_state_hold_cnt);
	}

	/* Return last page */
	if (likely(pool->alloc.count > 0))
		page = pool->alloc.cache[--pool->alloc.count];
	else
		page = NULL;

	/* When page just alloc'ed is should/must have refcnt 1. */
	return page;
}

/* For using page_pool replace: alloc_pages() API calls, but provide
 * synchronization guarantee for allocation side.
 */
struct page *page_pool_alloc_pages(struct page_pool *pool, gfp_t gfp)
{
	struct page *page;

	/* Fast-path: Get a page from cache */
	page = __page_pool_get_cached(pool);
	if (page)
		return page;

	/* Slow-path: cache empty, do real allocation */
	page = __page_pool_alloc_pages_slow(pool, gfp);
	return page;
}
EXPORT_SYMBOL(page_pool_alloc_pages);

/* Calculate distance between two u32 values, valid if distance is below 2^(31)
 *  https://en.wikipedia.org/wiki/Serial_number_arithmetic#General_Solution
 */
#define _distance(a, b)	(s32)((a) - (b))

static s32 page_pool_inflight(struct page_pool *pool)
{
	u32 release_cnt = atomic_read(&pool->pages_state_release_cnt);
	u32 hold_cnt = READ_ONCE(pool->pages_state_hold_cnt);
	s32 inflight;

	inflight = _distance(hold_cnt, release_cnt);

	trace_page_pool_release(pool, inflight, hold_cnt, release_cnt);
	WARN(inflight < 0, "Negative(%d) inflight packet-pages", inflight);

	return inflight;
}

/* Disconnects a page (from a page_pool).  API users can have a need
 * to disconnect a page (from a page_pool), to allow it to be used as
 * a regular page (that will eventually be returned to the normal
 * page-allocator via put_page).
 */
void page_pool_release_page(struct page_pool *pool, struct page *page)
{
	dma_addr_t dma;
	int count;

	if (!(pool->p.flags & PP_FLAG_DMA_MAP))
		/* Always account for inflight pages, even if we didn't
		 * map them
		 */
		goto skip_dma_unmap;

	dma = page_pool_get_dma_addr(page);

	/* When page is unmapped, it cannot be returned to our pool */
	dma_unmap_page_attrs(pool->p.dev, dma,
			     PAGE_SIZE << pool->p.order, pool->p.dma_dir,
			     DMA_ATTR_SKIP_CPU_SYNC);
	page_pool_set_dma_addr(page, 0);
skip_dma_unmap:
	/* This may be the last page returned, releasing the pool, so
	 * it is not safe to reference pool afterwards.
	 */
	count = atomic_inc_return(&pool->pages_state_release_cnt);
	trace_page_pool_state_release(pool, page, count);
}
EXPORT_SYMBOL(page_pool_release_page);

/* Return a page to the page allocator, cleaning up our state */
static void page_pool_return_page(struct page_pool *pool, struct page *page)
{
	page_pool_release_page(pool, page);

	put_page(page);
	/* An optimization would be to call __free_pages(page, pool->p.order)
	 * knowing page is not part of page-cache (thus avoiding a
	 * __page_cache_release() call).
	 */
}

static bool page_pool_recycle_in_ring(struct page_pool *pool, struct page *page)
{
	int ret;
	/* BH protection not needed if current is serving softirq */
	if (in_serving_softirq())
		ret = ptr_ring_produce(&pool->ring, page);
	else
		ret = ptr_ring_produce_bh(&pool->ring, page);

	return (ret == 0) ? true : false;
}

/* Only allow direct recycling in special circumstances, into the
 * alloc side cache.  E.g. during RX-NAPI processing for XDP_DROP use-case.
 *
 * Caller must provide appropriate safe context.
 */
static bool page_pool_recycle_in_cache(struct page *page,
				       struct page_pool *pool)
{
	if (unlikely(pool->alloc.count == PP_ALLOC_CACHE_SIZE))
		return false;

	/* Caller MUST have verified/know (page_ref_count(page) == 1) */
	pool->alloc.cache[pool->alloc.count++] = page;
	return true;
}

/* If the page refcnt == 1, this will try to recycle the page.
 * if PP_FLAG_DMA_SYNC_DEV is set, we'll try to sync the DMA area for
 * the configured size min(dma_sync_size, pool->max_len).
 * If the page refcnt != 1, then the page will be returned to memory
 * subsystem.
 */
static __always_inline struct page *
__page_pool_put_page(struct page_pool *pool, struct page *page,
		     unsigned int dma_sync_size, bool allow_direct)
{
	/* This allocator is optimized for the XDP mode that uses
	 * one-frame-per-page, but have fallbacks that act like the
	 * regular page allocator APIs.
	 *
	 * refcnt == 1 means page_pool owns page, and can recycle it.
	 *
	 * page is NOT reusable when allocated when system is under
	 * some pressure. (page_is_pfmemalloc)
	 */
	if (likely(page_ref_count(page) == 1 && !page_is_pfmemalloc(page))) {
		/* Read barrier done in page_ref_count / READ_ONCE */

		if (pool->p.flags & PP_FLAG_DMA_SYNC_DEV)
			page_pool_dma_sync_for_device(pool, page,
						      dma_sync_size);

		if (allow_direct && in_serving_softirq() &&
		    page_pool_recycle_in_cache(page, pool))
			return NULL;

		/* Page found as candidate for recycling */
		return page;
	}
	/* Fallback/non-XDP mode: API user have elevated refcnt.
	 *
	 * Many drivers split up the page into fragments, and some
	 * want to keep doing this to save memory and do refcnt based
	 * recycling. Support this use case too, to ease drivers
	 * switching between XDP/non-XDP.
	 *
	 * In-case page_pool maintains the DMA mapping, API user must
	 * call page_pool_put_page once.  In this elevated refcnt
	 * case, the DMA is unmapped/released, as driver is likely
	 * doing refcnt based recycle tricks, meaning another process
	 * will be invoking put_page.
	 */
	/* Do not replace this with page_pool_return_page() */
	page_pool_release_page(pool, page);
	put_page(page);

	return NULL;
}

void page_pool_put_page(struct page_pool *pool, struct page *page,
			unsigned int dma_sync_size, bool allow_direct)
{
	page = __page_pool_put_page(pool, page, dma_sync_size, allow_direct);
	if (page && !page_pool_recycle_in_ring(pool, page)) {
		/* Cache full, fallback to free pages */
		page_pool_return_page(pool, page);
	}
}
EXPORT_SYMBOL(page_pool_put_page);

/* Caller must not use data area after call, as this function overwrites it */
void page_pool_put_page_bulk(struct page_pool *pool, void **data,
			     int count)
{
	int i, bulk_len = 0;

	for (i = 0; i < count; i++) {
		struct page *page = virt_to_head_page(data[i]);

		page = __page_pool_put_page(pool, page, -1, false);
		/* Approved for bulk recycling in ptr_ring cache */
		if (page)
			data[bulk_len++] = page;
	}

	if (unlikely(!bulk_len))
		return;

	/* Bulk producer into ptr_ring page_pool cache */
	page_pool_ring_lock(pool);
	for (i = 0; i < bulk_len; i++) {
		if (__ptr_ring_produce(&pool->ring, data[i]))
			break; /* ring full */
	}
	page_pool_ring_unlock(pool);

	/* Hopefully all pages was return into ptr_ring */
	if (likely(i == bulk_len))
		return;

	/* ptr_ring cache full, free remaining pages outside producer lock
	 * since put_page() with refcnt == 1 can be an expensive operation
	 */
	for (; i < bulk_len; i++)
		page_pool_return_page(pool, data[i]);
}
EXPORT_SYMBOL(page_pool_put_page_bulk);

static void page_pool_empty_ring(struct page_pool *pool)
{
	struct page *page;

	/* Empty recycle ring */
	while ((page = ptr_ring_consume_bh(&pool->ring))) {
		/* Verify the refcnt invariant of cached pages */
		if (!(page_ref_count(page) == 1))
			pr_crit("%s() page_pool refcnt %d violation\n",
				__func__, page_ref_count(page));

		page_pool_return_page(pool, page);
	}
}

static void page_pool_free(struct page_pool *pool)
{
	if (pool->disconnect)
		pool->disconnect(pool);

	ptr_ring_cleanup(&pool->ring, NULL);

	if (pool->p.flags & PP_FLAG_DMA_MAP)
		put_device(pool->p.dev);

	kfree(pool);
}

static void page_pool_empty_alloc_cache_once(struct page_pool *pool)
{
	struct page *page;

	if (pool->destroy_cnt)
		return;

	/* Empty alloc cache, assume caller made sure this is
	 * no-longer in use, and page_pool_alloc_pages() cannot be
	 * call concurrently.
	 */
	while (pool->alloc.count) {
		page = pool->alloc.cache[--pool->alloc.count];
		page_pool_return_page(pool, page);
	}
}

static void page_pool_scrub(struct page_pool *pool)
{
	page_pool_empty_alloc_cache_once(pool);
	pool->destroy_cnt++;

	/* No more consumers should exist, but producers could still
	 * be in-flight.
	 */
	page_pool_empty_ring(pool);
}

static int page_pool_release(struct page_pool *pool)
{
	int inflight;

	page_pool_scrub(pool);
	inflight = page_pool_inflight(pool);
	if (!inflight)
		page_pool_free(pool);

	return inflight;
}

static void page_pool_release_retry(struct work_struct *wq)
{
	struct delayed_work *dwq = to_delayed_work(wq);
	struct page_pool *pool = container_of(dwq, typeof(*pool), release_dw);
	int inflight;

	inflight = page_pool_release(pool);
	if (!inflight)
		return;

	/* Periodic warning */
	if (time_after_eq(jiffies, pool->defer_warn)) {
		int sec = (s32)((u32)jiffies - (u32)pool->defer_start) / HZ;

		pr_warn("%s() stalled pool shutdown %d inflight %d sec\n",
			__func__, inflight, sec);
		pool->defer_warn = jiffies + DEFER_WARN_INTERVAL;
	}

	/* Still not ready to be disconnected, retry later */
	schedule_delayed_work(&pool->release_dw, DEFER_TIME);
}

void page_pool_use_xdp_mem(struct page_pool *pool, void (*disconnect)(void *))
{
	refcount_inc(&pool->user_cnt);
	pool->disconnect = disconnect;
}

void page_pool_destroy(struct page_pool *pool)
{
	if (!pool)
		return;

	if (!page_pool_put(pool))
		return;

	if (!page_pool_release(pool))
		return;

	pool->defer_start = jiffies;
	pool->defer_warn  = jiffies + DEFER_WARN_INTERVAL;

	INIT_DELAYED_WORK(&pool->release_dw, page_pool_release_retry);
	schedule_delayed_work(&pool->release_dw, DEFER_TIME);
}
EXPORT_SYMBOL(page_pool_destroy);

/* Caller must provide appropriate safe context, e.g. NAPI. */
void page_pool_update_nid(struct page_pool *pool, int new_nid)
{
	struct page *page;

	trace_page_pool_update_nid(pool, new_nid);
	pool->p.nid = new_nid;

	/* Flush pool alloc cache, as refill will check NUMA node */
	while (pool->alloc.count) {
		page = pool->alloc.cache[--pool->alloc.count];
		page_pool_return_page(pool, page);
	}
}
EXPORT_SYMBOL(page_pool_update_nid);<|MERGE_RESOLUTION|>--- conflicted
+++ resolved
@@ -197,11 +197,7 @@
 	if (dma_mapping_error(pool->p.dev, dma))
 		return false;
 
-<<<<<<< HEAD
-	page->dma_addr = dma;
-=======
 	page_pool_set_dma_addr(page, dma);
->>>>>>> 8e0eb2fb
 
 	if (pool->p.flags & PP_FLAG_DMA_SYNC_DEV)
 		page_pool_dma_sync_for_device(pool, page, pool->p.max_len);
