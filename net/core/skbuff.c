--- conflicted
+++ resolved
@@ -392,26 +392,6 @@
  */
 void *netdev_alloc_frag(unsigned int fragsz)
 {
-<<<<<<< HEAD
-	fragsz = SKB_DATA_ALIGN(fragsz);
-
-	return __netdev_alloc_frag(fragsz, GFP_ATOMIC);
-}
-EXPORT_SYMBOL(netdev_alloc_frag);
-
-static void *__napi_alloc_frag(unsigned int fragsz, gfp_t gfp_mask)
-{
-	struct napi_alloc_cache *nc = this_cpu_ptr(&napi_alloc_cache);
-
-	return page_frag_alloc(&nc->page, fragsz, gfp_mask);
-}
-
-void *napi_alloc_frag(unsigned int fragsz)
-{
-	fragsz = SKB_DATA_ALIGN(fragsz);
-
-	return __napi_alloc_frag(fragsz, GFP_ATOMIC);
-=======
 	struct page_frag_cache *nc;
 	void *data;
 
@@ -425,7 +405,6 @@
 		local_bh_enable();
 	}
 	return data;
->>>>>>> f7688b48
 }
 EXPORT_SYMBOL(netdev_alloc_frag);
 
@@ -5146,11 +5125,7 @@
 
 #ifdef CONFIG_NET_SWITCHDEV
 	skb->offload_fwd_mark = 0;
-<<<<<<< HEAD
-	skb->offload_mr_fwd_mark = 0;
-=======
 	skb->offload_l3_fwd_mark = 0;
->>>>>>> f7688b48
 #endif
 
 	if (!xnet)
