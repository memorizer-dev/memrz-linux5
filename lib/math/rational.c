--- conflicted
+++ resolved
@@ -13,10 +13,7 @@
 #include <linux/export.h>
 #include <linux/minmax.h>
 #include <linux/limits.h>
-<<<<<<< HEAD
-=======
 #include <linux/module.h>
->>>>>>> 3b17187f
 
 /*
  * calculate best rational approximation for a given fraction
