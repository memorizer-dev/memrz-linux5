--- conflicted
+++ resolved
@@ -20,11 +20,7 @@
 module_param(acp_power_gating, int, 0644);
 MODULE_PARM_DESC(acp_power_gating, "Enable acp power gating");
 
-<<<<<<< HEAD
-/**
-=======
 /*
->>>>>>> 3b17187f
  * dmic_acpi_check = -1 - Use ACPI/DMI method to detect the DMIC hardware presence at runtime
  *                 =  0 - Skip the DMIC device creation and return probe failure
  *                 =  1 - Force DMIC support
@@ -190,8 +186,6 @@
 		}
 	},
 	{
-<<<<<<< HEAD
-=======
 		/* Lenovo ThinkPad E14 Gen 2 */
 		.matches = {
 			DMI_EXACT_MATCH(DMI_BOARD_VENDOR, "LENOVO"),
@@ -199,7 +193,6 @@
 		}
 	},
 	{
->>>>>>> 3b17187f
 		/* Lenovo ThinkPad X395 */
 		.matches = {
 			DMI_EXACT_MATCH(DMI_BOARD_VENDOR, "LENOVO"),
