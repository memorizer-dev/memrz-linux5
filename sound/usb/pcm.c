--- conflicted
+++ resolved
@@ -208,7 +208,6 @@
 		usb_audio_err(chip, "failed to enable PITCH for EP 0x%x\n",
 			      fmt->endpoint);
 		return err;
-<<<<<<< HEAD
 	}
 
 	return 0;
@@ -222,21 +221,6 @@
 		snd_usb_endpoint_stop(subs->sync_endpoint);
 		stopped = true;
 	}
-=======
-	}
-
-	return 0;
-}
-
-static bool stop_endpoints(struct snd_usb_substream *subs)
-{
-	bool stopped = 0;
-
-	if (test_and_clear_bit(SUBSTREAM_FLAG_SYNC_EP_STARTED, &subs->flags)) {
-		snd_usb_endpoint_stop(subs->sync_endpoint);
-		stopped = true;
-	}
->>>>>>> 6ee1d745
 	if (test_and_clear_bit(SUBSTREAM_FLAG_DATA_EP_STARTED, &subs->flags)) {
 		snd_usb_endpoint_stop(subs->data_endpoint);
 		stopped = true;
@@ -787,10 +771,6 @@
 		rmin = min(rmin, fp->channels);
 		rmax = max(rmax, fp->channels);
 	}
-<<<<<<< HEAD
-
-	return apply_hw_params_minmax(it, rmin, rmax);
-=======
 
 	return apply_hw_params_minmax(it, rmin, rmax);
 }
@@ -811,7 +791,6 @@
 	changed = (oldbits[0] != fmt->bits[0] || oldbits[1] != fmt->bits[1]);
 	hwc_debug("  --> %x:%x (changed = %d)\n", fmt->bits[0], fmt->bits[1], changed);
 	return changed;
->>>>>>> 6ee1d745
 }
 
 static int hw_rule_format(struct snd_pcm_hw_params *params,
@@ -859,16 +838,6 @@
 	return apply_hw_params_minmax(it, pmin, UINT_MAX);
 }
 
-<<<<<<< HEAD
-/* apply PCM hw constraints from the concurrent sync EP */
-static int apply_hw_constraint_from_sync(struct snd_pcm_runtime *runtime,
-					 struct snd_usb_substream *subs)
-{
-	struct snd_usb_audio *chip = subs->stream->chip;
-	struct snd_usb_endpoint *ep;
-	const struct audioformat *fp;
-	int err;
-=======
 /* get the EP or the sync EP for implicit fb when it's already set up */
 static const struct snd_usb_endpoint *
 get_sync_ep_from_substream(struct snd_usb_substream *subs)
@@ -876,63 +845,16 @@
 	struct snd_usb_audio *chip = subs->stream->chip;
 	const struct audioformat *fp;
 	const struct snd_usb_endpoint *ep;
->>>>>>> 6ee1d745
 
 	list_for_each_entry(fp, &subs->fmt_list, list) {
 		ep = snd_usb_get_endpoint(chip, fp->endpoint);
 		if (ep && ep->cur_rate)
-<<<<<<< HEAD
-			goto found;
-=======
 			return ep;
->>>>>>> 6ee1d745
 		if (!fp->implicit_fb)
 			continue;
 		/* for the implicit fb, check the sync ep as well */
 		ep = snd_usb_get_endpoint(chip, fp->sync_ep);
 		if (ep && ep->cur_rate)
-<<<<<<< HEAD
-			goto found;
-	}
-	return 0;
-
- found:
-	if (!find_format(&subs->fmt_list, ep->cur_format, ep->cur_rate,
-			 ep->cur_channels, false, NULL)) {
-		usb_audio_dbg(chip, "EP 0x%x being used, but not applicable\n",
-			      ep->ep_num);
-		return 0;
-	}
-
-	usb_audio_dbg(chip, "EP 0x%x being used, using fixed params:\n",
-		      ep->ep_num);
-	usb_audio_dbg(chip, "rate=%d, period_size=%d, periods=%d\n",
-		      ep->cur_rate, ep->cur_period_frames,
-		      ep->cur_buffer_periods);
-
-	runtime->hw.formats = subs->formats;
-	runtime->hw.rate_min = runtime->hw.rate_max = ep->cur_rate;
-	runtime->hw.rates = SNDRV_PCM_RATE_KNOT;
-	runtime->hw.periods_min = runtime->hw.periods_max =
-		ep->cur_buffer_periods;
-
-	err = snd_pcm_hw_rule_add(runtime, 0, SNDRV_PCM_HW_PARAM_CHANNELS,
-				  hw_rule_channels, subs,
-				  SNDRV_PCM_HW_PARAM_FORMAT,
-				  SNDRV_PCM_HW_PARAM_RATE,
-				  -1);
-	if (err < 0)
-		return err;
-
-	err = snd_pcm_hw_constraint_minmax(runtime,
-					   SNDRV_PCM_HW_PARAM_PERIOD_SIZE,
-					   ep->cur_period_frames,
-					   ep->cur_period_frames);
-	if (err < 0)
-		return err;
-
-	return 1; /* notify the finding */
-=======
 			return ep;
 	}
 	return NULL;
@@ -1002,7 +924,6 @@
 	it = hw_param_interval(params, SNDRV_PCM_HW_PARAM_PERIODS);
 	return apply_hw_params_minmax(it, ep->cur_buffer_periods,
 				      ep->cur_buffer_periods);
->>>>>>> 6ee1d745
 }
 
 /*
@@ -1011,22 +932,10 @@
 
 static int setup_hw_info(struct snd_pcm_runtime *runtime, struct snd_usb_substream *subs)
 {
-<<<<<<< HEAD
-	struct snd_usb_audio *chip = subs->stream->chip;
-=======
->>>>>>> 6ee1d745
 	const struct audioformat *fp;
 	unsigned int pt, ptmin;
 	int param_period_time_if_needed = -1;
 	int err;
-
-	mutex_lock(&chip->mutex);
-	err = apply_hw_constraint_from_sync(runtime, subs);
-	mutex_unlock(&chip->mutex);
-	if (err < 0)
-		return err;
-	if (err > 0) /* found the matching? */
-		goto add_extra_rules;
 
 	runtime->hw.formats = subs->formats;
 
@@ -1080,10 +989,6 @@
 	if (err < 0)
 		return err;
 
-<<<<<<< HEAD
-add_extra_rules:
-=======
->>>>>>> 6ee1d745
 	err = snd_pcm_hw_rule_add(runtime, 0, SNDRV_PCM_HW_PARAM_CHANNELS,
 				  hw_rule_channels, subs,
 				  SNDRV_PCM_HW_PARAM_CHANNELS,
@@ -1113,8 +1018,6 @@
 		if (err < 0)
 			return err;
 	}
-<<<<<<< HEAD
-=======
 
 	/* additional hw constraints for implicit fb */
 	err = snd_pcm_hw_rule_add(runtime, 0, SNDRV_PCM_HW_PARAM_FORMAT,
@@ -1137,7 +1040,6 @@
 				  SNDRV_PCM_HW_PARAM_PERIODS, -1);
 	if (err < 0)
 		return err;
->>>>>>> 6ee1d745
 
 	return 0;
 }
