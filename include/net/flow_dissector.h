--- conflicted
+++ resolved
@@ -380,12 +380,9 @@
 	memset(key_basic, 0, sizeof(*key_basic));
 }
 
-<<<<<<< HEAD
-=======
 #ifdef CONFIG_BPF_SYSCALL
 int flow_dissector_bpf_prog_attach_check(struct net *net,
 					 struct bpf_prog *prog);
 #endif /* CONFIG_BPF_SYSCALL */
 
->>>>>>> d1988041
 #endif