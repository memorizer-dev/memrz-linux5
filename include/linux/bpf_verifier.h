/* SPDX-License-Identifier: GPL-2.0-only */
/* Copyright (c) 2011-2014 PLUMgrid, http://plumgrid.com
 */
#ifndef _LINUX_BPF_VERIFIER_H
#define _LINUX_BPF_VERIFIER_H 1

#include <linux/bpf.h> /* for enum bpf_reg_type */
#include <linux/filter.h> /* for MAX_BPF_STACK */
#include <linux/tnum.h>

/* Maximum variable offset umax_value permitted when resolving memory accesses.
 * In practice this is far bigger than any realistic pointer offset; this limit
 * ensures that umax_value + (int)off + (int)size cannot overflow a u64.
 */
#define BPF_MAX_VAR_OFF	(1 << 29)
/* Maximum variable size permitted for ARG_CONST_SIZE[_OR_ZERO].  This ensures
 * that converting umax_value to int cannot overflow.
 */
#define BPF_MAX_VAR_SIZ	(1 << 29)

/* Liveness marks, used for registers and spilled-regs (in stack slots).
 * Read marks propagate upwards until they find a write mark; they record that
 * "one of this state's descendants read this reg" (and therefore the reg is
 * relevant for states_equal() checks).
 * Write marks collect downwards and do not propagate; they record that "the
 * straight-line code that reached this state (from its parent) wrote this reg"
 * (and therefore that reads propagated from this state or its descendants
 * should not propagate to its parent).
 * A state with a write mark can receive read marks; it just won't propagate
 * them to its parent, since the write mark is a property, not of the state,
 * but of the link between it and its parent.  See mark_reg_read() and
 * mark_stack_slot_read() in kernel/bpf/verifier.c.
 */
enum bpf_reg_liveness {
	REG_LIVE_NONE = 0, /* reg hasn't been read or written this branch */
	REG_LIVE_READ32 = 0x1, /* reg was read, so we're sensitive to initial value */
	REG_LIVE_READ64 = 0x2, /* likewise, but full 64-bit content matters */
	REG_LIVE_READ = REG_LIVE_READ32 | REG_LIVE_READ64,
	REG_LIVE_WRITTEN = 0x4, /* reg was written first, screening off later reads */
	REG_LIVE_DONE = 0x8, /* liveness won't be updating this register anymore */
};

struct bpf_reg_state {
	/* Ordering of fields matters.  See states_equal() */
	enum bpf_reg_type type;
	union {
		/* valid when type == PTR_TO_PACKET */
		u16 range;

		/* valid when type == CONST_PTR_TO_MAP | PTR_TO_MAP_VALUE |
		 *   PTR_TO_MAP_VALUE_OR_NULL
		 */
		struct bpf_map *map_ptr;

		u32 btf_id; /* for PTR_TO_BTF_ID */

		u32 mem_size; /* for PTR_TO_MEM | PTR_TO_MEM_OR_NULL */

		/* Max size from any of the above. */
		unsigned long raw;
	};
	/* Fixed part of pointer offset, pointer types only */
	s32 off;
	/* For PTR_TO_PACKET, used to find other pointers with the same variable
	 * offset, so they can share range knowledge.
	 * For PTR_TO_MAP_VALUE_OR_NULL this is used to share which map value we
	 * came from, when one is tested for != NULL.
	 * For PTR_TO_MEM_OR_NULL this is used to identify memory allocation
	 * for the purpose of tracking that it's freed.
	 * For PTR_TO_SOCKET this is used to share which pointers retain the
	 * same reference to the socket, to determine proper reference freeing.
	 */
	u32 id;
	/* PTR_TO_SOCKET and PTR_TO_TCP_SOCK could be a ptr returned
	 * from a pointer-cast helper, bpf_sk_fullsock() and
	 * bpf_tcp_sock().
	 *
	 * Consider the following where "sk" is a reference counted
	 * pointer returned from "sk = bpf_sk_lookup_tcp();":
	 *
	 * 1: sk = bpf_sk_lookup_tcp();
	 * 2: if (!sk) { return 0; }
	 * 3: fullsock = bpf_sk_fullsock(sk);
	 * 4: if (!fullsock) { bpf_sk_release(sk); return 0; }
	 * 5: tp = bpf_tcp_sock(fullsock);
	 * 6: if (!tp) { bpf_sk_release(sk); return 0; }
	 * 7: bpf_sk_release(sk);
	 * 8: snd_cwnd = tp->snd_cwnd;  // verifier will complain
	 *
	 * After bpf_sk_release(sk) at line 7, both "fullsock" ptr and
	 * "tp" ptr should be invalidated also.  In order to do that,
	 * the reg holding "fullsock" and "sk" need to remember
	 * the original refcounted ptr id (i.e. sk_reg->id) in ref_obj_id
	 * such that the verifier can reset all regs which have
	 * ref_obj_id matching the sk_reg->id.
	 *
	 * sk_reg->ref_obj_id is set to sk_reg->id at line 1.
	 * sk_reg->id will stay as NULL-marking purpose only.
	 * After NULL-marking is done, sk_reg->id can be reset to 0.
	 *
	 * After "fullsock = bpf_sk_fullsock(sk);" at line 3,
	 * fullsock_reg->ref_obj_id is set to sk_reg->ref_obj_id.
	 *
	 * After "tp = bpf_tcp_sock(fullsock);" at line 5,
	 * tp_reg->ref_obj_id is set to fullsock_reg->ref_obj_id
	 * which is the same as sk_reg->ref_obj_id.
	 *
	 * From the verifier perspective, if sk, fullsock and tp
	 * are not NULL, they are the same ptr with different
	 * reg->type.  In particular, bpf_sk_release(tp) is also
	 * allowed and has the same effect as bpf_sk_release(sk).
	 */
	u32 ref_obj_id;
	/* For scalar types (SCALAR_VALUE), this represents our knowledge of
	 * the actual value.
	 * For pointer types, this represents the variable part of the offset
	 * from the pointed-to object, and is shared with all bpf_reg_states
	 * with the same id as us.
	 */
	struct tnum var_off;
	/* Used to determine if any memory access using this register will
	 * result in a bad access.
	 * These refer to the same value as var_off, not necessarily the actual
	 * contents of the register.
	 */
	s64 smin_value; /* minimum possible (s64)value */
	s64 smax_value; /* maximum possible (s64)value */
	u64 umin_value; /* minimum possible (u64)value */
	u64 umax_value; /* maximum possible (u64)value */
	s32 s32_min_value; /* minimum possible (s32)value */
	s32 s32_max_value; /* maximum possible (s32)value */
	u32 u32_min_value; /* minimum possible (u32)value */
	u32 u32_max_value; /* maximum possible (u32)value */
	/* parentage chain for liveness checking */
	struct bpf_reg_state *parent;
	/* Inside the callee two registers can be both PTR_TO_STACK like
	 * R1=fp-8 and R2=fp-8, but one of them points to this function stack
	 * while another to the caller's stack. To differentiate them 'frameno'
	 * is used which is an index in bpf_verifier_state->frame[] array
	 * pointing to bpf_func_state.
	 */
	u32 frameno;
	/* Tracks subreg definition. The stored value is the insn_idx of the
	 * writing insn. This is safe because subreg_def is used before any insn
	 * patching which only happens after main verification finished.
	 */
	s32 subreg_def;
	enum bpf_reg_liveness live;
	/* if (!precise && SCALAR_VALUE) min/max/tnum don't affect safety */
	bool precise;
};

enum bpf_stack_slot_type {
	STACK_INVALID,    /* nothing was stored in this stack slot */
	STACK_SPILL,      /* register spilled into stack */
	STACK_MISC,	  /* BPF program wrote some data into this slot */
	STACK_ZERO,	  /* BPF program wrote constant zero */
};

#define BPF_REG_SIZE 8	/* size of eBPF register in bytes */

struct bpf_stack_state {
	struct bpf_reg_state spilled_ptr;
	u8 slot_type[BPF_REG_SIZE];
};

struct bpf_reference_state {
	/* Track each reference created with a unique id, even if the same
	 * instruction creates the reference multiple times (eg, via CALL).
	 */
	int id;
	/* Instruction where the allocation of this reference occurred. This
	 * is used purely to inform the user of a reference leak.
	 */
	int insn_idx;
};

/* state of the program:
 * type of all registers and stack info
 */
struct bpf_func_state {
	struct bpf_reg_state regs[MAX_BPF_REG];
	/* index of call instruction that called into this func */
	int callsite;
	/* stack frame number of this function state from pov of
	 * enclosing bpf_verifier_state.
	 * 0 = main function, 1 = first callee.
	 */
	u32 frameno;
	/* subprog number == index within subprog_stack_depth
	 * zero == main subprog
	 */
	u32 subprogno;

	/* The following fields should be last. See copy_func_state() */
	int acquired_refs;
	struct bpf_reference_state *refs;
	int allocated_stack;
	struct bpf_stack_state *stack;
};

struct bpf_idx_pair {
	u32 prev_idx;
	u32 idx;
};

#define MAX_CALL_FRAMES 8
struct bpf_verifier_state {
	/* call stack tracking */
	struct bpf_func_state *frame[MAX_CALL_FRAMES];
	struct bpf_verifier_state *parent;
	/*
	 * 'branches' field is the number of branches left to explore:
	 * 0 - all possible paths from this state reached bpf_exit or
	 * were safely pruned
	 * 1 - at least one path is being explored.
	 * This state hasn't reached bpf_exit
	 * 2 - at least two paths are being explored.
	 * This state is an immediate parent of two children.
	 * One is fallthrough branch with branches==1 and another
	 * state is pushed into stack (to be explored later) also with
	 * branches==1. The parent of this state has branches==1.
	 * The verifier state tree connected via 'parent' pointer looks like:
	 * 1
	 * 1
	 * 2 -> 1 (first 'if' pushed into stack)
	 * 1
	 * 2 -> 1 (second 'if' pushed into stack)
	 * 1
	 * 1
	 * 1 bpf_exit.
	 *
	 * Once do_check() reaches bpf_exit, it calls update_branch_counts()
	 * and the verifier state tree will look:
	 * 1
	 * 1
	 * 2 -> 1 (first 'if' pushed into stack)
	 * 1
	 * 1 -> 1 (second 'if' pushed into stack)
	 * 0
	 * 0
	 * 0 bpf_exit.
	 * After pop_stack() the do_check() will resume at second 'if'.
	 *
	 * If is_state_visited() sees a state with branches > 0 it means
	 * there is a loop. If such state is exactly equal to the current state
	 * it's an infinite loop. Note states_equal() checks for states
	 * equvalency, so two states being 'states_equal' does not mean
	 * infinite loop. The exact comparison is provided by
	 * states_maybe_looping() function. It's a stronger pre-check and
	 * much faster than states_equal().
	 *
	 * This algorithm may not find all possible infinite loops or
	 * loop iteration count may be too high.
	 * In such cases BPF_COMPLEXITY_LIMIT_INSNS limit kicks in.
	 */
	u32 branches;
	u32 insn_idx;
	u32 curframe;
	u32 active_spin_lock;
	bool speculative;

	/* first and last insn idx of this verifier state */
	u32 first_insn_idx;
	u32 last_insn_idx;
	/* jmp history recorded from first to last.
	 * backtracking is using it to go from last to first.
	 * For most states jmp_history_cnt is [0-3].
	 * For loops can go up to ~40.
	 */
	struct bpf_idx_pair *jmp_history;
	u32 jmp_history_cnt;
};

#define bpf_get_spilled_reg(slot, frame)				\
	(((slot < frame->allocated_stack / BPF_REG_SIZE) &&		\
	  (frame->stack[slot].slot_type[0] == STACK_SPILL))		\
	 ? &frame->stack[slot].spilled_ptr : NULL)

/* Iterate over 'frame', setting 'reg' to either NULL or a spilled register. */
#define bpf_for_each_spilled_reg(iter, frame, reg)			\
	for (iter = 0, reg = bpf_get_spilled_reg(iter, frame);		\
	     iter < frame->allocated_stack / BPF_REG_SIZE;		\
	     iter++, reg = bpf_get_spilled_reg(iter, frame))

/* linked list of verifier states used to prune search */
struct bpf_verifier_state_list {
	struct bpf_verifier_state state;
	struct bpf_verifier_state_list *next;
	int miss_cnt, hit_cnt;
};

/* Possible states for alu_state member. */
#define BPF_ALU_SANITIZE_SRC		1U
#define BPF_ALU_SANITIZE_DST		2U
#define BPF_ALU_NEG_VALUE		(1U << 2)
#define BPF_ALU_NON_POINTER		(1U << 3)
#define BPF_ALU_SANITIZE		(BPF_ALU_SANITIZE_SRC | \
					 BPF_ALU_SANITIZE_DST)

struct bpf_insn_aux_data {
	union {
		enum bpf_reg_type ptr_type;	/* pointer type for load/store insns */
		unsigned long map_ptr_state;	/* pointer/poison value for maps */
		s32 call_imm;			/* saved imm field of call insn */
		u32 alu_limit;			/* limit for add/sub register with pointer */
		struct {
			u32 map_index;		/* index into used_maps[] */
			u32 map_off;		/* offset from value base address */
		};
		struct {
			enum bpf_reg_type reg_type;	/* type of pseudo_btf_id */
			union {
				u32 btf_id;	/* btf_id for struct typed var */
				u32 mem_size;	/* mem_size for non-struct typed var */
			};
		} btf_var;
	};
	u64 map_key_state; /* constant (32 bit) key tracking for maps */
	int ctx_field_size; /* the ctx field size for load insn, maybe 0 */
	int sanitize_stack_off; /* stack slot to be cleared */
	u32 seen; /* this insn was processed by the verifier at env->pass_cnt */
	bool zext_dst; /* this insn zero extends dst reg */
	u8 alu_state; /* used in combination with alu_limit */

	/* below fields are initialized once */
	unsigned int orig_idx; /* original instruction index */
	bool prune_point;
};

#define MAX_USED_MAPS 64 /* max number of maps accessed by one eBPF program */

#define BPF_VERIFIER_TMP_LOG_SIZE	1024

struct bpf_verifier_log {
	u32 level;
	char kbuf[BPF_VERIFIER_TMP_LOG_SIZE];
	char __user *ubuf;
	u32 len_used;
	u32 len_total;
};

static inline bool bpf_verifier_log_full(const struct bpf_verifier_log *log)
{
	return log->len_used >= log->len_total - 1;
}

#define BPF_LOG_LEVEL1	1
#define BPF_LOG_LEVEL2	2
#define BPF_LOG_STATS	4
#define BPF_LOG_LEVEL	(BPF_LOG_LEVEL1 | BPF_LOG_LEVEL2)
#define BPF_LOG_MASK	(BPF_LOG_LEVEL | BPF_LOG_STATS)
#define BPF_LOG_KERNEL	(BPF_LOG_MASK + 1) /* kernel internal flag */

static inline bool bpf_verifier_log_needed(const struct bpf_verifier_log *log)
{
	return log &&
		((log->level && log->ubuf && !bpf_verifier_log_full(log)) ||
		 log->level == BPF_LOG_KERNEL);
}

#define BPF_MAX_SUBPROGS 256

struct bpf_subprog_info {
	/* 'start' has to be the first field otherwise find_subprog() won't work */
	u32 start; /* insn idx of function entry point */
	u32 linfo_idx; /* The idx to the main_prog->aux->linfo */
	u16 stack_depth; /* max. stack depth used by this function */
	bool has_tail_call;
<<<<<<< HEAD
=======
	bool tail_call_reachable;
	bool has_ld_abs;
>>>>>>> d1988041
};

/* single container for all structs
 * one verifier_env per bpf_check() call
 */
struct bpf_verifier_env {
	u32 insn_idx;
	u32 prev_insn_idx;
	struct bpf_prog *prog;		/* eBPF program being verified */
	const struct bpf_verifier_ops *ops;
	struct bpf_verifier_stack_elem *head; /* stack of verifier states to be processed */
	int stack_size;			/* number of states to be processed */
	bool strict_alignment;		/* perform strict pointer alignment checks */
	bool test_state_freq;		/* test verifier with different pruning frequency */
	struct bpf_verifier_state *cur_state; /* current verifier state */
	struct bpf_verifier_state_list **explored_states; /* search pruning optimization */
	struct bpf_verifier_state_list *free_list;
	struct bpf_map *used_maps[MAX_USED_MAPS]; /* array of map's used by eBPF program */
	u32 used_map_cnt;		/* number of used maps */
	u32 id_gen;			/* used to generate unique reg IDs */
	bool allow_ptr_leaks;
	bool allow_ptr_to_map_access;
	bool bpf_capable;
	bool bypass_spec_v1;
	bool bypass_spec_v4;
	bool seen_direct_write;
	struct bpf_insn_aux_data *insn_aux_data; /* array of per-insn state */
	const struct bpf_line_info *prev_linfo;
	struct bpf_verifier_log log;
	struct bpf_subprog_info subprog_info[BPF_MAX_SUBPROGS + 1];
	struct {
		int *insn_state;
		int *insn_stack;
		int cur_stack;
	} cfg;
	u32 pass_cnt; /* number of times do_check() was called */
	u32 subprog_cnt;
	/* number of instructions analyzed by the verifier */
	u32 prev_insn_processed, insn_processed;
	/* number of jmps, calls, exits analyzed so far */
	u32 prev_jmps_processed, jmps_processed;
	/* total verification time */
	u64 verification_time;
	/* maximum number of verifier states kept in 'branching' instructions */
	u32 max_states_per_insn;
	/* total number of allocated verifier states */
	u32 total_states;
	/* some states are freed during program analysis.
	 * this is peak number of states. this number dominates kernel
	 * memory consumption during verification
	 */
	u32 peak_states;
	/* longest register parentage chain walked for liveness marking */
	u32 longest_mark_read_walk;
};

__printf(2, 0) void bpf_verifier_vlog(struct bpf_verifier_log *log,
				      const char *fmt, va_list args);
__printf(2, 3) void bpf_verifier_log_write(struct bpf_verifier_env *env,
					   const char *fmt, ...);
__printf(2, 3) void bpf_log(struct bpf_verifier_log *log,
			    const char *fmt, ...);

static inline struct bpf_func_state *cur_func(struct bpf_verifier_env *env)
{
	struct bpf_verifier_state *cur = env->cur_state;

	return cur->frame[cur->curframe];
}

static inline struct bpf_reg_state *cur_regs(struct bpf_verifier_env *env)
{
	return cur_func(env)->regs;
}

int bpf_prog_offload_verifier_prep(struct bpf_prog *prog);
int bpf_prog_offload_verify_insn(struct bpf_verifier_env *env,
				 int insn_idx, int prev_insn_idx);
int bpf_prog_offload_finalize(struct bpf_verifier_env *env);
void
bpf_prog_offload_replace_insn(struct bpf_verifier_env *env, u32 off,
			      struct bpf_insn *insn);
void
bpf_prog_offload_remove_insns(struct bpf_verifier_env *env, u32 off, u32 cnt);

int check_ctx_reg(struct bpf_verifier_env *env,
		  const struct bpf_reg_state *reg, int regno);

/* this lives here instead of in bpf.h because it needs to dereference tgt_prog */
static inline u64 bpf_trampoline_compute_key(const struct bpf_prog *tgt_prog,
					     u32 btf_id)
{
        return tgt_prog ? (((u64)tgt_prog->aux->id) << 32 | btf_id) : btf_id;
}

int bpf_check_attach_target(struct bpf_verifier_log *log,
			    const struct bpf_prog *prog,
			    const struct bpf_prog *tgt_prog,
			    u32 btf_id,
			    struct bpf_attach_target_info *tgt_info);

#endif /* _LINUX_BPF_VERIFIER_H */<|MERGE_RESOLUTION|>--- conflicted
+++ resolved
@@ -367,11 +367,8 @@
 	u32 linfo_idx; /* The idx to the main_prog->aux->linfo */
 	u16 stack_depth; /* max. stack depth used by this function */
 	bool has_tail_call;
-<<<<<<< HEAD
-=======
 	bool tail_call_reachable;
 	bool has_ld_abs;
->>>>>>> d1988041
 };
 
 /* single container for all structs
