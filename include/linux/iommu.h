--- conflicted
+++ resolved
@@ -581,28 +581,14 @@
 					       struct iommu_iotlb_gather *gather,
 					       unsigned long iova, size_t size)
 {
-<<<<<<< HEAD
-	unsigned long start = iova, end = start + size - 1;
-
-=======
->>>>>>> 3b17187f
 	/*
 	 * If the new page is disjoint from the current range or is mapped at
 	 * a different granularity, then sync the TLB so that the gather
 	 * structure can be rewritten.
 	 */
-<<<<<<< HEAD
-	if (gather->pgsize != size ||
-	    end + 1 < gather->start || start > gather->end + 1) {
-		if (gather->pgsize)
-			iommu_iotlb_sync(domain, gather);
-		gather->pgsize = size;
-	}
-=======
 	if ((gather->pgsize && gather->pgsize != size) ||
 	    iommu_iotlb_gather_is_disjoint(gather, iova, size))
 		iommu_iotlb_sync(domain, gather);
->>>>>>> 3b17187f
 
 	gather->pgsize = size;
 	iommu_iotlb_gather_add_range(gather, iova, size);
