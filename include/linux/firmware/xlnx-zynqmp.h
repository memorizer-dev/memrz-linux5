/* SPDX-License-Identifier: GPL-2.0 */
/*
 * Xilinx Zynq MPSoC Firmware layer
 *
 *  Copyright (C) 2014-2019 Xilinx
 *
 *  Michal Simek <michal.simek@xilinx.com>
 *  Davorin Mista <davorin.mista@aggios.com>
 *  Jolly Shah <jollys@xilinx.com>
 *  Rajan Vaja <rajanv@xilinx.com>
 */

#ifndef __FIRMWARE_ZYNQMP_H__
#define __FIRMWARE_ZYNQMP_H__

#define ZYNQMP_PM_VERSION_MAJOR	1
#define ZYNQMP_PM_VERSION_MINOR	0

#define ZYNQMP_PM_VERSION	((ZYNQMP_PM_VERSION_MAJOR << 16) | \
					ZYNQMP_PM_VERSION_MINOR)

#define ZYNQMP_TZ_VERSION_MAJOR	1
#define ZYNQMP_TZ_VERSION_MINOR	0

#define ZYNQMP_TZ_VERSION	((ZYNQMP_TZ_VERSION_MAJOR << 16) | \
					ZYNQMP_TZ_VERSION_MINOR)

/* SMC SIP service Call Function Identifier Prefix */
#define PM_SIP_SVC			0xC2000000
#define PM_GET_TRUSTZONE_VERSION	0xa03
#define PM_SET_SUSPEND_MODE		0xa02
#define GET_CALLBACK_DATA		0xa01

/* Number of 32bits values in payload */
#define PAYLOAD_ARG_CNT	4U

/* Number of arguments for a callback */
#define CB_ARG_CNT     4

/* Payload size (consists of callback API ID + arguments) */
#define CB_PAYLOAD_SIZE (CB_ARG_CNT + 1)

#define ZYNQMP_PM_MAX_QOS		100U

/* Node capabilities */
#define	ZYNQMP_PM_CAPABILITY_ACCESS	0x1U
#define	ZYNQMP_PM_CAPABILITY_CONTEXT	0x2U
#define	ZYNQMP_PM_CAPABILITY_WAKEUP	0x4U
#define	ZYNQMP_PM_CAPABILITY_UNUSABLE	0x8U

/* Feature check status */
#define PM_FEATURE_INVALID		-1
#define PM_FEATURE_UNCHECKED		0

/*
 * Firmware FPGA Manager flags
 * XILINX_ZYNQMP_PM_FPGA_FULL:	FPGA full reconfiguration
 * XILINX_ZYNQMP_PM_FPGA_PARTIAL: FPGA partial reconfiguration
 */
#define XILINX_ZYNQMP_PM_FPGA_FULL	0x0U
#define XILINX_ZYNQMP_PM_FPGA_PARTIAL	BIT(0)

enum pm_api_id {
	PM_GET_API_VERSION = 1,
	PM_REQUEST_NODE = 13,
	PM_RELEASE_NODE,
	PM_SET_REQUIREMENT,
	PM_RESET_ASSERT = 17,
	PM_RESET_GET_STATUS,
	PM_PM_INIT_FINALIZE = 21,
	PM_FPGA_LOAD,
	PM_FPGA_GET_STATUS,
	PM_GET_CHIPID = 24,
	PM_IOCTL = 34,
	PM_QUERY_DATA,
	PM_CLOCK_ENABLE,
	PM_CLOCK_DISABLE,
	PM_CLOCK_GETSTATE,
	PM_CLOCK_SETDIVIDER,
	PM_CLOCK_GETDIVIDER,
	PM_CLOCK_SETRATE,
	PM_CLOCK_GETRATE,
	PM_CLOCK_SETPARENT,
	PM_CLOCK_GETPARENT,
<<<<<<< HEAD
=======
	PM_SECURE_AES = 47,
>>>>>>> 04d5ce62
	PM_FEATURE_CHECK = 63,
	PM_API_MAX,
};

/* PMU-FW return status codes */
enum pm_ret_status {
	XST_PM_SUCCESS = 0,
	XST_PM_NO_FEATURE = 19,
	XST_PM_INTERNAL = 2000,
	XST_PM_CONFLICT,
	XST_PM_NO_ACCESS,
	XST_PM_INVALID_NODE,
	XST_PM_DOUBLE_REQ,
	XST_PM_ABORT_SUSPEND,
	XST_PM_MULT_USER = 2008,
};

enum pm_ioctl_id {
	IOCTL_SD_DLL_RESET = 6,
	IOCTL_SET_SD_TAPDELAY,
	IOCTL_SET_PLL_FRAC_MODE,
	IOCTL_GET_PLL_FRAC_MODE,
	IOCTL_SET_PLL_FRAC_DATA,
	IOCTL_GET_PLL_FRAC_DATA,
};

enum pm_query_id {
	PM_QID_INVALID,
	PM_QID_CLOCK_GET_NAME,
	PM_QID_CLOCK_GET_TOPOLOGY,
	PM_QID_CLOCK_GET_FIXEDFACTOR_PARAMS,
	PM_QID_CLOCK_GET_PARENTS,
	PM_QID_CLOCK_GET_ATTRIBUTES,
	PM_QID_CLOCK_GET_NUM_CLOCKS = 12,
	PM_QID_CLOCK_GET_MAX_DIVISOR,
};

enum zynqmp_pm_reset_action {
	PM_RESET_ACTION_RELEASE,
	PM_RESET_ACTION_ASSERT,
	PM_RESET_ACTION_PULSE,
};

enum zynqmp_pm_reset {
	ZYNQMP_PM_RESET_START = 1000,
	ZYNQMP_PM_RESET_PCIE_CFG = ZYNQMP_PM_RESET_START,
	ZYNQMP_PM_RESET_PCIE_BRIDGE,
	ZYNQMP_PM_RESET_PCIE_CTRL,
	ZYNQMP_PM_RESET_DP,
	ZYNQMP_PM_RESET_SWDT_CRF,
	ZYNQMP_PM_RESET_AFI_FM5,
	ZYNQMP_PM_RESET_AFI_FM4,
	ZYNQMP_PM_RESET_AFI_FM3,
	ZYNQMP_PM_RESET_AFI_FM2,
	ZYNQMP_PM_RESET_AFI_FM1,
	ZYNQMP_PM_RESET_AFI_FM0,
	ZYNQMP_PM_RESET_GDMA,
	ZYNQMP_PM_RESET_GPU_PP1,
	ZYNQMP_PM_RESET_GPU_PP0,
	ZYNQMP_PM_RESET_GPU,
	ZYNQMP_PM_RESET_GT,
	ZYNQMP_PM_RESET_SATA,
	ZYNQMP_PM_RESET_ACPU3_PWRON,
	ZYNQMP_PM_RESET_ACPU2_PWRON,
	ZYNQMP_PM_RESET_ACPU1_PWRON,
	ZYNQMP_PM_RESET_ACPU0_PWRON,
	ZYNQMP_PM_RESET_APU_L2,
	ZYNQMP_PM_RESET_ACPU3,
	ZYNQMP_PM_RESET_ACPU2,
	ZYNQMP_PM_RESET_ACPU1,
	ZYNQMP_PM_RESET_ACPU0,
	ZYNQMP_PM_RESET_DDR,
	ZYNQMP_PM_RESET_APM_FPD,
	ZYNQMP_PM_RESET_SOFT,
	ZYNQMP_PM_RESET_GEM0,
	ZYNQMP_PM_RESET_GEM1,
	ZYNQMP_PM_RESET_GEM2,
	ZYNQMP_PM_RESET_GEM3,
	ZYNQMP_PM_RESET_QSPI,
	ZYNQMP_PM_RESET_UART0,
	ZYNQMP_PM_RESET_UART1,
	ZYNQMP_PM_RESET_SPI0,
	ZYNQMP_PM_RESET_SPI1,
	ZYNQMP_PM_RESET_SDIO0,
	ZYNQMP_PM_RESET_SDIO1,
	ZYNQMP_PM_RESET_CAN0,
	ZYNQMP_PM_RESET_CAN1,
	ZYNQMP_PM_RESET_I2C0,
	ZYNQMP_PM_RESET_I2C1,
	ZYNQMP_PM_RESET_TTC0,
	ZYNQMP_PM_RESET_TTC1,
	ZYNQMP_PM_RESET_TTC2,
	ZYNQMP_PM_RESET_TTC3,
	ZYNQMP_PM_RESET_SWDT_CRL,
	ZYNQMP_PM_RESET_NAND,
	ZYNQMP_PM_RESET_ADMA,
	ZYNQMP_PM_RESET_GPIO,
	ZYNQMP_PM_RESET_IOU_CC,
	ZYNQMP_PM_RESET_TIMESTAMP,
	ZYNQMP_PM_RESET_RPU_R50,
	ZYNQMP_PM_RESET_RPU_R51,
	ZYNQMP_PM_RESET_RPU_AMBA,
	ZYNQMP_PM_RESET_OCM,
	ZYNQMP_PM_RESET_RPU_PGE,
	ZYNQMP_PM_RESET_USB0_CORERESET,
	ZYNQMP_PM_RESET_USB1_CORERESET,
	ZYNQMP_PM_RESET_USB0_HIBERRESET,
	ZYNQMP_PM_RESET_USB1_HIBERRESET,
	ZYNQMP_PM_RESET_USB0_APB,
	ZYNQMP_PM_RESET_USB1_APB,
	ZYNQMP_PM_RESET_IPI,
	ZYNQMP_PM_RESET_APM_LPD,
	ZYNQMP_PM_RESET_RTC,
	ZYNQMP_PM_RESET_SYSMON,
	ZYNQMP_PM_RESET_AFI_FM6,
	ZYNQMP_PM_RESET_LPD_SWDT,
	ZYNQMP_PM_RESET_FPD,
	ZYNQMP_PM_RESET_RPU_DBG1,
	ZYNQMP_PM_RESET_RPU_DBG0,
	ZYNQMP_PM_RESET_DBG_LPD,
	ZYNQMP_PM_RESET_DBG_FPD,
	ZYNQMP_PM_RESET_APLL,
	ZYNQMP_PM_RESET_DPLL,
	ZYNQMP_PM_RESET_VPLL,
	ZYNQMP_PM_RESET_IOPLL,
	ZYNQMP_PM_RESET_RPLL,
	ZYNQMP_PM_RESET_GPO3_PL_0,
	ZYNQMP_PM_RESET_GPO3_PL_1,
	ZYNQMP_PM_RESET_GPO3_PL_2,
	ZYNQMP_PM_RESET_GPO3_PL_3,
	ZYNQMP_PM_RESET_GPO3_PL_4,
	ZYNQMP_PM_RESET_GPO3_PL_5,
	ZYNQMP_PM_RESET_GPO3_PL_6,
	ZYNQMP_PM_RESET_GPO3_PL_7,
	ZYNQMP_PM_RESET_GPO3_PL_8,
	ZYNQMP_PM_RESET_GPO3_PL_9,
	ZYNQMP_PM_RESET_GPO3_PL_10,
	ZYNQMP_PM_RESET_GPO3_PL_11,
	ZYNQMP_PM_RESET_GPO3_PL_12,
	ZYNQMP_PM_RESET_GPO3_PL_13,
	ZYNQMP_PM_RESET_GPO3_PL_14,
	ZYNQMP_PM_RESET_GPO3_PL_15,
	ZYNQMP_PM_RESET_GPO3_PL_16,
	ZYNQMP_PM_RESET_GPO3_PL_17,
	ZYNQMP_PM_RESET_GPO3_PL_18,
	ZYNQMP_PM_RESET_GPO3_PL_19,
	ZYNQMP_PM_RESET_GPO3_PL_20,
	ZYNQMP_PM_RESET_GPO3_PL_21,
	ZYNQMP_PM_RESET_GPO3_PL_22,
	ZYNQMP_PM_RESET_GPO3_PL_23,
	ZYNQMP_PM_RESET_GPO3_PL_24,
	ZYNQMP_PM_RESET_GPO3_PL_25,
	ZYNQMP_PM_RESET_GPO3_PL_26,
	ZYNQMP_PM_RESET_GPO3_PL_27,
	ZYNQMP_PM_RESET_GPO3_PL_28,
	ZYNQMP_PM_RESET_GPO3_PL_29,
	ZYNQMP_PM_RESET_GPO3_PL_30,
	ZYNQMP_PM_RESET_GPO3_PL_31,
	ZYNQMP_PM_RESET_RPU_LS,
	ZYNQMP_PM_RESET_PS_ONLY,
	ZYNQMP_PM_RESET_PL,
	ZYNQMP_PM_RESET_PS_PL0,
	ZYNQMP_PM_RESET_PS_PL1,
	ZYNQMP_PM_RESET_PS_PL2,
	ZYNQMP_PM_RESET_PS_PL3,
	ZYNQMP_PM_RESET_END = ZYNQMP_PM_RESET_PS_PL3
};

enum zynqmp_pm_suspend_reason {
	SUSPEND_POWER_REQUEST = 201,
	SUSPEND_ALERT,
	SUSPEND_SYSTEM_SHUTDOWN,
};

enum zynqmp_pm_request_ack {
	ZYNQMP_PM_REQUEST_ACK_NO = 1,
	ZYNQMP_PM_REQUEST_ACK_BLOCKING,
	ZYNQMP_PM_REQUEST_ACK_NON_BLOCKING,
};

enum pm_node_id {
	NODE_SD_0 = 39,
	NODE_SD_1,
};

enum tap_delay_type {
	PM_TAPDELAY_INPUT = 0,
	PM_TAPDELAY_OUTPUT,
};

enum dll_reset_type {
	PM_DLL_RESET_ASSERT,
	PM_DLL_RESET_RELEASE,
	PM_DLL_RESET_PULSE,
};

/**
 * struct zynqmp_pm_query_data - PM query data
 * @qid:	query ID
 * @arg1:	Argument 1 of query data
 * @arg2:	Argument 2 of query data
 * @arg3:	Argument 3 of query data
 */
struct zynqmp_pm_query_data {
	u32 qid;
	u32 arg1;
	u32 arg2;
	u32 arg3;
};

struct zynqmp_eemi_ops {
	int (*get_api_version)(u32 *version);
	int (*get_chipid)(u32 *idcode, u32 *version);
	int (*fpga_load)(const u64 address, const u32 size, const u32 flags);
	int (*fpga_get_status)(u32 *value);
	int (*query_data)(struct zynqmp_pm_query_data qdata, u32 *out);
	int (*clock_enable)(u32 clock_id);
	int (*clock_disable)(u32 clock_id);
	int (*clock_getstate)(u32 clock_id, u32 *state);
	int (*clock_setdivider)(u32 clock_id, u32 divider);
	int (*clock_getdivider)(u32 clock_id, u32 *divider);
	int (*clock_setrate)(u32 clock_id, u64 rate);
	int (*clock_getrate)(u32 clock_id, u64 *rate);
	int (*clock_setparent)(u32 clock_id, u32 parent_id);
	int (*clock_getparent)(u32 clock_id, u32 *parent_id);
	int (*ioctl)(u32 node_id, u32 ioctl_id, u32 arg1, u32 arg2, u32 *out);
	int (*reset_assert)(const enum zynqmp_pm_reset reset,
			    const enum zynqmp_pm_reset_action assert_flag);
	int (*reset_get_status)(const enum zynqmp_pm_reset reset, u32 *status);
	int (*init_finalize)(void);
	int (*set_suspend_mode)(u32 mode);
	int (*request_node)(const u32 node,
			    const u32 capabilities,
			    const u32 qos,
			    const enum zynqmp_pm_request_ack ack);
	int (*release_node)(const u32 node);
	int (*set_requirement)(const u32 node,
			       const u32 capabilities,
			       const u32 qos,
			       const enum zynqmp_pm_request_ack ack);
	int (*aes)(const u64 address, u32 *out);
};

int zynqmp_pm_invoke_fn(u32 pm_api_id, u32 arg0, u32 arg1,
			u32 arg2, u32 arg3, u32 *ret_payload);

#if IS_REACHABLE(CONFIG_ZYNQMP_FIRMWARE)
const struct zynqmp_eemi_ops *zynqmp_pm_get_eemi_ops(void);
#else
static inline struct zynqmp_eemi_ops *zynqmp_pm_get_eemi_ops(void)
{
	return ERR_PTR(-ENODEV);
}
#endif

#endif /* __FIRMWARE_ZYNQMP_H__ */<|MERGE_RESOLUTION|>--- conflicted
+++ resolved
@@ -82,10 +82,7 @@
 	PM_CLOCK_GETRATE,
 	PM_CLOCK_SETPARENT,
 	PM_CLOCK_GETPARENT,
-<<<<<<< HEAD
-=======
 	PM_SECURE_AES = 47,
->>>>>>> 04d5ce62
 	PM_FEATURE_CHECK = 63,
 	PM_API_MAX,
 };
