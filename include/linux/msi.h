/* SPDX-License-Identifier: GPL-2.0 */
#ifndef LINUX_MSI_H
#define LINUX_MSI_H

#include <linux/kobject.h>
#include <linux/list.h>
#include <asm/msi.h>

/* Dummy shadow structures if an architecture does not define them */
#ifndef arch_msi_msg_addr_lo
typedef struct arch_msi_msg_addr_lo {
	u32	address_lo;
} __attribute__ ((packed)) arch_msi_msg_addr_lo_t;
#endif

#ifndef arch_msi_msg_addr_hi
typedef struct arch_msi_msg_addr_hi {
	u32	address_hi;
} __attribute__ ((packed)) arch_msi_msg_addr_hi_t;
#endif

#ifndef arch_msi_msg_data
typedef struct arch_msi_msg_data {
	u32	data;
} __attribute__ ((packed)) arch_msi_msg_data_t;
#endif

/**
 * msi_msg - Representation of a MSI message
 * @address_lo:		Low 32 bits of msi message address
 * @arch_addrlo:	Architecture specific shadow of @address_lo
 * @address_hi:		High 32 bits of msi message address
 *			(only used when device supports it)
 * @arch_addrhi:	Architecture specific shadow of @address_hi
 * @data:		MSI message data (usually 16 bits)
 * @arch_data:		Architecture specific shadow of @data
 */
struct msi_msg {
	union {
		u32			address_lo;
		arch_msi_msg_addr_lo_t	arch_addr_lo;
	};
	union {
		u32			address_hi;
		arch_msi_msg_addr_hi_t	arch_addr_hi;
	};
	union {
		u32			data;
		arch_msi_msg_data_t	arch_data;
	};
};

extern int pci_msi_ignore_mask;
/* Helper functions */
struct irq_data;
struct msi_desc;
struct pci_dev;
struct platform_msi_priv_data;
void __get_cached_msi_msg(struct msi_desc *entry, struct msi_msg *msg);
#ifdef CONFIG_GENERIC_MSI_IRQ
void get_cached_msi_msg(unsigned int irq, struct msi_msg *msg);
#else
static inline void get_cached_msi_msg(unsigned int irq, struct msi_msg *msg)
{
}
#endif

typedef void (*irq_write_msi_msg_t)(struct msi_desc *desc,
				    struct msi_msg *msg);

/**
 * platform_msi_desc - Platform device specific msi descriptor data
 * @msi_priv_data:	Pointer to platform private data
 * @msi_index:		The index of the MSI descriptor for multi MSI
 */
struct platform_msi_desc {
	struct platform_msi_priv_data	*msi_priv_data;
	u16				msi_index;
};

/**
 * fsl_mc_msi_desc - FSL-MC device specific msi descriptor data
 * @msi_index:		The index of the MSI descriptor
 */
struct fsl_mc_msi_desc {
	u16				msi_index;
};

/**
 * ti_sci_inta_msi_desc - TISCI based INTA specific msi descriptor data
 * @dev_index: TISCI device index
 */
struct ti_sci_inta_msi_desc {
	u16	dev_index;
};

/**
 * struct msi_desc - Descriptor structure for MSI based interrupts
 * @list:	List head for management
 * @irq:	The base interrupt number
 * @nvec_used:	The number of vectors used
 * @dev:	Pointer to the device which uses this descriptor
 * @msg:	The last set MSI message cached for reuse
 * @affinity:	Optional pointer to a cpu affinity mask for this descriptor
 *
 * @write_msi_msg:	Callback that may be called when the MSI message
 *			address or data changes
 * @write_msi_msg_data:	Data parameter for the callback.
 *
 * @msi_mask:	[PCI MSI]   MSI cached mask bits
 * @msix_ctrl:	[PCI MSI-X] MSI-X cached per vector control bits
 * @is_msix:	[PCI MSI/X] True if MSI-X
 * @multiple:	[PCI MSI/X] log2 num of messages allocated
 * @multi_cap:	[PCI MSI/X] log2 num of messages supported
 * @maskbit:	[PCI MSI/X] Mask-Pending bit supported?
 * @is_64:	[PCI MSI/X] Address size: 0=32bit 1=64bit
 * @entry_nr:	[PCI MSI/X] Entry which is described by this descriptor
 * @default_irq:[PCI MSI/X] The default pre-assigned non-MSI irq
 * @mask_pos:	[PCI MSI]   Mask register position
 * @mask_base:	[PCI MSI-X] Mask register base address
 * @platform:	[platform]  Platform device specific msi descriptor data
 * @fsl_mc:	[fsl-mc]    FSL MC device specific msi descriptor data
 * @inta:	[INTA]	    TISCI based INTA specific msi descriptor data
 */
struct msi_desc {
	/* Shared device/bus type independent data */
	struct list_head		list;
	unsigned int			irq;
	unsigned int			nvec_used;
	struct device			*dev;
	struct msi_msg			msg;
	struct irq_affinity_desc	*affinity;
#ifdef CONFIG_IRQ_MSI_IOMMU
	const void			*iommu_cookie;
#endif

	void (*write_msi_msg)(struct msi_desc *entry, void *data);
	void *write_msi_msg_data;

	union {
		/* PCI MSI/X specific data */
		struct {
			union {
				u32 msi_mask;
				u32 msix_ctrl;
			};
			struct {
				u8	is_msix		: 1;
				u8	multiple	: 3;
				u8	multi_cap	: 3;
				u8	can_mask	: 1;
				u8	is_64		: 1;
				u8	is_virtual	: 1;
				u16	entry_nr;
				unsigned default_irq;
			} msi_attrib;
			union {
				u8	mask_pos;
				void __iomem *mask_base;
			};
		};

		/*
		 * Non PCI variants add their data structure here. New
		 * entries need to use a named structure. We want
		 * proper name spaces for this. The PCI part is
		 * anonymous for now as it would require an immediate
		 * tree wide cleanup.
		 */
		struct platform_msi_desc platform;
		struct fsl_mc_msi_desc fsl_mc;
		struct ti_sci_inta_msi_desc inta;
	};
};

/* Helpers to hide struct msi_desc implementation details */
#define msi_desc_to_dev(desc)		((desc)->dev)
#define dev_to_msi_list(dev)		(&(dev)->msi_list)
#define first_msi_entry(dev)		\
	list_first_entry(dev_to_msi_list((dev)), struct msi_desc, list)
#define for_each_msi_entry(desc, dev)	\
	list_for_each_entry((desc), dev_to_msi_list((dev)), list)
#define for_each_msi_entry_safe(desc, tmp, dev)	\
	list_for_each_entry_safe((desc), (tmp), dev_to_msi_list((dev)), list)
#define for_each_msi_vector(desc, __irq, dev)				\
	for_each_msi_entry((desc), (dev))				\
		if ((desc)->irq)					\
			for (__irq = (desc)->irq;			\
			     __irq < ((desc)->irq + (desc)->nvec_used);	\
			     __irq++)

#ifdef CONFIG_IRQ_MSI_IOMMU
static inline const void *msi_desc_get_iommu_cookie(struct msi_desc *desc)
{
	return desc->iommu_cookie;
}

static inline void msi_desc_set_iommu_cookie(struct msi_desc *desc,
					     const void *iommu_cookie)
{
	desc->iommu_cookie = iommu_cookie;
}
#else
static inline const void *msi_desc_get_iommu_cookie(struct msi_desc *desc)
{
	return NULL;
}

static inline void msi_desc_set_iommu_cookie(struct msi_desc *desc,
					     const void *iommu_cookie)
{
}
#endif

#ifdef CONFIG_PCI_MSI
#define first_pci_msi_entry(pdev)	first_msi_entry(&(pdev)->dev)
#define for_each_pci_msi_entry(desc, pdev)	\
	for_each_msi_entry((desc), &(pdev)->dev)

struct pci_dev *msi_desc_to_pci_dev(struct msi_desc *desc);
void *msi_desc_to_pci_sysdata(struct msi_desc *desc);
void pci_write_msi_msg(unsigned int irq, struct msi_msg *msg);
#else /* CONFIG_PCI_MSI */
static inline void *msi_desc_to_pci_sysdata(struct msi_desc *desc)
{
	return NULL;
}
static inline void pci_write_msi_msg(unsigned int irq, struct msi_msg *msg)
{
}
#endif /* CONFIG_PCI_MSI */

struct msi_desc *alloc_msi_entry(struct device *dev, int nvec,
				 const struct irq_affinity_desc *affinity);
void free_msi_entry(struct msi_desc *entry);
void __pci_read_msi_msg(struct msi_desc *entry, struct msi_msg *msg);
void __pci_write_msi_msg(struct msi_desc *entry, struct msi_msg *msg);

<<<<<<< HEAD
u32 __pci_msix_desc_mask_irq(struct msi_desc *desc, u32 flag);
void __pci_msi_desc_mask_irq(struct msi_desc *desc, u32 mask, u32 flag);
=======
>>>>>>> 3b17187f
void pci_msi_mask_irq(struct irq_data *data);
void pci_msi_unmask_irq(struct irq_data *data);

const struct attribute_group **msi_populate_sysfs(struct device *dev);
void msi_destroy_sysfs(struct device *dev,
		       const struct attribute_group **msi_irq_groups);

/*
 * The arch hooks to setup up msi irqs. Default functions are implemented
 * as weak symbols so that they /can/ be overriden by architecture specific
 * code if needed. These hooks can only be enabled by the architecture.
 *
 * If CONFIG_PCI_MSI_ARCH_FALLBACKS is not selected they are replaced by
 * stubs with warnings.
 */
#ifdef CONFIG_PCI_MSI_ARCH_FALLBACKS
int arch_setup_msi_irq(struct pci_dev *dev, struct msi_desc *desc);
void arch_teardown_msi_irq(unsigned int irq);
int arch_setup_msi_irqs(struct pci_dev *dev, int nvec, int type);
void arch_teardown_msi_irqs(struct pci_dev *dev);
#else
static inline int arch_setup_msi_irqs(struct pci_dev *dev, int nvec, int type)
{
	WARN_ON_ONCE(1);
	return -ENODEV;
}

static inline void arch_teardown_msi_irqs(struct pci_dev *dev)
{
	WARN_ON_ONCE(1);
}
#endif

/*
 * The restore hooks are still available as they are useful even
 * for fully irq domain based setups. Courtesy to XEN/X86.
 */
void arch_restore_msi_irqs(struct pci_dev *dev);
void default_restore_msi_irqs(struct pci_dev *dev);

#ifdef CONFIG_GENERIC_MSI_IRQ_DOMAIN

#include <linux/irqhandler.h>

struct irq_domain;
struct irq_domain_ops;
struct irq_chip;
struct device_node;
struct fwnode_handle;
struct msi_domain_info;

/**
 * struct msi_domain_ops - MSI interrupt domain callbacks
 * @get_hwirq:		Retrieve the resulting hw irq number
 * @msi_init:		Domain specific init function for MSI interrupts
 * @msi_free:		Domain specific function to free a MSI interrupts
 * @msi_check:		Callback for verification of the domain/info/dev data
 * @msi_prepare:	Prepare the allocation of the interrupts in the domain
 * @msi_finish:		Optional callback to finalize the allocation
 * @set_desc:		Set the msi descriptor for an interrupt
 * @handle_error:	Optional error handler if the allocation fails
 * @domain_alloc_irqs:	Optional function to override the default allocation
 *			function.
 * @domain_free_irqs:	Optional function to override the default free
 *			function.
 *
 * @get_hwirq, @msi_init and @msi_free are callbacks used by
 * msi_create_irq_domain() and related interfaces
 *
 * @msi_check, @msi_prepare, @msi_finish, @set_desc and @handle_error
 * are callbacks used by msi_domain_alloc_irqs() and related
 * interfaces which are based on msi_desc.
 *
 * @domain_alloc_irqs, @domain_free_irqs can be used to override the
 * default allocation/free functions (__msi_domain_alloc/free_irqs). This
 * is initially for a wrapper around XENs seperate MSI universe which can't
 * be wrapped into the regular irq domains concepts by mere mortals.  This
 * allows to universally use msi_domain_alloc/free_irqs without having to
 * special case XEN all over the place.
 *
 * Contrary to other operations @domain_alloc_irqs and @domain_free_irqs
 * are set to the default implementation if NULL and even when
 * MSI_FLAG_USE_DEF_DOM_OPS is not set to avoid breaking existing users and
 * because these callbacks are obviously mandatory.
 *
 * This is NOT meant to be abused, but it can be useful to build wrappers
 * for specialized MSI irq domains which need extra work before and after
 * calling __msi_domain_alloc_irqs()/__msi_domain_free_irqs().
 */
struct msi_domain_ops {
	irq_hw_number_t	(*get_hwirq)(struct msi_domain_info *info,
				     msi_alloc_info_t *arg);
	int		(*msi_init)(struct irq_domain *domain,
				    struct msi_domain_info *info,
				    unsigned int virq, irq_hw_number_t hwirq,
				    msi_alloc_info_t *arg);
	void		(*msi_free)(struct irq_domain *domain,
				    struct msi_domain_info *info,
				    unsigned int virq);
	int		(*msi_check)(struct irq_domain *domain,
				     struct msi_domain_info *info,
				     struct device *dev);
	int		(*msi_prepare)(struct irq_domain *domain,
				       struct device *dev, int nvec,
				       msi_alloc_info_t *arg);
	void		(*msi_finish)(msi_alloc_info_t *arg, int retval);
	void		(*set_desc)(msi_alloc_info_t *arg,
				    struct msi_desc *desc);
	int		(*handle_error)(struct irq_domain *domain,
					struct msi_desc *desc, int error);
	int		(*domain_alloc_irqs)(struct irq_domain *domain,
					     struct device *dev, int nvec);
	void		(*domain_free_irqs)(struct irq_domain *domain,
					    struct device *dev);
};

/**
 * struct msi_domain_info - MSI interrupt domain data
 * @flags:		Flags to decribe features and capabilities
 * @ops:		The callback data structure
 * @chip:		Optional: associated interrupt chip
 * @chip_data:		Optional: associated interrupt chip data
 * @handler:		Optional: associated interrupt flow handler
 * @handler_data:	Optional: associated interrupt flow handler data
 * @handler_name:	Optional: associated interrupt flow handler name
 * @data:		Optional: domain specific data
 */
struct msi_domain_info {
	u32			flags;
	struct msi_domain_ops	*ops;
	struct irq_chip		*chip;
	void			*chip_data;
	irq_flow_handler_t	handler;
	void			*handler_data;
	const char		*handler_name;
	void			*data;
};

/* Flags for msi_domain_info */
enum {
	/*
	 * Init non implemented ops callbacks with default MSI domain
	 * callbacks.
	 */
	MSI_FLAG_USE_DEF_DOM_OPS	= (1 << 0),
	/*
	 * Init non implemented chip callbacks with default MSI chip
	 * callbacks.
	 */
	MSI_FLAG_USE_DEF_CHIP_OPS	= (1 << 1),
	/* Support multiple PCI MSI interrupts */
	MSI_FLAG_MULTI_PCI_MSI		= (1 << 2),
	/* Support PCI MSIX interrupts */
	MSI_FLAG_PCI_MSIX		= (1 << 3),
	/* Needs early activate, required for PCI */
	MSI_FLAG_ACTIVATE_EARLY		= (1 << 4),
	/*
	 * Must reactivate when irq is started even when
	 * MSI_FLAG_ACTIVATE_EARLY has been set.
	 */
	MSI_FLAG_MUST_REACTIVATE	= (1 << 5),
	/* Is level-triggered capable, using two messages */
	MSI_FLAG_LEVEL_CAPABLE		= (1 << 6),
};

int msi_domain_set_affinity(struct irq_data *data, const struct cpumask *mask,
			    bool force);

struct irq_domain *msi_create_irq_domain(struct fwnode_handle *fwnode,
					 struct msi_domain_info *info,
					 struct irq_domain *parent);
int __msi_domain_alloc_irqs(struct irq_domain *domain, struct device *dev,
			    int nvec);
int msi_domain_alloc_irqs(struct irq_domain *domain, struct device *dev,
			  int nvec);
void __msi_domain_free_irqs(struct irq_domain *domain, struct device *dev);
void msi_domain_free_irqs(struct irq_domain *domain, struct device *dev);
struct msi_domain_info *msi_get_domain_info(struct irq_domain *domain);

struct irq_domain *platform_msi_create_irq_domain(struct fwnode_handle *fwnode,
						  struct msi_domain_info *info,
						  struct irq_domain *parent);
int platform_msi_domain_alloc_irqs(struct device *dev, unsigned int nvec,
				   irq_write_msi_msg_t write_msi_msg);
void platform_msi_domain_free_irqs(struct device *dev);

/* When an MSI domain is used as an intermediate domain */
int msi_domain_prepare_irqs(struct irq_domain *domain, struct device *dev,
			    int nvec, msi_alloc_info_t *args);
int msi_domain_populate_irqs(struct irq_domain *domain, struct device *dev,
			     int virq, int nvec, msi_alloc_info_t *args);
struct irq_domain *
__platform_msi_create_device_domain(struct device *dev,
				    unsigned int nvec,
				    bool is_tree,
				    irq_write_msi_msg_t write_msi_msg,
				    const struct irq_domain_ops *ops,
				    void *host_data);

#define platform_msi_create_device_domain(dev, nvec, write, ops, data)	\
	__platform_msi_create_device_domain(dev, nvec, false, write, ops, data)
#define platform_msi_create_device_tree_domain(dev, nvec, write, ops, data) \
	__platform_msi_create_device_domain(dev, nvec, true, write, ops, data)

int platform_msi_domain_alloc(struct irq_domain *domain, unsigned int virq,
			      unsigned int nr_irqs);
void platform_msi_domain_free(struct irq_domain *domain, unsigned int virq,
			      unsigned int nvec);
void *platform_msi_get_host_data(struct irq_domain *domain);
#endif /* CONFIG_GENERIC_MSI_IRQ_DOMAIN */

#ifdef CONFIG_PCI_MSI_IRQ_DOMAIN
void pci_msi_domain_write_msg(struct irq_data *irq_data, struct msi_msg *msg);
struct irq_domain *pci_msi_create_irq_domain(struct fwnode_handle *fwnode,
					     struct msi_domain_info *info,
					     struct irq_domain *parent);
int pci_msi_domain_check_cap(struct irq_domain *domain,
			     struct msi_domain_info *info, struct device *dev);
u32 pci_msi_domain_get_msi_rid(struct irq_domain *domain, struct pci_dev *pdev);
struct irq_domain *pci_msi_get_device_domain(struct pci_dev *pdev);
bool pci_dev_has_special_msi_domain(struct pci_dev *pdev);
#else
static inline struct irq_domain *pci_msi_get_device_domain(struct pci_dev *pdev)
{
	return NULL;
}
#endif /* CONFIG_PCI_MSI_IRQ_DOMAIN */

#endif /* LINUX_MSI_H */<|MERGE_RESOLUTION|>--- conflicted
+++ resolved
@@ -236,11 +236,6 @@
 void __pci_read_msi_msg(struct msi_desc *entry, struct msi_msg *msg);
 void __pci_write_msi_msg(struct msi_desc *entry, struct msi_msg *msg);
 
-<<<<<<< HEAD
-u32 __pci_msix_desc_mask_irq(struct msi_desc *desc, u32 flag);
-void __pci_msi_desc_mask_irq(struct msi_desc *desc, u32 mask, u32 flag);
-=======
->>>>>>> 3b17187f
 void pci_msi_mask_irq(struct irq_data *data);
 void pci_msi_unmask_irq(struct irq_data *data);
 
