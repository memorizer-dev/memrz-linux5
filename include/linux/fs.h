/* SPDX-License-Identifier: GPL-2.0 */
#ifndef _LINUX_FS_H
#define _LINUX_FS_H

#include <linux/linkage.h>
#include <linux/wait_bit.h>
#include <linux/kdev_t.h>
#include <linux/dcache.h>
#include <linux/path.h>
#include <linux/stat.h>
#include <linux/cache.h>
#include <linux/list.h>
#include <linux/list_lru.h>
#include <linux/llist.h>
#include <linux/radix-tree.h>
#include <linux/xarray.h>
#include <linux/rbtree.h>
#include <linux/init.h>
#include <linux/pid.h>
#include <linux/bug.h>
#include <linux/mutex.h>
#include <linux/rwsem.h>
#include <linux/mm_types.h>
#include <linux/capability.h>
#include <linux/semaphore.h>
#include <linux/fcntl.h>
#include <linux/rculist_bl.h>
#include <linux/atomic.h>
#include <linux/shrinker.h>
#include <linux/migrate_mode.h>
#include <linux/uidgid.h>
#include <linux/lockdep.h>
#include <linux/percpu-rwsem.h>
#include <linux/workqueue.h>
#include <linux/delayed_call.h>
#include <linux/uuid.h>
#include <linux/errseq.h>
#include <linux/ioprio.h>
#include <linux/fs_types.h>
#include <linux/build_bug.h>
#include <linux/stddef.h>

#include <asm/byteorder.h>
#include <uapi/linux/fs.h>

struct backing_dev_info;
struct bdi_writeback;
struct bio;
struct export_operations;
struct fiemap_extent_info;
struct hd_geometry;
struct iovec;
struct kiocb;
struct kobject;
struct pipe_inode_info;
struct poll_table_struct;
struct kstatfs;
struct vm_area_struct;
struct vfsmount;
struct cred;
struct swap_info_struct;
struct seq_file;
struct workqueue_struct;
struct iov_iter;
struct fscrypt_info;
struct fscrypt_operations;
struct fsverity_info;
struct fsverity_operations;
struct fs_context;
struct fs_parameter_spec;

extern void __init inode_init(void);
extern void __init inode_init_early(void);
extern void __init files_init(void);
extern void __init files_maxfiles_init(void);

extern struct files_stat_struct files_stat;
extern unsigned long get_max_files(void);
extern unsigned int sysctl_nr_open;
extern struct inodes_stat_t inodes_stat;
extern int leases_enable, lease_break_time;
extern int sysctl_protected_symlinks;
extern int sysctl_protected_hardlinks;
extern int sysctl_protected_fifos;
extern int sysctl_protected_regular;

typedef __kernel_rwf_t rwf_t;

struct buffer_head;
typedef int (get_block_t)(struct inode *inode, sector_t iblock,
			struct buffer_head *bh_result, int create);
typedef int (dio_iodone_t)(struct kiocb *iocb, loff_t offset,
			ssize_t bytes, void *private);

#define MAY_EXEC		0x00000001
#define MAY_WRITE		0x00000002
#define MAY_READ		0x00000004
#define MAY_APPEND		0x00000008
#define MAY_ACCESS		0x00000010
#define MAY_OPEN		0x00000020
#define MAY_CHDIR		0x00000040
/* called from RCU mode, don't block */
#define MAY_NOT_BLOCK		0x00000080

/*
 * flags in file.f_mode.  Note that FMODE_READ and FMODE_WRITE must correspond
 * to O_WRONLY and O_RDWR via the strange trick in do_dentry_open()
 */

/* file is open for reading */
#define FMODE_READ		((__force fmode_t)0x1)
/* file is open for writing */
#define FMODE_WRITE		((__force fmode_t)0x2)
/* file is seekable */
#define FMODE_LSEEK		((__force fmode_t)0x4)
/* file can be accessed using pread */
#define FMODE_PREAD		((__force fmode_t)0x8)
/* file can be accessed using pwrite */
#define FMODE_PWRITE		((__force fmode_t)0x10)
/* File is opened for execution with sys_execve / sys_uselib */
#define FMODE_EXEC		((__force fmode_t)0x20)
/* File is opened with O_NDELAY (only set for block devices) */
#define FMODE_NDELAY		((__force fmode_t)0x40)
/* File is opened with O_EXCL (only set for block devices) */
#define FMODE_EXCL		((__force fmode_t)0x80)
/* File is opened using open(.., 3, ..) and is writeable only for ioctls
   (specialy hack for floppy.c) */
#define FMODE_WRITE_IOCTL	((__force fmode_t)0x100)
/* 32bit hashes as llseek() offset (for directories) */
#define FMODE_32BITHASH         ((__force fmode_t)0x200)
/* 64bit hashes as llseek() offset (for directories) */
#define FMODE_64BITHASH         ((__force fmode_t)0x400)

/*
 * Don't update ctime and mtime.
 *
 * Currently a special hack for the XFS open_by_handle ioctl, but we'll
 * hopefully graduate it to a proper O_CMTIME flag supported by open(2) soon.
 */
#define FMODE_NOCMTIME		((__force fmode_t)0x800)

/* Expect random access pattern */
#define FMODE_RANDOM		((__force fmode_t)0x1000)

/* File is huge (eg. /dev/kmem): treat loff_t as unsigned */
#define FMODE_UNSIGNED_OFFSET	((__force fmode_t)0x2000)

/* File is opened with O_PATH; almost nothing can be done with it */
#define FMODE_PATH		((__force fmode_t)0x4000)

/* File needs atomic accesses to f_pos */
#define FMODE_ATOMIC_POS	((__force fmode_t)0x8000)
/* Write access to underlying fs */
#define FMODE_WRITER		((__force fmode_t)0x10000)
/* Has read method(s) */
#define FMODE_CAN_READ          ((__force fmode_t)0x20000)
/* Has write method(s) */
#define FMODE_CAN_WRITE         ((__force fmode_t)0x40000)

#define FMODE_OPENED		((__force fmode_t)0x80000)
#define FMODE_CREATED		((__force fmode_t)0x100000)

/* File is stream-like */
#define FMODE_STREAM		((__force fmode_t)0x200000)

/* File was opened by fanotify and shouldn't generate fanotify events */
#define FMODE_NONOTIFY		((__force fmode_t)0x4000000)

/* File is capable of returning -EAGAIN if I/O will block */
#define FMODE_NOWAIT		((__force fmode_t)0x8000000)

/* File represents mount that needs unmounting */
#define FMODE_NEED_UNMOUNT	((__force fmode_t)0x10000000)

/* File does not contribute to nr_files count */
#define FMODE_NOACCOUNT		((__force fmode_t)0x20000000)

/* File supports async buffered reads */
#define FMODE_BUF_RASYNC	((__force fmode_t)0x40000000)

/*
 * Attribute flags.  These should be or-ed together to figure out what
 * has been changed!
 */
#define ATTR_MODE	(1 << 0)
#define ATTR_UID	(1 << 1)
#define ATTR_GID	(1 << 2)
#define ATTR_SIZE	(1 << 3)
#define ATTR_ATIME	(1 << 4)
#define ATTR_MTIME	(1 << 5)
#define ATTR_CTIME	(1 << 6)
#define ATTR_ATIME_SET	(1 << 7)
#define ATTR_MTIME_SET	(1 << 8)
#define ATTR_FORCE	(1 << 9) /* Not a change, but a change it */
#define ATTR_KILL_SUID	(1 << 11)
#define ATTR_KILL_SGID	(1 << 12)
#define ATTR_FILE	(1 << 13)
#define ATTR_KILL_PRIV	(1 << 14)
#define ATTR_OPEN	(1 << 15) /* Truncating from open(O_TRUNC) */
#define ATTR_TIMES_SET	(1 << 16)
#define ATTR_TOUCH	(1 << 17)

/*
 * Whiteout is represented by a char device.  The following constants define the
 * mode and device number to use.
 */
#define WHITEOUT_MODE 0
#define WHITEOUT_DEV 0

/*
 * This is the Inode Attributes structure, used for notify_change().  It
 * uses the above definitions as flags, to know which values have changed.
 * Also, in this manner, a Filesystem can look at only the values it cares
 * about.  Basically, these are the attributes that the VFS layer can
 * request to change from the FS layer.
 *
 * Derek Atkins <warlord@MIT.EDU> 94-10-20
 */
struct iattr {
	unsigned int	ia_valid;
	umode_t		ia_mode;
	kuid_t		ia_uid;
	kgid_t		ia_gid;
	loff_t		ia_size;
	struct timespec64 ia_atime;
	struct timespec64 ia_mtime;
	struct timespec64 ia_ctime;

	/*
	 * Not an attribute, but an auxiliary info for filesystems wanting to
	 * implement an ftruncate() like method.  NOTE: filesystem should
	 * check for (ia_valid & ATTR_FILE), and not for (ia_file != NULL).
	 */
	struct file	*ia_file;
};

/*
 * Includes for diskquotas.
 */
#include <linux/quota.h>

/*
 * Maximum number of layers of fs stack.  Needs to be limited to
 * prevent kernel stack overflow
 */
#define FILESYSTEM_MAX_STACK_DEPTH 2

/** 
 * enum positive_aop_returns - aop return codes with specific semantics
 *
 * @AOP_WRITEPAGE_ACTIVATE: Informs the caller that page writeback has
 * 			    completed, that the page is still locked, and
 * 			    should be considered active.  The VM uses this hint
 * 			    to return the page to the active list -- it won't
 * 			    be a candidate for writeback again in the near
 * 			    future.  Other callers must be careful to unlock
 * 			    the page if they get this return.  Returned by
 * 			    writepage(); 
 *
 * @AOP_TRUNCATED_PAGE: The AOP method that was handed a locked page has
 *  			unlocked it and the page might have been truncated.
 *  			The caller should back up to acquiring a new page and
 *  			trying again.  The aop will be taking reasonable
 *  			precautions not to livelock.  If the caller held a page
 *  			reference, it should drop it before retrying.  Returned
 *  			by readpage().
 *
 * address_space_operation functions return these large constants to indicate
 * special semantics to the caller.  These are much larger than the bytes in a
 * page to allow for functions that return the number of bytes operated on in a
 * given page.
 */

enum positive_aop_returns {
	AOP_WRITEPAGE_ACTIVATE	= 0x80000,
	AOP_TRUNCATED_PAGE	= 0x80001,
};

#define AOP_FLAG_CONT_EXPAND		0x0001 /* called from cont_expand */
#define AOP_FLAG_NOFS			0x0002 /* used by filesystem to direct
						* helper code (eg buffer layer)
						* to clear GFP_FS from alloc */

/*
 * oh the beauties of C type declarations.
 */
struct page;
struct address_space;
struct writeback_control;
struct readahead_control;

/*
 * Write life time hint values.
 * Stored in struct inode as u8.
 */
enum rw_hint {
	WRITE_LIFE_NOT_SET	= 0,
	WRITE_LIFE_NONE		= RWH_WRITE_LIFE_NONE,
	WRITE_LIFE_SHORT	= RWH_WRITE_LIFE_SHORT,
	WRITE_LIFE_MEDIUM	= RWH_WRITE_LIFE_MEDIUM,
	WRITE_LIFE_LONG		= RWH_WRITE_LIFE_LONG,
	WRITE_LIFE_EXTREME	= RWH_WRITE_LIFE_EXTREME,
};

/* Match RWF_* bits to IOCB bits */
#define IOCB_HIPRI		(__force int) RWF_HIPRI
#define IOCB_DSYNC		(__force int) RWF_DSYNC
#define IOCB_SYNC		(__force int) RWF_SYNC
#define IOCB_NOWAIT		(__force int) RWF_NOWAIT
#define IOCB_APPEND		(__force int) RWF_APPEND

/* non-RWF related bits - start at 16 */
#define IOCB_EVENTFD		(1 << 16)
#define IOCB_DIRECT		(1 << 17)
#define IOCB_WRITE		(1 << 18)
/* iocb->ki_waitq is valid */
#define IOCB_WAITQ		(1 << 19)
#define IOCB_NOIO		(1 << 20)

struct kiocb {
	struct file		*ki_filp;

	/* The 'ki_filp' pointer is shared in a union for aio */
	randomized_struct_fields_start

	loff_t			ki_pos;
	void (*ki_complete)(struct kiocb *iocb, long ret, long ret2);
	void			*private;
	int			ki_flags;
	u16			ki_hint;
	u16			ki_ioprio; /* See linux/ioprio.h */
	union {
		unsigned int		ki_cookie; /* for ->iopoll */
		struct wait_page_queue	*ki_waitq; /* for async buffered IO */
	};

	randomized_struct_fields_end
};

static inline bool is_sync_kiocb(struct kiocb *kiocb)
{
	return kiocb->ki_complete == NULL;
}

/*
 * "descriptor" for what we're up to with a read.
 * This allows us to use the same read code yet
 * have multiple different users of the data that
 * we read from a file.
 *
 * The simplest case just copies the data to user
 * mode.
 */
typedef struct {
	size_t written;
	size_t count;
	union {
		char __user *buf;
		void *data;
	} arg;
	int error;
} read_descriptor_t;

typedef int (*read_actor_t)(read_descriptor_t *, struct page *,
		unsigned long, unsigned long);

struct address_space_operations {
	int (*writepage)(struct page *page, struct writeback_control *wbc);
	int (*readpage)(struct file *, struct page *);

	/* Write back some dirty pages from this mapping. */
	int (*writepages)(struct address_space *, struct writeback_control *);

	/* Set a page dirty.  Return true if this dirtied it */
	int (*set_page_dirty)(struct page *page);

	/*
	 * Reads in the requested pages. Unlike ->readpage(), this is
	 * PURELY used for read-ahead!.
	 */
	int (*readpages)(struct file *filp, struct address_space *mapping,
			struct list_head *pages, unsigned nr_pages);
	void (*readahead)(struct readahead_control *);

	int (*write_begin)(struct file *, struct address_space *mapping,
				loff_t pos, unsigned len, unsigned flags,
				struct page **pagep, void **fsdata);
	int (*write_end)(struct file *, struct address_space *mapping,
				loff_t pos, unsigned len, unsigned copied,
				struct page *page, void *fsdata);

	/* Unfortunately this kludge is needed for FIBMAP. Don't use it */
	sector_t (*bmap)(struct address_space *, sector_t);
	void (*invalidatepage) (struct page *, unsigned int, unsigned int);
	int (*releasepage) (struct page *, gfp_t);
	void (*freepage)(struct page *);
	ssize_t (*direct_IO)(struct kiocb *, struct iov_iter *iter);
	/*
	 * migrate the contents of a page to the specified target. If
	 * migrate_mode is MIGRATE_ASYNC, it must not block.
	 */
	int (*migratepage) (struct address_space *,
			struct page *, struct page *, enum migrate_mode);
	bool (*isolate_page)(struct page *, isolate_mode_t);
	void (*putback_page)(struct page *);
	int (*launder_page) (struct page *);
	int (*is_partially_uptodate) (struct page *, unsigned long,
					unsigned long);
	void (*is_dirty_writeback) (struct page *, bool *, bool *);
	int (*error_remove_page)(struct address_space *, struct page *);

	/* swapfile support */
	int (*swap_activate)(struct swap_info_struct *sis, struct file *file,
				sector_t *span);
	void (*swap_deactivate)(struct file *file);
};

extern const struct address_space_operations empty_aops;

/*
 * pagecache_write_begin/pagecache_write_end must be used by general code
 * to write into the pagecache.
 */
int pagecache_write_begin(struct file *, struct address_space *mapping,
				loff_t pos, unsigned len, unsigned flags,
				struct page **pagep, void **fsdata);

int pagecache_write_end(struct file *, struct address_space *mapping,
				loff_t pos, unsigned len, unsigned copied,
				struct page *page, void *fsdata);

/**
 * struct address_space - Contents of a cacheable, mappable object.
 * @host: Owner, either the inode or the block_device.
 * @i_pages: Cached pages.
 * @gfp_mask: Memory allocation flags to use for allocating pages.
 * @i_mmap_writable: Number of VM_SHARED mappings.
 * @nr_thps: Number of THPs in the pagecache (non-shmem only).
 * @i_mmap: Tree of private and shared mappings.
 * @i_mmap_rwsem: Protects @i_mmap and @i_mmap_writable.
 * @nrpages: Number of page entries, protected by the i_pages lock.
 * @nrexceptional: Shadow or DAX entries, protected by the i_pages lock.
 * @writeback_index: Writeback starts here.
 * @a_ops: Methods.
 * @flags: Error bits and flags (AS_*).
 * @wb_err: The most recent error which has occurred.
 * @private_lock: For use by the owner of the address_space.
 * @private_list: For use by the owner of the address_space.
 * @private_data: For use by the owner of the address_space.
 */
struct address_space {
	struct inode		*host;
	struct xarray		i_pages;
	gfp_t			gfp_mask;
	atomic_t		i_mmap_writable;
#ifdef CONFIG_READ_ONLY_THP_FOR_FS
	/* number of thp, only for non-shmem files */
	atomic_t		nr_thps;
#endif
	struct rb_root_cached	i_mmap;
	struct rw_semaphore	i_mmap_rwsem;
	unsigned long		nrpages;
	unsigned long		nrexceptional;
	pgoff_t			writeback_index;
	const struct address_space_operations *a_ops;
	unsigned long		flags;
	errseq_t		wb_err;
	spinlock_t		private_lock;
	struct list_head	private_list;
	void			*private_data;
} __attribute__((aligned(sizeof(long)))) __randomize_layout;
	/*
	 * On most architectures that alignment is already the case; but
	 * must be enforced here for CRIS, to let the least significant bit
	 * of struct page's "mapping" pointer be used for PAGE_MAPPING_ANON.
	 */

/* XArray tags, for tagging dirty and writeback pages in the pagecache. */
#define PAGECACHE_TAG_DIRTY	XA_MARK_0
#define PAGECACHE_TAG_WRITEBACK	XA_MARK_1
#define PAGECACHE_TAG_TOWRITE	XA_MARK_2

/*
 * Returns true if any of the pages in the mapping are marked with the tag.
 */
static inline bool mapping_tagged(struct address_space *mapping, xa_mark_t tag)
{
	return xa_marked(&mapping->i_pages, tag);
}

static inline void i_mmap_lock_write(struct address_space *mapping)
{
	down_write(&mapping->i_mmap_rwsem);
}

static inline int i_mmap_trylock_write(struct address_space *mapping)
{
	return down_write_trylock(&mapping->i_mmap_rwsem);
}

static inline void i_mmap_unlock_write(struct address_space *mapping)
{
	up_write(&mapping->i_mmap_rwsem);
}

static inline void i_mmap_lock_read(struct address_space *mapping)
{
	down_read(&mapping->i_mmap_rwsem);
}

static inline void i_mmap_unlock_read(struct address_space *mapping)
{
	up_read(&mapping->i_mmap_rwsem);
}

static inline void i_mmap_assert_locked(struct address_space *mapping)
{
	lockdep_assert_held(&mapping->i_mmap_rwsem);
}

static inline void i_mmap_assert_write_locked(struct address_space *mapping)
{
	lockdep_assert_held_write(&mapping->i_mmap_rwsem);
}

/*
 * Might pages of this file be mapped into userspace?
 */
static inline int mapping_mapped(struct address_space *mapping)
{
	return	!RB_EMPTY_ROOT(&mapping->i_mmap.rb_root);
}

/*
 * Might pages of this file have been modified in userspace?
 * Note that i_mmap_writable counts all VM_SHARED vmas: do_mmap
 * marks vma as VM_SHARED if it is shared, and the file was opened for
 * writing i.e. vma may be mprotected writable even if now readonly.
 *
 * If i_mmap_writable is negative, no new writable mappings are allowed. You
 * can only deny writable mappings, if none exists right now.
 */
static inline int mapping_writably_mapped(struct address_space *mapping)
{
	return atomic_read(&mapping->i_mmap_writable) > 0;
}

static inline int mapping_map_writable(struct address_space *mapping)
{
	return atomic_inc_unless_negative(&mapping->i_mmap_writable) ?
		0 : -EPERM;
}

static inline void mapping_unmap_writable(struct address_space *mapping)
{
	atomic_dec(&mapping->i_mmap_writable);
}

static inline int mapping_deny_writable(struct address_space *mapping)
{
	return atomic_dec_unless_positive(&mapping->i_mmap_writable) ?
		0 : -EBUSY;
}

static inline void mapping_allow_writable(struct address_space *mapping)
{
	atomic_inc(&mapping->i_mmap_writable);
}

/*
 * Use sequence counter to get consistent i_size on 32-bit processors.
 */
#if BITS_PER_LONG==32 && defined(CONFIG_SMP)
#include <linux/seqlock.h>
#define __NEED_I_SIZE_ORDERED
#define i_size_ordered_init(inode) seqcount_init(&inode->i_size_seqcount)
#else
#define i_size_ordered_init(inode) do { } while (0)
#endif

struct posix_acl;
#define ACL_NOT_CACHED ((void *)(-1))
#define ACL_DONT_CACHE ((void *)(-3))

static inline struct posix_acl *
uncached_acl_sentinel(struct task_struct *task)
{
	return (void *)task + 1;
}

static inline bool
is_uncached_acl(struct posix_acl *acl)
{
	return (long)acl & 1;
}

#define IOP_FASTPERM	0x0001
#define IOP_LOOKUP	0x0002
#define IOP_NOFOLLOW	0x0004
#define IOP_XATTR	0x0008
#define IOP_DEFAULT_READLINK	0x0010

struct fsnotify_mark_connector;

/*
 * Keep mostly read-only and often accessed (especially for
 * the RCU path lookup and 'stat' data) fields at the beginning
 * of the 'struct inode'
 */
struct inode {
	umode_t			i_mode;
	unsigned short		i_opflags;
	kuid_t			i_uid;
	kgid_t			i_gid;
	unsigned int		i_flags;

#ifdef CONFIG_FS_POSIX_ACL
	struct posix_acl	*i_acl;
	struct posix_acl	*i_default_acl;
#endif

	const struct inode_operations	*i_op;
	struct super_block	*i_sb;
	struct address_space	*i_mapping;

#ifdef CONFIG_SECURITY
	void			*i_security;
#endif

	/* Stat data, not accessed from path walking */
	unsigned long		i_ino;
	/*
	 * Filesystems may only read i_nlink directly.  They shall use the
	 * following functions for modification:
	 *
	 *    (set|clear|inc|drop)_nlink
	 *    inode_(inc|dec)_link_count
	 */
	union {
		const unsigned int i_nlink;
		unsigned int __i_nlink;
	};
	dev_t			i_rdev;
	loff_t			i_size;
	struct timespec64	i_atime;
	struct timespec64	i_mtime;
	struct timespec64	i_ctime;
	spinlock_t		i_lock;	/* i_blocks, i_bytes, maybe i_size */
	unsigned short          i_bytes;
	u8			i_blkbits;
	u8			i_write_hint;
	blkcnt_t		i_blocks;

#ifdef __NEED_I_SIZE_ORDERED
	seqcount_t		i_size_seqcount;
#endif

	/* Misc */
	unsigned long		i_state;
	struct rw_semaphore	i_rwsem;

	unsigned long		dirtied_when;	/* jiffies of first dirtying */
	unsigned long		dirtied_time_when;

	struct hlist_node	i_hash;
	struct list_head	i_io_list;	/* backing dev IO list */
#ifdef CONFIG_CGROUP_WRITEBACK
	struct bdi_writeback	*i_wb;		/* the associated cgroup wb */

	/* foreign inode detection, see wbc_detach_inode() */
	int			i_wb_frn_winner;
	u16			i_wb_frn_avg_time;
	u16			i_wb_frn_history;
#endif
	struct list_head	i_lru;		/* inode LRU list */
	struct list_head	i_sb_list;
	struct list_head	i_wb_list;	/* backing dev writeback list */
	union {
		struct hlist_head	i_dentry;
		struct rcu_head		i_rcu;
	};
	atomic64_t		i_version;
	atomic64_t		i_sequence; /* see futex */
	atomic_t		i_count;
	atomic_t		i_dio_count;
	atomic_t		i_writecount;
#if defined(CONFIG_IMA) || defined(CONFIG_FILE_LOCKING)
	atomic_t		i_readcount; /* struct files open RO */
#endif
	union {
		const struct file_operations	*i_fop;	/* former ->i_op->default_file_ops */
		void (*free_inode)(struct inode *);
	};
	struct file_lock_context	*i_flctx;
	struct address_space	i_data;
	struct list_head	i_devices;
	union {
		struct pipe_inode_info	*i_pipe;
		struct block_device	*i_bdev;
		struct cdev		*i_cdev;
		char			*i_link;
		unsigned		i_dir_seq;
	};

	__u32			i_generation;

#ifdef CONFIG_FSNOTIFY
	__u32			i_fsnotify_mask; /* all events this inode cares about */
	struct fsnotify_mark_connector __rcu	*i_fsnotify_marks;
#endif

#ifdef CONFIG_FS_ENCRYPTION
	struct fscrypt_info	*i_crypt_info;
#endif

#ifdef CONFIG_FS_VERITY
	struct fsverity_info	*i_verity_info;
#endif

	void			*i_private; /* fs or device private pointer */
} __randomize_layout;

struct timespec64 timestamp_truncate(struct timespec64 t, struct inode *inode);

static inline unsigned int i_blocksize(const struct inode *node)
{
	return (1 << node->i_blkbits);
}

static inline int inode_unhashed(struct inode *inode)
{
	return hlist_unhashed(&inode->i_hash);
}

/*
 * __mark_inode_dirty expects inodes to be hashed.  Since we don't
 * want special inodes in the fileset inode space, we make them
 * appear hashed, but do not put on any lists.  hlist_del()
 * will work fine and require no locking.
 */
static inline void inode_fake_hash(struct inode *inode)
{
	hlist_add_fake(&inode->i_hash);
}

/*
 * inode->i_mutex nesting subclasses for the lock validator:
 *
 * 0: the object of the current VFS operation
 * 1: parent
 * 2: child/target
 * 3: xattr
 * 4: second non-directory
 * 5: second parent (when locking independent directories in rename)
 *
 * I_MUTEX_NONDIR2 is for certain operations (such as rename) which lock two
 * non-directories at once.
 *
 * The locking order between these classes is
 * parent[2] -> child -> grandchild -> normal -> xattr -> second non-directory
 */
enum inode_i_mutex_lock_class
{
	I_MUTEX_NORMAL,
	I_MUTEX_PARENT,
	I_MUTEX_CHILD,
	I_MUTEX_XATTR,
	I_MUTEX_NONDIR2,
	I_MUTEX_PARENT2,
};

static inline void inode_lock(struct inode *inode)
{
	down_write(&inode->i_rwsem);
}

static inline void inode_unlock(struct inode *inode)
{
	up_write(&inode->i_rwsem);
}

static inline void inode_lock_shared(struct inode *inode)
{
	down_read(&inode->i_rwsem);
}

static inline void inode_unlock_shared(struct inode *inode)
{
	up_read(&inode->i_rwsem);
}

static inline int inode_trylock(struct inode *inode)
{
	return down_write_trylock(&inode->i_rwsem);
}

static inline int inode_trylock_shared(struct inode *inode)
{
	return down_read_trylock(&inode->i_rwsem);
}

static inline int inode_is_locked(struct inode *inode)
{
	return rwsem_is_locked(&inode->i_rwsem);
}

static inline void inode_lock_nested(struct inode *inode, unsigned subclass)
{
	down_write_nested(&inode->i_rwsem, subclass);
}

static inline void inode_lock_shared_nested(struct inode *inode, unsigned subclass)
{
	down_read_nested(&inode->i_rwsem, subclass);
}

void lock_two_nondirectories(struct inode *, struct inode*);
void unlock_two_nondirectories(struct inode *, struct inode*);

/*
 * NOTE: in a 32bit arch with a preemptable kernel and
 * an UP compile the i_size_read/write must be atomic
 * with respect to the local cpu (unlike with preempt disabled),
 * but they don't need to be atomic with respect to other cpus like in
 * true SMP (so they need either to either locally disable irq around
 * the read or for example on x86 they can be still implemented as a
 * cmpxchg8b without the need of the lock prefix). For SMP compiles
 * and 64bit archs it makes no difference if preempt is enabled or not.
 */
static inline loff_t i_size_read(const struct inode *inode)
{
#if BITS_PER_LONG==32 && defined(CONFIG_SMP)
	loff_t i_size;
	unsigned int seq;

	do {
		seq = read_seqcount_begin(&inode->i_size_seqcount);
		i_size = inode->i_size;
	} while (read_seqcount_retry(&inode->i_size_seqcount, seq));
	return i_size;
#elif BITS_PER_LONG==32 && defined(CONFIG_PREEMPTION)
	loff_t i_size;

	preempt_disable();
	i_size = inode->i_size;
	preempt_enable();
	return i_size;
#else
	return inode->i_size;
#endif
}

/*
 * NOTE: unlike i_size_read(), i_size_write() does need locking around it
 * (normally i_mutex), otherwise on 32bit/SMP an update of i_size_seqcount
 * can be lost, resulting in subsequent i_size_read() calls spinning forever.
 */
static inline void i_size_write(struct inode *inode, loff_t i_size)
{
#if BITS_PER_LONG==32 && defined(CONFIG_SMP)
	preempt_disable();
	write_seqcount_begin(&inode->i_size_seqcount);
	inode->i_size = i_size;
	write_seqcount_end(&inode->i_size_seqcount);
	preempt_enable();
#elif BITS_PER_LONG==32 && defined(CONFIG_PREEMPTION)
	preempt_disable();
	inode->i_size = i_size;
	preempt_enable();
#else
	inode->i_size = i_size;
#endif
}

static inline unsigned iminor(const struct inode *inode)
{
	return MINOR(inode->i_rdev);
}

static inline unsigned imajor(const struct inode *inode)
{
	return MAJOR(inode->i_rdev);
}

struct fown_struct {
	rwlock_t lock;          /* protects pid, uid, euid fields */
	struct pid *pid;	/* pid or -pgrp where SIGIO should be sent */
	enum pid_type pid_type;	/* Kind of process group SIGIO should be sent to */
	kuid_t uid, euid;	/* uid/euid of process setting the owner */
	int signum;		/* posix.1b rt signal to be delivered on IO */
};

/*
 * Track a single file's readahead state
 */
struct file_ra_state {
	pgoff_t start;			/* where readahead started */
	unsigned int size;		/* # of readahead pages */
	unsigned int async_size;	/* do asynchronous readahead when
					   there are only # of pages ahead */

	unsigned int ra_pages;		/* Maximum readahead window */
	unsigned int mmap_miss;		/* Cache miss stat for mmap accesses */
	loff_t prev_pos;		/* Cache last read() position */
};

/*
 * Check if @index falls in the readahead windows.
 */
static inline int ra_has_index(struct file_ra_state *ra, pgoff_t index)
{
	return (index >= ra->start &&
		index <  ra->start + ra->size);
}

struct file {
	union {
		struct llist_node	fu_llist;
		struct rcu_head 	fu_rcuhead;
	} f_u;
	struct path		f_path;
	struct inode		*f_inode;	/* cached value */
	const struct file_operations	*f_op;

	/*
	 * Protects f_ep_links, f_flags.
	 * Must not be taken from IRQ context.
	 */
	spinlock_t		f_lock;
	enum rw_hint		f_write_hint;
	atomic_long_t		f_count;
	unsigned int 		f_flags;
	fmode_t			f_mode;
	struct mutex		f_pos_lock;
	loff_t			f_pos;
	struct fown_struct	f_owner;
	const struct cred	*f_cred;
	struct file_ra_state	f_ra;

	u64			f_version;
#ifdef CONFIG_SECURITY
	void			*f_security;
#endif
	/* needed for tty driver, and maybe others */
	void			*private_data;

#ifdef CONFIG_EPOLL
	/* Used by fs/eventpoll.c to link all the hooks to this file */
	struct list_head	f_ep_links;
	struct list_head	f_tfile_llink;
#endif /* #ifdef CONFIG_EPOLL */
	struct address_space	*f_mapping;
	errseq_t		f_wb_err;
	errseq_t		f_sb_err; /* for syncfs */
} __randomize_layout
  __attribute__((aligned(4)));	/* lest something weird decides that 2 is OK */

struct file_handle {
	__u32 handle_bytes;
	int handle_type;
	/* file identifier */
	unsigned char f_handle[];
};

static inline struct file *get_file(struct file *f)
{
	atomic_long_inc(&f->f_count);
	return f;
}
#define get_file_rcu_many(x, cnt)	\
	atomic_long_add_unless(&(x)->f_count, (cnt), 0)
#define get_file_rcu(x) get_file_rcu_many((x), 1)
#define file_count(x)	atomic_long_read(&(x)->f_count)

#define	MAX_NON_LFS	((1UL<<31) - 1)

/* Page cache limit. The filesystems should put that into their s_maxbytes 
   limits, otherwise bad things can happen in VM. */ 
#if BITS_PER_LONG==32
#define MAX_LFS_FILESIZE	((loff_t)ULONG_MAX << PAGE_SHIFT)
#elif BITS_PER_LONG==64
#define MAX_LFS_FILESIZE 	((loff_t)LLONG_MAX)
#endif

#define FL_POSIX	1
#define FL_FLOCK	2
#define FL_DELEG	4	/* NFSv4 delegation */
#define FL_ACCESS	8	/* not trying to lock, just looking */
#define FL_EXISTS	16	/* when unlocking, test for existence */
#define FL_LEASE	32	/* lease held on this file */
#define FL_CLOSE	64	/* unlock on close */
#define FL_SLEEP	128	/* A blocking lock */
#define FL_DOWNGRADE_PENDING	256 /* Lease is being downgraded */
#define FL_UNLOCK_PENDING	512 /* Lease is being broken */
#define FL_OFDLCK	1024	/* lock is "owned" by struct file */
#define FL_LAYOUT	2048	/* outstanding pNFS layout */

#define FL_CLOSE_POSIX (FL_POSIX | FL_CLOSE)

/*
 * Special return value from posix_lock_file() and vfs_lock_file() for
 * asynchronous locking.
 */
#define FILE_LOCK_DEFERRED 1

/* legacy typedef, should eventually be removed */
typedef void *fl_owner_t;

struct file_lock;

struct file_lock_operations {
	void (*fl_copy_lock)(struct file_lock *, struct file_lock *);
	void (*fl_release_private)(struct file_lock *);
};

struct lock_manager_operations {
	fl_owner_t (*lm_get_owner)(fl_owner_t);
	void (*lm_put_owner)(fl_owner_t);
	void (*lm_notify)(struct file_lock *);	/* unblock callback */
	int (*lm_grant)(struct file_lock *, int);
	bool (*lm_break)(struct file_lock *);
	int (*lm_change)(struct file_lock *, int, struct list_head *);
	void (*lm_setup)(struct file_lock *, void **);
	bool (*lm_breaker_owns_lease)(struct file_lock *);
};

struct lock_manager {
	struct list_head list;
	/*
	 * NFSv4 and up also want opens blocked during the grace period;
	 * NLM doesn't care:
	 */
	bool block_opens;
};

struct net;
void locks_start_grace(struct net *, struct lock_manager *);
void locks_end_grace(struct lock_manager *);
bool locks_in_grace(struct net *);
bool opens_in_grace(struct net *);

/* that will die - we need it for nfs_lock_info */
#include <linux/nfs_fs_i.h>

/*
 * struct file_lock represents a generic "file lock". It's used to represent
 * POSIX byte range locks, BSD (flock) locks, and leases. It's important to
 * note that the same struct is used to represent both a request for a lock and
 * the lock itself, but the same object is never used for both.
 *
 * FIXME: should we create a separate "struct lock_request" to help distinguish
 * these two uses?
 *
 * The varous i_flctx lists are ordered by:
 *
 * 1) lock owner
 * 2) lock range start
 * 3) lock range end
 *
 * Obviously, the last two criteria only matter for POSIX locks.
 */
struct file_lock {
	struct file_lock *fl_blocker;	/* The lock, that is blocking us */
	struct list_head fl_list;	/* link into file_lock_context */
	struct hlist_node fl_link;	/* node in global lists */
	struct list_head fl_blocked_requests;	/* list of requests with
						 * ->fl_blocker pointing here
						 */
	struct list_head fl_blocked_member;	/* node in
						 * ->fl_blocker->fl_blocked_requests
						 */
	fl_owner_t fl_owner;
	unsigned int fl_flags;
	unsigned char fl_type;
	unsigned int fl_pid;
	int fl_link_cpu;		/* what cpu's list is this on? */
	wait_queue_head_t fl_wait;
	struct file *fl_file;
	loff_t fl_start;
	loff_t fl_end;

	struct fasync_struct *	fl_fasync; /* for lease break notifications */
	/* for lease breaks: */
	unsigned long fl_break_time;
	unsigned long fl_downgrade_time;

	const struct file_lock_operations *fl_ops;	/* Callbacks for filesystems */
	const struct lock_manager_operations *fl_lmops;	/* Callbacks for lockmanagers */
	union {
		struct nfs_lock_info	nfs_fl;
		struct nfs4_lock_info	nfs4_fl;
		struct {
			struct list_head link;	/* link in AFS vnode's pending_locks list */
			int state;		/* state of grant or error if -ve */
			unsigned int	debug_id;
		} afs;
	} fl_u;
} __randomize_layout;

struct file_lock_context {
	spinlock_t		flc_lock;
	struct list_head	flc_flock;
	struct list_head	flc_posix;
	struct list_head	flc_lease;
};

/* The following constant reflects the upper bound of the file/locking space */
#ifndef OFFSET_MAX
#define INT_LIMIT(x)	(~((x)1 << (sizeof(x)*8 - 1)))
#define OFFSET_MAX	INT_LIMIT(loff_t)
#define OFFT_OFFSET_MAX	INT_LIMIT(off_t)
#endif

extern void send_sigio(struct fown_struct *fown, int fd, int band);

#define locks_inode(f) file_inode(f)

#ifdef CONFIG_FILE_LOCKING
extern int fcntl_getlk(struct file *, unsigned int, struct flock *);
extern int fcntl_setlk(unsigned int, struct file *, unsigned int,
			struct flock *);

#if BITS_PER_LONG == 32
extern int fcntl_getlk64(struct file *, unsigned int, struct flock64 *);
extern int fcntl_setlk64(unsigned int, struct file *, unsigned int,
			struct flock64 *);
#endif

extern int fcntl_setlease(unsigned int fd, struct file *filp, long arg);
extern int fcntl_getlease(struct file *filp);

/* fs/locks.c */
void locks_free_lock_context(struct inode *inode);
void locks_free_lock(struct file_lock *fl);
extern void locks_init_lock(struct file_lock *);
extern struct file_lock * locks_alloc_lock(void);
extern void locks_copy_lock(struct file_lock *, struct file_lock *);
extern void locks_copy_conflock(struct file_lock *, struct file_lock *);
extern void locks_remove_posix(struct file *, fl_owner_t);
extern void locks_remove_file(struct file *);
extern void locks_release_private(struct file_lock *);
extern void posix_test_lock(struct file *, struct file_lock *);
extern int posix_lock_file(struct file *, struct file_lock *, struct file_lock *);
extern int locks_delete_block(struct file_lock *);
extern int vfs_test_lock(struct file *, struct file_lock *);
extern int vfs_lock_file(struct file *, unsigned int, struct file_lock *, struct file_lock *);
extern int vfs_cancel_lock(struct file *filp, struct file_lock *fl);
extern int locks_lock_inode_wait(struct inode *inode, struct file_lock *fl);
extern int __break_lease(struct inode *inode, unsigned int flags, unsigned int type);
extern void lease_get_mtime(struct inode *, struct timespec64 *time);
extern int generic_setlease(struct file *, long, struct file_lock **, void **priv);
extern int vfs_setlease(struct file *, long, struct file_lock **, void **);
extern int lease_modify(struct file_lock *, int, struct list_head *);

struct notifier_block;
extern int lease_register_notifier(struct notifier_block *);
extern void lease_unregister_notifier(struct notifier_block *);

struct files_struct;
extern void show_fd_locks(struct seq_file *f,
			 struct file *filp, struct files_struct *files);
#else /* !CONFIG_FILE_LOCKING */
static inline int fcntl_getlk(struct file *file, unsigned int cmd,
			      struct flock __user *user)
{
	return -EINVAL;
}

static inline int fcntl_setlk(unsigned int fd, struct file *file,
			      unsigned int cmd, struct flock __user *user)
{
	return -EACCES;
}

#if BITS_PER_LONG == 32
static inline int fcntl_getlk64(struct file *file, unsigned int cmd,
				struct flock64 __user *user)
{
	return -EINVAL;
}

static inline int fcntl_setlk64(unsigned int fd, struct file *file,
				unsigned int cmd, struct flock64 __user *user)
{
	return -EACCES;
}
#endif
static inline int fcntl_setlease(unsigned int fd, struct file *filp, long arg)
{
	return -EINVAL;
}

static inline int fcntl_getlease(struct file *filp)
{
	return F_UNLCK;
}

static inline void
locks_free_lock_context(struct inode *inode)
{
}

static inline void locks_init_lock(struct file_lock *fl)
{
	return;
}

static inline void locks_copy_conflock(struct file_lock *new, struct file_lock *fl)
{
	return;
}

static inline void locks_copy_lock(struct file_lock *new, struct file_lock *fl)
{
	return;
}

static inline void locks_remove_posix(struct file *filp, fl_owner_t owner)
{
	return;
}

static inline void locks_remove_file(struct file *filp)
{
	return;
}

static inline void posix_test_lock(struct file *filp, struct file_lock *fl)
{
	return;
}

static inline int posix_lock_file(struct file *filp, struct file_lock *fl,
				  struct file_lock *conflock)
{
	return -ENOLCK;
}

static inline int locks_delete_block(struct file_lock *waiter)
{
	return -ENOENT;
}

static inline int vfs_test_lock(struct file *filp, struct file_lock *fl)
{
	return 0;
}

static inline int vfs_lock_file(struct file *filp, unsigned int cmd,
				struct file_lock *fl, struct file_lock *conf)
{
	return -ENOLCK;
}

static inline int vfs_cancel_lock(struct file *filp, struct file_lock *fl)
{
	return 0;
}

static inline int locks_lock_inode_wait(struct inode *inode, struct file_lock *fl)
{
	return -ENOLCK;
}

static inline int __break_lease(struct inode *inode, unsigned int mode, unsigned int type)
{
	return 0;
}

static inline void lease_get_mtime(struct inode *inode,
				   struct timespec64 *time)
{
	return;
}

static inline int generic_setlease(struct file *filp, long arg,
				    struct file_lock **flp, void **priv)
{
	return -EINVAL;
}

static inline int vfs_setlease(struct file *filp, long arg,
			       struct file_lock **lease, void **priv)
{
	return -EINVAL;
}

static inline int lease_modify(struct file_lock *fl, int arg,
			       struct list_head *dispose)
{
	return -EINVAL;
}

struct files_struct;
static inline void show_fd_locks(struct seq_file *f,
			struct file *filp, struct files_struct *files) {}
#endif /* !CONFIG_FILE_LOCKING */

static inline struct inode *file_inode(const struct file *f)
{
	return f->f_inode;
}

static inline struct dentry *file_dentry(const struct file *file)
{
	return d_real(file->f_path.dentry, file_inode(file));
}

static inline int locks_lock_file_wait(struct file *filp, struct file_lock *fl)
{
	return locks_lock_inode_wait(locks_inode(filp), fl);
}

struct fasync_struct {
	rwlock_t		fa_lock;
	int			magic;
	int			fa_fd;
	struct fasync_struct	*fa_next; /* singly linked list */
	struct file		*fa_file;
	struct rcu_head		fa_rcu;
};

#define FASYNC_MAGIC 0x4601

/* SMP safe fasync helpers: */
extern int fasync_helper(int, struct file *, int, struct fasync_struct **);
extern struct fasync_struct *fasync_insert_entry(int, struct file *, struct fasync_struct **, struct fasync_struct *);
extern int fasync_remove_entry(struct file *, struct fasync_struct **);
extern struct fasync_struct *fasync_alloc(void);
extern void fasync_free(struct fasync_struct *);

/* can be called from interrupts */
extern void kill_fasync(struct fasync_struct **, int, int);

extern void __f_setown(struct file *filp, struct pid *, enum pid_type, int force);
extern int f_setown(struct file *filp, unsigned long arg, int force);
extern void f_delown(struct file *filp);
extern pid_t f_getown(struct file *filp);
extern int send_sigurg(struct fown_struct *fown);

/*
 * sb->s_flags.  Note that these mirror the equivalent MS_* flags where
 * represented in both.
 */
#define SB_RDONLY	 1	/* Mount read-only */
#define SB_NOSUID	 2	/* Ignore suid and sgid bits */
#define SB_NODEV	 4	/* Disallow access to device special files */
#define SB_NOEXEC	 8	/* Disallow program execution */
#define SB_SYNCHRONOUS	16	/* Writes are synced at once */
#define SB_MANDLOCK	64	/* Allow mandatory locks on an FS */
#define SB_DIRSYNC	128	/* Directory modifications are synchronous */
#define SB_NOATIME	1024	/* Do not update access times. */
#define SB_NODIRATIME	2048	/* Do not update directory access times */
#define SB_SILENT	32768
#define SB_POSIXACL	(1<<16)	/* VFS does not apply the umask */
#define SB_INLINECRYPT	(1<<17)	/* Use blk-crypto for encrypted files */
#define SB_KERNMOUNT	(1<<22) /* this is a kern_mount call */
#define SB_I_VERSION	(1<<23) /* Update inode I_version field */
#define SB_LAZYTIME	(1<<25) /* Update the on-disk [acm]times lazily */

/* These sb flags are internal to the kernel */
#define SB_SUBMOUNT     (1<<26)
#define SB_FORCE    	(1<<27)
#define SB_NOSEC	(1<<28)
#define SB_BORN		(1<<29)
#define SB_ACTIVE	(1<<30)
#define SB_NOUSER	(1<<31)

/* These flags relate to encoding and casefolding */
#define SB_ENC_STRICT_MODE_FL	(1 << 0)

#define sb_has_strict_encoding(sb) \
	(sb->s_encoding_flags & SB_ENC_STRICT_MODE_FL)

/*
 *	Umount options
 */

#define MNT_FORCE	0x00000001	/* Attempt to forcibily umount */
#define MNT_DETACH	0x00000002	/* Just detach from the tree */
#define MNT_EXPIRE	0x00000004	/* Mark for expiry */
#define UMOUNT_NOFOLLOW	0x00000008	/* Don't follow symlink on umount */
#define UMOUNT_UNUSED	0x80000000	/* Flag guaranteed to be unused */

/* sb->s_iflags */
#define SB_I_CGROUPWB	0x00000001	/* cgroup-aware writeback enabled */
#define SB_I_NOEXEC	0x00000002	/* Ignore executables on this fs */
#define SB_I_NODEV	0x00000004	/* Ignore devices on this fs */
#define SB_I_STABLE_WRITES 0x00000008	/* don't modify blks until WB is done */

/* sb->s_iflags to limit user namespace mounts */
#define SB_I_USERNS_VISIBLE		0x00000010 /* fstype already mounted */
#define SB_I_IMA_UNVERIFIABLE_SIGNATURE	0x00000020
#define SB_I_UNTRUSTED_MOUNTER		0x00000040

#define SB_I_SKIP_SYNC	0x00000100	/* Skip superblock at global sync */

/* Possible states of 'frozen' field */
enum {
	SB_UNFROZEN = 0,		/* FS is unfrozen */
	SB_FREEZE_WRITE	= 1,		/* Writes, dir ops, ioctls frozen */
	SB_FREEZE_PAGEFAULT = 2,	/* Page faults stopped as well */
	SB_FREEZE_FS = 3,		/* For internal FS use (e.g. to stop
					 * internal threads if needed) */
	SB_FREEZE_COMPLETE = 4,		/* ->freeze_fs finished successfully */
};

#define SB_FREEZE_LEVELS (SB_FREEZE_COMPLETE - 1)

struct sb_writers {
	int				frozen;		/* Is sb frozen? */
	wait_queue_head_t		wait_unfrozen;	/* for get_super_thawed() */
	struct percpu_rw_semaphore	rw_sem[SB_FREEZE_LEVELS];
};

struct super_block {
	struct list_head	s_list;		/* Keep this first */
	dev_t			s_dev;		/* search index; _not_ kdev_t */
	unsigned char		s_blocksize_bits;
	unsigned long		s_blocksize;
	loff_t			s_maxbytes;	/* Max file size */
	struct file_system_type	*s_type;
	const struct super_operations	*s_op;
	const struct dquot_operations	*dq_op;
	const struct quotactl_ops	*s_qcop;
	const struct export_operations *s_export_op;
	unsigned long		s_flags;
	unsigned long		s_iflags;	/* internal SB_I_* flags */
	unsigned long		s_magic;
	struct dentry		*s_root;
	struct rw_semaphore	s_umount;
	int			s_count;
	atomic_t		s_active;
#ifdef CONFIG_SECURITY
	void                    *s_security;
#endif
	const struct xattr_handler **s_xattr;
#ifdef CONFIG_FS_ENCRYPTION
	const struct fscrypt_operations	*s_cop;
	struct key		*s_master_keys; /* master crypto keys in use */
#endif
#ifdef CONFIG_FS_VERITY
	const struct fsverity_operations *s_vop;
#endif
#ifdef CONFIG_UNICODE
	struct unicode_map *s_encoding;
	__u16 s_encoding_flags;
#endif
	struct hlist_bl_head	s_roots;	/* alternate root dentries for NFS */
	struct list_head	s_mounts;	/* list of mounts; _not_ for fs use */
	struct block_device	*s_bdev;
	struct backing_dev_info *s_bdi;
	struct mtd_info		*s_mtd;
	struct hlist_node	s_instances;
	unsigned int		s_quota_types;	/* Bitmask of supported quota types */
	struct quota_info	s_dquot;	/* Diskquota specific options */

	struct sb_writers	s_writers;

	/*
	 * Keep s_fs_info, s_time_gran, s_fsnotify_mask, and
	 * s_fsnotify_marks together for cache efficiency. They are frequently
	 * accessed and rarely modified.
	 */
	void			*s_fs_info;	/* Filesystem private info */

	/* Granularity of c/m/atime in ns (cannot be worse than a second) */
	u32			s_time_gran;
	/* Time limits for c/m/atime in seconds */
	time64_t		   s_time_min;
	time64_t		   s_time_max;
#ifdef CONFIG_FSNOTIFY
	__u32			s_fsnotify_mask;
	struct fsnotify_mark_connector __rcu	*s_fsnotify_marks;
#endif

	char			s_id[32];	/* Informational name */
	uuid_t			s_uuid;		/* UUID */

	unsigned int		s_max_links;
	fmode_t			s_mode;

	/*
	 * The next field is for VFS *only*. No filesystems have any business
	 * even looking at it. You had been warned.
	 */
	struct mutex s_vfs_rename_mutex;	/* Kludge */

	/*
	 * Filesystem subtype.  If non-empty the filesystem type field
	 * in /proc/mounts will be "type.subtype"
	 */
	const char *s_subtype;

	const struct dentry_operations *s_d_op; /* default d_op for dentries */

	/*
	 * Saved pool identifier for cleancache (-1 means none)
	 */
	int cleancache_poolid;

	struct shrinker s_shrink;	/* per-sb shrinker handle */

	/* Number of inodes with nlink == 0 but still referenced */
	atomic_long_t s_remove_count;

	/* Pending fsnotify inode refs */
	atomic_long_t s_fsnotify_inode_refs;

	/* Being remounted read-only */
	int s_readonly_remount;

	/* per-sb errseq_t for reporting writeback errors via syncfs */
	errseq_t s_wb_err;

	/* AIO completions deferred from interrupt context */
	struct workqueue_struct *s_dio_done_wq;
	struct hlist_head s_pins;

	/*
	 * Owning user namespace and default context in which to
	 * interpret filesystem uids, gids, quotas, device nodes,
	 * xattrs and security labels.
	 */
	struct user_namespace *s_user_ns;

	/*
	 * The list_lru structure is essentially just a pointer to a table
	 * of per-node lru lists, each of which has its own spinlock.
	 * There is no need to put them into separate cachelines.
	 */
	struct list_lru		s_dentry_lru;
	struct list_lru		s_inode_lru;
	struct rcu_head		rcu;
	struct work_struct	destroy_work;

	struct mutex		s_sync_lock;	/* sync serialisation lock */

	/*
	 * Indicates how deep in a filesystem stack this SB is
	 */
	int s_stack_depth;

	/* s_inode_list_lock protects s_inodes */
	spinlock_t		s_inode_list_lock ____cacheline_aligned_in_smp;
	struct list_head	s_inodes;	/* all inodes */

	spinlock_t		s_inode_wblist_lock;
	struct list_head	s_inodes_wb;	/* writeback inodes */
} __randomize_layout;

/* Helper functions so that in most cases filesystems will
 * not need to deal directly with kuid_t and kgid_t and can
 * instead deal with the raw numeric values that are stored
 * in the filesystem.
 */
static inline uid_t i_uid_read(const struct inode *inode)
{
	return from_kuid(inode->i_sb->s_user_ns, inode->i_uid);
}

static inline gid_t i_gid_read(const struct inode *inode)
{
	return from_kgid(inode->i_sb->s_user_ns, inode->i_gid);
}

static inline void i_uid_write(struct inode *inode, uid_t uid)
{
	inode->i_uid = make_kuid(inode->i_sb->s_user_ns, uid);
}

static inline void i_gid_write(struct inode *inode, gid_t gid)
{
	inode->i_gid = make_kgid(inode->i_sb->s_user_ns, gid);
}

extern struct timespec64 current_time(struct inode *inode);

/*
 * Snapshotting support.
 */

/*
 * These are internal functions, please use sb_start_{write,pagefault,intwrite}
 * instead.
 */
static inline void __sb_end_write(struct super_block *sb, int level)
{
	percpu_up_read(sb->s_writers.rw_sem + level-1);
}

static inline void __sb_start_write(struct super_block *sb, int level)
{
	percpu_down_read(sb->s_writers.rw_sem + level - 1);
}

static inline bool __sb_start_write_trylock(struct super_block *sb, int level)
{
	return percpu_down_read_trylock(sb->s_writers.rw_sem + level - 1);
}

#define __sb_writers_acquired(sb, lev)	\
	percpu_rwsem_acquire(&(sb)->s_writers.rw_sem[(lev)-1], 1, _THIS_IP_)
#define __sb_writers_release(sb, lev)	\
	percpu_rwsem_release(&(sb)->s_writers.rw_sem[(lev)-1], 1, _THIS_IP_)

/**
 * sb_end_write - drop write access to a superblock
 * @sb: the super we wrote to
 *
 * Decrement number of writers to the filesystem. Wake up possible waiters
 * wanting to freeze the filesystem.
 */
static inline void sb_end_write(struct super_block *sb)
{
	__sb_end_write(sb, SB_FREEZE_WRITE);
}

/**
 * sb_end_pagefault - drop write access to a superblock from a page fault
 * @sb: the super we wrote to
 *
 * Decrement number of processes handling write page fault to the filesystem.
 * Wake up possible waiters wanting to freeze the filesystem.
 */
static inline void sb_end_pagefault(struct super_block *sb)
{
	__sb_end_write(sb, SB_FREEZE_PAGEFAULT);
}

/**
 * sb_end_intwrite - drop write access to a superblock for internal fs purposes
 * @sb: the super we wrote to
 *
 * Decrement fs-internal number of writers to the filesystem.  Wake up possible
 * waiters wanting to freeze the filesystem.
 */
static inline void sb_end_intwrite(struct super_block *sb)
{
	__sb_end_write(sb, SB_FREEZE_FS);
}

/**
 * sb_start_write - get write access to a superblock
 * @sb: the super we write to
 *
 * When a process wants to write data or metadata to a file system (i.e. dirty
 * a page or an inode), it should embed the operation in a sb_start_write() -
 * sb_end_write() pair to get exclusion against file system freezing. This
 * function increments number of writers preventing freezing. If the file
 * system is already frozen, the function waits until the file system is
 * thawed.
 *
 * Since freeze protection behaves as a lock, users have to preserve
 * ordering of freeze protection and other filesystem locks. Generally,
 * freeze protection should be the outermost lock. In particular, we have:
 *
 * sb_start_write
 *   -> i_mutex			(write path, truncate, directory ops, ...)
 *   -> s_umount		(freeze_super, thaw_super)
 */
static inline void sb_start_write(struct super_block *sb)
{
	__sb_start_write(sb, SB_FREEZE_WRITE);
}

static inline bool sb_start_write_trylock(struct super_block *sb)
{
	return __sb_start_write_trylock(sb, SB_FREEZE_WRITE);
}

/**
 * sb_start_pagefault - get write access to a superblock from a page fault
 * @sb: the super we write to
 *
 * When a process starts handling write page fault, it should embed the
 * operation into sb_start_pagefault() - sb_end_pagefault() pair to get
 * exclusion against file system freezing. This is needed since the page fault
 * is going to dirty a page. This function increments number of running page
 * faults preventing freezing. If the file system is already frozen, the
 * function waits until the file system is thawed.
 *
 * Since page fault freeze protection behaves as a lock, users have to preserve
 * ordering of freeze protection and other filesystem locks. It is advised to
 * put sb_start_pagefault() close to mmap_lock in lock ordering. Page fault
 * handling code implies lock dependency:
 *
 * mmap_lock
 *   -> sb_start_pagefault
 */
static inline void sb_start_pagefault(struct super_block *sb)
{
	__sb_start_write(sb, SB_FREEZE_PAGEFAULT);
}

/*
 * sb_start_intwrite - get write access to a superblock for internal fs purposes
 * @sb: the super we write to
 *
 * This is the third level of protection against filesystem freezing. It is
 * free for use by a filesystem. The only requirement is that it must rank
 * below sb_start_pagefault.
 *
 * For example filesystem can call sb_start_intwrite() when starting a
 * transaction which somewhat eases handling of freezing for internal sources
 * of filesystem changes (internal fs threads, discarding preallocation on file
 * close, etc.).
 */
static inline void sb_start_intwrite(struct super_block *sb)
{
	__sb_start_write(sb, SB_FREEZE_FS);
}

static inline bool sb_start_intwrite_trylock(struct super_block *sb)
{
	return __sb_start_write_trylock(sb, SB_FREEZE_FS);
}


extern bool inode_owner_or_capable(const struct inode *inode);

/*
 * VFS helper functions..
 */
extern int vfs_create(struct inode *, struct dentry *, umode_t, bool);
extern int vfs_mkdir(struct inode *, struct dentry *, umode_t);
extern int vfs_mknod(struct inode *, struct dentry *, umode_t, dev_t);
extern int vfs_symlink(struct inode *, struct dentry *, const char *);
extern int vfs_link(struct dentry *, struct inode *, struct dentry *, struct inode **);
extern int vfs_rmdir(struct inode *, struct dentry *);
extern int vfs_unlink(struct inode *, struct dentry *, struct inode **);
extern int vfs_rename(struct inode *, struct dentry *, struct inode *, struct dentry *, struct inode **, unsigned int);

static inline int vfs_whiteout(struct inode *dir, struct dentry *dentry)
{
	return vfs_mknod(dir, dentry, S_IFCHR | WHITEOUT_MODE, WHITEOUT_DEV);
}

extern struct dentry *vfs_tmpfile(struct dentry *dentry, umode_t mode,
				  int open_flag);

int vfs_mkobj(struct dentry *, umode_t,
		int (*f)(struct dentry *, umode_t, void *),
		void *);

int vfs_fchown(struct file *file, uid_t user, gid_t group);
int vfs_fchmod(struct file *file, umode_t mode);
int vfs_utimes(const struct path *path, struct timespec64 *times);

extern long vfs_ioctl(struct file *file, unsigned int cmd, unsigned long arg);

#ifdef CONFIG_COMPAT
extern long compat_ptr_ioctl(struct file *file, unsigned int cmd,
					unsigned long arg);
#else
#define compat_ptr_ioctl NULL
#endif

/*
 * VFS file helper functions.
 */
extern void inode_init_owner(struct inode *inode, const struct inode *dir,
			umode_t mode);
extern bool may_open_dev(const struct path *path);

/*
 * This is the "filldir" function type, used by readdir() to let
 * the kernel specify what kind of dirent layout it wants to have.
 * This allows the kernel to read directories into kernel space or
 * to have different dirent layouts depending on the binary type.
 */
struct dir_context;
typedef int (*filldir_t)(struct dir_context *, const char *, int, loff_t, u64,
			 unsigned);

struct dir_context {
	filldir_t actor;
	loff_t pos;
};

/*
 * These flags let !MMU mmap() govern direct device mapping vs immediate
 * copying more easily for MAP_PRIVATE, especially for ROM filesystems.
 *
 * NOMMU_MAP_COPY:	Copy can be mapped (MAP_PRIVATE)
 * NOMMU_MAP_DIRECT:	Can be mapped directly (MAP_SHARED)
 * NOMMU_MAP_READ:	Can be mapped for reading
 * NOMMU_MAP_WRITE:	Can be mapped for writing
 * NOMMU_MAP_EXEC:	Can be mapped for execution
 */
#define NOMMU_MAP_COPY		0x00000001
#define NOMMU_MAP_DIRECT	0x00000008
#define NOMMU_MAP_READ		VM_MAYREAD
#define NOMMU_MAP_WRITE		VM_MAYWRITE
#define NOMMU_MAP_EXEC		VM_MAYEXEC

#define NOMMU_VMFLAGS \
	(NOMMU_MAP_READ | NOMMU_MAP_WRITE | NOMMU_MAP_EXEC)

/*
 * These flags control the behavior of the remap_file_range function pointer.
 * If it is called with len == 0 that means "remap to end of source file".
 * See Documentation/filesystems/vfs.rst for more details about this call.
 *
 * REMAP_FILE_DEDUP: only remap if contents identical (i.e. deduplicate)
 * REMAP_FILE_CAN_SHORTEN: caller can handle a shortened request
 */
#define REMAP_FILE_DEDUP		(1 << 0)
#define REMAP_FILE_CAN_SHORTEN		(1 << 1)

/*
 * These flags signal that the caller is ok with altering various aspects of
 * the behavior of the remap operation.  The changes must be made by the
 * implementation; the vfs remap helper functions can take advantage of them.
 * Flags in this category exist to preserve the quirky behavior of the hoisted
 * btrfs clone/dedupe ioctls.
 */
#define REMAP_FILE_ADVISORY		(REMAP_FILE_CAN_SHORTEN)

struct iov_iter;

struct file_operations {
	struct module *owner;
	loff_t (*llseek) (struct file *, loff_t, int);
	ssize_t (*read) (struct file *, char __user *, size_t, loff_t *);
	ssize_t (*write) (struct file *, const char __user *, size_t, loff_t *);
	ssize_t (*read_iter) (struct kiocb *, struct iov_iter *);
	ssize_t (*write_iter) (struct kiocb *, struct iov_iter *);
	int (*iopoll)(struct kiocb *kiocb, bool spin);
	int (*iterate) (struct file *, struct dir_context *);
	int (*iterate_shared) (struct file *, struct dir_context *);
	__poll_t (*poll) (struct file *, struct poll_table_struct *);
	long (*unlocked_ioctl) (struct file *, unsigned int, unsigned long);
	long (*compat_ioctl) (struct file *, unsigned int, unsigned long);
	int (*mmap) (struct file *, struct vm_area_struct *);
	unsigned long mmap_supported_flags;
	int (*open) (struct inode *, struct file *);
	int (*flush) (struct file *, fl_owner_t id);
	int (*release) (struct inode *, struct file *);
	int (*fsync) (struct file *, loff_t, loff_t, int datasync);
	int (*fasync) (int, struct file *, int);
	int (*lock) (struct file *, int, struct file_lock *);
	ssize_t (*sendpage) (struct file *, struct page *, int, size_t, loff_t *, int);
	unsigned long (*get_unmapped_area)(struct file *, unsigned long, unsigned long, unsigned long, unsigned long);
	int (*check_flags)(int);
	int (*flock) (struct file *, int, struct file_lock *);
	ssize_t (*splice_write)(struct pipe_inode_info *, struct file *, loff_t *, size_t, unsigned int);
	ssize_t (*splice_read)(struct file *, loff_t *, struct pipe_inode_info *, size_t, unsigned int);
	int (*setlease)(struct file *, long, struct file_lock **, void **);
	long (*fallocate)(struct file *file, int mode, loff_t offset,
			  loff_t len);
	void (*show_fdinfo)(struct seq_file *m, struct file *f);
#ifndef CONFIG_MMU
	unsigned (*mmap_capabilities)(struct file *);
#endif
	ssize_t (*copy_file_range)(struct file *, loff_t, struct file *,
			loff_t, size_t, unsigned int);
	loff_t (*remap_file_range)(struct file *file_in, loff_t pos_in,
				   struct file *file_out, loff_t pos_out,
				   loff_t len, unsigned int remap_flags);
	int (*fadvise)(struct file *, loff_t, loff_t, int);
} __randomize_layout;

struct inode_operations {
	struct dentry * (*lookup) (struct inode *,struct dentry *, unsigned int);
	const char * (*get_link) (struct dentry *, struct inode *, struct delayed_call *);
	int (*permission) (struct inode *, int);
	struct posix_acl * (*get_acl)(struct inode *, int);

	int (*readlink) (struct dentry *, char __user *,int);

	int (*create) (struct inode *,struct dentry *, umode_t, bool);
	int (*link) (struct dentry *,struct inode *,struct dentry *);
	int (*unlink) (struct inode *,struct dentry *);
	int (*symlink) (struct inode *,struct dentry *,const char *);
	int (*mkdir) (struct inode *,struct dentry *,umode_t);
	int (*rmdir) (struct inode *,struct dentry *);
	int (*mknod) (struct inode *,struct dentry *,umode_t,dev_t);
	int (*rename) (struct inode *, struct dentry *,
			struct inode *, struct dentry *, unsigned int);
	int (*setattr) (struct dentry *, struct iattr *);
	int (*getattr) (const struct path *, struct kstat *, u32, unsigned int);
	ssize_t (*listxattr) (struct dentry *, char *, size_t);
	int (*fiemap)(struct inode *, struct fiemap_extent_info *, u64 start,
		      u64 len);
	int (*update_time)(struct inode *, struct timespec64 *, int);
	int (*atomic_open)(struct inode *, struct dentry *,
			   struct file *, unsigned open_flag,
			   umode_t create_mode);
	int (*tmpfile) (struct inode *, struct dentry *, umode_t);
	int (*set_acl)(struct inode *, struct posix_acl *, int);
} ____cacheline_aligned;

static inline ssize_t call_read_iter(struct file *file, struct kiocb *kio,
				     struct iov_iter *iter)
{
	return file->f_op->read_iter(kio, iter);
}

static inline ssize_t call_write_iter(struct file *file, struct kiocb *kio,
				      struct iov_iter *iter)
{
	return file->f_op->write_iter(kio, iter);
}

static inline int call_mmap(struct file *file, struct vm_area_struct *vma)
{
	return file->f_op->mmap(file, vma);
}

extern ssize_t vfs_read(struct file *, char __user *, size_t, loff_t *);
extern ssize_t vfs_write(struct file *, const char __user *, size_t, loff_t *);
extern ssize_t vfs_copy_file_range(struct file *, loff_t , struct file *,
				   loff_t, size_t, unsigned int);
extern ssize_t generic_copy_file_range(struct file *file_in, loff_t pos_in,
				       struct file *file_out, loff_t pos_out,
				       size_t len, unsigned int flags);
extern int generic_remap_file_range_prep(struct file *file_in, loff_t pos_in,
					 struct file *file_out, loff_t pos_out,
					 loff_t *count,
					 unsigned int remap_flags);
extern loff_t do_clone_file_range(struct file *file_in, loff_t pos_in,
				  struct file *file_out, loff_t pos_out,
				  loff_t len, unsigned int remap_flags);
extern loff_t vfs_clone_file_range(struct file *file_in, loff_t pos_in,
				   struct file *file_out, loff_t pos_out,
				   loff_t len, unsigned int remap_flags);
extern int vfs_dedupe_file_range(struct file *file,
				 struct file_dedupe_range *same);
extern loff_t vfs_dedupe_file_range_one(struct file *src_file, loff_t src_pos,
					struct file *dst_file, loff_t dst_pos,
					loff_t len, unsigned int remap_flags);


struct super_operations {
   	struct inode *(*alloc_inode)(struct super_block *sb);
	void (*destroy_inode)(struct inode *);
	void (*free_inode)(struct inode *);

   	void (*dirty_inode) (struct inode *, int flags);
	int (*write_inode) (struct inode *, struct writeback_control *wbc);
	int (*drop_inode) (struct inode *);
	void (*evict_inode) (struct inode *);
	void (*put_super) (struct super_block *);
	int (*sync_fs)(struct super_block *sb, int wait);
	int (*freeze_super) (struct super_block *);
	int (*freeze_fs) (struct super_block *);
	int (*thaw_super) (struct super_block *);
	int (*unfreeze_fs) (struct super_block *);
	int (*statfs) (struct dentry *, struct kstatfs *);
	int (*remount_fs) (struct super_block *, int *, char *);
	void (*umount_begin) (struct super_block *);

	int (*show_options)(struct seq_file *, struct dentry *);
	int (*show_devname)(struct seq_file *, struct dentry *);
	int (*show_path)(struct seq_file *, struct dentry *);
	int (*show_stats)(struct seq_file *, struct dentry *);
#ifdef CONFIG_QUOTA
	ssize_t (*quota_read)(struct super_block *, int, char *, size_t, loff_t);
	ssize_t (*quota_write)(struct super_block *, int, const char *, size_t, loff_t);
	struct dquot **(*get_dquots)(struct inode *);
#endif
	int (*bdev_try_to_free_page)(struct super_block*, struct page*, gfp_t);
	long (*nr_cached_objects)(struct super_block *,
				  struct shrink_control *);
	long (*free_cached_objects)(struct super_block *,
				    struct shrink_control *);
};

/*
 * Inode flags - they have no relation to superblock flags now
 */
#define S_SYNC		(1 << 0)  /* Writes are synced at once */
#define S_NOATIME	(1 << 1)  /* Do not update access times */
#define S_APPEND	(1 << 2)  /* Append-only file */
#define S_IMMUTABLE	(1 << 3)  /* Immutable file */
#define S_DEAD		(1 << 4)  /* removed, but still open directory */
#define S_NOQUOTA	(1 << 5)  /* Inode is not counted to quota */
#define S_DIRSYNC	(1 << 6)  /* Directory modifications are synchronous */
#define S_NOCMTIME	(1 << 7)  /* Do not update file c/mtime */
#define S_SWAPFILE	(1 << 8)  /* Do not truncate: swapon got its bmaps */
#define S_PRIVATE	(1 << 9)  /* Inode is fs-internal */
#define S_IMA		(1 << 10) /* Inode has an associated IMA struct */
#define S_AUTOMOUNT	(1 << 11) /* Automount/referral quasi-directory */
#define S_NOSEC		(1 << 12) /* no suid or xattr security attributes */
#ifdef CONFIG_FS_DAX
#define S_DAX		(1 << 13) /* Direct Access, avoiding the page cache */
#else
#define S_DAX		0	  /* Make all the DAX code disappear */
#endif
#define S_ENCRYPTED	(1 << 14) /* Encrypted file (using fs/crypto/) */
#define S_CASEFOLD	(1 << 15) /* Casefolded file */
#define S_VERITY	(1 << 16) /* Verity file (using fs/verity/) */

/*
 * Note that nosuid etc flags are inode-specific: setting some file-system
 * flags just means all the inodes inherit those flags by default. It might be
 * possible to override it selectively if you really wanted to with some
 * ioctl() that is not currently implemented.
 *
 * Exception: SB_RDONLY is always applied to the entire file system.
 *
 * Unfortunately, it is possible to change a filesystems flags with it mounted
 * with files in use.  This means that all of the inodes will not have their
 * i_flags updated.  Hence, i_flags no longer inherit the superblock mount
 * flags, so these have to be checked separately. -- rmk@arm.uk.linux.org
 */
#define __IS_FLG(inode, flg)	((inode)->i_sb->s_flags & (flg))

static inline bool sb_rdonly(const struct super_block *sb) { return sb->s_flags & SB_RDONLY; }
#define IS_RDONLY(inode)	sb_rdonly((inode)->i_sb)
#define IS_SYNC(inode)		(__IS_FLG(inode, SB_SYNCHRONOUS) || \
					((inode)->i_flags & S_SYNC))
#define IS_DIRSYNC(inode)	(__IS_FLG(inode, SB_SYNCHRONOUS|SB_DIRSYNC) || \
					((inode)->i_flags & (S_SYNC|S_DIRSYNC)))
#define IS_MANDLOCK(inode)	__IS_FLG(inode, SB_MANDLOCK)
#define IS_NOATIME(inode)	__IS_FLG(inode, SB_RDONLY|SB_NOATIME)
#define IS_I_VERSION(inode)	__IS_FLG(inode, SB_I_VERSION)

#define IS_NOQUOTA(inode)	((inode)->i_flags & S_NOQUOTA)
#define IS_APPEND(inode)	((inode)->i_flags & S_APPEND)
#define IS_IMMUTABLE(inode)	((inode)->i_flags & S_IMMUTABLE)
#define IS_POSIXACL(inode)	__IS_FLG(inode, SB_POSIXACL)

#define IS_DEADDIR(inode)	((inode)->i_flags & S_DEAD)
#define IS_NOCMTIME(inode)	((inode)->i_flags & S_NOCMTIME)
#define IS_SWAPFILE(inode)	((inode)->i_flags & S_SWAPFILE)
#define IS_PRIVATE(inode)	((inode)->i_flags & S_PRIVATE)
#define IS_IMA(inode)		((inode)->i_flags & S_IMA)
#define IS_AUTOMOUNT(inode)	((inode)->i_flags & S_AUTOMOUNT)
#define IS_NOSEC(inode)		((inode)->i_flags & S_NOSEC)
#define IS_DAX(inode)		((inode)->i_flags & S_DAX)
#define IS_ENCRYPTED(inode)	((inode)->i_flags & S_ENCRYPTED)
#define IS_CASEFOLDED(inode)	((inode)->i_flags & S_CASEFOLD)
#define IS_VERITY(inode)	((inode)->i_flags & S_VERITY)

#define IS_WHITEOUT(inode)	(S_ISCHR(inode->i_mode) && \
				 (inode)->i_rdev == WHITEOUT_DEV)

static inline bool HAS_UNMAPPED_ID(struct inode *inode)
{
	return !uid_valid(inode->i_uid) || !gid_valid(inode->i_gid);
}

static inline enum rw_hint file_write_hint(struct file *file)
{
	if (file->f_write_hint != WRITE_LIFE_NOT_SET)
		return file->f_write_hint;

	return file_inode(file)->i_write_hint;
}

static inline int iocb_flags(struct file *file);

static inline u16 ki_hint_validate(enum rw_hint hint)
{
	typeof(((struct kiocb *)0)->ki_hint) max_hint = -1;

	if (hint <= max_hint)
		return hint;
	return 0;
}

static inline void init_sync_kiocb(struct kiocb *kiocb, struct file *filp)
{
	*kiocb = (struct kiocb) {
		.ki_filp = filp,
		.ki_flags = iocb_flags(filp),
		.ki_hint = ki_hint_validate(file_write_hint(filp)),
		.ki_ioprio = get_current_ioprio(),
	};
}

static inline void kiocb_clone(struct kiocb *kiocb, struct kiocb *kiocb_src,
			       struct file *filp)
{
	*kiocb = (struct kiocb) {
		.ki_filp = filp,
		.ki_flags = kiocb_src->ki_flags,
		.ki_hint = kiocb_src->ki_hint,
		.ki_ioprio = kiocb_src->ki_ioprio,
		.ki_pos = kiocb_src->ki_pos,
	};
}

/*
 * Inode state bits.  Protected by inode->i_lock
 *
 * Three bits determine the dirty state of the inode, I_DIRTY_SYNC,
 * I_DIRTY_DATASYNC and I_DIRTY_PAGES.
 *
 * Four bits define the lifetime of an inode.  Initially, inodes are I_NEW,
 * until that flag is cleared.  I_WILL_FREE, I_FREEING and I_CLEAR are set at
 * various stages of removing an inode.
 *
 * Two bits are used for locking and completion notification, I_NEW and I_SYNC.
 *
 * I_DIRTY_SYNC		Inode is dirty, but doesn't have to be written on
 *			fdatasync().  i_atime is the usual cause.
 * I_DIRTY_DATASYNC	Data-related inode changes pending. We keep track of
 *			these changes separately from I_DIRTY_SYNC so that we
 *			don't have to write inode on fdatasync() when only
 *			mtime has changed in it.
 * I_DIRTY_PAGES	Inode has dirty pages.  Inode itself may be clean.
 * I_NEW		Serves as both a mutex and completion notification.
 *			New inodes set I_NEW.  If two processes both create
 *			the same inode, one of them will release its inode and
 *			wait for I_NEW to be released before returning.
 *			Inodes in I_WILL_FREE, I_FREEING or I_CLEAR state can
 *			also cause waiting on I_NEW, without I_NEW actually
 *			being set.  find_inode() uses this to prevent returning
 *			nearly-dead inodes.
 * I_WILL_FREE		Must be set when calling write_inode_now() if i_count
 *			is zero.  I_FREEING must be set when I_WILL_FREE is
 *			cleared.
 * I_FREEING		Set when inode is about to be freed but still has dirty
 *			pages or buffers attached or the inode itself is still
 *			dirty.
 * I_CLEAR		Added by clear_inode().  In this state the inode is
 *			clean and can be destroyed.  Inode keeps I_FREEING.
 *
 *			Inodes that are I_WILL_FREE, I_FREEING or I_CLEAR are
 *			prohibited for many purposes.  iget() must wait for
 *			the inode to be completely released, then create it
 *			anew.  Other functions will just ignore such inodes,
 *			if appropriate.  I_NEW is used for waiting.
 *
 * I_SYNC		Writeback of inode is running. The bit is set during
 *			data writeback, and cleared with a wakeup on the bit
 *			address once it is done. The bit is also used to pin
 *			the inode in memory for flusher thread.
 *
 * I_REFERENCED		Marks the inode as recently references on the LRU list.
 *
 * I_DIO_WAKEUP		Never set.  Only used as a key for wait_on_bit().
 *
 * I_WB_SWITCH		Cgroup bdi_writeback switching in progress.  Used to
 *			synchronize competing switching instances and to tell
 *			wb stat updates to grab the i_pages lock.  See
 *			inode_switch_wbs_work_fn() for details.
 *
 * I_OVL_INUSE		Used by overlayfs to get exclusive ownership on upper
 *			and work dirs among overlayfs mounts.
 *
 * I_CREATING		New object's inode in the middle of setting up.
 *
<<<<<<< HEAD
=======
 * I_DONTCACHE		Evict inode as soon as it is not used anymore.
 *
>>>>>>> d1988041
 * I_SYNC_QUEUED	Inode is queued in b_io or b_more_io writeback lists.
 *			Used to detect that mark_inode_dirty() should not move
 * 			inode between dirty lists.
 *
 * Q: What is the difference between I_WILL_FREE and I_FREEING?
 */
#define I_DIRTY_SYNC		(1 << 0)
#define I_DIRTY_DATASYNC	(1 << 1)
#define I_DIRTY_PAGES		(1 << 2)
#define __I_NEW			3
#define I_NEW			(1 << __I_NEW)
#define I_WILL_FREE		(1 << 4)
#define I_FREEING		(1 << 5)
#define I_CLEAR			(1 << 6)
#define __I_SYNC		7
#define I_SYNC			(1 << __I_SYNC)
#define I_REFERENCED		(1 << 8)
#define __I_DIO_WAKEUP		9
#define I_DIO_WAKEUP		(1 << __I_DIO_WAKEUP)
#define I_LINKABLE		(1 << 10)
#define I_DIRTY_TIME		(1 << 11)
<<<<<<< HEAD
#define I_DIRTY_TIME_EXPIRED	(1 << 12)
#define I_WB_SWITCH		(1 << 13)
#define I_OVL_INUSE		(1 << 14)
#define I_CREATING		(1 << 15)
=======
#define I_WB_SWITCH		(1 << 13)
#define I_OVL_INUSE		(1 << 14)
#define I_CREATING		(1 << 15)
#define I_DONTCACHE		(1 << 16)
>>>>>>> d1988041
#define I_SYNC_QUEUED		(1 << 17)

#define I_DIRTY_INODE (I_DIRTY_SYNC | I_DIRTY_DATASYNC)
#define I_DIRTY (I_DIRTY_INODE | I_DIRTY_PAGES)
#define I_DIRTY_ALL (I_DIRTY | I_DIRTY_TIME)

extern void __mark_inode_dirty(struct inode *, int);
static inline void mark_inode_dirty(struct inode *inode)
{
	__mark_inode_dirty(inode, I_DIRTY);
}

static inline void mark_inode_dirty_sync(struct inode *inode)
{
	__mark_inode_dirty(inode, I_DIRTY_SYNC);
}

extern void inc_nlink(struct inode *inode);
extern void drop_nlink(struct inode *inode);
extern void clear_nlink(struct inode *inode);
extern void set_nlink(struct inode *inode, unsigned int nlink);

static inline void inode_inc_link_count(struct inode *inode)
{
	inc_nlink(inode);
	mark_inode_dirty(inode);
}

static inline void inode_dec_link_count(struct inode *inode)
{
	drop_nlink(inode);
	mark_inode_dirty(inode);
}

enum file_time_flags {
	S_ATIME = 1,
	S_MTIME = 2,
	S_CTIME = 4,
	S_VERSION = 8,
};

extern bool atime_needs_update(const struct path *, struct inode *);
extern void touch_atime(const struct path *);
static inline void file_accessed(struct file *file)
{
	if (!(file->f_flags & O_NOATIME))
		touch_atime(&file->f_path);
}

extern int file_modified(struct file *file);

int sync_inode(struct inode *inode, struct writeback_control *wbc);
int sync_inode_metadata(struct inode *inode, int wait);

struct file_system_type {
	const char *name;
	int fs_flags;
#define FS_REQUIRES_DEV		1 
#define FS_BINARY_MOUNTDATA	2
#define FS_HAS_SUBTYPE		4
#define FS_USERNS_MOUNT		8	/* Can be mounted by userns root */
#define FS_DISALLOW_NOTIFY_PERM	16	/* Disable fanotify permission events */
#define FS_THP_SUPPORT		8192	/* Remove once all fs converted */
#define FS_RENAME_DOES_D_MOVE	32768	/* FS will handle d_move() during rename() internally. */
	int (*init_fs_context)(struct fs_context *);
	const struct fs_parameter_spec *parameters;
	struct dentry *(*mount) (struct file_system_type *, int,
		       const char *, void *);
	void (*kill_sb) (struct super_block *);
	struct module *owner;
	struct file_system_type * next;
	struct hlist_head fs_supers;

	struct lock_class_key s_lock_key;
	struct lock_class_key s_umount_key;
	struct lock_class_key s_vfs_rename_key;
	struct lock_class_key s_writers_key[SB_FREEZE_LEVELS];

	struct lock_class_key i_lock_key;
	struct lock_class_key i_mutex_key;
	struct lock_class_key i_mutex_dir_key;
};

#define MODULE_ALIAS_FS(NAME) MODULE_ALIAS("fs-" NAME)

extern struct dentry *mount_bdev(struct file_system_type *fs_type,
	int flags, const char *dev_name, void *data,
	int (*fill_super)(struct super_block *, void *, int));
extern struct dentry *mount_single(struct file_system_type *fs_type,
	int flags, void *data,
	int (*fill_super)(struct super_block *, void *, int));
extern struct dentry *mount_nodev(struct file_system_type *fs_type,
	int flags, void *data,
	int (*fill_super)(struct super_block *, void *, int));
extern struct dentry *mount_subtree(struct vfsmount *mnt, const char *path);
void generic_shutdown_super(struct super_block *sb);
void kill_block_super(struct super_block *sb);
void kill_anon_super(struct super_block *sb);
void kill_litter_super(struct super_block *sb);
void deactivate_super(struct super_block *sb);
void deactivate_locked_super(struct super_block *sb);
int set_anon_super(struct super_block *s, void *data);
int set_anon_super_fc(struct super_block *s, struct fs_context *fc);
int get_anon_bdev(dev_t *);
void free_anon_bdev(dev_t);
struct super_block *sget_fc(struct fs_context *fc,
			    int (*test)(struct super_block *, struct fs_context *),
			    int (*set)(struct super_block *, struct fs_context *));
struct super_block *sget(struct file_system_type *type,
			int (*test)(struct super_block *,void *),
			int (*set)(struct super_block *,void *),
			int flags, void *data);

/* Alas, no aliases. Too much hassle with bringing module.h everywhere */
#define fops_get(fops) \
	(((fops) && try_module_get((fops)->owner) ? (fops) : NULL))
#define fops_put(fops) \
	do { if (fops) module_put((fops)->owner); } while(0)
/*
 * This one is to be used *ONLY* from ->open() instances.
 * fops must be non-NULL, pinned down *and* module dependencies
 * should be sufficient to pin the caller down as well.
 */
#define replace_fops(f, fops) \
	do {	\
		struct file *__file = (f); \
		fops_put(__file->f_op); \
		BUG_ON(!(__file->f_op = (fops))); \
	} while(0)

extern int register_filesystem(struct file_system_type *);
extern int unregister_filesystem(struct file_system_type *);
extern struct vfsmount *kern_mount(struct file_system_type *);
extern void kern_unmount(struct vfsmount *mnt);
extern int may_umount_tree(struct vfsmount *);
extern int may_umount(struct vfsmount *);
extern long do_mount(const char *, const char __user *,
		     const char *, unsigned long, void *);
extern struct vfsmount *collect_mounts(const struct path *);
extern void drop_collected_mounts(struct vfsmount *);
extern int iterate_mounts(int (*)(struct vfsmount *, void *), void *,
			  struct vfsmount *);
extern int vfs_statfs(const struct path *, struct kstatfs *);
extern int user_statfs(const char __user *, struct kstatfs *);
extern int fd_statfs(int, struct kstatfs *);
extern int freeze_super(struct super_block *super);
extern int thaw_super(struct super_block *super);
extern bool our_mnt(struct vfsmount *mnt);
extern __printf(2, 3)
int super_setup_bdi_name(struct super_block *sb, char *fmt, ...);
extern int super_setup_bdi(struct super_block *sb);

extern int current_umask(void);

extern void ihold(struct inode * inode);
extern void iput(struct inode *);
extern int generic_update_time(struct inode *, struct timespec64 *, int);

/* /sys/fs */
extern struct kobject *fs_kobj;

#define MAX_RW_COUNT (INT_MAX & PAGE_MASK)

#ifdef CONFIG_MANDATORY_FILE_LOCKING
extern int locks_mandatory_locked(struct file *);
extern int locks_mandatory_area(struct inode *, struct file *, loff_t, loff_t, unsigned char);

/*
 * Candidates for mandatory locking have the setgid bit set
 * but no group execute bit -  an otherwise meaningless combination.
 */

static inline int __mandatory_lock(struct inode *ino)
{
	return (ino->i_mode & (S_ISGID | S_IXGRP)) == S_ISGID;
}

/*
 * ... and these candidates should be on SB_MANDLOCK mounted fs,
 * otherwise these will be advisory locks
 */

static inline int mandatory_lock(struct inode *ino)
{
	return IS_MANDLOCK(ino) && __mandatory_lock(ino);
}

static inline int locks_verify_locked(struct file *file)
{
	if (mandatory_lock(locks_inode(file)))
		return locks_mandatory_locked(file);
	return 0;
}

static inline int locks_verify_truncate(struct inode *inode,
				    struct file *f,
				    loff_t size)
{
	if (!inode->i_flctx || !mandatory_lock(inode))
		return 0;

	if (size < inode->i_size) {
		return locks_mandatory_area(inode, f, size, inode->i_size - 1,
				F_WRLCK);
	} else {
		return locks_mandatory_area(inode, f, inode->i_size, size - 1,
				F_WRLCK);
	}
}

#else /* !CONFIG_MANDATORY_FILE_LOCKING */

static inline int locks_mandatory_locked(struct file *file)
{
	return 0;
}

static inline int locks_mandatory_area(struct inode *inode, struct file *filp,
                                       loff_t start, loff_t end, unsigned char type)
{
	return 0;
}

static inline int __mandatory_lock(struct inode *inode)
{
	return 0;
}

static inline int mandatory_lock(struct inode *inode)
{
	return 0;
}

static inline int locks_verify_locked(struct file *file)
{
	return 0;
}

static inline int locks_verify_truncate(struct inode *inode, struct file *filp,
					size_t size)
{
	return 0;
}

#endif /* CONFIG_MANDATORY_FILE_LOCKING */


#ifdef CONFIG_FILE_LOCKING
static inline int break_lease(struct inode *inode, unsigned int mode)
{
	/*
	 * Since this check is lockless, we must ensure that any refcounts
	 * taken are done before checking i_flctx->flc_lease. Otherwise, we
	 * could end up racing with tasks trying to set a new lease on this
	 * file.
	 */
	smp_mb();
	if (inode->i_flctx && !list_empty_careful(&inode->i_flctx->flc_lease))
		return __break_lease(inode, mode, FL_LEASE);
	return 0;
}

static inline int break_deleg(struct inode *inode, unsigned int mode)
{
	/*
	 * Since this check is lockless, we must ensure that any refcounts
	 * taken are done before checking i_flctx->flc_lease. Otherwise, we
	 * could end up racing with tasks trying to set a new lease on this
	 * file.
	 */
	smp_mb();
	if (inode->i_flctx && !list_empty_careful(&inode->i_flctx->flc_lease))
		return __break_lease(inode, mode, FL_DELEG);
	return 0;
}

static inline int try_break_deleg(struct inode *inode, struct inode **delegated_inode)
{
	int ret;

	ret = break_deleg(inode, O_WRONLY|O_NONBLOCK);
	if (ret == -EWOULDBLOCK && delegated_inode) {
		*delegated_inode = inode;
		ihold(inode);
	}
	return ret;
}

static inline int break_deleg_wait(struct inode **delegated_inode)
{
	int ret;

	ret = break_deleg(*delegated_inode, O_WRONLY);
	iput(*delegated_inode);
	*delegated_inode = NULL;
	return ret;
}

static inline int break_layout(struct inode *inode, bool wait)
{
	smp_mb();
	if (inode->i_flctx && !list_empty_careful(&inode->i_flctx->flc_lease))
		return __break_lease(inode,
				wait ? O_WRONLY : O_WRONLY | O_NONBLOCK,
				FL_LAYOUT);
	return 0;
}

#else /* !CONFIG_FILE_LOCKING */
static inline int break_lease(struct inode *inode, unsigned int mode)
{
	return 0;
}

static inline int break_deleg(struct inode *inode, unsigned int mode)
{
	return 0;
}

static inline int try_break_deleg(struct inode *inode, struct inode **delegated_inode)
{
	return 0;
}

static inline int break_deleg_wait(struct inode **delegated_inode)
{
	BUG();
	return 0;
}

static inline int break_layout(struct inode *inode, bool wait)
{
	return 0;
}

#endif /* CONFIG_FILE_LOCKING */

/* fs/open.c */
struct audit_names;
struct filename {
	const char		*name;	/* pointer to actual string */
	const __user char	*uptr;	/* original userland pointer */
	int			refcnt;
	struct audit_names	*aname;
	const char		iname[];
};
static_assert(offsetof(struct filename, iname) % sizeof(long) == 0);

extern long vfs_truncate(const struct path *, loff_t);
extern int do_truncate(struct dentry *, loff_t start, unsigned int time_attrs,
		       struct file *filp);
extern int vfs_fallocate(struct file *file, int mode, loff_t offset,
			loff_t len);
extern long do_sys_open(int dfd, const char __user *filename, int flags,
			umode_t mode);
extern struct file *file_open_name(struct filename *, int, umode_t);
extern struct file *filp_open(const char *, int, umode_t);
extern struct file *file_open_root(struct dentry *, struct vfsmount *,
				   const char *, int, umode_t);
extern struct file * dentry_open(const struct path *, int, const struct cred *);
extern struct file * open_with_fake_path(const struct path *, int,
					 struct inode*, const struct cred *);
static inline struct file *file_clone_open(struct file *file)
{
	return dentry_open(&file->f_path, file->f_flags, file->f_cred);
}
extern int filp_close(struct file *, fl_owner_t id);

extern struct filename *getname_flags(const char __user *, int, int *);
extern struct filename *getname(const char __user *);
extern struct filename *getname_kernel(const char *);
extern void putname(struct filename *name);

extern int finish_open(struct file *file, struct dentry *dentry,
			int (*open)(struct inode *, struct file *));
extern int finish_no_open(struct file *file, struct dentry *dentry);

/* fs/dcache.c */
extern void __init vfs_caches_init_early(void);
extern void __init vfs_caches_init(void);

extern struct kmem_cache *names_cachep;

#define __getname()		kmem_cache_alloc(names_cachep, GFP_KERNEL)
#define __putname(name)		kmem_cache_free(names_cachep, (void *)(name))

extern struct super_block *blockdev_superblock;
static inline bool sb_is_blkdev_sb(struct super_block *sb)
{
	return IS_ENABLED(CONFIG_BLOCK) && sb == blockdev_superblock;
}

void emergency_thaw_all(void);
extern int sync_filesystem(struct super_block *);
extern const struct file_operations def_blk_fops;
extern const struct file_operations def_chr_fops;

/* fs/char_dev.c */
#define CHRDEV_MAJOR_MAX 512
/* Marks the bottom of the first segment of free char majors */
#define CHRDEV_MAJOR_DYN_END 234
/* Marks the top and bottom of the second segment of free char majors */
#define CHRDEV_MAJOR_DYN_EXT_START 511
#define CHRDEV_MAJOR_DYN_EXT_END 384

extern int alloc_chrdev_region(dev_t *, unsigned, unsigned, const char *);
extern int register_chrdev_region(dev_t, unsigned, const char *);
extern int __register_chrdev(unsigned int major, unsigned int baseminor,
			     unsigned int count, const char *name,
			     const struct file_operations *fops);
extern void __unregister_chrdev(unsigned int major, unsigned int baseminor,
				unsigned int count, const char *name);
extern void unregister_chrdev_region(dev_t, unsigned);
extern void chrdev_show(struct seq_file *,off_t);

static inline int register_chrdev(unsigned int major, const char *name,
				  const struct file_operations *fops)
{
	return __register_chrdev(major, 0, 256, name, fops);
}

static inline void unregister_chrdev(unsigned int major, const char *name)
{
	__unregister_chrdev(major, 0, 256, name);
}

extern void init_special_inode(struct inode *, umode_t, dev_t);

/* Invalid inode operations -- fs/bad_inode.c */
extern void make_bad_inode(struct inode *);
extern bool is_bad_inode(struct inode *);

unsigned long invalidate_mapping_pages(struct address_space *mapping,
					pgoff_t start, pgoff_t end);

void invalidate_mapping_pagevec(struct address_space *mapping,
				pgoff_t start, pgoff_t end,
				unsigned long *nr_pagevec);

static inline void invalidate_remote_inode(struct inode *inode)
{
	if (S_ISREG(inode->i_mode) || S_ISDIR(inode->i_mode) ||
	    S_ISLNK(inode->i_mode))
		invalidate_mapping_pages(inode->i_mapping, 0, -1);
}
extern int invalidate_inode_pages2(struct address_space *mapping);
extern int invalidate_inode_pages2_range(struct address_space *mapping,
					 pgoff_t start, pgoff_t end);
extern int write_inode_now(struct inode *, int);
extern int filemap_fdatawrite(struct address_space *);
extern int filemap_flush(struct address_space *);
extern int filemap_fdatawait_keep_errors(struct address_space *mapping);
extern int filemap_fdatawait_range(struct address_space *, loff_t lstart,
				   loff_t lend);
extern int filemap_fdatawait_range_keep_errors(struct address_space *mapping,
		loff_t start_byte, loff_t end_byte);

static inline int filemap_fdatawait(struct address_space *mapping)
{
	return filemap_fdatawait_range(mapping, 0, LLONG_MAX);
}

extern bool filemap_range_has_page(struct address_space *, loff_t lstart,
				  loff_t lend);
extern int filemap_write_and_wait_range(struct address_space *mapping,
				        loff_t lstart, loff_t lend);
extern int __filemap_fdatawrite_range(struct address_space *mapping,
				loff_t start, loff_t end, int sync_mode);
extern int filemap_fdatawrite_range(struct address_space *mapping,
				loff_t start, loff_t end);
extern int filemap_check_errors(struct address_space *mapping);
extern void __filemap_set_wb_err(struct address_space *mapping, int err);

static inline int filemap_write_and_wait(struct address_space *mapping)
{
	return filemap_write_and_wait_range(mapping, 0, LLONG_MAX);
}

extern int __must_check file_fdatawait_range(struct file *file, loff_t lstart,
						loff_t lend);
extern int __must_check file_check_and_advance_wb_err(struct file *file);
extern int __must_check file_write_and_wait_range(struct file *file,
						loff_t start, loff_t end);

static inline int file_write_and_wait(struct file *file)
{
	return file_write_and_wait_range(file, 0, LLONG_MAX);
}

/**
 * filemap_set_wb_err - set a writeback error on an address_space
 * @mapping: mapping in which to set writeback error
 * @err: error to be set in mapping
 *
 * When writeback fails in some way, we must record that error so that
 * userspace can be informed when fsync and the like are called.  We endeavor
 * to report errors on any file that was open at the time of the error.  Some
 * internal callers also need to know when writeback errors have occurred.
 *
 * When a writeback error occurs, most filesystems will want to call
 * filemap_set_wb_err to record the error in the mapping so that it will be
 * automatically reported whenever fsync is called on the file.
 */
static inline void filemap_set_wb_err(struct address_space *mapping, int err)
{
	/* Fastpath for common case of no error */
	if (unlikely(err))
		__filemap_set_wb_err(mapping, err);
}

/**
 * filemap_check_wb_err - has an error occurred since the mark was sampled?
 * @mapping: mapping to check for writeback errors
 * @since: previously-sampled errseq_t
 *
 * Grab the errseq_t value from the mapping, and see if it has changed "since"
 * the given value was sampled.
 *
 * If it has then report the latest error set, otherwise return 0.
 */
static inline int filemap_check_wb_err(struct address_space *mapping,
					errseq_t since)
{
	return errseq_check(&mapping->wb_err, since);
}

/**
 * filemap_sample_wb_err - sample the current errseq_t to test for later errors
 * @mapping: mapping to be sampled
 *
 * Writeback errors are always reported relative to a particular sample point
 * in the past. This function provides those sample points.
 */
static inline errseq_t filemap_sample_wb_err(struct address_space *mapping)
{
	return errseq_sample(&mapping->wb_err);
}

/**
 * file_sample_sb_err - sample the current errseq_t to test for later errors
 * @file: file pointer to be sampled
 *
 * Grab the most current superblock-level errseq_t value for the given
 * struct file.
 */
static inline errseq_t file_sample_sb_err(struct file *file)
{
	return errseq_sample(&file->f_path.dentry->d_sb->s_wb_err);
}

extern int vfs_fsync_range(struct file *file, loff_t start, loff_t end,
			   int datasync);
extern int vfs_fsync(struct file *file, int datasync);

extern int sync_file_range(struct file *file, loff_t offset, loff_t nbytes,
				unsigned int flags);

/*
 * Sync the bytes written if this was a synchronous write.  Expect ki_pos
 * to already be updated for the write, and will return either the amount
 * of bytes passed in, or an error if syncing the file failed.
 */
static inline ssize_t generic_write_sync(struct kiocb *iocb, ssize_t count)
{
	if (iocb->ki_flags & IOCB_DSYNC) {
		int ret = vfs_fsync_range(iocb->ki_filp,
				iocb->ki_pos - count, iocb->ki_pos - 1,
				(iocb->ki_flags & IOCB_SYNC) ? 0 : 1);
		if (ret)
			return ret;
	}

	return count;
}

extern void emergency_sync(void);
extern void emergency_remount(void);

#ifdef CONFIG_BLOCK
extern int bmap(struct inode *inode, sector_t *block);
#else
static inline int bmap(struct inode *inode,  sector_t *block)
{
	return -EINVAL;
}
#endif

extern int notify_change(struct dentry *, struct iattr *, struct inode **);
extern int inode_permission(struct inode *, int);
extern int generic_permission(struct inode *, int);
extern int __check_sticky(struct inode *dir, struct inode *inode);

static inline bool execute_ok(struct inode *inode)
{
	return (inode->i_mode & S_IXUGO) || S_ISDIR(inode->i_mode);
}

static inline void file_start_write(struct file *file)
{
	if (!S_ISREG(file_inode(file)->i_mode))
		return;
	sb_start_write(file_inode(file)->i_sb);
}

static inline bool file_start_write_trylock(struct file *file)
{
	if (!S_ISREG(file_inode(file)->i_mode))
		return true;
	return sb_start_write_trylock(file_inode(file)->i_sb);
}

static inline void file_end_write(struct file *file)
{
	if (!S_ISREG(file_inode(file)->i_mode))
		return;
	__sb_end_write(file_inode(file)->i_sb, SB_FREEZE_WRITE);
}

/*
 * get_write_access() gets write permission for a file.
 * put_write_access() releases this write permission.
 * This is used for regular files.
 * We cannot support write (and maybe mmap read-write shared) accesses and
 * MAP_DENYWRITE mmappings simultaneously. The i_writecount field of an inode
 * can have the following values:
 * 0: no writers, no VM_DENYWRITE mappings
 * < 0: (-i_writecount) vm_area_structs with VM_DENYWRITE set exist
 * > 0: (i_writecount) users are writing to the file.
 *
 * Normally we operate on that counter with atomic_{inc,dec} and it's safe
 * except for the cases where we don't hold i_writecount yet. Then we need to
 * use {get,deny}_write_access() - these functions check the sign and refuse
 * to do the change if sign is wrong.
 */
static inline int get_write_access(struct inode *inode)
{
	return atomic_inc_unless_negative(&inode->i_writecount) ? 0 : -ETXTBSY;
}
static inline int deny_write_access(struct file *file)
{
	struct inode *inode = file_inode(file);
	return atomic_dec_unless_positive(&inode->i_writecount) ? 0 : -ETXTBSY;
}
static inline void put_write_access(struct inode * inode)
{
	atomic_dec(&inode->i_writecount);
}
static inline void allow_write_access(struct file *file)
{
	if (file)
		atomic_inc(&file_inode(file)->i_writecount);
}
static inline bool inode_is_open_for_write(const struct inode *inode)
{
	return atomic_read(&inode->i_writecount) > 0;
}

#if defined(CONFIG_IMA) || defined(CONFIG_FILE_LOCKING)
static inline void i_readcount_dec(struct inode *inode)
{
	BUG_ON(!atomic_read(&inode->i_readcount));
	atomic_dec(&inode->i_readcount);
}
static inline void i_readcount_inc(struct inode *inode)
{
	atomic_inc(&inode->i_readcount);
}
#else
static inline void i_readcount_dec(struct inode *inode)
{
	return;
}
static inline void i_readcount_inc(struct inode *inode)
{
	return;
}
#endif
extern int do_pipe_flags(int *, int);

extern ssize_t kernel_read(struct file *, void *, size_t, loff_t *);
ssize_t __kernel_read(struct file *file, void *buf, size_t count, loff_t *pos);
extern ssize_t kernel_write(struct file *, const void *, size_t, loff_t *);
extern ssize_t __kernel_write(struct file *, const void *, size_t, loff_t *);
extern struct file * open_exec(const char *);
 
/* fs/dcache.c -- generic fs support functions */
extern bool is_subdir(struct dentry *, struct dentry *);
extern bool path_is_under(const struct path *, const struct path *);

extern char *file_path(struct file *, char *, int);

#include <linux/err.h>

/* needed for stackable file system support */
extern loff_t default_llseek(struct file *file, loff_t offset, int whence);

extern loff_t vfs_llseek(struct file *file, loff_t offset, int whence);

extern int inode_init_always(struct super_block *, struct inode *);
extern void inode_init_once(struct inode *);
extern void address_space_init_once(struct address_space *mapping);
extern struct inode * igrab(struct inode *);
extern ino_t iunique(struct super_block *, ino_t);
extern int inode_needs_sync(struct inode *inode);
extern int generic_delete_inode(struct inode *inode);
static inline int generic_drop_inode(struct inode *inode)
{
	return !inode->i_nlink || inode_unhashed(inode) ||
		(inode->i_state & I_DONTCACHE);
}
extern void d_mark_dontcache(struct inode *inode);

extern struct inode *ilookup5_nowait(struct super_block *sb,
		unsigned long hashval, int (*test)(struct inode *, void *),
		void *data);
extern struct inode *ilookup5(struct super_block *sb, unsigned long hashval,
		int (*test)(struct inode *, void *), void *data);
extern struct inode *ilookup(struct super_block *sb, unsigned long ino);

extern struct inode *inode_insert5(struct inode *inode, unsigned long hashval,
		int (*test)(struct inode *, void *),
		int (*set)(struct inode *, void *),
		void *data);
extern struct inode * iget5_locked(struct super_block *, unsigned long, int (*test)(struct inode *, void *), int (*set)(struct inode *, void *), void *);
extern struct inode * iget_locked(struct super_block *, unsigned long);
extern struct inode *find_inode_nowait(struct super_block *,
				       unsigned long,
				       int (*match)(struct inode *,
						    unsigned long, void *),
				       void *data);
extern struct inode *find_inode_rcu(struct super_block *, unsigned long,
				    int (*)(struct inode *, void *), void *);
extern struct inode *find_inode_by_ino_rcu(struct super_block *, unsigned long);
extern int insert_inode_locked4(struct inode *, unsigned long, int (*test)(struct inode *, void *), void *);
extern int insert_inode_locked(struct inode *);
#ifdef CONFIG_DEBUG_LOCK_ALLOC
extern void lockdep_annotate_inode_mutex_key(struct inode *inode);
#else
static inline void lockdep_annotate_inode_mutex_key(struct inode *inode) { };
#endif
extern void unlock_new_inode(struct inode *);
extern void discard_new_inode(struct inode *);
extern unsigned int get_next_ino(void);
extern void evict_inodes(struct super_block *sb);

/*
 * Userspace may rely on the the inode number being non-zero. For example, glibc
 * simply ignores files with zero i_ino in unlink() and other places.
 *
 * As an additional complication, if userspace was compiled with
 * _FILE_OFFSET_BITS=32 on a 64-bit kernel we'll only end up reading out the
 * lower 32 bits, so we need to check that those aren't zero explicitly. With
 * _FILE_OFFSET_BITS=64, this may cause some harmless false-negatives, but
 * better safe than sorry.
 */
static inline bool is_zero_ino(ino_t ino)
{
	return (u32)ino == 0;
}

extern void __iget(struct inode * inode);
extern void iget_failed(struct inode *);
extern void clear_inode(struct inode *);
extern void __destroy_inode(struct inode *);
extern struct inode *new_inode_pseudo(struct super_block *sb);
extern struct inode *new_inode(struct super_block *sb);
extern void free_inode_nonrcu(struct inode *inode);
extern int should_remove_suid(struct dentry *);
extern int file_remove_privs(struct file *);

extern void __insert_inode_hash(struct inode *, unsigned long hashval);
static inline void insert_inode_hash(struct inode *inode)
{
	__insert_inode_hash(inode, inode->i_ino);
}

extern void __remove_inode_hash(struct inode *);
static inline void remove_inode_hash(struct inode *inode)
{
	if (!inode_unhashed(inode) && !hlist_fake(&inode->i_hash))
		__remove_inode_hash(inode);
}

extern void inode_sb_list_add(struct inode *inode);

extern int sb_set_blocksize(struct super_block *, int);
extern int sb_min_blocksize(struct super_block *, int);

extern int generic_file_mmap(struct file *, struct vm_area_struct *);
extern int generic_file_readonly_mmap(struct file *, struct vm_area_struct *);
extern ssize_t generic_write_checks(struct kiocb *, struct iov_iter *);
extern int generic_write_check_limits(struct file *file, loff_t pos,
		loff_t *count);
extern int generic_file_rw_checks(struct file *file_in, struct file *file_out);
extern ssize_t generic_file_buffered_read(struct kiocb *iocb,
		struct iov_iter *to, ssize_t already_read);
extern ssize_t generic_file_read_iter(struct kiocb *, struct iov_iter *);
extern ssize_t __generic_file_write_iter(struct kiocb *, struct iov_iter *);
extern ssize_t generic_file_write_iter(struct kiocb *, struct iov_iter *);
extern ssize_t generic_file_direct_write(struct kiocb *, struct iov_iter *);
extern ssize_t generic_perform_write(struct file *, struct iov_iter *, loff_t);

ssize_t vfs_iter_read(struct file *file, struct iov_iter *iter, loff_t *ppos,
		rwf_t flags);
ssize_t vfs_iter_write(struct file *file, struct iov_iter *iter, loff_t *ppos,
		rwf_t flags);
ssize_t vfs_iocb_iter_read(struct file *file, struct kiocb *iocb,
			   struct iov_iter *iter);
ssize_t vfs_iocb_iter_write(struct file *file, struct kiocb *iocb,
			    struct iov_iter *iter);

/* fs/block_dev.c */
extern ssize_t blkdev_read_iter(struct kiocb *iocb, struct iov_iter *to);
extern ssize_t blkdev_write_iter(struct kiocb *iocb, struct iov_iter *from);
extern int blkdev_fsync(struct file *filp, loff_t start, loff_t end,
			int datasync);
extern void block_sync_page(struct page *page);

/* fs/splice.c */
extern ssize_t generic_file_splice_read(struct file *, loff_t *,
		struct pipe_inode_info *, size_t, unsigned int);
extern ssize_t iter_file_splice_write(struct pipe_inode_info *,
		struct file *, loff_t *, size_t, unsigned int);
extern ssize_t generic_splice_sendpage(struct pipe_inode_info *pipe,
		struct file *out, loff_t *, size_t len, unsigned int flags);
extern long do_splice_direct(struct file *in, loff_t *ppos, struct file *out,
		loff_t *opos, size_t len, unsigned int flags);


extern void
file_ra_state_init(struct file_ra_state *ra, struct address_space *mapping);
extern loff_t noop_llseek(struct file *file, loff_t offset, int whence);
extern loff_t no_llseek(struct file *file, loff_t offset, int whence);
extern loff_t vfs_setpos(struct file *file, loff_t offset, loff_t maxsize);
extern loff_t generic_file_llseek(struct file *file, loff_t offset, int whence);
extern loff_t generic_file_llseek_size(struct file *file, loff_t offset,
		int whence, loff_t maxsize, loff_t eof);
extern loff_t fixed_size_llseek(struct file *file, loff_t offset,
		int whence, loff_t size);
extern loff_t no_seek_end_llseek_size(struct file *, loff_t, int, loff_t);
extern loff_t no_seek_end_llseek(struct file *, loff_t, int);
extern int generic_file_open(struct inode * inode, struct file * filp);
extern int nonseekable_open(struct inode * inode, struct file * filp);
extern int stream_open(struct inode * inode, struct file * filp);

#ifdef CONFIG_BLOCK
typedef void (dio_submit_t)(struct bio *bio, struct inode *inode,
			    loff_t file_offset);

enum {
	/* need locking between buffered and direct access */
	DIO_LOCKING	= 0x01,

	/* filesystem does not support filling holes */
	DIO_SKIP_HOLES	= 0x02,
};

ssize_t __blockdev_direct_IO(struct kiocb *iocb, struct inode *inode,
			     struct block_device *bdev, struct iov_iter *iter,
			     get_block_t get_block,
			     dio_iodone_t end_io, dio_submit_t submit_io,
			     int flags);

static inline ssize_t blockdev_direct_IO(struct kiocb *iocb,
					 struct inode *inode,
					 struct iov_iter *iter,
					 get_block_t get_block)
{
	return __blockdev_direct_IO(iocb, inode, inode->i_sb->s_bdev, iter,
			get_block, NULL, NULL, DIO_LOCKING | DIO_SKIP_HOLES);
}
#endif

void inode_dio_wait(struct inode *inode);

/*
 * inode_dio_begin - signal start of a direct I/O requests
 * @inode: inode the direct I/O happens on
 *
 * This is called once we've finished processing a direct I/O request,
 * and is used to wake up callers waiting for direct I/O to be quiesced.
 */
static inline void inode_dio_begin(struct inode *inode)
{
	atomic_inc(&inode->i_dio_count);
}

/*
 * inode_dio_end - signal finish of a direct I/O requests
 * @inode: inode the direct I/O happens on
 *
 * This is called once we've finished processing a direct I/O request,
 * and is used to wake up callers waiting for direct I/O to be quiesced.
 */
static inline void inode_dio_end(struct inode *inode)
{
	if (atomic_dec_and_test(&inode->i_dio_count))
		wake_up_bit(&inode->i_state, __I_DIO_WAKEUP);
}

/*
 * Warn about a page cache invalidation failure diring a direct I/O write.
 */
void dio_warn_stale_pagecache(struct file *filp);

extern void inode_set_flags(struct inode *inode, unsigned int flags,
			    unsigned int mask);

extern const struct file_operations generic_ro_fops;

#define special_file(m) (S_ISCHR(m)||S_ISBLK(m)||S_ISFIFO(m)||S_ISSOCK(m))

extern int readlink_copy(char __user *, int, const char *);
extern int page_readlink(struct dentry *, char __user *, int);
extern const char *page_get_link(struct dentry *, struct inode *,
				 struct delayed_call *);
extern void page_put_link(void *);
extern int __page_symlink(struct inode *inode, const char *symname, int len,
		int nofs);
extern int page_symlink(struct inode *inode, const char *symname, int len);
extern const struct inode_operations page_symlink_inode_operations;
extern void kfree_link(void *);
extern void generic_fillattr(struct inode *, struct kstat *);
extern int vfs_getattr_nosec(const struct path *, struct kstat *, u32, unsigned int);
extern int vfs_getattr(const struct path *, struct kstat *, u32, unsigned int);
void __inode_add_bytes(struct inode *inode, loff_t bytes);
void inode_add_bytes(struct inode *inode, loff_t bytes);
void __inode_sub_bytes(struct inode *inode, loff_t bytes);
void inode_sub_bytes(struct inode *inode, loff_t bytes);
static inline loff_t __inode_get_bytes(struct inode *inode)
{
	return (((loff_t)inode->i_blocks) << 9) + inode->i_bytes;
}
loff_t inode_get_bytes(struct inode *inode);
void inode_set_bytes(struct inode *inode, loff_t bytes);
const char *simple_get_link(struct dentry *, struct inode *,
			    struct delayed_call *);
extern const struct inode_operations simple_symlink_inode_operations;

extern int iterate_dir(struct file *, struct dir_context *);

int vfs_fstatat(int dfd, const char __user *filename, struct kstat *stat,
		int flags);
int vfs_fstat(int fd, struct kstat *stat);

static inline int vfs_stat(const char __user *filename, struct kstat *stat)
{
	return vfs_fstatat(AT_FDCWD, filename, stat, 0);
}
static inline int vfs_lstat(const char __user *name, struct kstat *stat)
{
	return vfs_fstatat(AT_FDCWD, name, stat, AT_SYMLINK_NOFOLLOW);
}

extern const char *vfs_get_link(struct dentry *, struct delayed_call *);
extern int vfs_readlink(struct dentry *, char __user *, int);

extern struct file_system_type *get_filesystem(struct file_system_type *fs);
extern void put_filesystem(struct file_system_type *fs);
extern struct file_system_type *get_fs_type(const char *name);
extern struct super_block *get_super(struct block_device *);
extern struct super_block *get_super_thawed(struct block_device *);
extern struct super_block *get_super_exclusive_thawed(struct block_device *bdev);
extern struct super_block *get_active_super(struct block_device *bdev);
extern void drop_super(struct super_block *sb);
extern void drop_super_exclusive(struct super_block *sb);
extern void iterate_supers(void (*)(struct super_block *, void *), void *);
extern void iterate_supers_type(struct file_system_type *,
			        void (*)(struct super_block *, void *), void *);

extern int dcache_dir_open(struct inode *, struct file *);
extern int dcache_dir_close(struct inode *, struct file *);
extern loff_t dcache_dir_lseek(struct file *, loff_t, int);
extern int dcache_readdir(struct file *, struct dir_context *);
extern int simple_setattr(struct dentry *, struct iattr *);
extern int simple_getattr(const struct path *, struct kstat *, u32, unsigned int);
extern int simple_statfs(struct dentry *, struct kstatfs *);
extern int simple_open(struct inode *inode, struct file *file);
extern int simple_link(struct dentry *, struct inode *, struct dentry *);
extern int simple_unlink(struct inode *, struct dentry *);
extern int simple_rmdir(struct inode *, struct dentry *);
extern int simple_rename(struct inode *, struct dentry *,
			 struct inode *, struct dentry *, unsigned int);
extern void simple_recursive_removal(struct dentry *,
                              void (*callback)(struct dentry *));
extern int noop_fsync(struct file *, loff_t, loff_t, int);
extern int noop_set_page_dirty(struct page *page);
extern void noop_invalidatepage(struct page *page, unsigned int offset,
		unsigned int length);
extern ssize_t noop_direct_IO(struct kiocb *iocb, struct iov_iter *iter);
extern int simple_empty(struct dentry *);
extern int simple_readpage(struct file *file, struct page *page);
extern int simple_write_begin(struct file *file, struct address_space *mapping,
			loff_t pos, unsigned len, unsigned flags,
			struct page **pagep, void **fsdata);
extern int simple_write_end(struct file *file, struct address_space *mapping,
			loff_t pos, unsigned len, unsigned copied,
			struct page *page, void *fsdata);
extern int always_delete_dentry(const struct dentry *);
extern struct inode *alloc_anon_inode(struct super_block *);
extern int simple_nosetlease(struct file *, long, struct file_lock **, void **);
extern const struct dentry_operations simple_dentry_operations;

extern struct dentry *simple_lookup(struct inode *, struct dentry *, unsigned int flags);
extern ssize_t generic_read_dir(struct file *, char __user *, size_t, loff_t *);
extern const struct file_operations simple_dir_operations;
extern const struct inode_operations simple_dir_inode_operations;
extern void make_empty_dir_inode(struct inode *inode);
extern bool is_empty_dir_inode(struct inode *inode);
struct tree_descr { const char *name; const struct file_operations *ops; int mode; };
struct dentry *d_alloc_name(struct dentry *, const char *);
extern int simple_fill_super(struct super_block *, unsigned long,
			     const struct tree_descr *);
extern int simple_pin_fs(struct file_system_type *, struct vfsmount **mount, int *count);
extern void simple_release_fs(struct vfsmount **mount, int *count);

extern ssize_t simple_read_from_buffer(void __user *to, size_t count,
			loff_t *ppos, const void *from, size_t available);
extern ssize_t simple_write_to_buffer(void *to, size_t available, loff_t *ppos,
		const void __user *from, size_t count);

extern int __generic_file_fsync(struct file *, loff_t, loff_t, int);
extern int generic_file_fsync(struct file *, loff_t, loff_t, int);

extern int generic_check_addressable(unsigned, u64);

#ifdef CONFIG_UNICODE
extern int generic_ci_d_hash(const struct dentry *dentry, struct qstr *str);
extern int generic_ci_d_compare(const struct dentry *dentry, unsigned int len,
				const char *str, const struct qstr *name);
#endif

#ifdef CONFIG_MIGRATION
extern int buffer_migrate_page(struct address_space *,
				struct page *, struct page *,
				enum migrate_mode);
extern int buffer_migrate_page_norefs(struct address_space *,
				struct page *, struct page *,
				enum migrate_mode);
#else
#define buffer_migrate_page NULL
#define buffer_migrate_page_norefs NULL
#endif

extern int setattr_prepare(struct dentry *, struct iattr *);
extern int inode_newsize_ok(const struct inode *, loff_t offset);
extern void setattr_copy(struct inode *inode, const struct iattr *attr);

extern int file_update_time(struct file *file);

static inline bool vma_is_dax(const struct vm_area_struct *vma)
{
	return vma->vm_file && IS_DAX(vma->vm_file->f_mapping->host);
}

static inline bool vma_is_fsdax(struct vm_area_struct *vma)
{
	struct inode *inode;

	if (!vma->vm_file)
		return false;
	if (!vma_is_dax(vma))
		return false;
	inode = file_inode(vma->vm_file);
	if (S_ISCHR(inode->i_mode))
		return false; /* device-dax */
	return true;
}

static inline int iocb_flags(struct file *file)
{
	int res = 0;
	if (file->f_flags & O_APPEND)
		res |= IOCB_APPEND;
	if (file->f_flags & O_DIRECT)
		res |= IOCB_DIRECT;
	if ((file->f_flags & O_DSYNC) || IS_SYNC(file->f_mapping->host))
		res |= IOCB_DSYNC;
	if (file->f_flags & __O_SYNC)
		res |= IOCB_SYNC;
	return res;
}

static inline int kiocb_set_rw_flags(struct kiocb *ki, rwf_t flags)
{
	int kiocb_flags = 0;

	/* make sure there's no overlap between RWF and private IOCB flags */
	BUILD_BUG_ON((__force int) RWF_SUPPORTED & IOCB_EVENTFD);

	if (!flags)
		return 0;
	if (unlikely(flags & ~RWF_SUPPORTED))
		return -EOPNOTSUPP;

	if (flags & RWF_NOWAIT) {
		if (!(ki->ki_filp->f_mode & FMODE_NOWAIT))
			return -EOPNOTSUPP;
		kiocb_flags |= IOCB_NOIO;
	}
	kiocb_flags |= (__force int) (flags & RWF_SUPPORTED);
	if (flags & RWF_SYNC)
		kiocb_flags |= IOCB_DSYNC;

	ki->ki_flags |= kiocb_flags;
	return 0;
}

static inline ino_t parent_ino(struct dentry *dentry)
{
	ino_t res;

	/*
	 * Don't strictly need d_lock here? If the parent ino could change
	 * then surely we'd have a deeper race in the caller?
	 */
	spin_lock(&dentry->d_lock);
	res = dentry->d_parent->d_inode->i_ino;
	spin_unlock(&dentry->d_lock);
	return res;
}

/* Transaction based IO helpers */

/*
 * An argresp is stored in an allocated page and holds the
 * size of the argument or response, along with its content
 */
struct simple_transaction_argresp {
	ssize_t size;
	char data[];
};

#define SIMPLE_TRANSACTION_LIMIT (PAGE_SIZE - sizeof(struct simple_transaction_argresp))

char *simple_transaction_get(struct file *file, const char __user *buf,
				size_t size);
ssize_t simple_transaction_read(struct file *file, char __user *buf,
				size_t size, loff_t *pos);
int simple_transaction_release(struct inode *inode, struct file *file);

void simple_transaction_set(struct file *file, size_t n);

/*
 * simple attribute files
 *
 * These attributes behave similar to those in sysfs:
 *
 * Writing to an attribute immediately sets a value, an open file can be
 * written to multiple times.
 *
 * Reading from an attribute creates a buffer from the value that might get
 * read with multiple read calls. When the attribute has been read
 * completely, no further read calls are possible until the file is opened
 * again.
 *
 * All attributes contain a text representation of a numeric value
 * that are accessed with the get() and set() functions.
 */
#define DEFINE_SIMPLE_ATTRIBUTE(__fops, __get, __set, __fmt)		\
static int __fops ## _open(struct inode *inode, struct file *file)	\
{									\
	__simple_attr_check_format(__fmt, 0ull);			\
	return simple_attr_open(inode, file, __get, __set, __fmt);	\
}									\
static const struct file_operations __fops = {				\
	.owner	 = THIS_MODULE,						\
	.open	 = __fops ## _open,					\
	.release = simple_attr_release,					\
	.read	 = simple_attr_read,					\
	.write	 = simple_attr_write,					\
	.llseek	 = generic_file_llseek,					\
}

static inline __printf(1, 2)
void __simple_attr_check_format(const char *fmt, ...)
{
	/* don't do anything, just let the compiler check the arguments; */
}

int simple_attr_open(struct inode *inode, struct file *file,
		     int (*get)(void *, u64 *), int (*set)(void *, u64),
		     const char *fmt);
int simple_attr_release(struct inode *inode, struct file *file);
ssize_t simple_attr_read(struct file *file, char __user *buf,
			 size_t len, loff_t *ppos);
ssize_t simple_attr_write(struct file *file, const char __user *buf,
			  size_t len, loff_t *ppos);

struct ctl_table;
int proc_nr_files(struct ctl_table *table, int write,
		  void *buffer, size_t *lenp, loff_t *ppos);
int proc_nr_dentry(struct ctl_table *table, int write,
		  void *buffer, size_t *lenp, loff_t *ppos);
int proc_nr_inodes(struct ctl_table *table, int write,
		   void *buffer, size_t *lenp, loff_t *ppos);
int __init get_filesystem_list(char *buf);

#define __FMODE_EXEC		((__force int) FMODE_EXEC)
#define __FMODE_NONOTIFY	((__force int) FMODE_NONOTIFY)

#define ACC_MODE(x) ("\004\002\006\006"[(x)&O_ACCMODE])
#define OPEN_FMODE(flag) ((__force fmode_t)(((flag + 1) & O_ACCMODE) | \
					    (flag & __FMODE_NONOTIFY)))

static inline bool is_sxid(umode_t mode)
{
	return (mode & S_ISUID) || ((mode & S_ISGID) && (mode & S_IXGRP));
}

static inline int check_sticky(struct inode *dir, struct inode *inode)
{
	if (!(dir->i_mode & S_ISVTX))
		return 0;

	return __check_sticky(dir, inode);
}

static inline void inode_has_no_xattr(struct inode *inode)
{
	if (!is_sxid(inode->i_mode) && (inode->i_sb->s_flags & SB_NOSEC))
		inode->i_flags |= S_NOSEC;
}

static inline bool is_root_inode(struct inode *inode)
{
	return inode == inode->i_sb->s_root->d_inode;
}

static inline bool dir_emit(struct dir_context *ctx,
			    const char *name, int namelen,
			    u64 ino, unsigned type)
{
	return ctx->actor(ctx, name, namelen, ctx->pos, ino, type) == 0;
}
static inline bool dir_emit_dot(struct file *file, struct dir_context *ctx)
{
	return ctx->actor(ctx, ".", 1, ctx->pos,
			  file->f_path.dentry->d_inode->i_ino, DT_DIR) == 0;
}
static inline bool dir_emit_dotdot(struct file *file, struct dir_context *ctx)
{
	return ctx->actor(ctx, "..", 2, ctx->pos,
			  parent_ino(file->f_path.dentry), DT_DIR) == 0;
}
static inline bool dir_emit_dots(struct file *file, struct dir_context *ctx)
{
	if (ctx->pos == 0) {
		if (!dir_emit_dot(file, ctx))
			return false;
		ctx->pos = 1;
	}
	if (ctx->pos == 1) {
		if (!dir_emit_dotdot(file, ctx))
			return false;
		ctx->pos = 2;
	}
	return true;
}
static inline bool dir_relax(struct inode *inode)
{
	inode_unlock(inode);
	inode_lock(inode);
	return !IS_DEADDIR(inode);
}

static inline bool dir_relax_shared(struct inode *inode)
{
	inode_unlock_shared(inode);
	inode_lock_shared(inode);
	return !IS_DEADDIR(inode);
}

extern bool path_noexec(const struct path *path);
extern void inode_nohighmem(struct inode *inode);

/* mm/fadvise.c */
extern int vfs_fadvise(struct file *file, loff_t offset, loff_t len,
		       int advice);
extern int generic_fadvise(struct file *file, loff_t offset, loff_t len,
			   int advice);

int vfs_ioc_setflags_prepare(struct inode *inode, unsigned int oldflags,
			     unsigned int flags);

int vfs_ioc_fssetxattr_check(struct inode *inode, const struct fsxattr *old_fa,
			     struct fsxattr *fa);

static inline void simple_fill_fsxattr(struct fsxattr *fa, __u32 xflags)
{
	memset(fa, 0, sizeof(*fa));
	fa->fsx_xflags = xflags;
}

/*
 * Flush file data before changing attributes.  Caller must hold any locks
 * required to prevent further writes to this file until we're done setting
 * flags.
 */
static inline int inode_drain_writes(struct inode *inode)
{
	inode_dio_wait(inode);
	return filemap_write_and_wait(inode->i_mapping);
}

#endif /* _LINUX_FS_H */<|MERGE_RESOLUTION|>--- conflicted
+++ resolved
@@ -2144,11 +2144,8 @@
  *
  * I_CREATING		New object's inode in the middle of setting up.
  *
-<<<<<<< HEAD
-=======
  * I_DONTCACHE		Evict inode as soon as it is not used anymore.
  *
->>>>>>> d1988041
  * I_SYNC_QUEUED	Inode is queued in b_io or b_more_io writeback lists.
  *			Used to detect that mark_inode_dirty() should not move
  * 			inode between dirty lists.
@@ -2170,17 +2167,10 @@
 #define I_DIO_WAKEUP		(1 << __I_DIO_WAKEUP)
 #define I_LINKABLE		(1 << 10)
 #define I_DIRTY_TIME		(1 << 11)
-<<<<<<< HEAD
-#define I_DIRTY_TIME_EXPIRED	(1 << 12)
-#define I_WB_SWITCH		(1 << 13)
-#define I_OVL_INUSE		(1 << 14)
-#define I_CREATING		(1 << 15)
-=======
 #define I_WB_SWITCH		(1 << 13)
 #define I_OVL_INUSE		(1 << 14)
 #define I_CREATING		(1 << 15)
 #define I_DONTCACHE		(1 << 16)
->>>>>>> d1988041
 #define I_SYNC_QUEUED		(1 << 17)
 
 #define I_DIRTY_INODE (I_DIRTY_SYNC | I_DIRTY_DATASYNC)
