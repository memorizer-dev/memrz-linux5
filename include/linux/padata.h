/* SPDX-License-Identifier: GPL-2.0-only */
/*
 * padata.h - header for the padata parallelization interface
 *
 * Copyright (C) 2008, 2009 secunet Security Networks AG
 * Copyright (C) 2008, 2009 Steffen Klassert <steffen.klassert@secunet.com>
 *
 * Copyright (c) 2020 Oracle and/or its affiliates.
 * Author: Daniel Jordan <daniel.m.jordan@oracle.com>
 */

#ifndef PADATA_H
#define PADATA_H

#include <linux/compiler_types.h>
#include <linux/workqueue.h>
#include <linux/spinlock.h>
#include <linux/list.h>
#include <linux/kobject.h>

#define PADATA_CPU_SERIAL   0x01
#define PADATA_CPU_PARALLEL 0x02

/**
 * struct padata_priv - Represents one job
 *
 * @list: List entry, to attach to the padata lists.
 * @pd: Pointer to the internal control structure.
 * @cb_cpu: Callback cpu for serializatioon.
 * @seq_nr: Sequence number of the parallelized data object.
 * @info: Used to pass information from the parallel to the serial function.
 * @parallel: Parallel execution function.
 * @serial: Serial complete function.
 */
struct padata_priv {
	struct list_head	list;
	struct parallel_data	*pd;
	int			cb_cpu;
	unsigned int		seq_nr;
	int			info;
	void                    (*parallel)(struct padata_priv *padata);
	void                    (*serial)(struct padata_priv *padata);
};

/**
 * struct padata_list - one per work type per CPU
 *
 * @list: List head.
 * @lock: List lock.
 */
struct padata_list {
	struct list_head        list;
	spinlock_t              lock;
};

/**
* struct padata_serial_queue - The percpu padata serial queue
*
* @serial: List to wait for serialization after reordering.
* @work: work struct for serialization.
* @pd: Backpointer to the internal control structure.
*/
struct padata_serial_queue {
       struct padata_list    serial;
       struct work_struct    work;
       struct parallel_data *pd;
};

/**
 * struct padata_cpumask - The cpumasks for the parallel/serial workers
 *
 * @pcpu: cpumask for the parallel workers.
 * @cbcpu: cpumask for the serial (callback) workers.
 */
struct padata_cpumask {
	cpumask_var_t	pcpu;
	cpumask_var_t	cbcpu;
};

/**
 * struct parallel_data - Internal control structure, covers everything
 * that depends on the cpumask in use.
 *
<<<<<<< HEAD
 * @sh: padata_shell object.
 * @pqueue: percpu padata queues used for parallelization.
=======
 * @ps: padata_shell object.
 * @reorder_list: percpu reorder lists
>>>>>>> d1988041
 * @squeue: percpu padata queues used for serialuzation.
 * @refcnt: Number of objects holding a reference on this parallel_data.
 * @seq_nr: Sequence number of the parallelized data object.
 * @processed: Number of already processed objects.
 * @cpu: Next CPU to be processed.
 * @cpumask: The cpumasks in use for parallel and serial workers.
 * @reorder_work: work struct for reordering.
 * @lock: Reorder lock.
 */
struct parallel_data {
	struct padata_shell		*ps;
<<<<<<< HEAD
	struct padata_parallel_queue	__percpu *pqueue;
=======
	struct padata_list		__percpu *reorder_list;
>>>>>>> d1988041
	struct padata_serial_queue	__percpu *squeue;
	atomic_t			refcnt;
	unsigned int			seq_nr;
	unsigned int			processed;
	int				cpu;
	struct padata_cpumask		cpumask;
	struct work_struct		reorder_work;
	spinlock_t                      ____cacheline_aligned lock;
};

/**
 * struct padata_shell - Wrapper around struct parallel_data, its
 * purpose is to allow the underlying control structure to be replaced
 * on the fly using RCU.
 *
 * @pinst: padat instance.
 * @pd: Actual parallel_data structure which may be substituted on the fly.
 * @opd: Pointer to old pd to be freed by padata_replace.
 * @list: List entry in padata_instance list.
 */
struct padata_shell {
	struct padata_instance		*pinst;
	struct parallel_data __rcu	*pd;
	struct parallel_data		*opd;
	struct list_head		list;
};

/**
 * struct padata_mt_job - represents one multithreaded job
 *
 * @thread_fn: Called for each chunk of work that a padata thread does.
 * @fn_arg: The thread function argument.
 * @start: The start of the job (units are job-specific).
 * @size: size of this node's work (units are job-specific).
 * @align: Ranges passed to the thread function fall on this boundary, with the
 *         possible exceptions of the beginning and end of the job.
 * @min_chunk: The minimum chunk size in job-specific units.  This allows
 *             the client to communicate the minimum amount of work that's
 *             appropriate for one worker thread to do at once.
 * @max_threads: Max threads to use for the job, actual number may be less
 *               depending on task size and minimum chunk size.
 */
struct padata_mt_job {
	void (*thread_fn)(unsigned long start, unsigned long end, void *arg);
	void			*fn_arg;
	unsigned long		start;
	unsigned long		size;
	unsigned long		align;
	unsigned long		min_chunk;
	int			max_threads;
};

/**
 * struct padata_shell - Wrapper around struct parallel_data, its
 * purpose is to allow the underlying control structure to be replaced
 * on the fly using RCU.
 *
 * @pinst: padat instance.
 * @pd: Actual parallel_data structure which may be substituted on the fly.
 * @opd: Pointer to old pd to be freed by padata_replace.
 * @list: List entry in padata_instance list.
 */
struct padata_shell {
	struct padata_instance		*pinst;
	struct parallel_data __rcu	*pd;
	struct parallel_data		*opd;
	struct list_head		list;
};

/**
 * struct padata_instance - The overall control structure.
 *
 * @cpu_online_node: Linkage for CPU online callback.
 * @cpu_dead_node: Linkage for CPU offline callback.
 * @parallel_wq: The workqueue used for parallel work.
 * @serial_wq: The workqueue used for serial work.
 * @pslist: List of padata_shell objects attached to this instance.
 * @cpumask: User supplied cpumasks for parallel and serial works.
<<<<<<< HEAD
 * @rcpumask: Actual cpumasks based on user cpumask and cpu_online_mask.
 * @omask: Temporary storage used to compute the notification mask.
 * @cpumask_change_notifier: Notifiers chain for user-defined notify
 *            callbacks that will be called when either @pcpu or @cbcpu
 *            or both cpumasks change.
=======
>>>>>>> d1988041
 * @kobj: padata instance kernel object.
 * @lock: padata instance lock.
 * @flags: padata flags.
 */
struct padata_instance {
	struct hlist_node		cpu_online_node;
	struct hlist_node		cpu_dead_node;
	struct workqueue_struct		*parallel_wq;
	struct workqueue_struct		*serial_wq;
	struct list_head		pslist;
	struct padata_cpumask		cpumask;
<<<<<<< HEAD
	struct padata_cpumask		rcpumask;
	cpumask_var_t			omask;
	struct blocking_notifier_head	 cpumask_change_notifier;
=======
>>>>>>> d1988041
	struct kobject                   kobj;
	struct mutex			 lock;
	u8				 flags;
#define	PADATA_INIT	1
#define	PADATA_RESET	2
#define	PADATA_INVALID	4
};

#ifdef CONFIG_PADATA
extern void __init padata_init(void);
#else
static inline void __init padata_init(void) {}
#endif

extern struct padata_instance *padata_alloc(const char *name);
extern void padata_free(struct padata_instance *pinst);
extern struct padata_shell *padata_alloc_shell(struct padata_instance *pinst);
extern void padata_free_shell(struct padata_shell *ps);
extern int padata_do_parallel(struct padata_shell *ps,
			      struct padata_priv *padata, int *cb_cpu);
extern void padata_do_serial(struct padata_priv *padata);
extern void __init padata_do_multithreaded(struct padata_mt_job *job);
extern int padata_set_cpumask(struct padata_instance *pinst, int cpumask_type,
			      cpumask_var_t cpumask);
#endif<|MERGE_RESOLUTION|>--- conflicted
+++ resolved
@@ -81,13 +81,8 @@
  * struct parallel_data - Internal control structure, covers everything
  * that depends on the cpumask in use.
  *
-<<<<<<< HEAD
- * @sh: padata_shell object.
- * @pqueue: percpu padata queues used for parallelization.
-=======
  * @ps: padata_shell object.
  * @reorder_list: percpu reorder lists
->>>>>>> d1988041
  * @squeue: percpu padata queues used for serialuzation.
  * @refcnt: Number of objects holding a reference on this parallel_data.
  * @seq_nr: Sequence number of the parallelized data object.
@@ -99,11 +94,7 @@
  */
 struct parallel_data {
 	struct padata_shell		*ps;
-<<<<<<< HEAD
-	struct padata_parallel_queue	__percpu *pqueue;
-=======
 	struct padata_list		__percpu *reorder_list;
->>>>>>> d1988041
 	struct padata_serial_queue	__percpu *squeue;
 	atomic_t			refcnt;
 	unsigned int			seq_nr;
@@ -157,23 +148,6 @@
 };
 
 /**
- * struct padata_shell - Wrapper around struct parallel_data, its
- * purpose is to allow the underlying control structure to be replaced
- * on the fly using RCU.
- *
- * @pinst: padat instance.
- * @pd: Actual parallel_data structure which may be substituted on the fly.
- * @opd: Pointer to old pd to be freed by padata_replace.
- * @list: List entry in padata_instance list.
- */
-struct padata_shell {
-	struct padata_instance		*pinst;
-	struct parallel_data __rcu	*pd;
-	struct parallel_data		*opd;
-	struct list_head		list;
-};
-
-/**
  * struct padata_instance - The overall control structure.
  *
  * @cpu_online_node: Linkage for CPU online callback.
@@ -182,14 +156,6 @@
  * @serial_wq: The workqueue used for serial work.
  * @pslist: List of padata_shell objects attached to this instance.
  * @cpumask: User supplied cpumasks for parallel and serial works.
-<<<<<<< HEAD
- * @rcpumask: Actual cpumasks based on user cpumask and cpu_online_mask.
- * @omask: Temporary storage used to compute the notification mask.
- * @cpumask_change_notifier: Notifiers chain for user-defined notify
- *            callbacks that will be called when either @pcpu or @cbcpu
- *            or both cpumasks change.
-=======
->>>>>>> d1988041
  * @kobj: padata instance kernel object.
  * @lock: padata instance lock.
  * @flags: padata flags.
@@ -201,12 +167,6 @@
 	struct workqueue_struct		*serial_wq;
 	struct list_head		pslist;
 	struct padata_cpumask		cpumask;
-<<<<<<< HEAD
-	struct padata_cpumask		rcpumask;
-	cpumask_var_t			omask;
-	struct blocking_notifier_head	 cpumask_change_notifier;
-=======
->>>>>>> d1988041
 	struct kobject                   kobj;
 	struct mutex			 lock;
 	u8				 flags;
