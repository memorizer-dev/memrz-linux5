#ifndef _LINUX_TIMEKEEPING32_H
#define _LINUX_TIMEKEEPING32_H
/*
 * These interfaces are all based on the old timespec type
 * and should get replaced with the timespec64 based versions
 * over time so we can remove the file here.
 */

<<<<<<< HEAD
static inline void do_gettimeofday(struct timeval *tv)
{
	struct timespec64 now;

	ktime_get_real_ts64(&now);
	tv->tv_sec = now.tv_sec;
	tv->tv_usec = now.tv_nsec/1000;
}

static inline unsigned long get_seconds(void)
{
	return ktime_get_real_seconds();
}

static inline struct timespec current_kernel_time(void)
=======
static inline unsigned long get_seconds(void)
>>>>>>> f7688b48
{
	return ktime_get_real_seconds();
}

static inline void getnstimeofday(struct timespec *ts)
{
	struct timespec64 ts64;

	ktime_get_real_ts64(&ts64);
	*ts = timespec64_to_timespec(ts64);
}

static inline void ktime_get_ts(struct timespec *ts)
{
	struct timespec64 ts64;

	ktime_get_ts64(&ts64);
	*ts = timespec64_to_timespec(ts64);
}

static inline void getrawmonotonic(struct timespec *ts)
{
	struct timespec64 ts64;

	ktime_get_raw_ts64(&ts64);
	*ts = timespec64_to_timespec(ts64);
}

static inline void getboottime(struct timespec *ts)
{
	struct timespec64 ts64;

	getboottime64(&ts64);
	*ts = timespec64_to_timespec(ts64);
}

#endif<|MERGE_RESOLUTION|>--- conflicted
+++ resolved
@@ -6,25 +6,7 @@
  * over time so we can remove the file here.
  */
 
-<<<<<<< HEAD
-static inline void do_gettimeofday(struct timeval *tv)
-{
-	struct timespec64 now;
-
-	ktime_get_real_ts64(&now);
-	tv->tv_sec = now.tv_sec;
-	tv->tv_usec = now.tv_nsec/1000;
-}
-
 static inline unsigned long get_seconds(void)
-{
-	return ktime_get_real_seconds();
-}
-
-static inline struct timespec current_kernel_time(void)
-=======
-static inline unsigned long get_seconds(void)
->>>>>>> f7688b48
 {
 	return ktime_get_real_seconds();
 }
