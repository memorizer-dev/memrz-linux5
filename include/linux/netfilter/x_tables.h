--- conflicted
+++ resolved
@@ -228,12 +228,9 @@
 
 	/* Man behind the curtain... */
 	struct xt_table_info *private;
-<<<<<<< HEAD
-=======
 
 	/* hook ops that register the table with the netfilter core */
 	struct nf_hook_ops *ops;
->>>>>>> 3b17187f
 
 	/* Set this to THIS_MODULE if you are a module, otherwise NULL */
 	struct module *me;
@@ -452,14 +449,10 @@
 
 struct nf_hook_ops *xt_hook_ops_alloc(const struct xt_table *, nf_hookfn *);
 
-<<<<<<< HEAD
-#ifdef CONFIG_COMPAT
-=======
 int xt_register_template(const struct xt_table *t, int(*table_init)(struct net *net));
 void xt_unregister_template(const struct xt_table *t);
 
 #ifdef CONFIG_NETFILTER_XTABLES_COMPAT
->>>>>>> 3b17187f
 #include <net/compat.h>
 
 struct compat_xt_entry_match {
