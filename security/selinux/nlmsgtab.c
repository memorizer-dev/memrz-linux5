// SPDX-License-Identifier: GPL-2.0-only
/*
 * Netlink message type permission tables, for user generated messages.
 *
 * Author: James Morris <jmorris@redhat.com>
 *
 * Copyright (C) 2004 Red Hat, Inc., James Morris <jmorris@redhat.com>
 */
#include <linux/types.h>
#include <linux/kernel.h>
#include <linux/netlink.h>
#include <linux/rtnetlink.h>
#include <linux/if.h>
#include <linux/inet_diag.h>
#include <linux/xfrm.h>
#include <linux/audit.h>
#include <linux/sock_diag.h>

#include "flask.h"
#include "av_permissions.h"
#include "security.h"

struct nlmsg_perm {
	u16	nlmsg_type;
	u32	perm;
};

static const struct nlmsg_perm nlmsg_route_perms[] =
{
	{ RTM_NEWLINK,		NETLINK_ROUTE_SOCKET__NLMSG_WRITE },
	{ RTM_DELLINK,		NETLINK_ROUTE_SOCKET__NLMSG_WRITE },
	{ RTM_GETLINK,		NETLINK_ROUTE_SOCKET__NLMSG_READ  },
	{ RTM_SETLINK,		NETLINK_ROUTE_SOCKET__NLMSG_WRITE },
	{ RTM_NEWADDR,		NETLINK_ROUTE_SOCKET__NLMSG_WRITE },
	{ RTM_DELADDR,		NETLINK_ROUTE_SOCKET__NLMSG_WRITE },
	{ RTM_GETADDR,		NETLINK_ROUTE_SOCKET__NLMSG_READ  },
	{ RTM_NEWROUTE,		NETLINK_ROUTE_SOCKET__NLMSG_WRITE },
	{ RTM_DELROUTE,		NETLINK_ROUTE_SOCKET__NLMSG_WRITE },
	{ RTM_GETROUTE,		NETLINK_ROUTE_SOCKET__NLMSG_READ  },
	{ RTM_NEWNEIGH,		NETLINK_ROUTE_SOCKET__NLMSG_WRITE },
	{ RTM_DELNEIGH,		NETLINK_ROUTE_SOCKET__NLMSG_WRITE },
	{ RTM_GETNEIGH,		NETLINK_ROUTE_SOCKET__NLMSG_READ  },
	{ RTM_NEWRULE,		NETLINK_ROUTE_SOCKET__NLMSG_WRITE },
	{ RTM_DELRULE,		NETLINK_ROUTE_SOCKET__NLMSG_WRITE },
	{ RTM_GETRULE,		NETLINK_ROUTE_SOCKET__NLMSG_READ  },
	{ RTM_NEWQDISC,		NETLINK_ROUTE_SOCKET__NLMSG_WRITE },
	{ RTM_DELQDISC,		NETLINK_ROUTE_SOCKET__NLMSG_WRITE },
	{ RTM_GETQDISC,		NETLINK_ROUTE_SOCKET__NLMSG_READ  },
	{ RTM_NEWTCLASS,	NETLINK_ROUTE_SOCKET__NLMSG_WRITE },
	{ RTM_DELTCLASS,	NETLINK_ROUTE_SOCKET__NLMSG_WRITE },
	{ RTM_GETTCLASS,	NETLINK_ROUTE_SOCKET__NLMSG_READ  },
	{ RTM_NEWTFILTER,	NETLINK_ROUTE_SOCKET__NLMSG_WRITE },
	{ RTM_DELTFILTER,	NETLINK_ROUTE_SOCKET__NLMSG_WRITE },
	{ RTM_GETTFILTER,	NETLINK_ROUTE_SOCKET__NLMSG_READ  },
	{ RTM_NEWACTION,	NETLINK_ROUTE_SOCKET__NLMSG_WRITE },
	{ RTM_DELACTION,	NETLINK_ROUTE_SOCKET__NLMSG_WRITE },
	{ RTM_GETACTION,	NETLINK_ROUTE_SOCKET__NLMSG_READ  },
	{ RTM_NEWPREFIX,	NETLINK_ROUTE_SOCKET__NLMSG_WRITE },
	{ RTM_GETMULTICAST,	NETLINK_ROUTE_SOCKET__NLMSG_READ  },
	{ RTM_GETANYCAST,	NETLINK_ROUTE_SOCKET__NLMSG_READ  },
	{ RTM_GETNEIGHTBL,	NETLINK_ROUTE_SOCKET__NLMSG_READ  },
	{ RTM_SETNEIGHTBL,	NETLINK_ROUTE_SOCKET__NLMSG_WRITE },
	{ RTM_NEWADDRLABEL,	NETLINK_ROUTE_SOCKET__NLMSG_WRITE },
	{ RTM_DELADDRLABEL,	NETLINK_ROUTE_SOCKET__NLMSG_WRITE },
	{ RTM_GETADDRLABEL,	NETLINK_ROUTE_SOCKET__NLMSG_READ  },
	{ RTM_GETDCB,		NETLINK_ROUTE_SOCKET__NLMSG_READ  },
	{ RTM_SETDCB,		NETLINK_ROUTE_SOCKET__NLMSG_WRITE },
	{ RTM_NEWNETCONF,	NETLINK_ROUTE_SOCKET__NLMSG_WRITE },
	{ RTM_DELNETCONF,	NETLINK_ROUTE_SOCKET__NLMSG_WRITE },
	{ RTM_GETNETCONF,	NETLINK_ROUTE_SOCKET__NLMSG_READ  },
	{ RTM_NEWMDB,		NETLINK_ROUTE_SOCKET__NLMSG_WRITE },
	{ RTM_DELMDB,		NETLINK_ROUTE_SOCKET__NLMSG_WRITE  },
	{ RTM_GETMDB,		NETLINK_ROUTE_SOCKET__NLMSG_READ  },
	{ RTM_NEWNSID,		NETLINK_ROUTE_SOCKET__NLMSG_WRITE },
	{ RTM_DELNSID,		NETLINK_ROUTE_SOCKET__NLMSG_READ  },
	{ RTM_GETNSID,		NETLINK_ROUTE_SOCKET__NLMSG_READ  },
	{ RTM_NEWSTATS,		NETLINK_ROUTE_SOCKET__NLMSG_READ },
	{ RTM_GETSTATS,		NETLINK_ROUTE_SOCKET__NLMSG_READ  },
	{ RTM_NEWCACHEREPORT,	NETLINK_ROUTE_SOCKET__NLMSG_READ },
	{ RTM_NEWCHAIN,		NETLINK_ROUTE_SOCKET__NLMSG_WRITE },
	{ RTM_DELCHAIN,		NETLINK_ROUTE_SOCKET__NLMSG_WRITE },
	{ RTM_GETCHAIN,		NETLINK_ROUTE_SOCKET__NLMSG_READ  },
<<<<<<< HEAD
=======
	{ RTM_NEWNEXTHOP,	NETLINK_ROUTE_SOCKET__NLMSG_WRITE },
	{ RTM_DELNEXTHOP,	NETLINK_ROUTE_SOCKET__NLMSG_WRITE },
	{ RTM_GETNEXTHOP,	NETLINK_ROUTE_SOCKET__NLMSG_READ  },
>>>>>>> f7688b48
};

static const struct nlmsg_perm nlmsg_tcpdiag_perms[] =
{
	{ TCPDIAG_GETSOCK,	NETLINK_TCPDIAG_SOCKET__NLMSG_READ },
	{ DCCPDIAG_GETSOCK,	NETLINK_TCPDIAG_SOCKET__NLMSG_READ },
	{ SOCK_DIAG_BY_FAMILY,	NETLINK_TCPDIAG_SOCKET__NLMSG_READ },
	{ SOCK_DESTROY,		NETLINK_TCPDIAG_SOCKET__NLMSG_WRITE },
};

static const struct nlmsg_perm nlmsg_xfrm_perms[] =
{
	{ XFRM_MSG_NEWSA,	NETLINK_XFRM_SOCKET__NLMSG_WRITE },
	{ XFRM_MSG_DELSA,	NETLINK_XFRM_SOCKET__NLMSG_WRITE },
	{ XFRM_MSG_GETSA,	NETLINK_XFRM_SOCKET__NLMSG_READ  },
	{ XFRM_MSG_NEWPOLICY,	NETLINK_XFRM_SOCKET__NLMSG_WRITE },
	{ XFRM_MSG_DELPOLICY,	NETLINK_XFRM_SOCKET__NLMSG_WRITE },
	{ XFRM_MSG_GETPOLICY,	NETLINK_XFRM_SOCKET__NLMSG_READ  },
	{ XFRM_MSG_ALLOCSPI,	NETLINK_XFRM_SOCKET__NLMSG_WRITE },
	{ XFRM_MSG_ACQUIRE,	NETLINK_XFRM_SOCKET__NLMSG_WRITE },
	{ XFRM_MSG_EXPIRE,	NETLINK_XFRM_SOCKET__NLMSG_WRITE },
	{ XFRM_MSG_UPDPOLICY,	NETLINK_XFRM_SOCKET__NLMSG_WRITE },
	{ XFRM_MSG_UPDSA,	NETLINK_XFRM_SOCKET__NLMSG_WRITE },
	{ XFRM_MSG_POLEXPIRE,	NETLINK_XFRM_SOCKET__NLMSG_WRITE },
	{ XFRM_MSG_FLUSHSA,	NETLINK_XFRM_SOCKET__NLMSG_WRITE },
	{ XFRM_MSG_FLUSHPOLICY,	NETLINK_XFRM_SOCKET__NLMSG_WRITE },
	{ XFRM_MSG_NEWAE,	NETLINK_XFRM_SOCKET__NLMSG_WRITE },
	{ XFRM_MSG_GETAE,	NETLINK_XFRM_SOCKET__NLMSG_READ  },
	{ XFRM_MSG_REPORT,	NETLINK_XFRM_SOCKET__NLMSG_READ  },
	{ XFRM_MSG_MIGRATE,	NETLINK_XFRM_SOCKET__NLMSG_WRITE },
	{ XFRM_MSG_NEWSADINFO,	NETLINK_XFRM_SOCKET__NLMSG_READ  },
	{ XFRM_MSG_GETSADINFO,	NETLINK_XFRM_SOCKET__NLMSG_READ  },
	{ XFRM_MSG_NEWSPDINFO,	NETLINK_XFRM_SOCKET__NLMSG_WRITE },
	{ XFRM_MSG_GETSPDINFO,	NETLINK_XFRM_SOCKET__NLMSG_READ  },
	{ XFRM_MSG_MAPPING,	NETLINK_XFRM_SOCKET__NLMSG_READ  },
};

static const struct nlmsg_perm nlmsg_audit_perms[] =
{
	{ AUDIT_GET,		NETLINK_AUDIT_SOCKET__NLMSG_READ     },
	{ AUDIT_SET,		NETLINK_AUDIT_SOCKET__NLMSG_WRITE    },
	{ AUDIT_LIST,		NETLINK_AUDIT_SOCKET__NLMSG_READPRIV },
	{ AUDIT_ADD,		NETLINK_AUDIT_SOCKET__NLMSG_WRITE    },
	{ AUDIT_DEL,		NETLINK_AUDIT_SOCKET__NLMSG_WRITE    },
	{ AUDIT_LIST_RULES,	NETLINK_AUDIT_SOCKET__NLMSG_READPRIV },
	{ AUDIT_ADD_RULE,	NETLINK_AUDIT_SOCKET__NLMSG_WRITE    },
	{ AUDIT_DEL_RULE,	NETLINK_AUDIT_SOCKET__NLMSG_WRITE    },
	{ AUDIT_USER,		NETLINK_AUDIT_SOCKET__NLMSG_RELAY    },
	{ AUDIT_SIGNAL_INFO,	NETLINK_AUDIT_SOCKET__NLMSG_READ     },
	{ AUDIT_TRIM,		NETLINK_AUDIT_SOCKET__NLMSG_WRITE    },
	{ AUDIT_MAKE_EQUIV,	NETLINK_AUDIT_SOCKET__NLMSG_WRITE    },
	{ AUDIT_TTY_GET,	NETLINK_AUDIT_SOCKET__NLMSG_READ     },
	{ AUDIT_TTY_SET,	NETLINK_AUDIT_SOCKET__NLMSG_TTY_AUDIT	},
	{ AUDIT_GET_FEATURE,	NETLINK_AUDIT_SOCKET__NLMSG_READ     },
	{ AUDIT_SET_FEATURE,	NETLINK_AUDIT_SOCKET__NLMSG_WRITE    },
};


static int nlmsg_perm(u16 nlmsg_type, u32 *perm, const struct nlmsg_perm *tab, size_t tabsize)
{
	int i, err = -EINVAL;

	for (i = 0; i < tabsize/sizeof(struct nlmsg_perm); i++)
		if (nlmsg_type == tab[i].nlmsg_type) {
			*perm = tab[i].perm;
			err = 0;
			break;
		}

	return err;
}

int selinux_nlmsg_lookup(u16 sclass, u16 nlmsg_type, u32 *perm)
{
	int err = 0;

	switch (sclass) {
	case SECCLASS_NETLINK_ROUTE_SOCKET:
		/* RTM_MAX always points to RTM_SETxxxx, ie RTM_NEWxxx + 3.
		 * If the BUILD_BUG_ON() below fails you must update the
		 * structures at the top of this file with the new mappings
		 * before updating the BUILD_BUG_ON() macro!
		 */
<<<<<<< HEAD
		BUILD_BUG_ON(RTM_MAX != (RTM_NEWCHAIN + 3));
=======
		BUILD_BUG_ON(RTM_MAX != (RTM_NEWNEXTHOP + 3));
>>>>>>> f7688b48
		err = nlmsg_perm(nlmsg_type, perm, nlmsg_route_perms,
				 sizeof(nlmsg_route_perms));
		break;

	case SECCLASS_NETLINK_TCPDIAG_SOCKET:
		err = nlmsg_perm(nlmsg_type, perm, nlmsg_tcpdiag_perms,
				 sizeof(nlmsg_tcpdiag_perms));
		break;

	case SECCLASS_NETLINK_XFRM_SOCKET:
		/* If the BUILD_BUG_ON() below fails you must update the
		 * structures at the top of this file with the new mappings
		 * before updating the BUILD_BUG_ON() macro!
		 */
		BUILD_BUG_ON(XFRM_MSG_MAX != XFRM_MSG_MAPPING);
		err = nlmsg_perm(nlmsg_type, perm, nlmsg_xfrm_perms,
				 sizeof(nlmsg_xfrm_perms));
		break;

	case SECCLASS_NETLINK_AUDIT_SOCKET:
		if ((nlmsg_type >= AUDIT_FIRST_USER_MSG &&
		     nlmsg_type <= AUDIT_LAST_USER_MSG) ||
		    (nlmsg_type >= AUDIT_FIRST_USER_MSG2 &&
		     nlmsg_type <= AUDIT_LAST_USER_MSG2)) {
			*perm = NETLINK_AUDIT_SOCKET__NLMSG_RELAY;
		} else {
			err = nlmsg_perm(nlmsg_type, perm, nlmsg_audit_perms,
					 sizeof(nlmsg_audit_perms));
		}
		break;

	/* No messaging from userspace, or class unknown/unhandled */
	default:
		err = -ENOENT;
		break;
	}

	return err;
}<|MERGE_RESOLUTION|>--- conflicted
+++ resolved
@@ -80,12 +80,9 @@
 	{ RTM_NEWCHAIN,		NETLINK_ROUTE_SOCKET__NLMSG_WRITE },
 	{ RTM_DELCHAIN,		NETLINK_ROUTE_SOCKET__NLMSG_WRITE },
 	{ RTM_GETCHAIN,		NETLINK_ROUTE_SOCKET__NLMSG_READ  },
-<<<<<<< HEAD
-=======
 	{ RTM_NEWNEXTHOP,	NETLINK_ROUTE_SOCKET__NLMSG_WRITE },
 	{ RTM_DELNEXTHOP,	NETLINK_ROUTE_SOCKET__NLMSG_WRITE },
 	{ RTM_GETNEXTHOP,	NETLINK_ROUTE_SOCKET__NLMSG_READ  },
->>>>>>> f7688b48
 };
 
 static const struct nlmsg_perm nlmsg_tcpdiag_perms[] =
@@ -169,11 +166,7 @@
 		 * structures at the top of this file with the new mappings
 		 * before updating the BUILD_BUG_ON() macro!
 		 */
-<<<<<<< HEAD
-		BUILD_BUG_ON(RTM_MAX != (RTM_NEWCHAIN + 3));
-=======
 		BUILD_BUG_ON(RTM_MAX != (RTM_NEWNEXTHOP + 3));
->>>>>>> f7688b48
 		err = nlmsg_perm(nlmsg_type, perm, nlmsg_route_perms,
 				 sizeof(nlmsg_route_perms));
 		break;
