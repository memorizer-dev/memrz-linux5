--- conflicted
+++ resolved
@@ -2730,7 +2730,6 @@
 					 struct bpf_call_arg_meta *meta);
 
 static struct bpf_reg_state *reg_state(struct bpf_verifier_env *env, int regno)
-<<<<<<< HEAD
 {
 	return cur_regs(env) + regno;
 }
@@ -2751,28 +2750,6 @@
 static int check_stack_read_var_off(struct bpf_verifier_env *env,
 				    int ptr_regno, int off, int size, int dst_regno)
 {
-=======
-{
-	return cur_regs(env) + regno;
-}
-
-/* Read the stack at 'ptr_regno + off' and put the result into the register
- * 'dst_regno'.
- * 'off' includes the pointer register's fixed offset(i.e. 'ptr_regno.off'),
- * but not its variable offset.
- * 'size' is assumed to be <= reg size and the access is assumed to be aligned.
- *
- * As opposed to check_stack_read_fixed_off, this function doesn't deal with
- * filling registers (i.e. reads of spilled register cannot be detected when
- * the offset is not fixed). We conservatively mark 'dst_regno' as containing
- * SCALAR_VALUE. That's why we assert that the 'ptr_regno' has a variable
- * offset; for a fixed offset check_stack_read_fixed_off should be used
- * instead.
- */
-static int check_stack_read_var_off(struct bpf_verifier_env *env,
-				    int ptr_regno, int off, int size, int dst_regno)
-{
->>>>>>> 4bcf3b75
 	/* The state of the source register. */
 	struct bpf_reg_state *reg = reg_state(env, ptr_regno);
 	struct bpf_func_state *ptr_state = func(env, reg);
@@ -4123,10 +4100,13 @@
 	if (err)
 		return err;
 
-<<<<<<< HEAD
-	/* check whether atomic_add can write into the same memory */
-	return check_mem_access(env, insn_idx, insn->dst_reg, insn->off,
-				BPF_SIZE(insn->code), BPF_WRITE, -1, true);
+	/* check whether we can write into the same memory */
+	err = check_mem_access(env, insn_idx, insn->dst_reg, insn->off,
+			       BPF_SIZE(insn->code), BPF_WRITE, -1, true);
+	if (err)
+		return err;
+
+	return 0;
 }
 
 /* When register 'regno' is used to read the stack (either directly or through
@@ -4158,46 +4138,6 @@
 		return -EACCES;
 	}
 
-=======
-	/* check whether we can write into the same memory */
-	err = check_mem_access(env, insn_idx, insn->dst_reg, insn->off,
-			       BPF_SIZE(insn->code), BPF_WRITE, -1, true);
-	if (err)
-		return err;
-
-	return 0;
-}
-
-/* When register 'regno' is used to read the stack (either directly or through
- * a helper function) make sure that it's within stack boundary and, depending
- * on the access type, that all elements of the stack are initialized.
- *
- * 'off' includes 'regno->off', but not its dynamic part (if any).
- *
- * All registers that have been spilled on the stack in the slots within the
- * read offsets are marked as read.
- */
-static int check_stack_range_initialized(
-		struct bpf_verifier_env *env, int regno, int off,
-		int access_size, bool zero_size_allowed,
-		enum stack_access_src type, struct bpf_call_arg_meta *meta)
-{
-	struct bpf_reg_state *reg = reg_state(env, regno);
-	struct bpf_func_state *state = func(env, reg);
-	int err, min_off, max_off, i, j, slot, spi;
-	char *err_extra = type == ACCESS_HELPER ? " indirect" : "";
-	enum bpf_access_type bounds_check_type;
-	/* Some accesses can write anything into the stack, others are
-	 * read-only.
-	 */
-	bool clobber = false;
-
-	if (access_size == 0 && !zero_size_allowed) {
-		verbose(env, "invalid zero-sized read\n");
-		return -EACCES;
-	}
-
->>>>>>> 4bcf3b75
 	if (type == ACCESS_HELPER) {
 		/* The bounds checks for writes are more permissive than for
 		 * reads. However, if raw_mode is not set, we'll do extra
