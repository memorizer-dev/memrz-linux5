// SPDX-License-Identifier: GPL-2.0
/*
 * uprobes-based tracing events
 *
 * Copyright (C) IBM Corporation, 2010-2012
 * Author:	Srikar Dronamraju <srikar@linux.vnet.ibm.com>
 */
#define pr_fmt(fmt)	"trace_uprobe: " fmt

#include <linux/security.h>
#include <linux/ctype.h>
#include <linux/module.h>
#include <linux/uaccess.h>
#include <linux/uprobes.h>
#include <linux/namei.h>
#include <linux/string.h>
#include <linux/rculist.h>

#include "trace_dynevent.h"
#include "trace_probe.h"
#include "trace_probe_tmpl.h"

#define UPROBE_EVENT_SYSTEM	"uprobes"

struct uprobe_trace_entry_head {
	struct trace_entry	ent;
	unsigned long		vaddr[];
};

#define SIZEOF_TRACE_ENTRY(is_return)			\
	(sizeof(struct uprobe_trace_entry_head) +	\
	 sizeof(unsigned long) * (is_return ? 2 : 1))

#define DATAOF_TRACE_ENTRY(entry, is_return)		\
	((void*)(entry) + SIZEOF_TRACE_ENTRY(is_return))

struct trace_uprobe_filter {
	rwlock_t		rwlock;
	int			nr_systemwide;
	struct list_head	perf_events;
};

static int trace_uprobe_create(int argc, const char **argv);
static int trace_uprobe_show(struct seq_file *m, struct dyn_event *ev);
static int trace_uprobe_release(struct dyn_event *ev);
static bool trace_uprobe_is_busy(struct dyn_event *ev);
static bool trace_uprobe_match(const char *system, const char *event,
			int argc, const char **argv, struct dyn_event *ev);

static struct dyn_event_operations trace_uprobe_ops = {
	.create = trace_uprobe_create,
	.show = trace_uprobe_show,
	.is_busy = trace_uprobe_is_busy,
	.free = trace_uprobe_release,
	.match = trace_uprobe_match,
};

/*
 * uprobe event core functions
 */
struct trace_uprobe {
	struct dyn_event		devent;
	struct trace_uprobe_filter	filter;
	struct uprobe_consumer		consumer;
	struct path			path;
	struct inode			*inode;
	char				*filename;
	unsigned long			offset;
	unsigned long			ref_ctr_offset;
	unsigned long			nhit;
	struct trace_probe		tp;
};

static bool is_trace_uprobe(struct dyn_event *ev)
{
	return ev->ops == &trace_uprobe_ops;
}

static struct trace_uprobe *to_trace_uprobe(struct dyn_event *ev)
{
	return container_of(ev, struct trace_uprobe, devent);
}

/**
 * for_each_trace_uprobe - iterate over the trace_uprobe list
 * @pos:	the struct trace_uprobe * for each entry
 * @dpos:	the struct dyn_event * to use as a loop cursor
 */
#define for_each_trace_uprobe(pos, dpos)	\
	for_each_dyn_event(dpos)		\
		if (is_trace_uprobe(dpos) && (pos = to_trace_uprobe(dpos)))

#define SIZEOF_TRACE_UPROBE(n)				\
	(offsetof(struct trace_uprobe, tp.args) +	\
	(sizeof(struct probe_arg) * (n)))

static int register_uprobe_event(struct trace_uprobe *tu);
static int unregister_uprobe_event(struct trace_uprobe *tu);

struct uprobe_dispatch_data {
	struct trace_uprobe	*tu;
	unsigned long		bp_addr;
};

static int uprobe_dispatcher(struct uprobe_consumer *con, struct pt_regs *regs);
static int uretprobe_dispatcher(struct uprobe_consumer *con,
				unsigned long func, struct pt_regs *regs);

#ifdef CONFIG_STACK_GROWSUP
static unsigned long adjust_stack_addr(unsigned long addr, unsigned int n)
{
	return addr - (n * sizeof(long));
}
#else
static unsigned long adjust_stack_addr(unsigned long addr, unsigned int n)
{
	return addr + (n * sizeof(long));
}
#endif

static unsigned long get_user_stack_nth(struct pt_regs *regs, unsigned int n)
{
	unsigned long ret;
	unsigned long addr = user_stack_pointer(regs);

	addr = adjust_stack_addr(addr, n);

	if (copy_from_user(&ret, (void __force __user *) addr, sizeof(ret)))
		return 0;

	return ret;
}

/*
 * Uprobes-specific fetch functions
 */
static nokprobe_inline int
probe_mem_read(void *dest, void *src, size_t size)
{
	void __user *vaddr = (void __force __user *)src;

	return copy_from_user(dest, vaddr, size) ? -EFAULT : 0;
}

static nokprobe_inline int
probe_mem_read_user(void *dest, void *src, size_t size)
{
	return probe_mem_read(dest, src, size);
}

/*
 * Fetch a null-terminated string. Caller MUST set *(u32 *)dest with max
 * length and relative data location.
 */
static nokprobe_inline int
fetch_store_string(unsigned long addr, void *dest, void *base)
{
	long ret;
	u32 loc = *(u32 *)dest;
	int maxlen  = get_loc_len(loc);
	u8 *dst = get_loc_data(dest, base);
	void __user *src = (void __force __user *) addr;

<<<<<<< HEAD
	if (!maxlen)
		return;

	ret = strncpy_from_user(dst, src, maxlen);
	if (ret == maxlen)
		dst[ret - 1] = '\0';
	else if (ret >= 0)
		/*
		 * Include the terminating null byte. In this case it
		 * was copied by strncpy_from_user but not accounted
		 * for in ret.
		 */
		ret++;
=======
	if (unlikely(!maxlen))
		return -ENOMEM;
>>>>>>> f7688b48

	if (addr == FETCH_TOKEN_COMM)
		ret = strlcpy(dst, current->comm, maxlen);
	else
		ret = strncpy_from_user(dst, src, maxlen);
	if (ret >= 0) {
		if (ret == maxlen)
			dst[ret - 1] = '\0';
		else
			/*
			 * Include the terminating null byte. In this case it
			 * was copied by strncpy_from_user but not accounted
			 * for in ret.
			 */
			ret++;
		*(u32 *)dest = make_data_loc(ret, (void *)dst - base);
	}

	return ret;
}

static nokprobe_inline int
fetch_store_string_user(unsigned long addr, void *dest, void *base)
{
	return fetch_store_string(addr, dest, base);
}

/* Return the length of string -- including null terminal byte */
static nokprobe_inline int
fetch_store_strlen(unsigned long addr)
{
	int len;
	void __user *vaddr = (void __force __user *) addr;

	if (addr == FETCH_TOKEN_COMM)
		len = strlen(current->comm) + 1;
	else
		len = strnlen_user(vaddr, MAX_STRING_SIZE);

	return (len > MAX_STRING_SIZE) ? 0 : len;
}

static nokprobe_inline int
fetch_store_strlen_user(unsigned long addr)
{
	return fetch_store_strlen(addr);
}

static unsigned long translate_user_vaddr(unsigned long file_offset)
{
	unsigned long base_addr;
	struct uprobe_dispatch_data *udd;

	udd = (void *) current->utask->vaddr;

	base_addr = udd->bp_addr - udd->tu->offset;
	return base_addr + file_offset;
}

/* Note that we don't verify it, since the code does not come from user space */
static int
process_fetch_insn(struct fetch_insn *code, struct pt_regs *regs, void *dest,
		   void *base)
{
	unsigned long val;

	/* 1st stage: get value from context */
	switch (code->op) {
	case FETCH_OP_REG:
		val = regs_get_register(regs, code->param);
		break;
	case FETCH_OP_STACK:
		val = get_user_stack_nth(regs, code->param);
		break;
	case FETCH_OP_STACKP:
		val = user_stack_pointer(regs);
		break;
	case FETCH_OP_RETVAL:
		val = regs_return_value(regs);
		break;
	case FETCH_OP_IMM:
		val = code->immediate;
		break;
	case FETCH_OP_COMM:
		val = FETCH_TOKEN_COMM;
		break;
	case FETCH_OP_DATA:
		val = (unsigned long)code->data;
		break;
	case FETCH_OP_FOFFS:
		val = translate_user_vaddr(code->immediate);
		break;
	default:
		return -EILSEQ;
	}
	code++;

	return process_fetch_insn_bottom(code, val, dest, base);
}
NOKPROBE_SYMBOL(process_fetch_insn)

static inline void init_trace_uprobe_filter(struct trace_uprobe_filter *filter)
{
	rwlock_init(&filter->rwlock);
	filter->nr_systemwide = 0;
	INIT_LIST_HEAD(&filter->perf_events);
}

static inline bool uprobe_filter_is_empty(struct trace_uprobe_filter *filter)
{
	return !filter->nr_systemwide && list_empty(&filter->perf_events);
}

static inline bool is_ret_probe(struct trace_uprobe *tu)
{
	return tu->consumer.ret_handler != NULL;
}

static bool trace_uprobe_is_busy(struct dyn_event *ev)
{
	struct trace_uprobe *tu = to_trace_uprobe(ev);

	return trace_probe_is_enabled(&tu->tp);
}

static bool trace_uprobe_match_command_head(struct trace_uprobe *tu,
					    int argc, const char **argv)
{
	char buf[MAX_ARGSTR_LEN + 1];
	int len;

	if (!argc)
		return true;

	len = strlen(tu->filename);
	if (strncmp(tu->filename, argv[0], len) || argv[0][len] != ':')
		return false;

	if (tu->ref_ctr_offset == 0)
		snprintf(buf, sizeof(buf), "0x%0*lx",
				(int)(sizeof(void *) * 2), tu->offset);
	else
		snprintf(buf, sizeof(buf), "0x%0*lx(0x%lx)",
				(int)(sizeof(void *) * 2), tu->offset,
				tu->ref_ctr_offset);
	if (strcmp(buf, &argv[0][len + 1]))
		return false;

	argc--; argv++;

	return trace_probe_match_command_args(&tu->tp, argc, argv);
}

static bool trace_uprobe_match(const char *system, const char *event,
			int argc, const char **argv, struct dyn_event *ev)
{
	struct trace_uprobe *tu = to_trace_uprobe(ev);

	return strcmp(trace_probe_name(&tu->tp), event) == 0 &&
	   (!system || strcmp(trace_probe_group_name(&tu->tp), system) == 0) &&
	   trace_uprobe_match_command_head(tu, argc, argv);
}

static nokprobe_inline struct trace_uprobe *
trace_uprobe_primary_from_call(struct trace_event_call *call)
{
	struct trace_probe *tp;

	tp = trace_probe_primary_from_call(call);
	if (WARN_ON_ONCE(!tp))
		return NULL;

	return container_of(tp, struct trace_uprobe, tp);
}

/*
 * Allocate new trace_uprobe and initialize it (including uprobes).
 */
static struct trace_uprobe *
alloc_trace_uprobe(const char *group, const char *event, int nargs, bool is_ret)
{
	struct trace_uprobe *tu;
	int ret;

	tu = kzalloc(SIZEOF_TRACE_UPROBE(nargs), GFP_KERNEL);
	if (!tu)
		return ERR_PTR(-ENOMEM);

	ret = trace_probe_init(&tu->tp, event, group);
	if (ret < 0)
		goto error;

	dyn_event_init(&tu->devent, &trace_uprobe_ops);
	tu->consumer.handler = uprobe_dispatcher;
	if (is_ret)
		tu->consumer.ret_handler = uretprobe_dispatcher;
	init_trace_uprobe_filter(&tu->filter);
	return tu;

error:
	kfree(tu);

	return ERR_PTR(ret);
}

static void free_trace_uprobe(struct trace_uprobe *tu)
{
	if (!tu)
		return;

	path_put(&tu->path);
	trace_probe_cleanup(&tu->tp);
	kfree(tu->filename);
	kfree(tu);
}

static struct trace_uprobe *find_probe_event(const char *event, const char *group)
{
	struct dyn_event *pos;
	struct trace_uprobe *tu;

	for_each_trace_uprobe(tu, pos)
		if (strcmp(trace_probe_name(&tu->tp), event) == 0 &&
		    strcmp(trace_probe_group_name(&tu->tp), group) == 0)
			return tu;

	return NULL;
}

/* Unregister a trace_uprobe and probe_event */
static int unregister_trace_uprobe(struct trace_uprobe *tu)
{
	int ret;

	if (trace_probe_has_sibling(&tu->tp))
		goto unreg;

	ret = unregister_uprobe_event(tu);
	if (ret)
		return ret;

unreg:
	dyn_event_remove(&tu->devent);
	trace_probe_unlink(&tu->tp);
	free_trace_uprobe(tu);
	return 0;
}

static bool trace_uprobe_has_same_uprobe(struct trace_uprobe *orig,
					 struct trace_uprobe *comp)
{
	struct trace_probe_event *tpe = orig->tp.event;
	struct trace_probe *pos;
	struct inode *comp_inode = d_real_inode(comp->path.dentry);
	int i;

	list_for_each_entry(pos, &tpe->probes, list) {
		orig = container_of(pos, struct trace_uprobe, tp);
		if (comp_inode != d_real_inode(orig->path.dentry) ||
		    comp->offset != orig->offset)
			continue;

		/*
		 * trace_probe_compare_arg_type() ensured that nr_args and
		 * each argument name and type are same. Let's compare comm.
		 */
		for (i = 0; i < orig->tp.nr_args; i++) {
			if (strcmp(orig->tp.args[i].comm,
				   comp->tp.args[i].comm))
				break;
		}

		if (i == orig->tp.nr_args)
			return true;
	}

	return false;
}

static int append_trace_uprobe(struct trace_uprobe *tu, struct trace_uprobe *to)
{
	int ret;

	ret = trace_probe_compare_arg_type(&tu->tp, &to->tp);
	if (ret) {
		/* Note that argument starts index = 2 */
		trace_probe_log_set_index(ret + 1);
		trace_probe_log_err(0, DIFF_ARG_TYPE);
		return -EEXIST;
	}
	if (trace_uprobe_has_same_uprobe(to, tu)) {
		trace_probe_log_set_index(0);
		trace_probe_log_err(0, SAME_PROBE);
		return -EEXIST;
	}

	/* Append to existing event */
	ret = trace_probe_append(&tu->tp, &to->tp);
	if (!ret)
		dyn_event_add(&tu->devent);

	return ret;
}

/*
 * Uprobe with multiple reference counter is not allowed. i.e.
 * If inode and offset matches, reference counter offset *must*
 * match as well. Though, there is one exception: If user is
 * replacing old trace_uprobe with new one(same group/event),
 * then we allow same uprobe with new reference counter as far
 * as the new one does not conflict with any other existing
 * ones.
 */
static int validate_ref_ctr_offset(struct trace_uprobe *new)
{
	struct dyn_event *pos;
	struct trace_uprobe *tmp;
	struct inode *new_inode = d_real_inode(new->path.dentry);

	for_each_trace_uprobe(tmp, pos) {
		if (new_inode == d_real_inode(tmp->path.dentry) &&
		    new->offset == tmp->offset &&
		    new->ref_ctr_offset != tmp->ref_ctr_offset) {
			pr_warn("Reference counter offset mismatch.");
			return -EINVAL;
		}
	}
	return 0;
}

/* Register a trace_uprobe and probe_event */
static int register_trace_uprobe(struct trace_uprobe *tu)
{
	struct trace_uprobe *old_tu;
	int ret;

	mutex_lock(&event_mutex);

	ret = validate_ref_ctr_offset(tu);
	if (ret)
		goto end;

	/* register as an event */
	old_tu = find_probe_event(trace_probe_name(&tu->tp),
				  trace_probe_group_name(&tu->tp));
	if (old_tu) {
		if (is_ret_probe(tu) != is_ret_probe(old_tu)) {
			trace_probe_log_set_index(0);
			trace_probe_log_err(0, DIFF_PROBE_TYPE);
			ret = -EEXIST;
		} else {
			ret = append_trace_uprobe(tu, old_tu);
		}
		goto end;
	}

	ret = register_uprobe_event(tu);
	if (ret) {
		pr_warn("Failed to register probe event(%d)\n", ret);
		goto end;
	}

	dyn_event_add(&tu->devent);

end:
	mutex_unlock(&event_mutex);

	return ret;
}

/*
 * Argument syntax:
 *  - Add uprobe: p|r[:[GRP/]EVENT] PATH:OFFSET [FETCHARGS]
 */
static int trace_uprobe_create(int argc, const char **argv)
{
	struct trace_uprobe *tu;
	const char *event = NULL, *group = UPROBE_EVENT_SYSTEM;
	char *arg, *filename, *rctr, *rctr_end, *tmp;
	char buf[MAX_EVENT_NAME_LEN];
	struct path path;
	unsigned long offset, ref_ctr_offset;
	bool is_return = false;
	int i, ret;

	ret = 0;
	ref_ctr_offset = 0;

	switch (argv[0][0]) {
	case 'r':
		is_return = true;
		break;
	case 'p':
		break;
	default:
		return -ECANCELED;
	}

	if (argc < 2)
		return -ECANCELED;

	if (argv[0][1] == ':')
		event = &argv[0][2];

	if (!strchr(argv[1], '/'))
		return -ECANCELED;

	filename = kstrdup(argv[1], GFP_KERNEL);
	if (!filename)
		return -ENOMEM;

	/* Find the last occurrence, in case the path contains ':' too. */
	arg = strrchr(filename, ':');
	if (!arg || !isdigit(arg[1])) {
		kfree(filename);
		return -ECANCELED;
	}

	trace_probe_log_init("trace_uprobe", argc, argv);
	trace_probe_log_set_index(1);	/* filename is the 2nd argument */

	*arg++ = '\0';
	ret = kern_path(filename, LOOKUP_FOLLOW, &path);
	if (ret) {
		trace_probe_log_err(0, FILE_NOT_FOUND);
		kfree(filename);
		trace_probe_log_clear();
		return ret;
	}
	if (!d_is_reg(path.dentry)) {
		trace_probe_log_err(0, NO_REGULAR_FILE);
		ret = -EINVAL;
		goto fail_address_parse;
	}

	/* Parse reference counter offset if specified. */
	rctr = strchr(arg, '(');
	if (rctr) {
		rctr_end = strchr(rctr, ')');
		if (!rctr_end) {
			ret = -EINVAL;
			rctr_end = rctr + strlen(rctr);
			trace_probe_log_err(rctr_end - filename,
					    REFCNT_OPEN_BRACE);
			goto fail_address_parse;
		} else if (rctr_end[1] != '\0') {
			ret = -EINVAL;
			trace_probe_log_err(rctr_end + 1 - filename,
					    BAD_REFCNT_SUFFIX);
			goto fail_address_parse;
		}

		*rctr++ = '\0';
		*rctr_end = '\0';
		ret = kstrtoul(rctr, 0, &ref_ctr_offset);
		if (ret) {
			trace_probe_log_err(rctr - filename, BAD_REFCNT);
			goto fail_address_parse;
		}
	}

	/* Parse uprobe offset. */
	ret = kstrtoul(arg, 0, &offset);
	if (ret) {
		trace_probe_log_err(arg - filename, BAD_UPROBE_OFFS);
		goto fail_address_parse;
	}

	/* setup a probe */
	trace_probe_log_set_index(0);
	if (event) {
		ret = traceprobe_parse_event_name(&event, &group, buf,
						  event - argv[0]);
		if (ret)
			goto fail_address_parse;
	} else {
		char *tail;
		char *ptr;

		tail = kstrdup(kbasename(filename), GFP_KERNEL);
		if (!tail) {
			ret = -ENOMEM;
			goto fail_address_parse;
		}

		ptr = strpbrk(tail, ".-_");
		if (ptr)
			*ptr = '\0';

		snprintf(buf, MAX_EVENT_NAME_LEN, "%c_%s_0x%lx", 'p', tail, offset);
		event = buf;
		kfree(tail);
	}

	argc -= 2;
	argv += 2;

	tu = alloc_trace_uprobe(group, event, argc, is_return);
	if (IS_ERR(tu)) {
		ret = PTR_ERR(tu);
		/* This must return -ENOMEM otherwise there is a bug */
		WARN_ON_ONCE(ret != -ENOMEM);
		goto fail_address_parse;
	}
	tu->offset = offset;
	tu->ref_ctr_offset = ref_ctr_offset;
	tu->path = path;
	tu->filename = filename;

	/* parse arguments */
	for (i = 0; i < argc && i < MAX_TRACE_ARGS; i++) {
		tmp = kstrdup(argv[i], GFP_KERNEL);
		if (!tmp) {
			ret = -ENOMEM;
			goto error;
		}

		trace_probe_log_set_index(i + 2);
		ret = traceprobe_parse_probe_arg(&tu->tp, i, tmp,
					is_return ? TPARG_FL_RETURN : 0);
		kfree(tmp);
		if (ret)
			goto error;
	}

	ret = traceprobe_set_print_fmt(&tu->tp, is_ret_probe(tu));
	if (ret < 0)
		goto error;

	ret = register_trace_uprobe(tu);
	if (!ret)
		goto out;

error:
	free_trace_uprobe(tu);
out:
	trace_probe_log_clear();
	return ret;

fail_address_parse:
	trace_probe_log_clear();
	path_put(&path);
	kfree(filename);

	return ret;
}

static int create_or_delete_trace_uprobe(int argc, char **argv)
{
	int ret;

	if (argv[0][0] == '-')
		return dyn_event_release(argc, argv, &trace_uprobe_ops);

	ret = trace_uprobe_create(argc, (const char **)argv);
	return ret == -ECANCELED ? -EINVAL : ret;
}

static int trace_uprobe_release(struct dyn_event *ev)
{
	struct trace_uprobe *tu = to_trace_uprobe(ev);

	return unregister_trace_uprobe(tu);
}

/* Probes listing interfaces */
static int trace_uprobe_show(struct seq_file *m, struct dyn_event *ev)
{
	struct trace_uprobe *tu = to_trace_uprobe(ev);
	char c = is_ret_probe(tu) ? 'r' : 'p';
	int i;

	seq_printf(m, "%c:%s/%s %s:0x%0*lx", c, trace_probe_group_name(&tu->tp),
			trace_probe_name(&tu->tp), tu->filename,
			(int)(sizeof(void *) * 2), tu->offset);

	if (tu->ref_ctr_offset)
		seq_printf(m, "(0x%lx)", tu->ref_ctr_offset);

	for (i = 0; i < tu->tp.nr_args; i++)
		seq_printf(m, " %s=%s", tu->tp.args[i].name, tu->tp.args[i].comm);

	seq_putc(m, '\n');
	return 0;
}

static int probes_seq_show(struct seq_file *m, void *v)
{
	struct dyn_event *ev = v;

	if (!is_trace_uprobe(ev))
		return 0;

	return trace_uprobe_show(m, ev);
}

static const struct seq_operations probes_seq_op = {
	.start  = dyn_event_seq_start,
	.next   = dyn_event_seq_next,
	.stop   = dyn_event_seq_stop,
	.show   = probes_seq_show
};

static int probes_open(struct inode *inode, struct file *file)
{
	int ret;

	ret = security_locked_down(LOCKDOWN_TRACEFS);
	if (ret)
		return ret;

	if ((file->f_mode & FMODE_WRITE) && (file->f_flags & O_TRUNC)) {
		ret = dyn_events_release_all(&trace_uprobe_ops);
		if (ret)
			return ret;
	}

	return seq_open(file, &probes_seq_op);
}

static ssize_t probes_write(struct file *file, const char __user *buffer,
			    size_t count, loff_t *ppos)
{
	return trace_parse_run_command(file, buffer, count, ppos,
					create_or_delete_trace_uprobe);
}

static const struct file_operations uprobe_events_ops = {
	.owner		= THIS_MODULE,
	.open		= probes_open,
	.read		= seq_read,
	.llseek		= seq_lseek,
	.release	= seq_release,
	.write		= probes_write,
};

/* Probes profiling interfaces */
static int probes_profile_seq_show(struct seq_file *m, void *v)
{
	struct dyn_event *ev = v;
	struct trace_uprobe *tu;

	if (!is_trace_uprobe(ev))
		return 0;

	tu = to_trace_uprobe(ev);
	seq_printf(m, "  %s %-44s %15lu\n", tu->filename,
			trace_probe_name(&tu->tp), tu->nhit);
	return 0;
}

static const struct seq_operations profile_seq_op = {
	.start  = dyn_event_seq_start,
	.next   = dyn_event_seq_next,
	.stop   = dyn_event_seq_stop,
	.show	= probes_profile_seq_show
};

static int profile_open(struct inode *inode, struct file *file)
{
	int ret;

	ret = security_locked_down(LOCKDOWN_TRACEFS);
	if (ret)
		return ret;

	return seq_open(file, &profile_seq_op);
}

static const struct file_operations uprobe_profile_ops = {
	.owner		= THIS_MODULE,
	.open		= profile_open,
	.read		= seq_read,
	.llseek		= seq_lseek,
	.release	= seq_release,
};

struct uprobe_cpu_buffer {
	struct mutex mutex;
	void *buf;
};
static struct uprobe_cpu_buffer __percpu *uprobe_cpu_buffer;
static int uprobe_buffer_refcnt;

static int uprobe_buffer_init(void)
{
	int cpu, err_cpu;

	uprobe_cpu_buffer = alloc_percpu(struct uprobe_cpu_buffer);
	if (uprobe_cpu_buffer == NULL)
		return -ENOMEM;

	for_each_possible_cpu(cpu) {
		struct page *p = alloc_pages_node(cpu_to_node(cpu),
						  GFP_KERNEL, 0);
		if (p == NULL) {
			err_cpu = cpu;
			goto err;
		}
		per_cpu_ptr(uprobe_cpu_buffer, cpu)->buf = page_address(p);
		mutex_init(&per_cpu_ptr(uprobe_cpu_buffer, cpu)->mutex);
	}

	return 0;

err:
	for_each_possible_cpu(cpu) {
		if (cpu == err_cpu)
			break;
		free_page((unsigned long)per_cpu_ptr(uprobe_cpu_buffer, cpu)->buf);
	}

	free_percpu(uprobe_cpu_buffer);
	return -ENOMEM;
}

static int uprobe_buffer_enable(void)
{
	int ret = 0;

	BUG_ON(!mutex_is_locked(&event_mutex));

	if (uprobe_buffer_refcnt++ == 0) {
		ret = uprobe_buffer_init();
		if (ret < 0)
			uprobe_buffer_refcnt--;
	}

	return ret;
}

static void uprobe_buffer_disable(void)
{
	int cpu;

	BUG_ON(!mutex_is_locked(&event_mutex));

	if (--uprobe_buffer_refcnt == 0) {
		for_each_possible_cpu(cpu)
			free_page((unsigned long)per_cpu_ptr(uprobe_cpu_buffer,
							     cpu)->buf);

		free_percpu(uprobe_cpu_buffer);
		uprobe_cpu_buffer = NULL;
	}
}

static struct uprobe_cpu_buffer *uprobe_buffer_get(void)
{
	struct uprobe_cpu_buffer *ucb;
	int cpu;

	cpu = raw_smp_processor_id();
	ucb = per_cpu_ptr(uprobe_cpu_buffer, cpu);

	/*
	 * Use per-cpu buffers for fastest access, but we might migrate
	 * so the mutex makes sure we have sole access to it.
	 */
	mutex_lock(&ucb->mutex);

	return ucb;
}

static void uprobe_buffer_put(struct uprobe_cpu_buffer *ucb)
{
	mutex_unlock(&ucb->mutex);
}

static void __uprobe_trace_func(struct trace_uprobe *tu,
				unsigned long func, struct pt_regs *regs,
				struct uprobe_cpu_buffer *ucb, int dsize,
				struct trace_event_file *trace_file)
{
	struct uprobe_trace_entry_head *entry;
	struct ring_buffer_event *event;
	struct ring_buffer *buffer;
	void *data;
	int size, esize;
	struct trace_event_call *call = trace_probe_event_call(&tu->tp);

	WARN_ON(call != trace_file->event_call);

	if (WARN_ON_ONCE(tu->tp.size + dsize > PAGE_SIZE))
		return;

	if (trace_trigger_soft_disabled(trace_file))
		return;

	esize = SIZEOF_TRACE_ENTRY(is_ret_probe(tu));
	size = esize + tu->tp.size + dsize;
	event = trace_event_buffer_lock_reserve(&buffer, trace_file,
						call->event.type, size, 0, 0);
	if (!event)
		return;

	entry = ring_buffer_event_data(event);
	if (is_ret_probe(tu)) {
		entry->vaddr[0] = func;
		entry->vaddr[1] = instruction_pointer(regs);
		data = DATAOF_TRACE_ENTRY(entry, true);
	} else {
		entry->vaddr[0] = instruction_pointer(regs);
		data = DATAOF_TRACE_ENTRY(entry, false);
	}

	memcpy(data, ucb->buf, tu->tp.size + dsize);

	event_trigger_unlock_commit(trace_file, buffer, event, entry, 0, 0);
}

/* uprobe handler */
static int uprobe_trace_func(struct trace_uprobe *tu, struct pt_regs *regs,
			     struct uprobe_cpu_buffer *ucb, int dsize)
{
	struct event_file_link *link;

	if (is_ret_probe(tu))
		return 0;

	rcu_read_lock();
	trace_probe_for_each_link_rcu(link, &tu->tp)
		__uprobe_trace_func(tu, 0, regs, ucb, dsize, link->file);
	rcu_read_unlock();

	return 0;
}

static void uretprobe_trace_func(struct trace_uprobe *tu, unsigned long func,
				 struct pt_regs *regs,
				 struct uprobe_cpu_buffer *ucb, int dsize)
{
	struct event_file_link *link;

	rcu_read_lock();
	trace_probe_for_each_link_rcu(link, &tu->tp)
		__uprobe_trace_func(tu, func, regs, ucb, dsize, link->file);
	rcu_read_unlock();
}

/* Event entry printers */
static enum print_line_t
print_uprobe_event(struct trace_iterator *iter, int flags, struct trace_event *event)
{
	struct uprobe_trace_entry_head *entry;
	struct trace_seq *s = &iter->seq;
	struct trace_uprobe *tu;
	u8 *data;

	entry = (struct uprobe_trace_entry_head *)iter->ent;
	tu = trace_uprobe_primary_from_call(
		container_of(event, struct trace_event_call, event));
	if (unlikely(!tu))
		goto out;

	if (is_ret_probe(tu)) {
		trace_seq_printf(s, "%s: (0x%lx <- 0x%lx)",
				 trace_probe_name(&tu->tp),
				 entry->vaddr[1], entry->vaddr[0]);
		data = DATAOF_TRACE_ENTRY(entry, true);
	} else {
		trace_seq_printf(s, "%s: (0x%lx)",
				 trace_probe_name(&tu->tp),
				 entry->vaddr[0]);
		data = DATAOF_TRACE_ENTRY(entry, false);
	}

	if (print_probe_args(s, tu->tp.args, tu->tp.nr_args, data, entry) < 0)
		goto out;

	trace_seq_putc(s, '\n');

 out:
	return trace_handle_return(s);
}

typedef bool (*filter_func_t)(struct uprobe_consumer *self,
				enum uprobe_filter_ctx ctx,
				struct mm_struct *mm);

static int trace_uprobe_enable(struct trace_uprobe *tu, filter_func_t filter)
{
	int ret;

	tu->consumer.filter = filter;
	tu->inode = d_real_inode(tu->path.dentry);

	if (tu->ref_ctr_offset)
		ret = uprobe_register_refctr(tu->inode, tu->offset,
				tu->ref_ctr_offset, &tu->consumer);
	else
		ret = uprobe_register(tu->inode, tu->offset, &tu->consumer);

	if (ret)
		tu->inode = NULL;

	return ret;
}

static void __probe_event_disable(struct trace_probe *tp)
{
	struct trace_probe *pos;
	struct trace_uprobe *tu;

	list_for_each_entry(pos, trace_probe_probe_list(tp), list) {
		tu = container_of(pos, struct trace_uprobe, tp);
		if (!tu->inode)
			continue;

		WARN_ON(!uprobe_filter_is_empty(&tu->filter));

		uprobe_unregister(tu->inode, tu->offset, &tu->consumer);
		tu->inode = NULL;
	}
}

static int probe_event_enable(struct trace_event_call *call,
			struct trace_event_file *file, filter_func_t filter)
{
	struct trace_probe *pos, *tp;
	struct trace_uprobe *tu;
	bool enabled;
	int ret;

	tp = trace_probe_primary_from_call(call);
	if (WARN_ON_ONCE(!tp))
		return -ENODEV;
	enabled = trace_probe_is_enabled(tp);

	/* This may also change "enabled" state */
	if (file) {
		if (trace_probe_test_flag(tp, TP_FLAG_PROFILE))
			return -EINTR;

		ret = trace_probe_add_file(tp, file);
		if (ret < 0)
			return ret;
	} else {
		if (trace_probe_test_flag(tp, TP_FLAG_TRACE))
			return -EINTR;

		trace_probe_set_flag(tp, TP_FLAG_PROFILE);
	}

	tu = container_of(tp, struct trace_uprobe, tp);
	WARN_ON(!uprobe_filter_is_empty(&tu->filter));

	if (enabled)
		return 0;

	ret = uprobe_buffer_enable();
	if (ret)
		goto err_flags;

	list_for_each_entry(pos, trace_probe_probe_list(tp), list) {
		tu = container_of(pos, struct trace_uprobe, tp);
		ret = trace_uprobe_enable(tu, filter);
		if (ret) {
			__probe_event_disable(tp);
			goto err_buffer;
		}
	}

	return 0;

 err_buffer:
	uprobe_buffer_disable();

 err_flags:
	if (file)
		trace_probe_remove_file(tp, file);
	else
		trace_probe_clear_flag(tp, TP_FLAG_PROFILE);

	return ret;
}

static void probe_event_disable(struct trace_event_call *call,
				struct trace_event_file *file)
{
	struct trace_probe *tp;

	tp = trace_probe_primary_from_call(call);
	if (WARN_ON_ONCE(!tp))
		return;

	if (!trace_probe_is_enabled(tp))
		return;

	if (file) {
		if (trace_probe_remove_file(tp, file) < 0)
			return;

		if (trace_probe_is_enabled(tp))
			return;
	} else
		trace_probe_clear_flag(tp, TP_FLAG_PROFILE);

	__probe_event_disable(tp);
	uprobe_buffer_disable();
}

static int uprobe_event_define_fields(struct trace_event_call *event_call)
{
	int ret, size;
	struct uprobe_trace_entry_head field;
	struct trace_uprobe *tu;

	tu = trace_uprobe_primary_from_call(event_call);
	if (unlikely(!tu))
		return -ENODEV;

	if (is_ret_probe(tu)) {
		DEFINE_FIELD(unsigned long, vaddr[0], FIELD_STRING_FUNC, 0);
		DEFINE_FIELD(unsigned long, vaddr[1], FIELD_STRING_RETIP, 0);
		size = SIZEOF_TRACE_ENTRY(true);
	} else {
		DEFINE_FIELD(unsigned long, vaddr[0], FIELD_STRING_IP, 0);
		size = SIZEOF_TRACE_ENTRY(false);
	}

	return traceprobe_define_arg_fields(event_call, size, &tu->tp);
}

#ifdef CONFIG_PERF_EVENTS
static bool
__uprobe_perf_filter(struct trace_uprobe_filter *filter, struct mm_struct *mm)
{
	struct perf_event *event;

	if (filter->nr_systemwide)
		return true;

	list_for_each_entry(event, &filter->perf_events, hw.tp_list) {
		if (event->hw.target->mm == mm)
			return true;
	}

	return false;
}

static inline bool
uprobe_filter_event(struct trace_uprobe *tu, struct perf_event *event)
{
	return __uprobe_perf_filter(&tu->filter, event->hw.target->mm);
}

static int uprobe_perf_close(struct trace_uprobe *tu, struct perf_event *event)
{
	bool done;

	write_lock(&tu->filter.rwlock);
	if (event->hw.target) {
		list_del(&event->hw.tp_list);
		done = tu->filter.nr_systemwide ||
			(event->hw.target->flags & PF_EXITING) ||
			uprobe_filter_event(tu, event);
	} else {
		tu->filter.nr_systemwide--;
		done = tu->filter.nr_systemwide;
	}
	write_unlock(&tu->filter.rwlock);

	if (!done)
		return uprobe_apply(tu->inode, tu->offset, &tu->consumer, false);

	return 0;
}

static int uprobe_perf_open(struct trace_uprobe *tu, struct perf_event *event)
{
	bool done;
	int err;

	write_lock(&tu->filter.rwlock);
	if (event->hw.target) {
		/*
		 * event->parent != NULL means copy_process(), we can avoid
		 * uprobe_apply(). current->mm must be probed and we can rely
		 * on dup_mmap() which preserves the already installed bp's.
		 *
		 * attr.enable_on_exec means that exec/mmap will install the
		 * breakpoints we need.
		 */
		done = tu->filter.nr_systemwide ||
			event->parent || event->attr.enable_on_exec ||
			uprobe_filter_event(tu, event);
		list_add(&event->hw.tp_list, &tu->filter.perf_events);
	} else {
		done = tu->filter.nr_systemwide;
		tu->filter.nr_systemwide++;
	}
	write_unlock(&tu->filter.rwlock);

	err = 0;
	if (!done) {
		err = uprobe_apply(tu->inode, tu->offset, &tu->consumer, true);
		if (err)
			uprobe_perf_close(tu, event);
	}
	return err;
}

static int uprobe_perf_multi_call(struct trace_event_call *call,
				  struct perf_event *event,
		int (*op)(struct trace_uprobe *tu, struct perf_event *event))
{
	struct trace_probe *pos, *tp;
	struct trace_uprobe *tu;
	int ret = 0;

	tp = trace_probe_primary_from_call(call);
	if (WARN_ON_ONCE(!tp))
		return -ENODEV;

	list_for_each_entry(pos, trace_probe_probe_list(tp), list) {
		tu = container_of(pos, struct trace_uprobe, tp);
		ret = op(tu, event);
		if (ret)
			break;
	}

	return ret;
}
static bool uprobe_perf_filter(struct uprobe_consumer *uc,
				enum uprobe_filter_ctx ctx, struct mm_struct *mm)
{
	struct trace_uprobe *tu;
	int ret;

	tu = container_of(uc, struct trace_uprobe, consumer);
	read_lock(&tu->filter.rwlock);
	ret = __uprobe_perf_filter(&tu->filter, mm);
	read_unlock(&tu->filter.rwlock);

	return ret;
}

static void __uprobe_perf_func(struct trace_uprobe *tu,
			       unsigned long func, struct pt_regs *regs,
			       struct uprobe_cpu_buffer *ucb, int dsize)
{
	struct trace_event_call *call = trace_probe_event_call(&tu->tp);
	struct uprobe_trace_entry_head *entry;
	struct hlist_head *head;
	void *data;
	int size, esize;
	int rctx;

	if (bpf_prog_array_valid(call) && !trace_call_bpf(call, regs))
		return;

	esize = SIZEOF_TRACE_ENTRY(is_ret_probe(tu));

	size = esize + tu->tp.size + dsize;
	size = ALIGN(size + sizeof(u32), sizeof(u64)) - sizeof(u32);
	if (WARN_ONCE(size > PERF_MAX_TRACE_SIZE, "profile buffer not large enough"))
		return;

	preempt_disable();
	head = this_cpu_ptr(call->perf_events);
	if (hlist_empty(head))
		goto out;

	entry = perf_trace_buf_alloc(size, NULL, &rctx);
	if (!entry)
		goto out;

	if (is_ret_probe(tu)) {
		entry->vaddr[0] = func;
		entry->vaddr[1] = instruction_pointer(regs);
		data = DATAOF_TRACE_ENTRY(entry, true);
	} else {
		entry->vaddr[0] = instruction_pointer(regs);
		data = DATAOF_TRACE_ENTRY(entry, false);
	}

	memcpy(data, ucb->buf, tu->tp.size + dsize);

	if (size - esize > tu->tp.size + dsize) {
		int len = tu->tp.size + dsize;

		memset(data + len, 0, size - esize - len);
	}

	perf_trace_buf_submit(entry, size, rctx, call->event.type, 1, regs,
			      head, NULL);
 out:
	preempt_enable();
}

/* uprobe profile handler */
static int uprobe_perf_func(struct trace_uprobe *tu, struct pt_regs *regs,
			    struct uprobe_cpu_buffer *ucb, int dsize)
{
	if (!uprobe_perf_filter(&tu->consumer, 0, current->mm))
		return UPROBE_HANDLER_REMOVE;

	if (!is_ret_probe(tu))
		__uprobe_perf_func(tu, 0, regs, ucb, dsize);
	return 0;
}

static void uretprobe_perf_func(struct trace_uprobe *tu, unsigned long func,
				struct pt_regs *regs,
				struct uprobe_cpu_buffer *ucb, int dsize)
{
	__uprobe_perf_func(tu, func, regs, ucb, dsize);
}

int bpf_get_uprobe_info(const struct perf_event *event, u32 *fd_type,
			const char **filename, u64 *probe_offset,
			bool perf_type_tracepoint)
{
	const char *pevent = trace_event_name(event->tp_event);
	const char *group = event->tp_event->class->system;
	struct trace_uprobe *tu;

	if (perf_type_tracepoint)
		tu = find_probe_event(pevent, group);
	else
		tu = event->tp_event->data;
	if (!tu)
		return -EINVAL;

	*fd_type = is_ret_probe(tu) ? BPF_FD_TYPE_URETPROBE
				    : BPF_FD_TYPE_UPROBE;
	*filename = tu->filename;
	*probe_offset = tu->offset;
	return 0;
}
#endif	/* CONFIG_PERF_EVENTS */

static int
trace_uprobe_register(struct trace_event_call *event, enum trace_reg type,
		      void *data)
{
	struct trace_event_file *file = data;

	switch (type) {
	case TRACE_REG_REGISTER:
		return probe_event_enable(event, file, NULL);

	case TRACE_REG_UNREGISTER:
		probe_event_disable(event, file);
		return 0;

#ifdef CONFIG_PERF_EVENTS
	case TRACE_REG_PERF_REGISTER:
		return probe_event_enable(event, NULL, uprobe_perf_filter);

	case TRACE_REG_PERF_UNREGISTER:
		probe_event_disable(event, NULL);
		return 0;

	case TRACE_REG_PERF_OPEN:
		return uprobe_perf_multi_call(event, data, uprobe_perf_open);

	case TRACE_REG_PERF_CLOSE:
		return uprobe_perf_multi_call(event, data, uprobe_perf_close);

#endif
	default:
		return 0;
	}
	return 0;
}

static int uprobe_dispatcher(struct uprobe_consumer *con, struct pt_regs *regs)
{
	struct trace_uprobe *tu;
	struct uprobe_dispatch_data udd;
	struct uprobe_cpu_buffer *ucb;
	int dsize, esize;
	int ret = 0;


	tu = container_of(con, struct trace_uprobe, consumer);
	tu->nhit++;

	udd.tu = tu;
	udd.bp_addr = instruction_pointer(regs);

	current->utask->vaddr = (unsigned long) &udd;

	if (WARN_ON_ONCE(!uprobe_cpu_buffer))
		return 0;

	dsize = __get_data_size(&tu->tp, regs);
	esize = SIZEOF_TRACE_ENTRY(is_ret_probe(tu));

	ucb = uprobe_buffer_get();
	store_trace_args(ucb->buf, &tu->tp, regs, esize, dsize);

	if (trace_probe_test_flag(&tu->tp, TP_FLAG_TRACE))
		ret |= uprobe_trace_func(tu, regs, ucb, dsize);

#ifdef CONFIG_PERF_EVENTS
	if (trace_probe_test_flag(&tu->tp, TP_FLAG_PROFILE))
		ret |= uprobe_perf_func(tu, regs, ucb, dsize);
#endif
	uprobe_buffer_put(ucb);
	return ret;
}

static int uretprobe_dispatcher(struct uprobe_consumer *con,
				unsigned long func, struct pt_regs *regs)
{
	struct trace_uprobe *tu;
	struct uprobe_dispatch_data udd;
	struct uprobe_cpu_buffer *ucb;
	int dsize, esize;

	tu = container_of(con, struct trace_uprobe, consumer);

	udd.tu = tu;
	udd.bp_addr = func;

	current->utask->vaddr = (unsigned long) &udd;

	if (WARN_ON_ONCE(!uprobe_cpu_buffer))
		return 0;

	dsize = __get_data_size(&tu->tp, regs);
	esize = SIZEOF_TRACE_ENTRY(is_ret_probe(tu));

	ucb = uprobe_buffer_get();
	store_trace_args(ucb->buf, &tu->tp, regs, esize, dsize);

	if (trace_probe_test_flag(&tu->tp, TP_FLAG_TRACE))
		uretprobe_trace_func(tu, func, regs, ucb, dsize);

#ifdef CONFIG_PERF_EVENTS
	if (trace_probe_test_flag(&tu->tp, TP_FLAG_PROFILE))
		uretprobe_perf_func(tu, func, regs, ucb, dsize);
#endif
	uprobe_buffer_put(ucb);
	return 0;
}

static struct trace_event_functions uprobe_funcs = {
	.trace		= print_uprobe_event
};

static inline void init_trace_event_call(struct trace_uprobe *tu)
{
	struct trace_event_call *call = trace_probe_event_call(&tu->tp);

	call->event.funcs = &uprobe_funcs;
	call->class->define_fields = uprobe_event_define_fields;

	call->flags = TRACE_EVENT_FL_UPROBE | TRACE_EVENT_FL_CAP_ANY;
	call->class->reg = trace_uprobe_register;
}

static int register_uprobe_event(struct trace_uprobe *tu)
{
	init_trace_event_call(tu);

	return trace_probe_register_event_call(&tu->tp);
}

static int unregister_uprobe_event(struct trace_uprobe *tu)
{
	return trace_probe_unregister_event_call(&tu->tp);
}

#ifdef CONFIG_PERF_EVENTS
struct trace_event_call *
create_local_trace_uprobe(char *name, unsigned long offs,
			  unsigned long ref_ctr_offset, bool is_return)
{
	struct trace_uprobe *tu;
	struct path path;
	int ret;

	ret = kern_path(name, LOOKUP_FOLLOW, &path);
	if (ret)
		return ERR_PTR(ret);

	if (!d_is_reg(path.dentry)) {
		path_put(&path);
		return ERR_PTR(-EINVAL);
	}

	/*
	 * local trace_kprobes are not added to dyn_event, so they are never
	 * searched in find_trace_kprobe(). Therefore, there is no concern of
	 * duplicated name "DUMMY_EVENT" here.
	 */
	tu = alloc_trace_uprobe(UPROBE_EVENT_SYSTEM, "DUMMY_EVENT", 0,
				is_return);

	if (IS_ERR(tu)) {
		pr_info("Failed to allocate trace_uprobe.(%d)\n",
			(int)PTR_ERR(tu));
		path_put(&path);
		return ERR_CAST(tu);
	}

	tu->offset = offs;
	tu->path = path;
	tu->ref_ctr_offset = ref_ctr_offset;
	tu->filename = kstrdup(name, GFP_KERNEL);
	init_trace_event_call(tu);

	if (traceprobe_set_print_fmt(&tu->tp, is_ret_probe(tu)) < 0) {
		ret = -ENOMEM;
		goto error;
	}

	return trace_probe_event_call(&tu->tp);
error:
	free_trace_uprobe(tu);
	return ERR_PTR(ret);
}

void destroy_local_trace_uprobe(struct trace_event_call *event_call)
{
	struct trace_uprobe *tu;

	tu = trace_uprobe_primary_from_call(event_call);

	free_trace_uprobe(tu);
}
#endif /* CONFIG_PERF_EVENTS */

/* Make a trace interface for controling probe points */
static __init int init_uprobe_trace(void)
{
	struct dentry *d_tracer;
	int ret;

	ret = dyn_event_register(&trace_uprobe_ops);
	if (ret)
		return ret;

	d_tracer = tracing_init_dentry();
	if (IS_ERR(d_tracer))
		return 0;

	trace_create_file("uprobe_events", 0644, d_tracer,
				    NULL, &uprobe_events_ops);
	/* Profile interface */
	trace_create_file("uprobe_profile", 0444, d_tracer,
				    NULL, &uprobe_profile_ops);
	return 0;
}

fs_initcall(init_uprobe_trace);<|MERGE_RESOLUTION|>--- conflicted
+++ resolved
@@ -161,24 +161,8 @@
 	u8 *dst = get_loc_data(dest, base);
 	void __user *src = (void __force __user *) addr;
 
-<<<<<<< HEAD
-	if (!maxlen)
-		return;
-
-	ret = strncpy_from_user(dst, src, maxlen);
-	if (ret == maxlen)
-		dst[ret - 1] = '\0';
-	else if (ret >= 0)
-		/*
-		 * Include the terminating null byte. In this case it
-		 * was copied by strncpy_from_user but not accounted
-		 * for in ret.
-		 */
-		ret++;
-=======
 	if (unlikely(!maxlen))
 		return -ENOMEM;
->>>>>>> f7688b48
 
 	if (addr == FETCH_TOKEN_COMM)
 		ret = strlcpy(dst, current->comm, maxlen);
