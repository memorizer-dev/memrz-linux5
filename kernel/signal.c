--- conflicted
+++ resolved
@@ -740,48 +740,6 @@
 	return info->si_signo;
 }
 
-static int dequeue_synchronous_signal(siginfo_t *info)
-{
-	struct task_struct *tsk = current;
-	struct sigpending *pending = &tsk->pending;
-	struct sigqueue *q, *sync = NULL;
-
-	/*
-	 * Might a synchronous signal be in the queue?
-	 */
-	if (!((pending->signal.sig[0] & ~tsk->blocked.sig[0]) & SYNCHRONOUS_MASK))
-		return 0;
-
-	/*
-	 * Return the first synchronous signal in the queue.
-	 */
-	list_for_each_entry(q, &pending->list, list) {
-		/* Synchronous signals have a postive si_code */
-		if ((q->info.si_code > SI_USER) &&
-		    (sigmask(q->info.si_signo) & SYNCHRONOUS_MASK)) {
-			sync = q;
-			goto next;
-		}
-	}
-	return 0;
-next:
-	/*
-	 * Check if there is another siginfo for the same signal.
-	 */
-	list_for_each_entry_continue(q, &pending->list, list) {
-		if (q->info.si_signo == sync->info.si_signo)
-			goto still_pending;
-	}
-
-	sigdelset(&pending->signal, sync->info.si_signo);
-	recalc_sigpending();
-still_pending:
-	list_del_init(&sync->list);
-	copy_siginfo(info, &sync->info);
-	__sigqueue_free(sync);
-	return info->si_signo;
-}
-
 /*
  * Tell a process that it has a new active signal..
  *
@@ -1115,12 +1073,7 @@
 	assert_spin_locked(&t->sighand->siglock);
 
 	result = TRACE_SIGNAL_IGNORED;
-<<<<<<< HEAD
-	if (!prepare_signal(sig, t,
-			from_ancestor_ns || (info == SEND_SIG_PRIV) || (info == SEND_SIG_FORCED)))
-=======
 	if (!prepare_signal(sig, t, force))
->>>>>>> f7688b48
 		goto ret;
 
 	pending = (type != PIDTYPE_PID) ? &t->signal->shared_pending : &t->pending;
@@ -3156,8 +3109,6 @@
 }
 #endif
 
-<<<<<<< HEAD
-=======
 static const struct {
 	unsigned char limit, layout;
 } sig_sicodes[] = {
@@ -3193,7 +3144,6 @@
 	return false;
 }
 
->>>>>>> f7688b48
 enum siginfo_layout siginfo_layout(unsigned sig, int si_code)
 {
 	enum siginfo_layout layout = SIL_KILL;
