// SPDX-License-Identifier: GPL-2.0
/*
 * Emulate a local clock event device via a pseudo clock device.
 */
#include <linux/cpu.h>
#include <linux/err.h>
#include <linux/hrtimer.h>
#include <linux/interrupt.h>
#include <linux/percpu.h>
#include <linux/profile.h>
#include <linux/clockchips.h>
#include <linux/sched.h>
#include <linux/smp.h>
#include <linux/module.h>

#include "tick-internal.h"

static struct hrtimer bctimer;

static int bc_shutdown(struct clock_event_device *evt)
{
	/*
	 * Note, we cannot cancel the timer here as we might
	 * run into the following live lock scenario:
	 *
	 * cpu 0		cpu1
	 * lock(broadcast_lock);
	 *			hrtimer_interrupt()
	 *			bc_handler()
	 *			   tick_handle_oneshot_broadcast();
	 *			    lock(broadcast_lock);
	 * hrtimer_cancel()
	 *  wait_for_callback()
	 */
	hrtimer_try_to_cancel(&bctimer);
	return 0;
}

/*
 * This is called from the guts of the broadcast code when the cpu
 * which is about to enter idle has the earliest broadcast timer event.
 */
static int bc_set_next(ktime_t expires, struct clock_event_device *bc)
{
	/*
	 * This is called either from enter/exit idle code or from the
	 * broadcast handler. In all cases tick_broadcast_lock is held.
	 *
	 * hrtimer_cancel() cannot be called here neither from the
	 * broadcast handler nor from the enter/exit idle code. The idle
	 * code can run into the problem described in bc_shutdown() and the
	 * broadcast handler cannot wait for itself to complete for obvious
	 * reasons.
	 *
	 * Each caller tries to arm the hrtimer on its own CPU, but if the
	 * hrtimer callbback function is currently running, then
	 * hrtimer_start() cannot move it and the timer stays on the CPU on
	 * which it is assigned at the moment.
	 *
	 * As this can be called from idle code, the hrtimer_start()
	 * invocation has to be wrapped with RCU_NONIDLE() as
	 * hrtimer_start() can call into tracing.
	 */
	RCU_NONIDLE( {
<<<<<<< HEAD
		hrtimer_start(&bctimer, expires, HRTIMER_MODE_ABS_PINNED);
=======
		hrtimer_start(&bctimer, expires, HRTIMER_MODE_ABS_PINNED_HARD);
>>>>>>> f7688b48
		/*
		 * The core tick broadcast mode expects bc->bound_on to be set
		 * correctly to prevent a CPU which has the broadcast hrtimer
		 * armed from going deep idle.
		 *
		 * As tick_broadcast_lock is held, nothing can change the cpu
		 * base which was just established in hrtimer_start() above. So
		 * the below access is safe even without holding the hrtimer
		 * base lock.
		 */
		bc->bound_on = bctimer.base->cpu_base->cpu;
	} );
	return 0;
}

static struct clock_event_device ce_broadcast_hrtimer = {
	.name			= "bc_hrtimer",
	.set_state_shutdown	= bc_shutdown,
	.set_next_ktime		= bc_set_next,
	.features		= CLOCK_EVT_FEAT_ONESHOT |
				  CLOCK_EVT_FEAT_KTIME |
				  CLOCK_EVT_FEAT_HRTIMER,
	.rating			= 0,
	.bound_on		= -1,
	.min_delta_ns		= 1,
	.max_delta_ns		= KTIME_MAX,
	.min_delta_ticks	= 1,
	.max_delta_ticks	= ULONG_MAX,
	.mult			= 1,
	.shift			= 0,
	.cpumask		= cpu_possible_mask,
};

static enum hrtimer_restart bc_handler(struct hrtimer *t)
{
	ce_broadcast_hrtimer.event_handler(&ce_broadcast_hrtimer);

	return HRTIMER_NORESTART;
}

void tick_setup_hrtimer_broadcast(void)
{
	hrtimer_init(&bctimer, CLOCK_MONOTONIC, HRTIMER_MODE_ABS_HARD);
	bctimer.function = bc_handler;
	clockevents_register_device(&ce_broadcast_hrtimer);
}<|MERGE_RESOLUTION|>--- conflicted
+++ resolved
@@ -62,11 +62,7 @@
 	 * hrtimer_start() can call into tracing.
 	 */
 	RCU_NONIDLE( {
-<<<<<<< HEAD
-		hrtimer_start(&bctimer, expires, HRTIMER_MODE_ABS_PINNED);
-=======
 		hrtimer_start(&bctimer, expires, HRTIMER_MODE_ABS_PINNED_HARD);
->>>>>>> f7688b48
 		/*
 		 * The core tick broadcast mode expects bc->bound_on to be set
 		 * correctly to prevent a CPU which has the broadcast hrtimer
