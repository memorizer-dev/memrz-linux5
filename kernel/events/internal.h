--- conflicted
+++ resolved
@@ -205,25 +205,12 @@
 
 static inline int get_recursion_context(int *recursion)
 {
-<<<<<<< HEAD
-	int rctx;
-
-	if (unlikely(in_nmi()))
-		rctx = 3;
-	else if (in_irq())
-		rctx = 2;
-	else if (in_serving_softirq())
-		rctx = 1;
-	else
-		rctx = 0;
-=======
 	unsigned int pc = preempt_count();
 	unsigned char rctx = 0;
 
 	rctx += !!(pc & (NMI_MASK));
 	rctx += !!(pc & (NMI_MASK | HARDIRQ_MASK));
 	rctx += !!(pc & (NMI_MASK | HARDIRQ_MASK | SOFTIRQ_OFFSET));
->>>>>>> d1988041
 
 	if (recursion[rctx])
 		return -1;
