// SPDX-License-Identifier: GPL-2.0-only
/*
 *  linux/mm/oom_kill.c
 * 
 *  Copyright (C)  1998,2000  Rik van Riel
 *	Thanks go out to Claus Fischer for some serious inspiration and
 *	for goading me into coding this file...
 *  Copyright (C)  2010  Google, Inc.
 *	Rewritten by David Rientjes
 *
 *  The routines in this file are used to kill a process when
 *  we're seriously out of memory. This gets called from __alloc_pages()
 *  in mm/page_alloc.c when we really run out of memory.
 *
 *  Since we won't call these routines often (on a well-configured
 *  machine) this file will double as a 'coding guide' and a signpost
 *  for newbie kernel hackers. It features several pointers to major
 *  kernel subsystems and hints as to where to find out what things do.
 */

#include <linux/oom.h>
#include <linux/mm.h>
#include <linux/err.h>
#include <linux/gfp.h>
#include <linux/sched.h>
#include <linux/sched/mm.h>
#include <linux/sched/coredump.h>
#include <linux/sched/task.h>
#include <linux/sched/debug.h>
#include <linux/swap.h>
#include <linux/syscalls.h>
#include <linux/timex.h>
#include <linux/jiffies.h>
#include <linux/cpuset.h>
#include <linux/export.h>
#include <linux/notifier.h>
#include <linux/memcontrol.h>
#include <linux/mempolicy.h>
#include <linux/security.h>
#include <linux/ptrace.h>
#include <linux/freezer.h>
#include <linux/ftrace.h>
#include <linux/ratelimit.h>
#include <linux/kthread.h>
#include <linux/init.h>
#include <linux/mmu_notifier.h>

#include <asm/tlb.h>
#include "internal.h"
#include "slab.h"

#define CREATE_TRACE_POINTS
#include <trace/events/oom.h>

int sysctl_panic_on_oom;
int sysctl_oom_kill_allocating_task;
int sysctl_oom_dump_tasks = 1;

/*
 * Serializes oom killer invocations (out_of_memory()) from all contexts to
 * prevent from over eager oom killing (e.g. when the oom killer is invoked
 * from different domains).
 *
 * oom_killer_disable() relies on this lock to stabilize oom_killer_disabled
 * and mark_oom_victim
 */
DEFINE_MUTEX(oom_lock);
/* Serializes oom_score_adj and oom_score_adj_min updates */
DEFINE_MUTEX(oom_adj_mutex);

static inline bool is_memcg_oom(struct oom_control *oc)
{
	return oc->memcg != NULL;
}

#ifdef CONFIG_NUMA
/**
 * oom_cpuset_eligible() - check task eligibility for kill
 * @start: task struct of which task to consider
 * @oc: pointer to struct oom_control
 *
 * Task eligibility is determined by whether or not a candidate task, @tsk,
 * shares the same mempolicy nodes as current if it is bound by such a policy
 * and whether or not it has the same set of allowed cpuset nodes.
 *
 * This function is assuming oom-killer context and 'current' has triggered
 * the oom-killer.
 */
static bool oom_cpuset_eligible(struct task_struct *start,
				struct oom_control *oc)
{
	struct task_struct *tsk;
	bool ret = false;
	const nodemask_t *mask = oc->nodemask;

	if (is_memcg_oom(oc))
		return true;

	rcu_read_lock();
	for_each_thread(start, tsk) {
		if (mask) {
			/*
			 * If this is a mempolicy constrained oom, tsk's
			 * cpuset is irrelevant.  Only return true if its
			 * mempolicy intersects current, otherwise it may be
			 * needlessly killed.
			 */
			ret = mempolicy_in_oom_domain(tsk, mask);
		} else {
			/*
			 * This is not a mempolicy constrained oom, so only
			 * check the mems of tsk's cpuset.
			 */
			ret = cpuset_mems_allowed_intersects(current, tsk);
		}
		if (ret)
			break;
	}
	rcu_read_unlock();

	return ret;
}
#else
static bool oom_cpuset_eligible(struct task_struct *tsk, struct oom_control *oc)
{
	return true;
}
#endif /* CONFIG_NUMA */

/*
 * The process p may have detached its own ->mm while exiting or through
 * kthread_use_mm(), but one or more of its subthreads may still have a valid
 * pointer.  Return p, or any of its subthreads with a valid ->mm, with
 * task_lock() held.
 */
struct task_struct *find_lock_task_mm(struct task_struct *p)
{
	struct task_struct *t;

	rcu_read_lock();

	for_each_thread(p, t) {
		task_lock(t);
		if (likely(t->mm))
			goto found;
		task_unlock(t);
	}
	t = NULL;
found:
	rcu_read_unlock();

	return t;
}

/*
 * order == -1 means the oom kill is required by sysrq, otherwise only
 * for display purposes.
 */
static inline bool is_sysrq_oom(struct oom_control *oc)
{
	return oc->order == -1;
}

/* return true if the task is not adequate as candidate victim task. */
static bool oom_unkillable_task(struct task_struct *p)
{
	if (is_global_init(p))
		return true;
	if (p->flags & PF_KTHREAD)
		return true;
	return false;
}

/*
 * Check whether unreclaimable slab amount is greater than
 * all user memory(LRU pages).
 * dump_unreclaimable_slab() could help in the case that
 * oom due to too much unreclaimable slab used by kernel.
*/
static bool should_dump_unreclaim_slab(void)
{
	unsigned long nr_lru;

	nr_lru = global_node_page_state(NR_ACTIVE_ANON) +
		 global_node_page_state(NR_INACTIVE_ANON) +
		 global_node_page_state(NR_ACTIVE_FILE) +
		 global_node_page_state(NR_INACTIVE_FILE) +
		 global_node_page_state(NR_ISOLATED_ANON) +
		 global_node_page_state(NR_ISOLATED_FILE) +
		 global_node_page_state(NR_UNEVICTABLE);

	return (global_node_page_state_pages(NR_SLAB_UNRECLAIMABLE_B) > nr_lru);
}

/**
 * oom_badness - heuristic function to determine which candidate task to kill
 * @p: task struct of which task we should calculate
 * @totalpages: total present RAM allowed for page allocation
 *
 * The heuristic for determining which task to kill is made to be as simple and
 * predictable as possible.  The goal is to return the highest value for the
 * task consuming the most memory to avoid subsequent oom failures.
 */
long oom_badness(struct task_struct *p, unsigned long totalpages)
{
	long points;
	long adj;

	if (oom_unkillable_task(p))
		return LONG_MIN;

	p = find_lock_task_mm(p);
	if (!p)
		return LONG_MIN;

	/*
	 * Do not even consider tasks which are explicitly marked oom
	 * unkillable or have been already oom reaped or the are in
	 * the middle of vfork
	 */
	adj = (long)p->signal->oom_score_adj;
	if (adj == OOM_SCORE_ADJ_MIN ||
			test_bit(MMF_OOM_SKIP, &p->mm->flags) ||
			in_vfork(p)) {
		task_unlock(p);
		return LONG_MIN;
	}

	/*
	 * The baseline for the badness score is the proportion of RAM that each
	 * task's rss, pagetable and swap space use.
	 */
	points = get_mm_rss(p->mm) + get_mm_counter(p->mm, MM_SWAPENTS) +
		mm_pgtables_bytes(p->mm) / PAGE_SIZE;
	task_unlock(p);

	/* Normalize to oom_score_adj units */
	adj *= totalpages / 1000;
	points += adj;

	return points;
}

static const char * const oom_constraint_text[] = {
	[CONSTRAINT_NONE] = "CONSTRAINT_NONE",
	[CONSTRAINT_CPUSET] = "CONSTRAINT_CPUSET",
	[CONSTRAINT_MEMORY_POLICY] = "CONSTRAINT_MEMORY_POLICY",
	[CONSTRAINT_MEMCG] = "CONSTRAINT_MEMCG",
};

/*
 * Determine the type of allocation constraint.
 */
static enum oom_constraint constrained_alloc(struct oom_control *oc)
{
	struct zone *zone;
	struct zoneref *z;
	enum zone_type highest_zoneidx = gfp_zone(oc->gfp_mask);
	bool cpuset_limited = false;
	int nid;

	if (is_memcg_oom(oc)) {
		oc->totalpages = mem_cgroup_get_max(oc->memcg) ?: 1;
		return CONSTRAINT_MEMCG;
	}

	/* Default to all available memory */
	oc->totalpages = totalram_pages() + total_swap_pages;

	if (!IS_ENABLED(CONFIG_NUMA))
		return CONSTRAINT_NONE;

	if (!oc->zonelist)
		return CONSTRAINT_NONE;
	/*
	 * Reach here only when __GFP_NOFAIL is used. So, we should avoid
	 * to kill current.We have to random task kill in this case.
	 * Hopefully, CONSTRAINT_THISNODE...but no way to handle it, now.
	 */
	if (oc->gfp_mask & __GFP_THISNODE)
		return CONSTRAINT_NONE;

	/*
	 * This is not a __GFP_THISNODE allocation, so a truncated nodemask in
	 * the page allocator means a mempolicy is in effect.  Cpuset policy
	 * is enforced in get_page_from_freelist().
	 */
	if (oc->nodemask &&
	    !nodes_subset(node_states[N_MEMORY], *oc->nodemask)) {
		oc->totalpages = total_swap_pages;
		for_each_node_mask(nid, *oc->nodemask)
			oc->totalpages += node_present_pages(nid);
		return CONSTRAINT_MEMORY_POLICY;
	}

	/* Check this allocation failure is caused by cpuset's wall function */
	for_each_zone_zonelist_nodemask(zone, z, oc->zonelist,
			highest_zoneidx, oc->nodemask)
		if (!cpuset_zone_allowed(zone, oc->gfp_mask))
			cpuset_limited = true;

	if (cpuset_limited) {
		oc->totalpages = total_swap_pages;
		for_each_node_mask(nid, cpuset_current_mems_allowed)
			oc->totalpages += node_present_pages(nid);
		return CONSTRAINT_CPUSET;
	}
	return CONSTRAINT_NONE;
}

static int oom_evaluate_task(struct task_struct *task, void *arg)
{
	struct oom_control *oc = arg;
	long points;

	if (oom_unkillable_task(task))
		goto next;

	/* p may not have freeable memory in nodemask */
	if (!is_memcg_oom(oc) && !oom_cpuset_eligible(task, oc))
		goto next;

	/*
	 * This task already has access to memory reserves and is being killed.
	 * Don't allow any other task to have access to the reserves unless
	 * the task has MMF_OOM_SKIP because chances that it would release
	 * any memory is quite low.
	 */
	if (!is_sysrq_oom(oc) && tsk_is_oom_victim(task)) {
		if (test_bit(MMF_OOM_SKIP, &task->signal->oom_mm->flags))
			goto next;
		goto abort;
	}

	/*
	 * If task is allocating a lot of memory and has been marked to be
	 * killed first if it triggers an oom, then select it.
	 */
	if (oom_task_origin(task)) {
		points = LONG_MAX;
		goto select;
	}

	points = oom_badness(task, oc->totalpages);
	if (points == LONG_MIN || points < oc->chosen_points)
		goto next;

select:
	if (oc->chosen)
		put_task_struct(oc->chosen);
	get_task_struct(task);
	oc->chosen = task;
	oc->chosen_points = points;
next:
	return 0;
abort:
	if (oc->chosen)
		put_task_struct(oc->chosen);
	oc->chosen = (void *)-1UL;
	return 1;
}

/*
 * Simple selection loop. We choose the process with the highest number of
 * 'points'. In case scan was aborted, oc->chosen is set to -1.
 */
static void select_bad_process(struct oom_control *oc)
{
	oc->chosen_points = LONG_MIN;

	if (is_memcg_oom(oc))
		mem_cgroup_scan_tasks(oc->memcg, oom_evaluate_task, oc);
	else {
		struct task_struct *p;

		rcu_read_lock();
		for_each_process(p)
			if (oom_evaluate_task(p, oc))
				break;
		rcu_read_unlock();
	}
}

static int dump_task(struct task_struct *p, void *arg)
{
	struct oom_control *oc = arg;
	struct task_struct *task;

	if (oom_unkillable_task(p))
		return 0;

	/* p may not have freeable memory in nodemask */
	if (!is_memcg_oom(oc) && !oom_cpuset_eligible(p, oc))
		return 0;

	task = find_lock_task_mm(p);
	if (!task) {
		/*
		 * All of p's threads have already detached their mm's. There's
		 * no need to report them; they can't be oom killed anyway.
		 */
		return 0;
	}

	pr_info("[%7d] %5d %5d %8lu %8lu %8ld %8lu         %5hd %s\n",
		task->pid, from_kuid(&init_user_ns, task_uid(task)),
		task->tgid, task->mm->total_vm, get_mm_rss(task->mm),
		mm_pgtables_bytes(task->mm),
		get_mm_counter(task->mm, MM_SWAPENTS),
		task->signal->oom_score_adj, task->comm);
	task_unlock(task);

	return 0;
}

/**
 * dump_tasks - dump current memory state of all system tasks
 * @oc: pointer to struct oom_control
 *
 * Dumps the current memory state of all eligible tasks.  Tasks not in the same
 * memcg, not in the same cpuset, or bound to a disjoint set of mempolicy nodes
 * are not shown.
 * State information includes task's pid, uid, tgid, vm size, rss,
 * pgtables_bytes, swapents, oom_score_adj value, and name.
 */
static void dump_tasks(struct oom_control *oc)
{
	pr_info("Tasks state (memory values in pages):\n");
	pr_info("[  pid  ]   uid  tgid total_vm      rss pgtables_bytes swapents oom_score_adj name\n");

	if (is_memcg_oom(oc))
		mem_cgroup_scan_tasks(oc->memcg, dump_task, oc);
	else {
		struct task_struct *p;

		rcu_read_lock();
		for_each_process(p)
			dump_task(p, oc);
		rcu_read_unlock();
	}
}

static void dump_oom_summary(struct oom_control *oc, struct task_struct *victim)
{
	/* one line summary of the oom killer context. */
	pr_info("oom-kill:constraint=%s,nodemask=%*pbl",
			oom_constraint_text[oc->constraint],
			nodemask_pr_args(oc->nodemask));
	cpuset_print_current_mems_allowed();
	mem_cgroup_print_oom_context(oc->memcg, victim);
	pr_cont(",task=%s,pid=%d,uid=%d\n", victim->comm, victim->pid,
		from_kuid(&init_user_ns, task_uid(victim)));
}

static void dump_header(struct oom_control *oc, struct task_struct *p)
{
	pr_warn("%s invoked oom-killer: gfp_mask=%#x(%pGg), order=%d, oom_score_adj=%hd\n",
		current->comm, oc->gfp_mask, &oc->gfp_mask, oc->order,
			current->signal->oom_score_adj);
	if (!IS_ENABLED(CONFIG_COMPACTION) && oc->order)
		pr_warn("COMPACTION is disabled!!!\n");

	dump_stack();
	if (is_memcg_oom(oc))
		mem_cgroup_print_oom_meminfo(oc->memcg);
	else {
		show_mem(SHOW_MEM_FILTER_NODES, oc->nodemask);
		if (should_dump_unreclaim_slab())
			dump_unreclaimable_slab();
	}
	if (sysctl_oom_dump_tasks)
		dump_tasks(oc);
	if (p)
		dump_oom_summary(oc, p);
}

/*
 * Number of OOM victims in flight
 */
static atomic_t oom_victims = ATOMIC_INIT(0);
static DECLARE_WAIT_QUEUE_HEAD(oom_victims_wait);

static bool oom_killer_disabled __read_mostly;

#define K(x) ((x) << (PAGE_SHIFT-10))

/*
 * task->mm can be NULL if the task is the exited group leader.  So to
 * determine whether the task is using a particular mm, we examine all the
 * task's threads: if one of those is using this mm then this task was also
 * using it.
 */
bool process_shares_mm(struct task_struct *p, struct mm_struct *mm)
{
	struct task_struct *t;

	for_each_thread(p, t) {
		struct mm_struct *t_mm = READ_ONCE(t->mm);
		if (t_mm)
			return t_mm == mm;
	}
	return false;
}

#ifdef CONFIG_MMU
/*
 * OOM Reaper kernel thread which tries to reap the memory used by the OOM
 * victim (if that is possible) to help the OOM killer to move on.
 */
static struct task_struct *oom_reaper_th;
static DECLARE_WAIT_QUEUE_HEAD(oom_reaper_wait);
static struct task_struct *oom_reaper_list;
static DEFINE_SPINLOCK(oom_reaper_lock);

bool __oom_reap_task_mm(struct mm_struct *mm)
{
	struct vm_area_struct *vma;
	bool ret = true;

	/*
	 * Tell all users of get_user/copy_from_user etc... that the content
	 * is no longer stable. No barriers really needed because unmapping
	 * should imply barriers already and the reader would hit a page fault
	 * if it stumbled over a reaped memory.
	 */
	set_bit(MMF_UNSTABLE, &mm->flags);

	for (vma = mm->mmap ; vma; vma = vma->vm_next) {
		if (!can_madv_lru_vma(vma))
			continue;

		/*
		 * Only anonymous pages have a good chance to be dropped
		 * without additional steps which we cannot afford as we
		 * are OOM already.
		 *
		 * We do not even care about fs backed pages because all
		 * which are reclaimable have already been reclaimed and
		 * we do not want to block exit_mmap by keeping mm ref
		 * count elevated without a good reason.
		 */
		if (vma_is_anonymous(vma) || !(vma->vm_flags & VM_SHARED)) {
			struct mmu_notifier_range range;
			struct mmu_gather tlb;

			mmu_notifier_range_init(&range, MMU_NOTIFY_UNMAP, 0,
						vma, mm, vma->vm_start,
						vma->vm_end);
			tlb_gather_mmu(&tlb, mm);
			if (mmu_notifier_invalidate_range_start_nonblock(&range)) {
				tlb_finish_mmu(&tlb);
				ret = false;
				continue;
			}
			unmap_page_range(&tlb, vma, range.start, range.end, NULL);
			mmu_notifier_invalidate_range_end(&range);
			tlb_finish_mmu(&tlb);
		}
	}

	return ret;
}

/*
 * Reaps the address space of the give task.
 *
 * Returns true on success and false if none or part of the address space
 * has been reclaimed and the caller should retry later.
 */
static bool oom_reap_task_mm(struct task_struct *tsk, struct mm_struct *mm)
{
	bool ret = true;

	if (!mmap_read_trylock(mm)) {
		trace_skip_task_reaping(tsk->pid);
		return false;
	}

	/*
	 * MMF_OOM_SKIP is set by exit_mmap when the OOM reaper can't
	 * work on the mm anymore. The check for MMF_OOM_SKIP must run
	 * under mmap_lock for reading because it serializes against the
	 * mmap_write_lock();mmap_write_unlock() cycle in exit_mmap().
	 */
	if (test_bit(MMF_OOM_SKIP, &mm->flags)) {
		trace_skip_task_reaping(tsk->pid);
		goto out_unlock;
	}

	trace_start_task_reaping(tsk->pid);

	/* failed to reap part of the address space. Try again later */
	ret = __oom_reap_task_mm(mm);
	if (!ret)
		goto out_finish;

	pr_info("oom_reaper: reaped process %d (%s), now anon-rss:%lukB, file-rss:%lukB, shmem-rss:%lukB\n",
			task_pid_nr(tsk), tsk->comm,
			K(get_mm_counter(mm, MM_ANONPAGES)),
			K(get_mm_counter(mm, MM_FILEPAGES)),
			K(get_mm_counter(mm, MM_SHMEMPAGES)));
out_finish:
	trace_finish_task_reaping(tsk->pid);
out_unlock:
	mmap_read_unlock(mm);

	return ret;
}

#define MAX_OOM_REAP_RETRIES 10
static void oom_reap_task(struct task_struct *tsk)
{
	int attempts = 0;
	struct mm_struct *mm = tsk->signal->oom_mm;

	/* Retry the mmap_read_trylock(mm) a few times */
	while (attempts++ < MAX_OOM_REAP_RETRIES && !oom_reap_task_mm(tsk, mm))
		schedule_timeout_idle(HZ/10);

	if (attempts <= MAX_OOM_REAP_RETRIES ||
	    test_bit(MMF_OOM_SKIP, &mm->flags))
		goto done;

	pr_info("oom_reaper: unable to reap pid:%d (%s)\n",
		task_pid_nr(tsk), tsk->comm);
	sched_show_task(tsk);
	debug_show_all_locks();

done:
	tsk->oom_reaper_list = NULL;

	/*
	 * Hide this mm from OOM killer because it has been either reaped or
	 * somebody can't call mmap_write_unlock(mm).
	 */
	set_bit(MMF_OOM_SKIP, &mm->flags);

	/* Drop a reference taken by wake_oom_reaper */
	put_task_struct(tsk);
}

static int oom_reaper(void *unused)
{
	while (true) {
		struct task_struct *tsk = NULL;

		wait_event_freezable(oom_reaper_wait, oom_reaper_list != NULL);
		spin_lock(&oom_reaper_lock);
		if (oom_reaper_list != NULL) {
			tsk = oom_reaper_list;
			oom_reaper_list = tsk->oom_reaper_list;
		}
		spin_unlock(&oom_reaper_lock);

		if (tsk)
			oom_reap_task(tsk);
	}

	return 0;
}

static void wake_oom_reaper(struct task_struct *tsk)
{
	/* mm is already queued? */
	if (test_and_set_bit(MMF_OOM_REAP_QUEUED, &tsk->signal->oom_mm->flags))
		return;

	get_task_struct(tsk);

	spin_lock(&oom_reaper_lock);
	tsk->oom_reaper_list = oom_reaper_list;
	oom_reaper_list = tsk;
	spin_unlock(&oom_reaper_lock);
	trace_wake_reaper(tsk->pid);
	wake_up(&oom_reaper_wait);
}

static int __init oom_init(void)
{
	oom_reaper_th = kthread_run(oom_reaper, NULL, "oom_reaper");
	return 0;
}
subsys_initcall(oom_init)
#else
static inline void wake_oom_reaper(struct task_struct *tsk)
{
}
#endif /* CONFIG_MMU */

/**
 * mark_oom_victim - mark the given task as OOM victim
 * @tsk: task to mark
 *
 * Has to be called with oom_lock held and never after
 * oom has been disabled already.
 *
 * tsk->mm has to be non NULL and caller has to guarantee it is stable (either
 * under task_lock or operate on the current).
 */
static void mark_oom_victim(struct task_struct *tsk)
{
	struct mm_struct *mm = tsk->mm;

	WARN_ON(oom_killer_disabled);
	/* OOM killer might race with memcg OOM */
	if (test_and_set_tsk_thread_flag(tsk, TIF_MEMDIE))
		return;

	/* oom_mm is bound to the signal struct life time. */
	if (!cmpxchg(&tsk->signal->oom_mm, NULL, mm)) {
		mmgrab(tsk->signal->oom_mm);
		set_bit(MMF_OOM_VICTIM, &mm->flags);
	}

	/*
	 * Make sure that the task is woken up from uninterruptible sleep
	 * if it is frozen because OOM killer wouldn't be able to free
	 * any memory and livelock. freezing_slow_path will tell the freezer
	 * that TIF_MEMDIE tasks should be ignored.
	 */
	__thaw_task(tsk);
	atomic_inc(&oom_victims);
	trace_mark_victim(tsk->pid);
}

/**
 * exit_oom_victim - note the exit of an OOM victim
 */
void exit_oom_victim(void)
{
	clear_thread_flag(TIF_MEMDIE);

	if (!atomic_dec_return(&oom_victims))
		wake_up_all(&oom_victims_wait);
}

/**
 * oom_killer_enable - enable OOM killer
 */
void oom_killer_enable(void)
{
	oom_killer_disabled = false;
	pr_info("OOM killer enabled.\n");
}

/**
 * oom_killer_disable - disable OOM killer
 * @timeout: maximum timeout to wait for oom victims in jiffies
 *
 * Forces all page allocations to fail rather than trigger OOM killer.
 * Will block and wait until all OOM victims are killed or the given
 * timeout expires.
 *
 * The function cannot be called when there are runnable user tasks because
 * the userspace would see unexpected allocation failures as a result. Any
 * new usage of this function should be consulted with MM people.
 *
 * Returns true if successful and false if the OOM killer cannot be
 * disabled.
 */
bool oom_killer_disable(signed long timeout)
{
	signed long ret;

	/*
	 * Make sure to not race with an ongoing OOM killer. Check that the
	 * current is not killed (possibly due to sharing the victim's memory).
	 */
	if (mutex_lock_killable(&oom_lock))
		return false;
	oom_killer_disabled = true;
	mutex_unlock(&oom_lock);

	ret = wait_event_interruptible_timeout(oom_victims_wait,
			!atomic_read(&oom_victims), timeout);
	if (ret <= 0) {
		oom_killer_enable();
		return false;
	}
	pr_info("OOM killer disabled.\n");

	return true;
}

static inline bool __task_will_free_mem(struct task_struct *task)
{
	struct signal_struct *sig = task->signal;

	/*
	 * A coredumping process may sleep for an extended period in exit_mm(),
	 * so the oom killer cannot assume that the process will promptly exit
	 * and release memory.
	 */
	if (sig->flags & SIGNAL_GROUP_COREDUMP)
		return false;

	if (sig->flags & SIGNAL_GROUP_EXIT)
		return true;

	if (thread_group_empty(task) && (task->flags & PF_EXITING))
		return true;

	return false;
}

/*
 * Checks whether the given task is dying or exiting and likely to
 * release its address space. This means that all threads and processes
 * sharing the same mm have to be killed or exiting.
 * Caller has to make sure that task->mm is stable (hold task_lock or
 * it operates on the current).
 */
static bool task_will_free_mem(struct task_struct *task)
{
	struct mm_struct *mm = task->mm;
	struct task_struct *p;
	bool ret = true;

	/*
	 * Skip tasks without mm because it might have passed its exit_mm and
	 * exit_oom_victim. oom_reaper could have rescued that but do not rely
	 * on that for now. We can consider find_lock_task_mm in future.
	 */
	if (!mm)
		return false;

	if (!__task_will_free_mem(task))
		return false;

	/*
	 * This task has already been drained by the oom reaper so there are
	 * only small chances it will free some more
	 */
	if (test_bit(MMF_OOM_SKIP, &mm->flags))
		return false;

	if (atomic_read(&mm->mm_users) <= 1)
		return true;

	/*
	 * Make sure that all tasks which share the mm with the given tasks
	 * are dying as well to make sure that a) nobody pins its mm and
	 * b) the task is also reapable by the oom reaper.
	 */
	rcu_read_lock();
	for_each_process(p) {
		if (!process_shares_mm(p, mm))
			continue;
		if (same_thread_group(task, p))
			continue;
		ret = __task_will_free_mem(p);
		if (!ret)
			break;
	}
	rcu_read_unlock();

	return ret;
}

static void __oom_kill_process(struct task_struct *victim, const char *message)
{
	struct task_struct *p;
	struct mm_struct *mm;
	bool can_oom_reap = true;

	p = find_lock_task_mm(victim);
	if (!p) {
		pr_info("%s: OOM victim %d (%s) is already exiting. Skip killing the task\n",
			message, task_pid_nr(victim), victim->comm);
		put_task_struct(victim);
		return;
	} else if (victim != p) {
		get_task_struct(p);
		put_task_struct(victim);
		victim = p;
	}

	/* Get a reference to safely compare mm after task_unlock(victim) */
	mm = victim->mm;
	mmgrab(mm);

	/* Raise event before sending signal: task reaper must see this */
	count_vm_event(OOM_KILL);
	memcg_memory_event_mm(mm, MEMCG_OOM_KILL);

	/*
	 * We should send SIGKILL before granting access to memory reserves
	 * in order to prevent the OOM victim from depleting the memory
	 * reserves from the user space under its control.
	 */
	do_send_sig_info(SIGKILL, SEND_SIG_PRIV, victim, PIDTYPE_TGID);
	mark_oom_victim(victim);
	pr_err("%s: Killed process %d (%s) total-vm:%lukB, anon-rss:%lukB, file-rss:%lukB, shmem-rss:%lukB, UID:%u pgtables:%lukB oom_score_adj:%hd\n",
		message, task_pid_nr(victim), victim->comm, K(mm->total_vm),
		K(get_mm_counter(mm, MM_ANONPAGES)),
		K(get_mm_counter(mm, MM_FILEPAGES)),
		K(get_mm_counter(mm, MM_SHMEMPAGES)),
		from_kuid(&init_user_ns, task_uid(victim)),
		mm_pgtables_bytes(mm) >> 10, victim->signal->oom_score_adj);
	task_unlock(victim);

	/*
	 * Kill all user processes sharing victim->mm in other thread groups, if
	 * any.  They don't get access to memory reserves, though, to avoid
	 * depletion of all memory.  This prevents mm->mmap_lock livelock when an
	 * oom killed thread cannot exit because it requires the semaphore and
	 * its contended by another thread trying to allocate memory itself.
	 * That thread will now get access to memory reserves since it has a
	 * pending fatal signal.
	 */
	rcu_read_lock();
	for_each_process(p) {
		if (!process_shares_mm(p, mm))
			continue;
		if (same_thread_group(p, victim))
			continue;
		if (is_global_init(p)) {
			can_oom_reap = false;
			set_bit(MMF_OOM_SKIP, &mm->flags);
			pr_info("oom killer %d (%s) has mm pinned by %d (%s)\n",
					task_pid_nr(victim), victim->comm,
					task_pid_nr(p), p->comm);
			continue;
		}
		/*
		 * No kthread_use_mm() user needs to read from the userspace so
		 * we are ok to reap it.
		 */
		if (unlikely(p->flags & PF_KTHREAD))
			continue;
		do_send_sig_info(SIGKILL, SEND_SIG_PRIV, p, PIDTYPE_TGID);
	}
	rcu_read_unlock();

	if (can_oom_reap)
		wake_oom_reaper(victim);

	mmdrop(mm);
	put_task_struct(victim);
}
#undef K

/*
 * Kill provided task unless it's secured by setting
 * oom_score_adj to OOM_SCORE_ADJ_MIN.
 */
static int oom_kill_memcg_member(struct task_struct *task, void *message)
{
	if (task->signal->oom_score_adj != OOM_SCORE_ADJ_MIN &&
	    !is_global_init(task)) {
		get_task_struct(task);
		__oom_kill_process(task, message);
	}
	return 0;
}

static void oom_kill_process(struct oom_control *oc, const char *message)
{
	struct task_struct *victim = oc->chosen;
	struct mem_cgroup *oom_group;
	static DEFINE_RATELIMIT_STATE(oom_rs, DEFAULT_RATELIMIT_INTERVAL,
					      DEFAULT_RATELIMIT_BURST);

	/*
	 * If the task is already exiting, don't alarm the sysadmin or kill
	 * its children or threads, just give it access to memory reserves
	 * so it can die quickly
	 */
	task_lock(victim);
	if (task_will_free_mem(victim)) {
		mark_oom_victim(victim);
		wake_oom_reaper(victim);
		task_unlock(victim);
		put_task_struct(victim);
		return;
	}
	task_unlock(victim);

	if (__ratelimit(&oom_rs))
		dump_header(oc, victim);

	/*
	 * Do we need to kill the entire memory cgroup?
	 * Or even one of the ancestor memory cgroups?
	 * Check this out before killing the victim task.
	 */
	oom_group = mem_cgroup_get_oom_group(victim, oc->memcg);

	__oom_kill_process(victim, message);

	/*
	 * If necessary, kill all tasks in the selected memory cgroup.
	 */
	if (oom_group) {
		mem_cgroup_print_oom_group(oom_group);
		mem_cgroup_scan_tasks(oom_group, oom_kill_memcg_member,
				      (void *)message);
		mem_cgroup_put(oom_group);
	}
}

/*
 * Determines whether the kernel must panic because of the panic_on_oom sysctl.
 */
static void check_panic_on_oom(struct oom_control *oc)
{
	if (likely(!sysctl_panic_on_oom))
		return;
	if (sysctl_panic_on_oom != 2) {
		/*
		 * panic_on_oom == 1 only affects CONSTRAINT_NONE, the kernel
		 * does not panic for cpuset, mempolicy, or memcg allocation
		 * failures.
		 */
		if (oc->constraint != CONSTRAINT_NONE)
			return;
	}
	/* Do not panic for oom kills triggered by sysrq */
	if (is_sysrq_oom(oc))
		return;
	dump_header(oc, NULL);
	panic("Out of memory: %s panic_on_oom is enabled\n",
		sysctl_panic_on_oom == 2 ? "compulsory" : "system-wide");
}

static BLOCKING_NOTIFIER_HEAD(oom_notify_list);

int register_oom_notifier(struct notifier_block *nb)
{
	return blocking_notifier_chain_register(&oom_notify_list, nb);
}
EXPORT_SYMBOL_GPL(register_oom_notifier);

int unregister_oom_notifier(struct notifier_block *nb)
{
	return blocking_notifier_chain_unregister(&oom_notify_list, nb);
}
EXPORT_SYMBOL_GPL(unregister_oom_notifier);

/**
 * out_of_memory - kill the "best" process when we run out of memory
 * @oc: pointer to struct oom_control
 *
 * If we run out of memory, we have the choice between either
 * killing a random task (bad), letting the system crash (worse)
 * OR try to be smart about which process to kill. Note that we
 * don't have to be perfect here, we just have to be good.
 */
bool out_of_memory(struct oom_control *oc)
{
	unsigned long freed = 0;

	if (oom_killer_disabled)
		return false;

	if (!is_memcg_oom(oc)) {
		blocking_notifier_call_chain(&oom_notify_list, 0, &freed);
		if (freed > 0)
			/* Got some memory back in the last second. */
			return true;
	}

	/*
	 * If current has a pending SIGKILL or is exiting, then automatically
	 * select it.  The goal is to allow it to allocate so that it may
	 * quickly exit and free its memory.
	 */
	if (task_will_free_mem(current)) {
		mark_oom_victim(current);
		wake_oom_reaper(current);
		return true;
	}

	/*
	 * The OOM killer does not compensate for IO-less reclaim.
	 * pagefault_out_of_memory lost its gfp context so we have to
	 * make sure exclude 0 mask - all other users should have at least
	 * ___GFP_DIRECT_RECLAIM to get here. But mem_cgroup_oom() has to
	 * invoke the OOM killer even if it is a GFP_NOFS allocation.
	 */
	if (oc->gfp_mask && !(oc->gfp_mask & __GFP_FS) && !is_memcg_oom(oc))
		return true;

	/*
	 * Check if there were limitations on the allocation (only relevant for
	 * NUMA and memcg) that may require different handling.
	 */
	oc->constraint = constrained_alloc(oc);
	if (oc->constraint != CONSTRAINT_MEMORY_POLICY)
		oc->nodemask = NULL;
	check_panic_on_oom(oc);

	if (!is_memcg_oom(oc) && sysctl_oom_kill_allocating_task &&
	    current->mm && !oom_unkillable_task(current) &&
	    oom_cpuset_eligible(current, oc) &&
	    current->signal->oom_score_adj != OOM_SCORE_ADJ_MIN) {
		get_task_struct(current);
		oc->chosen = current;
		oom_kill_process(oc, "Out of memory (oom_kill_allocating_task)");
		return true;
	}

	select_bad_process(oc);
	/* Found nothing?!?! */
	if (!oc->chosen) {
		dump_header(oc, NULL);
		pr_warn("Out of memory and no killable processes...\n");
		/*
		 * If we got here due to an actual allocation at the
		 * system level, we cannot survive this and will enter
		 * an endless loop in the allocator. Bail out now.
		 */
		if (!is_sysrq_oom(oc) && !is_memcg_oom(oc))
			panic("System is deadlocked on memory\n");
	}
	if (oc->chosen && oc->chosen != (void *)-1UL)
		oom_kill_process(oc, !is_memcg_oom(oc) ? "Out of memory" :
				 "Memory cgroup out of memory");
	return !!oc->chosen;
}

/*
 * The pagefault handler calls here because some allocation has failed. We have
 * to take care of the memcg OOM here because this is the only safe context without
 * any locks held but let the oom killer triggered from the allocation context care
 * about the global OOM.
 */
void pagefault_out_of_memory(void)
{
	static DEFINE_RATELIMIT_STATE(pfoom_rs, DEFAULT_RATELIMIT_INTERVAL,
				      DEFAULT_RATELIMIT_BURST);

	if (mem_cgroup_oom_synchronize(true))
		return;

	if (fatal_signal_pending(current))
		return;

	if (__ratelimit(&pfoom_rs))
		pr_warn("Huh VM_FAULT_OOM leaked out to the #PF handler. Retrying PF\n");
<<<<<<< HEAD
=======
}

SYSCALL_DEFINE2(process_mrelease, int, pidfd, unsigned int, flags)
{
#ifdef CONFIG_MMU
	struct mm_struct *mm = NULL;
	struct task_struct *task;
	struct task_struct *p;
	unsigned int f_flags;
	bool reap = false;
	struct pid *pid;
	long ret = 0;

	if (flags)
		return -EINVAL;

	pid = pidfd_get_pid(pidfd, &f_flags);
	if (IS_ERR(pid))
		return PTR_ERR(pid);

	task = get_pid_task(pid, PIDTYPE_TGID);
	if (!task) {
		ret = -ESRCH;
		goto put_pid;
	}

	/*
	 * Make sure to choose a thread which still has a reference to mm
	 * during the group exit
	 */
	p = find_lock_task_mm(task);
	if (!p) {
		ret = -ESRCH;
		goto put_task;
	}

	if (mmget_not_zero(p->mm)) {
		mm = p->mm;
		if (task_will_free_mem(p))
			reap = true;
		else {
			/* Error only if the work has not been done already */
			if (!test_bit(MMF_OOM_SKIP, &mm->flags))
				ret = -EINVAL;
		}
	}
	task_unlock(p);

	if (!reap)
		goto drop_mm;

	if (mmap_read_lock_killable(mm)) {
		ret = -EINTR;
		goto drop_mm;
	}
	if (!__oom_reap_task_mm(mm))
		ret = -EAGAIN;
	mmap_read_unlock(mm);

drop_mm:
	if (mm)
		mmput(mm);
put_task:
	put_task_struct(task);
put_pid:
	put_pid(pid);
	return ret;
#else
	return -ENOSYS;
#endif /* CONFIG_MMU */
>>>>>>> 3b17187f
}<|MERGE_RESOLUTION|>--- conflicted
+++ resolved
@@ -1138,8 +1138,6 @@
 
 	if (__ratelimit(&pfoom_rs))
 		pr_warn("Huh VM_FAULT_OOM leaked out to the #PF handler. Retrying PF\n");
-<<<<<<< HEAD
-=======
 }
 
 SYSCALL_DEFINE2(process_mrelease, int, pidfd, unsigned int, flags)
@@ -1210,5 +1208,4 @@
 #else
 	return -ENOSYS;
 #endif /* CONFIG_MMU */
->>>>>>> 3b17187f
 }