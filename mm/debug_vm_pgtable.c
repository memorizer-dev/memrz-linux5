// SPDX-License-Identifier: GPL-2.0-only
/*
 * This kernel test validates architecture page table helpers and
 * accessors and helps in verifying their continued compliance with
 * expected generic MM semantics.
 *
 * Copyright (C) 2019 ARM Ltd.
 *
 * Author: Anshuman Khandual <anshuman.khandual@arm.com>
 */
#define pr_fmt(fmt) "debug_vm_pgtable: [%-25s]: " fmt, __func__

#include <linux/gfp.h>
#include <linux/highmem.h>
#include <linux/hugetlb.h>
#include <linux/kernel.h>
#include <linux/kconfig.h>
#include <linux/mm.h>
#include <linux/mman.h>
#include <linux/mm_types.h>
#include <linux/module.h>
#include <linux/pfn_t.h>
#include <linux/printk.h>
#include <linux/pgtable.h>
#include <linux/random.h>
#include <linux/spinlock.h>
#include <linux/swap.h>
#include <linux/swapops.h>
#include <linux/start_kernel.h>
#include <linux/sched/mm.h>
#include <linux/io.h>

#include <asm/cacheflush.h>
#include <asm/pgalloc.h>
#include <asm/tlbflush.h>

/*
 * Please refer Documentation/vm/arch_pgtable_helpers.rst for the semantics
 * expectations that are being validated here. All future changes in here
 * or the documentation need to be in sync.
 */

#define VMFLAGS	(VM_READ|VM_WRITE|VM_EXEC)

/*
 * On s390 platform, the lower 4 bits are used to identify given page table
 * entry type. But these bits might affect the ability to clear entries with
 * pxx_clear() because of how dynamic page table folding works on s390. So
 * while loading up the entries do not change the lower 4 bits. It does not
 * have affect any other platform. Also avoid the 62nd bit on ppc64 that is
 * used to mark a pte entry.
 */
#define S390_SKIP_MASK		GENMASK(3, 0)
#if __BITS_PER_LONG == 64
#define PPC64_SKIP_MASK		GENMASK(62, 62)
#else
#define PPC64_SKIP_MASK		0x0
#endif
#define ARCH_SKIP_MASK (S390_SKIP_MASK | PPC64_SKIP_MASK)
#define RANDOM_ORVALUE (GENMASK(BITS_PER_LONG - 1, 0) & ~ARCH_SKIP_MASK)
#define RANDOM_NZVALUE	GENMASK(7, 0)

<<<<<<< HEAD
static void __init pte_basic_tests(unsigned long pfn, int idx)
{
	pgprot_t prot = protection_map[idx];
	pte_t pte = pfn_pte(pfn, prot);
=======
struct pgtable_debug_args {
	struct mm_struct	*mm;
	struct vm_area_struct	*vma;

	pgd_t			*pgdp;
	p4d_t			*p4dp;
	pud_t			*pudp;
	pmd_t			*pmdp;
	pte_t			*ptep;

	p4d_t			*start_p4dp;
	pud_t			*start_pudp;
	pmd_t			*start_pmdp;
	pgtable_t		start_ptep;

	unsigned long		vaddr;
	pgprot_t		page_prot;
	pgprot_t		page_prot_none;

	bool			is_contiguous_page;
	unsigned long		pud_pfn;
	unsigned long		pmd_pfn;
	unsigned long		pte_pfn;

	unsigned long		fixed_pgd_pfn;
	unsigned long		fixed_p4d_pfn;
	unsigned long		fixed_pud_pfn;
	unsigned long		fixed_pmd_pfn;
	unsigned long		fixed_pte_pfn;
};

static void __init pte_basic_tests(struct pgtable_debug_args *args, int idx)
{
	pgprot_t prot = protection_map[idx];
	pte_t pte = pfn_pte(args->fixed_pte_pfn, prot);
>>>>>>> 3b17187f
	unsigned long val = idx, *ptr = &val;

	pr_debug("Validating PTE basic (%pGv)\n", ptr);

	/*
	 * This test needs to be executed after the given page table entry
	 * is created with pfn_pte() to make sure that protection_map[idx]
	 * does not have the dirty bit enabled from the beginning. This is
	 * important for platforms like arm64 where (!PTE_RDONLY) indicate
	 * dirty bit being set.
	 */
	WARN_ON(pte_dirty(pte_wrprotect(pte)));

	WARN_ON(!pte_same(pte, pte));
	WARN_ON(!pte_young(pte_mkyoung(pte_mkold(pte))));
	WARN_ON(!pte_dirty(pte_mkdirty(pte_mkclean(pte))));
	WARN_ON(!pte_write(pte_mkwrite(pte_wrprotect(pte))));
	WARN_ON(pte_young(pte_mkold(pte_mkyoung(pte))));
	WARN_ON(pte_dirty(pte_mkclean(pte_mkdirty(pte))));
	WARN_ON(pte_write(pte_wrprotect(pte_mkwrite(pte))));
	WARN_ON(pte_dirty(pte_wrprotect(pte_mkclean(pte))));
	WARN_ON(!pte_dirty(pte_wrprotect(pte_mkdirty(pte))));
}

static void __init pte_advanced_tests(struct pgtable_debug_args *args)
{
	struct page *page;
	pte_t pte;

	/*
	 * Architectures optimize set_pte_at by avoiding TLB flush.
	 * This requires set_pte_at to be not used to update an
	 * existing pte entry. Clear pte before we do set_pte_at
	 *
	 * flush_dcache_page() is called after set_pte_at() to clear
	 * PG_arch_1 for the page on ARM64. The page flag isn't cleared
	 * when it's released and page allocation check will fail when
	 * the page is allocated again. For architectures other than ARM64,
	 * the unexpected overhead of cache flushing is acceptable.
	 */
	page = (args->pte_pfn != ULONG_MAX) ? pfn_to_page(args->pte_pfn) : NULL;
	if (!page)
		return;

	pr_debug("Validating PTE advanced\n");
	pte = pfn_pte(args->pte_pfn, args->page_prot);
	set_pte_at(args->mm, args->vaddr, args->ptep, pte);
	flush_dcache_page(page);
	ptep_set_wrprotect(args->mm, args->vaddr, args->ptep);
	pte = ptep_get(args->ptep);
	WARN_ON(pte_write(pte));
	ptep_get_and_clear(args->mm, args->vaddr, args->ptep);
	pte = ptep_get(args->ptep);
	WARN_ON(!pte_none(pte));

	pte = pfn_pte(args->pte_pfn, args->page_prot);
	pte = pte_wrprotect(pte);
	pte = pte_mkclean(pte);
	set_pte_at(args->mm, args->vaddr, args->ptep, pte);
	flush_dcache_page(page);
	pte = pte_mkwrite(pte);
	pte = pte_mkdirty(pte);
	ptep_set_access_flags(args->vma, args->vaddr, args->ptep, pte, 1);
	pte = ptep_get(args->ptep);
	WARN_ON(!(pte_write(pte) && pte_dirty(pte)));
	ptep_get_and_clear_full(args->mm, args->vaddr, args->ptep, 1);
	pte = ptep_get(args->ptep);
	WARN_ON(!pte_none(pte));

	pte = pfn_pte(args->pte_pfn, args->page_prot);
	pte = pte_mkyoung(pte);
	set_pte_at(args->mm, args->vaddr, args->ptep, pte);
	flush_dcache_page(page);
	ptep_test_and_clear_young(args->vma, args->vaddr, args->ptep);
	pte = ptep_get(args->ptep);
	WARN_ON(pte_young(pte));
}

static void __init pte_savedwrite_tests(struct pgtable_debug_args *args)
{
	pte_t pte = pfn_pte(args->fixed_pte_pfn, args->page_prot_none);

	if (!IS_ENABLED(CONFIG_NUMA_BALANCING))
		return;

	pr_debug("Validating PTE saved write\n");
	WARN_ON(!pte_savedwrite(pte_mk_savedwrite(pte_clear_savedwrite(pte))));
	WARN_ON(pte_savedwrite(pte_clear_savedwrite(pte_mk_savedwrite(pte))));
}

#ifdef CONFIG_TRANSPARENT_HUGEPAGE
<<<<<<< HEAD
static void __init pmd_basic_tests(unsigned long pfn, int idx)
=======
static void __init pmd_basic_tests(struct pgtable_debug_args *args, int idx)
>>>>>>> 3b17187f
{
	pgprot_t prot = protection_map[idx];
	unsigned long val = idx, *ptr = &val;
	pmd_t pmd;

	if (!has_transparent_hugepage())
		return;

	pr_debug("Validating PMD basic (%pGv)\n", ptr);
<<<<<<< HEAD
	pmd = pfn_pmd(pfn, prot);
=======
	pmd = pfn_pmd(args->fixed_pmd_pfn, prot);
>>>>>>> 3b17187f

	/*
	 * This test needs to be executed after the given page table entry
	 * is created with pfn_pmd() to make sure that protection_map[idx]
	 * does not have the dirty bit enabled from the beginning. This is
	 * important for platforms like arm64 where (!PTE_RDONLY) indicate
	 * dirty bit being set.
	 */
	WARN_ON(pmd_dirty(pmd_wrprotect(pmd)));


	WARN_ON(!pmd_same(pmd, pmd));
	WARN_ON(!pmd_young(pmd_mkyoung(pmd_mkold(pmd))));
	WARN_ON(!pmd_dirty(pmd_mkdirty(pmd_mkclean(pmd))));
	WARN_ON(!pmd_write(pmd_mkwrite(pmd_wrprotect(pmd))));
	WARN_ON(pmd_young(pmd_mkold(pmd_mkyoung(pmd))));
	WARN_ON(pmd_dirty(pmd_mkclean(pmd_mkdirty(pmd))));
	WARN_ON(pmd_write(pmd_wrprotect(pmd_mkwrite(pmd))));
	WARN_ON(pmd_dirty(pmd_wrprotect(pmd_mkclean(pmd))));
	WARN_ON(!pmd_dirty(pmd_wrprotect(pmd_mkdirty(pmd))));
	/*
	 * A huge page does not point to next level page table
	 * entry. Hence this must qualify as pmd_bad().
	 */
	WARN_ON(!pmd_bad(pmd_mkhuge(pmd)));
}

static void __init pmd_advanced_tests(struct pgtable_debug_args *args)
{
<<<<<<< HEAD
	pmd_t pmd;
=======
	struct page *page;
	pmd_t pmd;
	unsigned long vaddr = args->vaddr;
>>>>>>> 3b17187f

	if (!has_transparent_hugepage())
		return;

	page = (args->pmd_pfn != ULONG_MAX) ? pfn_to_page(args->pmd_pfn) : NULL;
	if (!page)
		return;

	/*
	 * flush_dcache_page() is called after set_pmd_at() to clear
	 * PG_arch_1 for the page on ARM64. The page flag isn't cleared
	 * when it's released and page allocation check will fail when
	 * the page is allocated again. For architectures other than ARM64,
	 * the unexpected overhead of cache flushing is acceptable.
	 */
	pr_debug("Validating PMD advanced\n");
	/* Align the address wrt HPAGE_PMD_SIZE */
	vaddr &= HPAGE_PMD_MASK;

	pgtable_trans_huge_deposit(args->mm, args->pmdp, args->start_ptep);

	pmd = pfn_pmd(args->pmd_pfn, args->page_prot);
	set_pmd_at(args->mm, vaddr, args->pmdp, pmd);
	flush_dcache_page(page);
	pmdp_set_wrprotect(args->mm, vaddr, args->pmdp);
	pmd = READ_ONCE(*args->pmdp);
	WARN_ON(pmd_write(pmd));
	pmdp_huge_get_and_clear(args->mm, vaddr, args->pmdp);
	pmd = READ_ONCE(*args->pmdp);
	WARN_ON(!pmd_none(pmd));

	pmd = pfn_pmd(args->pmd_pfn, args->page_prot);
	pmd = pmd_wrprotect(pmd);
	pmd = pmd_mkclean(pmd);
	set_pmd_at(args->mm, vaddr, args->pmdp, pmd);
	flush_dcache_page(page);
	pmd = pmd_mkwrite(pmd);
	pmd = pmd_mkdirty(pmd);
	pmdp_set_access_flags(args->vma, vaddr, args->pmdp, pmd, 1);
	pmd = READ_ONCE(*args->pmdp);
	WARN_ON(!(pmd_write(pmd) && pmd_dirty(pmd)));
	pmdp_huge_get_and_clear_full(args->vma, vaddr, args->pmdp, 1);
	pmd = READ_ONCE(*args->pmdp);
	WARN_ON(!pmd_none(pmd));

	pmd = pmd_mkhuge(pfn_pmd(args->pmd_pfn, args->page_prot));
	pmd = pmd_mkyoung(pmd);
	set_pmd_at(args->mm, vaddr, args->pmdp, pmd);
	flush_dcache_page(page);
	pmdp_test_and_clear_young(args->vma, vaddr, args->pmdp);
	pmd = READ_ONCE(*args->pmdp);
	WARN_ON(pmd_young(pmd));

	/*  Clear the pte entries  */
	pmdp_huge_get_and_clear(args->mm, vaddr, args->pmdp);
	pgtable_trans_huge_withdraw(args->mm, args->pmdp);
}

static void __init pmd_leaf_tests(struct pgtable_debug_args *args)
{
	pmd_t pmd;

	if (!has_transparent_hugepage())
		return;

	pr_debug("Validating PMD leaf\n");
<<<<<<< HEAD
	pmd = pfn_pmd(pfn, prot);
=======
	pmd = pfn_pmd(args->fixed_pmd_pfn, args->page_prot);
>>>>>>> 3b17187f

	/*
	 * PMD based THP is a leaf entry.
	 */
	pmd = pmd_mkhuge(pmd);
	WARN_ON(!pmd_leaf(pmd));
}

static void __init pmd_savedwrite_tests(struct pgtable_debug_args *args)
{
	pmd_t pmd;

	if (!IS_ENABLED(CONFIG_NUMA_BALANCING))
		return;

<<<<<<< HEAD
	pr_debug("Validating PMD huge\n");
	/*
	 * X86 defined pmd_set_huge() verifies that the given
	 * PMD is not a populated non-leaf entry.
	 */
	WRITE_ONCE(*pmdp, __pmd(0));
	WARN_ON(!pmd_set_huge(pmdp, __pfn_to_phys(pfn), prot));
	WARN_ON(!pmd_clear_huge(pmdp));
	pmd = READ_ONCE(*pmdp);
	WARN_ON(!pmd_none(pmd));
}
#else /* CONFIG_HAVE_ARCH_HUGE_VMAP */
static void __init pmd_huge_tests(pmd_t *pmdp, unsigned long pfn, pgprot_t prot) { }
#endif /* CONFIG_HAVE_ARCH_HUGE_VMAP */

static void __init pmd_savedwrite_tests(unsigned long pfn, pgprot_t prot)
{
	pmd_t pmd;

	if (!IS_ENABLED(CONFIG_NUMA_BALANCING))
=======
	if (!has_transparent_hugepage())
>>>>>>> 3b17187f
		return;

	if (!has_transparent_hugepage())
		return;

	pr_debug("Validating PMD saved write\n");
<<<<<<< HEAD
	pmd = pfn_pmd(pfn, prot);
=======
	pmd = pfn_pmd(args->fixed_pmd_pfn, args->page_prot_none);
>>>>>>> 3b17187f
	WARN_ON(!pmd_savedwrite(pmd_mk_savedwrite(pmd_clear_savedwrite(pmd))));
	WARN_ON(pmd_savedwrite(pmd_clear_savedwrite(pmd_mk_savedwrite(pmd))));
}

#ifdef CONFIG_HAVE_ARCH_TRANSPARENT_HUGEPAGE_PUD
<<<<<<< HEAD
static void __init pud_basic_tests(struct mm_struct *mm, unsigned long pfn, int idx)
=======
static void __init pud_basic_tests(struct pgtable_debug_args *args, int idx)
>>>>>>> 3b17187f
{
	pgprot_t prot = protection_map[idx];
	unsigned long val = idx, *ptr = &val;
	pud_t pud;

	if (!has_transparent_hugepage())
		return;

	pr_debug("Validating PUD basic (%pGv)\n", ptr);
<<<<<<< HEAD
	pud = pfn_pud(pfn, prot);
=======
	pud = pfn_pud(args->fixed_pud_pfn, prot);
>>>>>>> 3b17187f

	/*
	 * This test needs to be executed after the given page table entry
	 * is created with pfn_pud() to make sure that protection_map[idx]
	 * does not have the dirty bit enabled from the beginning. This is
	 * important for platforms like arm64 where (!PTE_RDONLY) indicate
	 * dirty bit being set.
	 */
	WARN_ON(pud_dirty(pud_wrprotect(pud)));

	WARN_ON(!pud_same(pud, pud));
	WARN_ON(!pud_young(pud_mkyoung(pud_mkold(pud))));
	WARN_ON(!pud_dirty(pud_mkdirty(pud_mkclean(pud))));
	WARN_ON(pud_dirty(pud_mkclean(pud_mkdirty(pud))));
	WARN_ON(!pud_write(pud_mkwrite(pud_wrprotect(pud))));
	WARN_ON(pud_write(pud_wrprotect(pud_mkwrite(pud))));
	WARN_ON(pud_young(pud_mkold(pud_mkyoung(pud))));
	WARN_ON(pud_dirty(pud_wrprotect(pud_mkclean(pud))));
	WARN_ON(!pud_dirty(pud_wrprotect(pud_mkdirty(pud))));

	if (mm_pmd_folded(args->mm))
		return;

	/*
	 * A huge page does not point to next level page table
	 * entry. Hence this must qualify as pud_bad().
	 */
	WARN_ON(!pud_bad(pud_mkhuge(pud)));
}

static void __init pud_advanced_tests(struct pgtable_debug_args *args)
{
<<<<<<< HEAD
=======
	struct page *page;
	unsigned long vaddr = args->vaddr;
>>>>>>> 3b17187f
	pud_t pud;

	if (!has_transparent_hugepage())
		return;

	page = (args->pud_pfn != ULONG_MAX) ? pfn_to_page(args->pud_pfn) : NULL;
	if (!page)
		return;

	/*
	 * flush_dcache_page() is called after set_pud_at() to clear
	 * PG_arch_1 for the page on ARM64. The page flag isn't cleared
	 * when it's released and page allocation check will fail when
	 * the page is allocated again. For architectures other than ARM64,
	 * the unexpected overhead of cache flushing is acceptable.
	 */
	pr_debug("Validating PUD advanced\n");
	/* Align the address wrt HPAGE_PUD_SIZE */
	vaddr &= HPAGE_PUD_MASK;

<<<<<<< HEAD
	pud = pfn_pud(pfn, prot);
	set_pud_at(mm, vaddr, pudp, pud);
	pudp_set_wrprotect(mm, vaddr, pudp);
	pud = READ_ONCE(*pudp);
=======
	pud = pfn_pud(args->pud_pfn, args->page_prot);
	set_pud_at(args->mm, vaddr, args->pudp, pud);
	flush_dcache_page(page);
	pudp_set_wrprotect(args->mm, vaddr, args->pudp);
	pud = READ_ONCE(*args->pudp);
>>>>>>> 3b17187f
	WARN_ON(pud_write(pud));

#ifndef __PAGETABLE_PMD_FOLDED
	pudp_huge_get_and_clear(args->mm, vaddr, args->pudp);
	pud = READ_ONCE(*args->pudp);
	WARN_ON(!pud_none(pud));
#endif /* __PAGETABLE_PMD_FOLDED */
	pud = pfn_pud(args->pud_pfn, args->page_prot);
	pud = pud_wrprotect(pud);
	pud = pud_mkclean(pud);
	set_pud_at(args->mm, vaddr, args->pudp, pud);
	flush_dcache_page(page);
	pud = pud_mkwrite(pud);
	pud = pud_mkdirty(pud);
	pudp_set_access_flags(args->vma, vaddr, args->pudp, pud, 1);
	pud = READ_ONCE(*args->pudp);
	WARN_ON(!(pud_write(pud) && pud_dirty(pud)));

#ifndef __PAGETABLE_PMD_FOLDED
	pudp_huge_get_and_clear_full(args->mm, vaddr, args->pudp, 1);
	pud = READ_ONCE(*args->pudp);
	WARN_ON(!pud_none(pud));
#endif /* __PAGETABLE_PMD_FOLDED */

	pud = pfn_pud(args->pud_pfn, args->page_prot);
	pud = pud_mkyoung(pud);
	set_pud_at(args->mm, vaddr, args->pudp, pud);
	flush_dcache_page(page);
	pudp_test_and_clear_young(args->vma, vaddr, args->pudp);
	pud = READ_ONCE(*args->pudp);
	WARN_ON(pud_young(pud));

	pudp_huge_get_and_clear(args->mm, vaddr, args->pudp);
}

static void __init pud_leaf_tests(struct pgtable_debug_args *args)
{
	pud_t pud;

	if (!has_transparent_hugepage())
		return;

	pr_debug("Validating PUD leaf\n");
<<<<<<< HEAD
	pud = pfn_pud(pfn, prot);
=======
	pud = pfn_pud(args->fixed_pud_pfn, args->page_prot);
>>>>>>> 3b17187f
	/*
	 * PUD based THP is a leaf entry.
	 */
	pud = pud_mkhuge(pud);
	WARN_ON(!pud_leaf(pud));
}
#else  /* !CONFIG_HAVE_ARCH_TRANSPARENT_HUGEPAGE_PUD */
static void __init pud_basic_tests(struct pgtable_debug_args *args, int idx) { }
static void __init pud_advanced_tests(struct pgtable_debug_args *args) { }
static void __init pud_leaf_tests(struct pgtable_debug_args *args) { }
#endif /* CONFIG_HAVE_ARCH_TRANSPARENT_HUGEPAGE_PUD */
#else  /* !CONFIG_TRANSPARENT_HUGEPAGE */
static void __init pmd_basic_tests(struct pgtable_debug_args *args, int idx) { }
static void __init pud_basic_tests(struct pgtable_debug_args *args, int idx) { }
static void __init pmd_advanced_tests(struct pgtable_debug_args *args) { }
static void __init pud_advanced_tests(struct pgtable_debug_args *args) { }
static void __init pmd_leaf_tests(struct pgtable_debug_args *args) { }
static void __init pud_leaf_tests(struct pgtable_debug_args *args) { }
static void __init pmd_savedwrite_tests(struct pgtable_debug_args *args) { }
#endif /* CONFIG_TRANSPARENT_HUGEPAGE */

#ifdef CONFIG_HAVE_ARCH_HUGE_VMAP
static void __init pmd_huge_tests(struct pgtable_debug_args *args)
{
	pmd_t pmd;

	if (!arch_vmap_pmd_supported(args->page_prot))
		return;

	pr_debug("Validating PMD huge\n");
	/*
	 * X86 defined pmd_set_huge() verifies that the given
	 * PMD is not a populated non-leaf entry.
	 */
	WRITE_ONCE(*args->pmdp, __pmd(0));
	WARN_ON(!pmd_set_huge(args->pmdp, __pfn_to_phys(args->fixed_pmd_pfn), args->page_prot));
	WARN_ON(!pmd_clear_huge(args->pmdp));
	pmd = READ_ONCE(*args->pmdp);
	WARN_ON(!pmd_none(pmd));
}

static void __init pud_huge_tests(struct pgtable_debug_args *args)
{
	pud_t pud;

	if (!arch_vmap_pud_supported(args->page_prot))
		return;

	pr_debug("Validating PUD huge\n");
	/*
	 * X86 defined pud_set_huge() verifies that the given
	 * PUD is not a populated non-leaf entry.
	 */
	WRITE_ONCE(*args->pudp, __pud(0));
	WARN_ON(!pud_set_huge(args->pudp, __pfn_to_phys(args->fixed_pud_pfn), args->page_prot));
	WARN_ON(!pud_clear_huge(args->pudp));
	pud = READ_ONCE(*args->pudp);
	WARN_ON(!pud_none(pud));
}
#else /* !CONFIG_HAVE_ARCH_HUGE_VMAP */
<<<<<<< HEAD
static void __init pud_huge_tests(pud_t *pudp, unsigned long pfn, pgprot_t prot) { }
#endif /* !CONFIG_HAVE_ARCH_HUGE_VMAP */

#else  /* !CONFIG_HAVE_ARCH_TRANSPARENT_HUGEPAGE_PUD */
static void __init pud_basic_tests(struct mm_struct *mm, unsigned long pfn, int idx) { }
static void __init pud_advanced_tests(struct mm_struct *mm,
				      struct vm_area_struct *vma, pud_t *pudp,
				      unsigned long pfn, unsigned long vaddr,
				      pgprot_t prot)
{
}
static void __init pud_leaf_tests(unsigned long pfn, pgprot_t prot) { }
static void __init pud_huge_tests(pud_t *pudp, unsigned long pfn, pgprot_t prot)
{
}
#endif /* CONFIG_HAVE_ARCH_TRANSPARENT_HUGEPAGE_PUD */
#else  /* !CONFIG_TRANSPARENT_HUGEPAGE */
static void __init pmd_basic_tests(unsigned long pfn, int idx) { }
static void __init pud_basic_tests(struct mm_struct *mm, unsigned long pfn, int idx) { }
static void __init pmd_advanced_tests(struct mm_struct *mm,
				      struct vm_area_struct *vma, pmd_t *pmdp,
				      unsigned long pfn, unsigned long vaddr,
				      pgprot_t prot, pgtable_t pgtable)
{
}
static void __init pud_advanced_tests(struct mm_struct *mm,
				      struct vm_area_struct *vma, pud_t *pudp,
				      unsigned long pfn, unsigned long vaddr,
				      pgprot_t prot)
{
}
static void __init pmd_leaf_tests(unsigned long pfn, pgprot_t prot) { }
static void __init pud_leaf_tests(unsigned long pfn, pgprot_t prot) { }
static void __init pmd_huge_tests(pmd_t *pmdp, unsigned long pfn, pgprot_t prot)
{
}
static void __init pud_huge_tests(pud_t *pudp, unsigned long pfn, pgprot_t prot)
{
}
static void __init pmd_savedwrite_tests(unsigned long pfn, pgprot_t prot) { }
#endif /* CONFIG_TRANSPARENT_HUGEPAGE */
=======
static void __init pmd_huge_tests(struct pgtable_debug_args *args) { }
static void __init pud_huge_tests(struct pgtable_debug_args *args) { }
#endif /* CONFIG_HAVE_ARCH_HUGE_VMAP */
>>>>>>> 3b17187f

static void __init p4d_basic_tests(struct pgtable_debug_args *args)
{
	p4d_t p4d;

	pr_debug("Validating P4D basic\n");
	memset(&p4d, RANDOM_NZVALUE, sizeof(p4d_t));
	WARN_ON(!p4d_same(p4d, p4d));
}

static void __init pgd_basic_tests(struct pgtable_debug_args *args)
{
	pgd_t pgd;

	pr_debug("Validating PGD basic\n");
	memset(&pgd, RANDOM_NZVALUE, sizeof(pgd_t));
	WARN_ON(!pgd_same(pgd, pgd));
}

#ifndef __PAGETABLE_PUD_FOLDED
static void __init pud_clear_tests(struct pgtable_debug_args *args)
{
	pud_t pud = READ_ONCE(*args->pudp);

	if (mm_pmd_folded(args->mm))
		return;

	pr_debug("Validating PUD clear\n");
	pud = __pud(pud_val(pud) | RANDOM_ORVALUE);
	WRITE_ONCE(*args->pudp, pud);
	pud_clear(args->pudp);
	pud = READ_ONCE(*args->pudp);
	WARN_ON(!pud_none(pud));
}

static void __init pud_populate_tests(struct pgtable_debug_args *args)
{
	pud_t pud;

	if (mm_pmd_folded(args->mm))
		return;

	pr_debug("Validating PUD populate\n");
	/*
	 * This entry points to next level page table page.
	 * Hence this must not qualify as pud_bad().
	 */
	pud_populate(args->mm, args->pudp, args->start_pmdp);
	pud = READ_ONCE(*args->pudp);
	WARN_ON(pud_bad(pud));
}
#else  /* !__PAGETABLE_PUD_FOLDED */
static void __init pud_clear_tests(struct pgtable_debug_args *args) { }
static void __init pud_populate_tests(struct pgtable_debug_args *args) { }
#endif /* PAGETABLE_PUD_FOLDED */

#ifndef __PAGETABLE_P4D_FOLDED
static void __init p4d_clear_tests(struct pgtable_debug_args *args)
{
	p4d_t p4d = READ_ONCE(*args->p4dp);

	if (mm_pud_folded(args->mm))
		return;

	pr_debug("Validating P4D clear\n");
	p4d = __p4d(p4d_val(p4d) | RANDOM_ORVALUE);
	WRITE_ONCE(*args->p4dp, p4d);
	p4d_clear(args->p4dp);
	p4d = READ_ONCE(*args->p4dp);
	WARN_ON(!p4d_none(p4d));
}

static void __init p4d_populate_tests(struct pgtable_debug_args *args)
{
	p4d_t p4d;

	if (mm_pud_folded(args->mm))
		return;

	pr_debug("Validating P4D populate\n");
	/*
	 * This entry points to next level page table page.
	 * Hence this must not qualify as p4d_bad().
	 */
	pud_clear(args->pudp);
	p4d_clear(args->p4dp);
	p4d_populate(args->mm, args->p4dp, args->start_pudp);
	p4d = READ_ONCE(*args->p4dp);
	WARN_ON(p4d_bad(p4d));
}

static void __init pgd_clear_tests(struct pgtable_debug_args *args)
{
	pgd_t pgd = READ_ONCE(*(args->pgdp));

	if (mm_p4d_folded(args->mm))
		return;

	pr_debug("Validating PGD clear\n");
	pgd = __pgd(pgd_val(pgd) | RANDOM_ORVALUE);
	WRITE_ONCE(*args->pgdp, pgd);
	pgd_clear(args->pgdp);
	pgd = READ_ONCE(*args->pgdp);
	WARN_ON(!pgd_none(pgd));
}

static void __init pgd_populate_tests(struct pgtable_debug_args *args)
{
	pgd_t pgd;

	if (mm_p4d_folded(args->mm))
		return;

	pr_debug("Validating PGD populate\n");
	/*
	 * This entry points to next level page table page.
	 * Hence this must not qualify as pgd_bad().
	 */
	p4d_clear(args->p4dp);
	pgd_clear(args->pgdp);
	pgd_populate(args->mm, args->pgdp, args->start_p4dp);
	pgd = READ_ONCE(*args->pgdp);
	WARN_ON(pgd_bad(pgd));
}
#else  /* !__PAGETABLE_P4D_FOLDED */
static void __init p4d_clear_tests(struct pgtable_debug_args *args) { }
static void __init pgd_clear_tests(struct pgtable_debug_args *args) { }
static void __init p4d_populate_tests(struct pgtable_debug_args *args) { }
static void __init pgd_populate_tests(struct pgtable_debug_args *args) { }
#endif /* PAGETABLE_P4D_FOLDED */

static void __init pte_clear_tests(struct pgtable_debug_args *args)
{
	struct page *page;
	pte_t pte = pfn_pte(args->pte_pfn, args->page_prot);

	page = (args->pte_pfn != ULONG_MAX) ? pfn_to_page(args->pte_pfn) : NULL;
	if (!page)
		return;

	/*
	 * flush_dcache_page() is called after set_pte_at() to clear
	 * PG_arch_1 for the page on ARM64. The page flag isn't cleared
	 * when it's released and page allocation check will fail when
	 * the page is allocated again. For architectures other than ARM64,
	 * the unexpected overhead of cache flushing is acceptable.
	 */
	pr_debug("Validating PTE clear\n");
#ifndef CONFIG_RISCV
	pte = __pte(pte_val(pte) | RANDOM_ORVALUE);
#endif
	set_pte_at(args->mm, args->vaddr, args->ptep, pte);
	flush_dcache_page(page);
	barrier();
	pte_clear(args->mm, args->vaddr, args->ptep);
	pte = ptep_get(args->ptep);
	WARN_ON(!pte_none(pte));
}

static void __init pmd_clear_tests(struct pgtable_debug_args *args)
{
	pmd_t pmd = READ_ONCE(*args->pmdp);

	pr_debug("Validating PMD clear\n");
	pmd = __pmd(pmd_val(pmd) | RANDOM_ORVALUE);
	WRITE_ONCE(*args->pmdp, pmd);
	pmd_clear(args->pmdp);
	pmd = READ_ONCE(*args->pmdp);
	WARN_ON(!pmd_none(pmd));
}

static void __init pmd_populate_tests(struct pgtable_debug_args *args)
{
	pmd_t pmd;

	pr_debug("Validating PMD populate\n");
	/*
	 * This entry points to next level page table page.
	 * Hence this must not qualify as pmd_bad().
	 */
	pmd_populate(args->mm, args->pmdp, args->start_ptep);
	pmd = READ_ONCE(*args->pmdp);
	WARN_ON(pmd_bad(pmd));
}

static void __init pte_special_tests(struct pgtable_debug_args *args)
{
	pte_t pte = pfn_pte(args->fixed_pte_pfn, args->page_prot);

	if (!IS_ENABLED(CONFIG_ARCH_HAS_PTE_SPECIAL))
		return;

	pr_debug("Validating PTE special\n");
	WARN_ON(!pte_special(pte_mkspecial(pte)));
}

static void __init pte_protnone_tests(struct pgtable_debug_args *args)
{
	pte_t pte = pfn_pte(args->fixed_pte_pfn, args->page_prot_none);

	if (!IS_ENABLED(CONFIG_NUMA_BALANCING))
		return;

	pr_debug("Validating PTE protnone\n");
	WARN_ON(!pte_protnone(pte));
	WARN_ON(!pte_present(pte));
}

#ifdef CONFIG_TRANSPARENT_HUGEPAGE
static void __init pmd_protnone_tests(struct pgtable_debug_args *args)
{
	pmd_t pmd;

	if (!IS_ENABLED(CONFIG_NUMA_BALANCING))
		return;

	if (!has_transparent_hugepage())
		return;

	pr_debug("Validating PMD protnone\n");
<<<<<<< HEAD
	pmd = pmd_mkhuge(pfn_pmd(pfn, prot));
=======
	pmd = pmd_mkhuge(pfn_pmd(args->fixed_pmd_pfn, args->page_prot_none));
>>>>>>> 3b17187f
	WARN_ON(!pmd_protnone(pmd));
	WARN_ON(!pmd_present(pmd));
}
#else  /* !CONFIG_TRANSPARENT_HUGEPAGE */
static void __init pmd_protnone_tests(struct pgtable_debug_args *args) { }
#endif /* CONFIG_TRANSPARENT_HUGEPAGE */

#ifdef CONFIG_ARCH_HAS_PTE_DEVMAP
static void __init pte_devmap_tests(struct pgtable_debug_args *args)
{
	pte_t pte = pfn_pte(args->fixed_pte_pfn, args->page_prot);

	pr_debug("Validating PTE devmap\n");
	WARN_ON(!pte_devmap(pte_mkdevmap(pte)));
}

#ifdef CONFIG_TRANSPARENT_HUGEPAGE
static void __init pmd_devmap_tests(struct pgtable_debug_args *args)
{
	pmd_t pmd;

	if (!has_transparent_hugepage())
		return;

	pr_debug("Validating PMD devmap\n");
<<<<<<< HEAD
	pmd = pfn_pmd(pfn, prot);
=======
	pmd = pfn_pmd(args->fixed_pmd_pfn, args->page_prot);
>>>>>>> 3b17187f
	WARN_ON(!pmd_devmap(pmd_mkdevmap(pmd)));
}

#ifdef CONFIG_HAVE_ARCH_TRANSPARENT_HUGEPAGE_PUD
static void __init pud_devmap_tests(struct pgtable_debug_args *args)
{
	pud_t pud;

	if (!has_transparent_hugepage())
		return;

	pr_debug("Validating PUD devmap\n");
<<<<<<< HEAD
	pud = pfn_pud(pfn, prot);
=======
	pud = pfn_pud(args->fixed_pud_pfn, args->page_prot);
>>>>>>> 3b17187f
	WARN_ON(!pud_devmap(pud_mkdevmap(pud)));
}
#else  /* !CONFIG_HAVE_ARCH_TRANSPARENT_HUGEPAGE_PUD */
static void __init pud_devmap_tests(struct pgtable_debug_args *args) { }
#endif /* CONFIG_HAVE_ARCH_TRANSPARENT_HUGEPAGE_PUD */
#else  /* CONFIG_TRANSPARENT_HUGEPAGE */
static void __init pmd_devmap_tests(struct pgtable_debug_args *args) { }
static void __init pud_devmap_tests(struct pgtable_debug_args *args) { }
#endif /* CONFIG_TRANSPARENT_HUGEPAGE */
#else
static void __init pte_devmap_tests(struct pgtable_debug_args *args) { }
static void __init pmd_devmap_tests(struct pgtable_debug_args *args) { }
static void __init pud_devmap_tests(struct pgtable_debug_args *args) { }
#endif /* CONFIG_ARCH_HAS_PTE_DEVMAP */

static void __init pte_soft_dirty_tests(struct pgtable_debug_args *args)
{
	pte_t pte = pfn_pte(args->fixed_pte_pfn, args->page_prot);

	if (!IS_ENABLED(CONFIG_MEM_SOFT_DIRTY))
		return;

	pr_debug("Validating PTE soft dirty\n");
	WARN_ON(!pte_soft_dirty(pte_mksoft_dirty(pte)));
	WARN_ON(pte_soft_dirty(pte_clear_soft_dirty(pte)));
}

static void __init pte_swap_soft_dirty_tests(struct pgtable_debug_args *args)
{
	pte_t pte = pfn_pte(args->fixed_pte_pfn, args->page_prot);

	if (!IS_ENABLED(CONFIG_MEM_SOFT_DIRTY))
		return;

	pr_debug("Validating PTE swap soft dirty\n");
	WARN_ON(!pte_swp_soft_dirty(pte_swp_mksoft_dirty(pte)));
	WARN_ON(pte_swp_soft_dirty(pte_swp_clear_soft_dirty(pte)));
}

#ifdef CONFIG_TRANSPARENT_HUGEPAGE
static void __init pmd_soft_dirty_tests(struct pgtable_debug_args *args)
{
	pmd_t pmd;

	if (!IS_ENABLED(CONFIG_MEM_SOFT_DIRTY))
		return;

	if (!has_transparent_hugepage())
		return;

	pr_debug("Validating PMD soft dirty\n");
<<<<<<< HEAD
	pmd = pfn_pmd(pfn, prot);
=======
	pmd = pfn_pmd(args->fixed_pmd_pfn, args->page_prot);
>>>>>>> 3b17187f
	WARN_ON(!pmd_soft_dirty(pmd_mksoft_dirty(pmd)));
	WARN_ON(pmd_soft_dirty(pmd_clear_soft_dirty(pmd)));
}

static void __init pmd_swap_soft_dirty_tests(struct pgtable_debug_args *args)
{
	pmd_t pmd;

	if (!IS_ENABLED(CONFIG_MEM_SOFT_DIRTY) ||
		!IS_ENABLED(CONFIG_ARCH_ENABLE_THP_MIGRATION))
		return;

	if (!has_transparent_hugepage())
		return;

	pr_debug("Validating PMD swap soft dirty\n");
<<<<<<< HEAD
	pmd = pfn_pmd(pfn, prot);
=======
	pmd = pfn_pmd(args->fixed_pmd_pfn, args->page_prot);
>>>>>>> 3b17187f
	WARN_ON(!pmd_swp_soft_dirty(pmd_swp_mksoft_dirty(pmd)));
	WARN_ON(pmd_swp_soft_dirty(pmd_swp_clear_soft_dirty(pmd)));
}
#else  /* !CONFIG_TRANSPARENT_HUGEPAGE */
static void __init pmd_soft_dirty_tests(struct pgtable_debug_args *args) { }
static void __init pmd_swap_soft_dirty_tests(struct pgtable_debug_args *args) { }
#endif /* CONFIG_TRANSPARENT_HUGEPAGE */

static void __init pte_swap_tests(struct pgtable_debug_args *args)
{
	swp_entry_t swp;
	pte_t pte;

	pr_debug("Validating PTE swap\n");
	pte = pfn_pte(args->fixed_pte_pfn, args->page_prot);
	swp = __pte_to_swp_entry(pte);
	pte = __swp_entry_to_pte(swp);
	WARN_ON(args->fixed_pte_pfn != pte_pfn(pte));
}

#ifdef CONFIG_ARCH_ENABLE_THP_MIGRATION
static void __init pmd_swap_tests(struct pgtable_debug_args *args)
{
	swp_entry_t swp;
	pmd_t pmd;

	if (!has_transparent_hugepage())
		return;

	pr_debug("Validating PMD swap\n");
	pmd = pfn_pmd(args->fixed_pmd_pfn, args->page_prot);
	swp = __pmd_to_swp_entry(pmd);
	pmd = __swp_entry_to_pmd(swp);
	WARN_ON(args->fixed_pmd_pfn != pmd_pfn(pmd));
}
#else  /* !CONFIG_ARCH_ENABLE_THP_MIGRATION */
static void __init pmd_swap_tests(struct pgtable_debug_args *args) { }
#endif /* CONFIG_ARCH_ENABLE_THP_MIGRATION */

static void __init swap_migration_tests(struct pgtable_debug_args *args)
{
	struct page *page;
	swp_entry_t swp;

	if (!IS_ENABLED(CONFIG_MIGRATION))
		return;

	/*
	 * swap_migration_tests() requires a dedicated page as it needs to
	 * be locked before creating a migration entry from it. Locking the
	 * page that actually maps kernel text ('start_kernel') can be real
	 * problematic. Lets use the allocated page explicitly for this
	 * purpose.
	 */
	page = (args->pte_pfn != ULONG_MAX) ? pfn_to_page(args->pte_pfn) : NULL;
	if (!page)
		return;

	pr_debug("Validating swap migration\n");

	/*
	 * make_migration_entry() expects given page to be
	 * locked, otherwise it stumbles upon a BUG_ON().
	 */
	__SetPageLocked(page);
	swp = make_writable_migration_entry(page_to_pfn(page));
	WARN_ON(!is_migration_entry(swp));
	WARN_ON(!is_writable_migration_entry(swp));

	swp = make_readable_migration_entry(swp_offset(swp));
	WARN_ON(!is_migration_entry(swp));
	WARN_ON(is_writable_migration_entry(swp));

	swp = make_readable_migration_entry(page_to_pfn(page));
	WARN_ON(!is_migration_entry(swp));
	WARN_ON(is_writable_migration_entry(swp));
	__ClearPageLocked(page);
}

#ifdef CONFIG_HUGETLB_PAGE
static void __init hugetlb_basic_tests(struct pgtable_debug_args *args)
{
	struct page *page;
	pte_t pte;

	pr_debug("Validating HugeTLB basic\n");
	/*
	 * Accessing the page associated with the pfn is safe here,
	 * as it was previously derived from a real kernel symbol.
	 */
	page = pfn_to_page(args->fixed_pmd_pfn);
	pte = mk_huge_pte(page, args->page_prot);

	WARN_ON(!huge_pte_dirty(huge_pte_mkdirty(pte)));
	WARN_ON(!huge_pte_write(huge_pte_mkwrite(huge_pte_wrprotect(pte))));
	WARN_ON(huge_pte_write(huge_pte_wrprotect(huge_pte_mkwrite(pte))));

#ifdef CONFIG_ARCH_WANT_GENERAL_HUGETLB
	pte = pfn_pte(args->fixed_pmd_pfn, args->page_prot);

	WARN_ON(!pte_huge(pte_mkhuge(pte)));
#endif /* CONFIG_ARCH_WANT_GENERAL_HUGETLB */
}
#else  /* !CONFIG_HUGETLB_PAGE */
static void __init hugetlb_basic_tests(struct pgtable_debug_args *args) { }
#endif /* CONFIG_HUGETLB_PAGE */

#ifdef CONFIG_TRANSPARENT_HUGEPAGE
static void __init pmd_thp_tests(struct pgtable_debug_args *args)
{
	pmd_t pmd;

	if (!has_transparent_hugepage())
		return;

	pr_debug("Validating PMD based THP\n");
	/*
	 * pmd_trans_huge() and pmd_present() must return positive after
	 * MMU invalidation with pmd_mkinvalid(). This behavior is an
	 * optimization for transparent huge page. pmd_trans_huge() must
	 * be true if pmd_page() returns a valid THP to avoid taking the
	 * pmd_lock when others walk over non transhuge pmds (i.e. there
	 * are no THP allocated). Especially when splitting a THP and
	 * removing the present bit from the pmd, pmd_trans_huge() still
	 * needs to return true. pmd_present() should be true whenever
	 * pmd_trans_huge() returns true.
	 */
	pmd = pfn_pmd(args->fixed_pmd_pfn, args->page_prot);
	WARN_ON(!pmd_trans_huge(pmd_mkhuge(pmd)));

#ifndef __HAVE_ARCH_PMDP_INVALIDATE
	WARN_ON(!pmd_trans_huge(pmd_mkinvalid(pmd_mkhuge(pmd))));
	WARN_ON(!pmd_present(pmd_mkinvalid(pmd_mkhuge(pmd))));
#endif /* __HAVE_ARCH_PMDP_INVALIDATE */
}

#ifdef CONFIG_HAVE_ARCH_TRANSPARENT_HUGEPAGE_PUD
static void __init pud_thp_tests(struct pgtable_debug_args *args)
{
	pud_t pud;

	if (!has_transparent_hugepage())
		return;

	pr_debug("Validating PUD based THP\n");
	pud = pfn_pud(args->fixed_pud_pfn, args->page_prot);
	WARN_ON(!pud_trans_huge(pud_mkhuge(pud)));

	/*
	 * pud_mkinvalid() has been dropped for now. Enable back
	 * these tests when it comes back with a modified pud_present().
	 *
	 * WARN_ON(!pud_trans_huge(pud_mkinvalid(pud_mkhuge(pud))));
	 * WARN_ON(!pud_present(pud_mkinvalid(pud_mkhuge(pud))));
	 */
}
#else  /* !CONFIG_HAVE_ARCH_TRANSPARENT_HUGEPAGE_PUD */
static void __init pud_thp_tests(struct pgtable_debug_args *args) { }
#endif /* CONFIG_HAVE_ARCH_TRANSPARENT_HUGEPAGE_PUD */
#else  /* !CONFIG_TRANSPARENT_HUGEPAGE */
static void __init pmd_thp_tests(struct pgtable_debug_args *args) { }
static void __init pud_thp_tests(struct pgtable_debug_args *args) { }
#endif /* CONFIG_TRANSPARENT_HUGEPAGE */

static unsigned long __init get_random_vaddr(void)
{
	unsigned long random_vaddr, random_pages, total_user_pages;

	total_user_pages = (TASK_SIZE - FIRST_USER_ADDRESS) / PAGE_SIZE;

	random_pages = get_random_long() % total_user_pages;
	random_vaddr = FIRST_USER_ADDRESS + random_pages * PAGE_SIZE;

	return random_vaddr;
}

static void __init destroy_args(struct pgtable_debug_args *args)
{
<<<<<<< HEAD
	struct vm_area_struct *vma;
	struct mm_struct *mm;
	pgd_t *pgdp;
	p4d_t *p4dp, *saved_p4dp;
	pud_t *pudp, *saved_pudp;
	pmd_t *pmdp, *saved_pmdp, pmd;
	pte_t *ptep;
	pgtable_t saved_ptep;
	pgprot_t prot, protnone;
	phys_addr_t paddr;
	unsigned long vaddr, pte_aligned, pmd_aligned;
	unsigned long pud_aligned, p4d_aligned, pgd_aligned;
	spinlock_t *ptl = NULL;
	int idx;
=======
	struct page *page = NULL;

	/* Free (huge) page */
	if (IS_ENABLED(CONFIG_TRANSPARENT_HUGEPAGE) &&
	    IS_ENABLED(CONFIG_HAVE_ARCH_TRANSPARENT_HUGEPAGE_PUD) &&
	    has_transparent_hugepage() &&
	    args->pud_pfn != ULONG_MAX) {
		if (args->is_contiguous_page) {
			free_contig_range(args->pud_pfn,
					  (1 << (HPAGE_PUD_SHIFT - PAGE_SHIFT)));
		} else {
			page = pfn_to_page(args->pud_pfn);
			__free_pages(page, HPAGE_PUD_SHIFT - PAGE_SHIFT);
		}

		args->pud_pfn = ULONG_MAX;
		args->pmd_pfn = ULONG_MAX;
		args->pte_pfn = ULONG_MAX;
	}
>>>>>>> 3b17187f

	if (IS_ENABLED(CONFIG_TRANSPARENT_HUGEPAGE) &&
	    has_transparent_hugepage() &&
	    args->pmd_pfn != ULONG_MAX) {
		if (args->is_contiguous_page) {
			free_contig_range(args->pmd_pfn, (1 << HPAGE_PMD_ORDER));
		} else {
			page = pfn_to_page(args->pmd_pfn);
			__free_pages(page, HPAGE_PMD_ORDER);
		}

		args->pmd_pfn = ULONG_MAX;
		args->pte_pfn = ULONG_MAX;
	}

	if (args->pte_pfn != ULONG_MAX) {
		page = pfn_to_page(args->pte_pfn);
		__free_pages(page, 0);

		args->pte_pfn = ULONG_MAX;
	}

	/* Free page table entries */
	if (args->start_ptep) {
		pte_free(args->mm, args->start_ptep);
		mm_dec_nr_ptes(args->mm);
	}

	if (args->start_pmdp) {
		pmd_free(args->mm, args->start_pmdp);
		mm_dec_nr_pmds(args->mm);
	}

	if (args->start_pudp) {
		pud_free(args->mm, args->start_pudp);
		mm_dec_nr_puds(args->mm);
	}

	if (args->start_p4dp)
		p4d_free(args->mm, args->start_p4dp);

	/* Free vma and mm struct */
	if (args->vma)
		vm_area_free(args->vma);

	if (args->mm)
		mmdrop(args->mm);
}

static struct page * __init
debug_vm_pgtable_alloc_huge_page(struct pgtable_debug_args *args, int order)
{
	struct page *page = NULL;

#ifdef CONFIG_CONTIG_ALLOC
	if (order >= MAX_ORDER) {
		page = alloc_contig_pages((1 << order), GFP_KERNEL,
					  first_online_node, NULL);
		if (page) {
			args->is_contiguous_page = true;
			return page;
		}
	}
#endif

	if (order < MAX_ORDER)
		page = alloc_pages(GFP_KERNEL, order);

	return page;
}

static int __init init_args(struct pgtable_debug_args *args)
{
	struct page *page = NULL;
	phys_addr_t phys;
	int ret = 0;

	/*
	 * Initialize the debugging data.
	 *
	 * __P000 (or even __S000) will help create page table entries with
	 * PROT_NONE permission as required for pxx_protnone_tests().
	 */
	memset(args, 0, sizeof(*args));
	args->vaddr              = get_random_vaddr();
	args->page_prot          = vm_get_page_prot(VMFLAGS);
	args->page_prot_none     = __P000;
	args->is_contiguous_page = false;
	args->pud_pfn            = ULONG_MAX;
	args->pmd_pfn            = ULONG_MAX;
	args->pte_pfn            = ULONG_MAX;
	args->fixed_pgd_pfn      = ULONG_MAX;
	args->fixed_p4d_pfn      = ULONG_MAX;
	args->fixed_pud_pfn      = ULONG_MAX;
	args->fixed_pmd_pfn      = ULONG_MAX;
	args->fixed_pte_pfn      = ULONG_MAX;

	/* Allocate mm and vma */
	args->mm = mm_alloc();
	if (!args->mm) {
		pr_err("Failed to allocate mm struct\n");
		ret = -ENOMEM;
		goto error;
	}

	args->vma = vm_area_alloc(args->mm);
	if (!args->vma) {
		pr_err("Failed to allocate vma\n");
		ret = -ENOMEM;
		goto error;
	}

	/*
	 * Allocate page table entries. They will be modified in the tests.
	 * Lets save the page table entries so that they can be released
	 * when the tests are completed.
	 */
	args->pgdp = pgd_offset(args->mm, args->vaddr);
	args->p4dp = p4d_alloc(args->mm, args->pgdp, args->vaddr);
	if (!args->p4dp) {
		pr_err("Failed to allocate p4d entries\n");
		ret = -ENOMEM;
		goto error;
	}
	args->start_p4dp = p4d_offset(args->pgdp, 0UL);
	WARN_ON(!args->start_p4dp);

	args->pudp = pud_alloc(args->mm, args->p4dp, args->vaddr);
	if (!args->pudp) {
		pr_err("Failed to allocate pud entries\n");
		ret = -ENOMEM;
		goto error;
	}
	args->start_pudp = pud_offset(args->p4dp, 0UL);
	WARN_ON(!args->start_pudp);

	args->pmdp = pmd_alloc(args->mm, args->pudp, args->vaddr);
	if (!args->pmdp) {
		pr_err("Failed to allocate pmd entries\n");
		ret = -ENOMEM;
		goto error;
	}
	args->start_pmdp = pmd_offset(args->pudp, 0UL);
	WARN_ON(!args->start_pmdp);

	if (pte_alloc(args->mm, args->pmdp)) {
		pr_err("Failed to allocate pte entries\n");
		ret = -ENOMEM;
		goto error;
	}
	args->start_ptep = pmd_pgtable(READ_ONCE(*args->pmdp));
	WARN_ON(!args->start_ptep);

	/*
	 * PFN for mapping at PTE level is determined from a standard kernel
	 * text symbol. But pfns for higher page table levels are derived by
	 * masking lower bits of this real pfn. These derived pfns might not
	 * exist on the platform but that does not really matter as pfn_pxx()
	 * helpers will still create appropriate entries for the test. This
	 * helps avoid large memory block allocations to be used for mapping
	 * at higher page table levels in some of the tests.
	 */
	phys = __pa_symbol(&start_kernel);
	args->fixed_pgd_pfn = __phys_to_pfn(phys & PGDIR_MASK);
	args->fixed_p4d_pfn = __phys_to_pfn(phys & P4D_MASK);
	args->fixed_pud_pfn = __phys_to_pfn(phys & PUD_MASK);
	args->fixed_pmd_pfn = __phys_to_pfn(phys & PMD_MASK);
	args->fixed_pte_pfn = __phys_to_pfn(phys & PAGE_MASK);
	WARN_ON(!pfn_valid(args->fixed_pte_pfn));

	/*
	 * Allocate (huge) pages because some of the tests need to access
	 * the data in the pages. The corresponding tests will be skipped
	 * if we fail to allocate (huge) pages.
	 */
	if (IS_ENABLED(CONFIG_TRANSPARENT_HUGEPAGE) &&
	    IS_ENABLED(CONFIG_HAVE_ARCH_TRANSPARENT_HUGEPAGE_PUD) &&
	    has_transparent_hugepage()) {
		page = debug_vm_pgtable_alloc_huge_page(args,
				HPAGE_PUD_SHIFT - PAGE_SHIFT);
		if (page) {
			args->pud_pfn = page_to_pfn(page);
			args->pmd_pfn = args->pud_pfn;
			args->pte_pfn = args->pud_pfn;
			return 0;
		}
	}

	if (IS_ENABLED(CONFIG_TRANSPARENT_HUGEPAGE) &&
	    has_transparent_hugepage()) {
		page = debug_vm_pgtable_alloc_huge_page(args, HPAGE_PMD_ORDER);
		if (page) {
			args->pmd_pfn = page_to_pfn(page);
			args->pte_pfn = args->pmd_pfn;
			return 0;
		}
	}

	page = alloc_pages(GFP_KERNEL, 0);
	if (page)
		args->pte_pfn = page_to_pfn(page);

	return 0;

error:
	destroy_args(args);
	return ret;
}

static int __init debug_vm_pgtable(void)
{
	struct pgtable_debug_args args;
	spinlock_t *ptl = NULL;
	int idx, ret;

	pr_info("Validating architecture page table helpers\n");
	ret = init_args(&args);
	if (ret)
		return ret;

	/*
	 * Iterate over the protection_map[] to make sure that all
	 * the basic page table transformation validations just hold
	 * true irrespective of the starting protection value for a
	 * given page table entry.
	 */
	for (idx = 0; idx < ARRAY_SIZE(protection_map); idx++) {
		pte_basic_tests(&args, idx);
		pmd_basic_tests(&args, idx);
		pud_basic_tests(&args, idx);
	}

	/*
<<<<<<< HEAD
	 * Iterate over the protection_map[] to make sure that all
	 * the basic page table transformation validations just hold
	 * true irrespective of the starting protection value for a
	 * given page table entry.
	 */
	for (idx = 0; idx < ARRAY_SIZE(protection_map); idx++) {
		pte_basic_tests(pte_aligned, idx);
		pmd_basic_tests(pmd_aligned, idx);
		pud_basic_tests(mm, pud_aligned, idx);
	}

	/*
=======
>>>>>>> 3b17187f
	 * Both P4D and PGD level tests are very basic which do not
	 * involve creating page table entries from the protection
	 * value and the given pfn. Hence just keep them out from
	 * the above iteration for now to save some test execution
	 * time.
	 */
<<<<<<< HEAD
	p4d_basic_tests(p4d_aligned, prot);
	pgd_basic_tests(pgd_aligned, prot);
=======
	p4d_basic_tests(&args);
	pgd_basic_tests(&args);
>>>>>>> 3b17187f

	pmd_leaf_tests(&args);
	pud_leaf_tests(&args);

	pte_savedwrite_tests(&args);
	pmd_savedwrite_tests(&args);

	pte_special_tests(&args);
	pte_protnone_tests(&args);
	pmd_protnone_tests(&args);

	pte_devmap_tests(&args);
	pmd_devmap_tests(&args);
	pud_devmap_tests(&args);

	pte_soft_dirty_tests(&args);
	pmd_soft_dirty_tests(&args);
	pte_swap_soft_dirty_tests(&args);
	pmd_swap_soft_dirty_tests(&args);

	pte_swap_tests(&args);
	pmd_swap_tests(&args);

	swap_migration_tests(&args);

	pmd_thp_tests(&args);
	pud_thp_tests(&args);

	hugetlb_basic_tests(&args);

	/*
	 * Page table modifying tests. They need to hold
	 * proper page table lock.
	 */

	args.ptep = pte_offset_map_lock(args.mm, args.pmdp, args.vaddr, &ptl);
	pte_clear_tests(&args);
	pte_advanced_tests(&args);
	pte_unmap_unlock(args.ptep, ptl);

	ptl = pmd_lock(args.mm, args.pmdp);
	pmd_clear_tests(&args);
	pmd_advanced_tests(&args);
	pmd_huge_tests(&args);
	pmd_populate_tests(&args);
	spin_unlock(ptl);

	ptl = pud_lock(args.mm, args.pudp);
	pud_clear_tests(&args);
	pud_advanced_tests(&args);
	pud_huge_tests(&args);
	pud_populate_tests(&args);
	spin_unlock(ptl);

	spin_lock(&(args.mm->page_table_lock));
	p4d_clear_tests(&args);
	pgd_clear_tests(&args);
	p4d_populate_tests(&args);
	pgd_populate_tests(&args);
	spin_unlock(&(args.mm->page_table_lock));

	destroy_args(&args);
	return 0;
}
late_initcall(debug_vm_pgtable);<|MERGE_RESOLUTION|>--- conflicted
+++ resolved
@@ -60,12 +60,6 @@
 #define RANDOM_ORVALUE (GENMASK(BITS_PER_LONG - 1, 0) & ~ARCH_SKIP_MASK)
 #define RANDOM_NZVALUE	GENMASK(7, 0)
 
-<<<<<<< HEAD
-static void __init pte_basic_tests(unsigned long pfn, int idx)
-{
-	pgprot_t prot = protection_map[idx];
-	pte_t pte = pfn_pte(pfn, prot);
-=======
 struct pgtable_debug_args {
 	struct mm_struct	*mm;
 	struct vm_area_struct	*vma;
@@ -101,7 +95,6 @@
 {
 	pgprot_t prot = protection_map[idx];
 	pte_t pte = pfn_pte(args->fixed_pte_pfn, prot);
->>>>>>> 3b17187f
 	unsigned long val = idx, *ptr = &val;
 
 	pr_debug("Validating PTE basic (%pGv)\n", ptr);
@@ -193,11 +186,7 @@
 }
 
 #ifdef CONFIG_TRANSPARENT_HUGEPAGE
-<<<<<<< HEAD
-static void __init pmd_basic_tests(unsigned long pfn, int idx)
-=======
 static void __init pmd_basic_tests(struct pgtable_debug_args *args, int idx)
->>>>>>> 3b17187f
 {
 	pgprot_t prot = protection_map[idx];
 	unsigned long val = idx, *ptr = &val;
@@ -207,11 +196,7 @@
 		return;
 
 	pr_debug("Validating PMD basic (%pGv)\n", ptr);
-<<<<<<< HEAD
-	pmd = pfn_pmd(pfn, prot);
-=======
 	pmd = pfn_pmd(args->fixed_pmd_pfn, prot);
->>>>>>> 3b17187f
 
 	/*
 	 * This test needs to be executed after the given page table entry
@@ -241,13 +226,9 @@
 
 static void __init pmd_advanced_tests(struct pgtable_debug_args *args)
 {
-<<<<<<< HEAD
-	pmd_t pmd;
-=======
 	struct page *page;
 	pmd_t pmd;
 	unsigned long vaddr = args->vaddr;
->>>>>>> 3b17187f
 
 	if (!has_transparent_hugepage())
 		return;
@@ -314,11 +295,7 @@
 		return;
 
 	pr_debug("Validating PMD leaf\n");
-<<<<<<< HEAD
-	pmd = pfn_pmd(pfn, prot);
-=======
 	pmd = pfn_pmd(args->fixed_pmd_pfn, args->page_prot);
->>>>>>> 3b17187f
 
 	/*
 	 * PMD based THP is a leaf entry.
@@ -334,51 +311,17 @@
 	if (!IS_ENABLED(CONFIG_NUMA_BALANCING))
 		return;
 
-<<<<<<< HEAD
-	pr_debug("Validating PMD huge\n");
-	/*
-	 * X86 defined pmd_set_huge() verifies that the given
-	 * PMD is not a populated non-leaf entry.
-	 */
-	WRITE_ONCE(*pmdp, __pmd(0));
-	WARN_ON(!pmd_set_huge(pmdp, __pfn_to_phys(pfn), prot));
-	WARN_ON(!pmd_clear_huge(pmdp));
-	pmd = READ_ONCE(*pmdp);
-	WARN_ON(!pmd_none(pmd));
-}
-#else /* CONFIG_HAVE_ARCH_HUGE_VMAP */
-static void __init pmd_huge_tests(pmd_t *pmdp, unsigned long pfn, pgprot_t prot) { }
-#endif /* CONFIG_HAVE_ARCH_HUGE_VMAP */
-
-static void __init pmd_savedwrite_tests(unsigned long pfn, pgprot_t prot)
-{
-	pmd_t pmd;
-
-	if (!IS_ENABLED(CONFIG_NUMA_BALANCING))
-=======
-	if (!has_transparent_hugepage())
->>>>>>> 3b17187f
-		return;
-
 	if (!has_transparent_hugepage())
 		return;
 
 	pr_debug("Validating PMD saved write\n");
-<<<<<<< HEAD
-	pmd = pfn_pmd(pfn, prot);
-=======
 	pmd = pfn_pmd(args->fixed_pmd_pfn, args->page_prot_none);
->>>>>>> 3b17187f
 	WARN_ON(!pmd_savedwrite(pmd_mk_savedwrite(pmd_clear_savedwrite(pmd))));
 	WARN_ON(pmd_savedwrite(pmd_clear_savedwrite(pmd_mk_savedwrite(pmd))));
 }
 
 #ifdef CONFIG_HAVE_ARCH_TRANSPARENT_HUGEPAGE_PUD
-<<<<<<< HEAD
-static void __init pud_basic_tests(struct mm_struct *mm, unsigned long pfn, int idx)
-=======
 static void __init pud_basic_tests(struct pgtable_debug_args *args, int idx)
->>>>>>> 3b17187f
 {
 	pgprot_t prot = protection_map[idx];
 	unsigned long val = idx, *ptr = &val;
@@ -388,11 +331,7 @@
 		return;
 
 	pr_debug("Validating PUD basic (%pGv)\n", ptr);
-<<<<<<< HEAD
-	pud = pfn_pud(pfn, prot);
-=======
 	pud = pfn_pud(args->fixed_pud_pfn, prot);
->>>>>>> 3b17187f
 
 	/*
 	 * This test needs to be executed after the given page table entry
@@ -425,11 +364,8 @@
 
 static void __init pud_advanced_tests(struct pgtable_debug_args *args)
 {
-<<<<<<< HEAD
-=======
 	struct page *page;
 	unsigned long vaddr = args->vaddr;
->>>>>>> 3b17187f
 	pud_t pud;
 
 	if (!has_transparent_hugepage())
@@ -450,18 +386,11 @@
 	/* Align the address wrt HPAGE_PUD_SIZE */
 	vaddr &= HPAGE_PUD_MASK;
 
-<<<<<<< HEAD
-	pud = pfn_pud(pfn, prot);
-	set_pud_at(mm, vaddr, pudp, pud);
-	pudp_set_wrprotect(mm, vaddr, pudp);
-	pud = READ_ONCE(*pudp);
-=======
 	pud = pfn_pud(args->pud_pfn, args->page_prot);
 	set_pud_at(args->mm, vaddr, args->pudp, pud);
 	flush_dcache_page(page);
 	pudp_set_wrprotect(args->mm, vaddr, args->pudp);
 	pud = READ_ONCE(*args->pudp);
->>>>>>> 3b17187f
 	WARN_ON(pud_write(pud));
 
 #ifndef __PAGETABLE_PMD_FOLDED
@@ -505,11 +434,7 @@
 		return;
 
 	pr_debug("Validating PUD leaf\n");
-<<<<<<< HEAD
-	pud = pfn_pud(pfn, prot);
-=======
 	pud = pfn_pud(args->fixed_pud_pfn, args->page_prot);
->>>>>>> 3b17187f
 	/*
 	 * PUD based THP is a leaf entry.
 	 */
@@ -570,53 +495,9 @@
 	WARN_ON(!pud_none(pud));
 }
 #else /* !CONFIG_HAVE_ARCH_HUGE_VMAP */
-<<<<<<< HEAD
-static void __init pud_huge_tests(pud_t *pudp, unsigned long pfn, pgprot_t prot) { }
-#endif /* !CONFIG_HAVE_ARCH_HUGE_VMAP */
-
-#else  /* !CONFIG_HAVE_ARCH_TRANSPARENT_HUGEPAGE_PUD */
-static void __init pud_basic_tests(struct mm_struct *mm, unsigned long pfn, int idx) { }
-static void __init pud_advanced_tests(struct mm_struct *mm,
-				      struct vm_area_struct *vma, pud_t *pudp,
-				      unsigned long pfn, unsigned long vaddr,
-				      pgprot_t prot)
-{
-}
-static void __init pud_leaf_tests(unsigned long pfn, pgprot_t prot) { }
-static void __init pud_huge_tests(pud_t *pudp, unsigned long pfn, pgprot_t prot)
-{
-}
-#endif /* CONFIG_HAVE_ARCH_TRANSPARENT_HUGEPAGE_PUD */
-#else  /* !CONFIG_TRANSPARENT_HUGEPAGE */
-static void __init pmd_basic_tests(unsigned long pfn, int idx) { }
-static void __init pud_basic_tests(struct mm_struct *mm, unsigned long pfn, int idx) { }
-static void __init pmd_advanced_tests(struct mm_struct *mm,
-				      struct vm_area_struct *vma, pmd_t *pmdp,
-				      unsigned long pfn, unsigned long vaddr,
-				      pgprot_t prot, pgtable_t pgtable)
-{
-}
-static void __init pud_advanced_tests(struct mm_struct *mm,
-				      struct vm_area_struct *vma, pud_t *pudp,
-				      unsigned long pfn, unsigned long vaddr,
-				      pgprot_t prot)
-{
-}
-static void __init pmd_leaf_tests(unsigned long pfn, pgprot_t prot) { }
-static void __init pud_leaf_tests(unsigned long pfn, pgprot_t prot) { }
-static void __init pmd_huge_tests(pmd_t *pmdp, unsigned long pfn, pgprot_t prot)
-{
-}
-static void __init pud_huge_tests(pud_t *pudp, unsigned long pfn, pgprot_t prot)
-{
-}
-static void __init pmd_savedwrite_tests(unsigned long pfn, pgprot_t prot) { }
-#endif /* CONFIG_TRANSPARENT_HUGEPAGE */
-=======
 static void __init pmd_huge_tests(struct pgtable_debug_args *args) { }
 static void __init pud_huge_tests(struct pgtable_debug_args *args) { }
 #endif /* CONFIG_HAVE_ARCH_HUGE_VMAP */
->>>>>>> 3b17187f
 
 static void __init p4d_basic_tests(struct pgtable_debug_args *args)
 {
@@ -837,11 +718,7 @@
 		return;
 
 	pr_debug("Validating PMD protnone\n");
-<<<<<<< HEAD
-	pmd = pmd_mkhuge(pfn_pmd(pfn, prot));
-=======
 	pmd = pmd_mkhuge(pfn_pmd(args->fixed_pmd_pfn, args->page_prot_none));
->>>>>>> 3b17187f
 	WARN_ON(!pmd_protnone(pmd));
 	WARN_ON(!pmd_present(pmd));
 }
@@ -867,11 +744,7 @@
 		return;
 
 	pr_debug("Validating PMD devmap\n");
-<<<<<<< HEAD
-	pmd = pfn_pmd(pfn, prot);
-=======
 	pmd = pfn_pmd(args->fixed_pmd_pfn, args->page_prot);
->>>>>>> 3b17187f
 	WARN_ON(!pmd_devmap(pmd_mkdevmap(pmd)));
 }
 
@@ -884,11 +757,7 @@
 		return;
 
 	pr_debug("Validating PUD devmap\n");
-<<<<<<< HEAD
-	pud = pfn_pud(pfn, prot);
-=======
 	pud = pfn_pud(args->fixed_pud_pfn, args->page_prot);
->>>>>>> 3b17187f
 	WARN_ON(!pud_devmap(pud_mkdevmap(pud)));
 }
 #else  /* !CONFIG_HAVE_ARCH_TRANSPARENT_HUGEPAGE_PUD */
@@ -940,11 +809,7 @@
 		return;
 
 	pr_debug("Validating PMD soft dirty\n");
-<<<<<<< HEAD
-	pmd = pfn_pmd(pfn, prot);
-=======
 	pmd = pfn_pmd(args->fixed_pmd_pfn, args->page_prot);
->>>>>>> 3b17187f
 	WARN_ON(!pmd_soft_dirty(pmd_mksoft_dirty(pmd)));
 	WARN_ON(pmd_soft_dirty(pmd_clear_soft_dirty(pmd)));
 }
@@ -961,11 +826,7 @@
 		return;
 
 	pr_debug("Validating PMD swap soft dirty\n");
-<<<<<<< HEAD
-	pmd = pfn_pmd(pfn, prot);
-=======
 	pmd = pfn_pmd(args->fixed_pmd_pfn, args->page_prot);
->>>>>>> 3b17187f
 	WARN_ON(!pmd_swp_soft_dirty(pmd_swp_mksoft_dirty(pmd)));
 	WARN_ON(pmd_swp_soft_dirty(pmd_swp_clear_soft_dirty(pmd)));
 }
@@ -1144,22 +1005,6 @@
 
 static void __init destroy_args(struct pgtable_debug_args *args)
 {
-<<<<<<< HEAD
-	struct vm_area_struct *vma;
-	struct mm_struct *mm;
-	pgd_t *pgdp;
-	p4d_t *p4dp, *saved_p4dp;
-	pud_t *pudp, *saved_pudp;
-	pmd_t *pmdp, *saved_pmdp, pmd;
-	pte_t *ptep;
-	pgtable_t saved_ptep;
-	pgprot_t prot, protnone;
-	phys_addr_t paddr;
-	unsigned long vaddr, pte_aligned, pmd_aligned;
-	unsigned long pud_aligned, p4d_aligned, pgd_aligned;
-	spinlock_t *ptl = NULL;
-	int idx;
-=======
 	struct page *page = NULL;
 
 	/* Free (huge) page */
@@ -1179,7 +1024,6 @@
 		args->pmd_pfn = ULONG_MAX;
 		args->pte_pfn = ULONG_MAX;
 	}
->>>>>>> 3b17187f
 
 	if (IS_ENABLED(CONFIG_TRANSPARENT_HUGEPAGE) &&
 	    has_transparent_hugepage() &&
@@ -1413,34 +1257,14 @@
 	}
 
 	/*
-<<<<<<< HEAD
-	 * Iterate over the protection_map[] to make sure that all
-	 * the basic page table transformation validations just hold
-	 * true irrespective of the starting protection value for a
-	 * given page table entry.
-	 */
-	for (idx = 0; idx < ARRAY_SIZE(protection_map); idx++) {
-		pte_basic_tests(pte_aligned, idx);
-		pmd_basic_tests(pmd_aligned, idx);
-		pud_basic_tests(mm, pud_aligned, idx);
-	}
-
-	/*
-=======
->>>>>>> 3b17187f
 	 * Both P4D and PGD level tests are very basic which do not
 	 * involve creating page table entries from the protection
 	 * value and the given pfn. Hence just keep them out from
 	 * the above iteration for now to save some test execution
 	 * time.
 	 */
-<<<<<<< HEAD
-	p4d_basic_tests(p4d_aligned, prot);
-	pgd_basic_tests(pgd_aligned, prot);
-=======
 	p4d_basic_tests(&args);
 	pgd_basic_tests(&args);
->>>>>>> 3b17187f
 
 	pmd_leaf_tests(&args);
 	pud_leaf_tests(&args);
