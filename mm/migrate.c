--- conflicted
+++ resolved
@@ -302,11 +302,7 @@
 	if (!is_migration_entry(entry))
 		goto out;
 
-<<<<<<< HEAD
-	page = migration_entry_to_page(entry);
-=======
 	page = pfn_swap_entry_to_page(entry);
->>>>>>> 3b17187f
 	page = compound_head(page);
 
 	/*
@@ -485,14 +481,11 @@
 		if (PageSwapBacked(page) && !PageSwapCache(page)) {
 			__mod_lruvec_state(old_lruvec, NR_SHMEM, -nr);
 			__mod_lruvec_state(new_lruvec, NR_SHMEM, nr);
-<<<<<<< HEAD
-=======
 		}
 #ifdef CONFIG_SWAP
 		if (PageSwapCache(page)) {
 			__mod_lruvec_state(old_lruvec, NR_SWAPCACHE, -nr);
 			__mod_lruvec_state(new_lruvec, NR_SWAPCACHE, nr);
->>>>>>> 3b17187f
 		}
 #endif
 		if (dirty && mapping_can_writeback(mapping)) {
@@ -1069,13 +1062,8 @@
 		/* Establish migration ptes */
 		VM_BUG_ON_PAGE(PageAnon(page) && !PageKsm(page) && !anon_vma,
 				page);
-<<<<<<< HEAD
-		try_to_unmap(page, TTU_MIGRATION|TTU_IGNORE_MLOCK);
-		page_was_mapped = 1;
-=======
 		try_to_migrate(page, 0);
 		page_was_mapped = true;
->>>>>>> 3b17187f
 	}
 
 	if (!page_mapped(page))
@@ -1350,11 +1338,7 @@
 
 	if (page_mapped(hpage)) {
 		bool mapping_locked = false;
-<<<<<<< HEAD
-		enum ttu_flags ttu = TTU_MIGRATION|TTU_IGNORE_MLOCK;
-=======
 		enum ttu_flags ttu = 0;
->>>>>>> 3b17187f
 
 		if (!PageAnon(hpage)) {
 			/*
@@ -2653,10 +2637,6 @@
  */
 static void migrate_vma_unmap(struct migrate_vma *migrate)
 {
-<<<<<<< HEAD
-	int flags = TTU_MIGRATION | TTU_IGNORE_MLOCK;
-=======
->>>>>>> 3b17187f
 	const unsigned long npages = migrate->npages;
 	const unsigned long start = migrate->start;
 	unsigned long addr, i, restore = 0;
