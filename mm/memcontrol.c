--- conflicted
+++ resolved
@@ -2596,81 +2596,27 @@
 }
 
 /*
- * Get the number of jiffies that we should penalise a mischievous cgroup which
- * is exceeding its memory.high by checking both it and its ancestors.
- */
-static unsigned long calculate_high_delay(struct mem_cgroup *memcg,
-					  unsigned int nr_pages)
+ * Scheduled by try_charge() to be executed from the userland return path
+ * and reclaims memory over the high limit.
+ */
+void mem_cgroup_handle_over_high(void)
 {
 	unsigned long penalty_jiffies;
-<<<<<<< HEAD
-	u64 max_overage = 0;
-=======
 	unsigned long pflags;
 	unsigned long nr_reclaimed;
 	unsigned int nr_pages = current->memcg_nr_pages_over_high;
 	int nr_retries = MAX_RECLAIM_RETRIES;
 	struct mem_cgroup *memcg;
 	bool in_retry = false;
->>>>>>> d1988041
-
-	do {
-		unsigned long usage, high;
-		u64 overage;
-
-<<<<<<< HEAD
-		usage = page_counter_read(&memcg->memory);
-		high = READ_ONCE(memcg->high);
-
-		if (usage <= high)
-			continue;
-
-		/*
-		 * Prevent division by 0 in overage calculation by acting as if
-		 * it was a threshold of 1 page
-		 */
-		high = max(high, 1UL);
-
-		overage = usage - high;
-		overage <<= MEMCG_DELAY_PRECISION_SHIFT;
-		overage = div64_u64(overage, high);
-
-		if (overage > max_overage)
-			max_overage = overage;
-	} while ((memcg = parent_mem_cgroup(memcg)) &&
-		 !mem_cgroup_is_root(memcg));
-
-	if (!max_overage)
-		return 0;
-=======
+
+	if (likely(!nr_pages))
+		return;
+
 	memcg = get_mem_cgroup_from_mm(current->mm);
 	current->memcg_nr_pages_over_high = 0;
->>>>>>> d1988041
 
 retry_reclaim:
 	/*
-<<<<<<< HEAD
-	 * We use overage compared to memory.high to calculate the number of
-	 * jiffies to sleep (penalty_jiffies). Ideally this value should be
-	 * fairly lenient on small overages, and increasingly harsh when the
-	 * memcg in question makes it clear that it has no intention of stopping
-	 * its crazy behaviour, so we exponentially increase the delay based on
-	 * overage amount.
-	 */
-	penalty_jiffies = max_overage * max_overage * HZ;
-	penalty_jiffies >>= MEMCG_DELAY_PRECISION_SHIFT;
-	penalty_jiffies >>= MEMCG_DELAY_SCALING_SHIFT;
-
-	/*
-	 * Factor in the task's own contribution to the overage, such that four
-	 * N-sized allocations are throttled approximately the same as one
-	 * 4N-sized allocation.
-	 *
-	 * MEMCG_CHARGE_BATCH pages is nominal, so work out how much smaller or
-	 * larger the current charge patch is than that.
-	 */
-	penalty_jiffies = penalty_jiffies * nr_pages / MEMCG_CHARGE_BATCH;
-=======
 	 * The allocating task should reclaim at least the batch size, but for
 	 * subsequent retries we only want to do what's necessary to prevent oom
 	 * or breaching resource isolation.
@@ -2692,39 +2638,13 @@
 
 	penalty_jiffies += calculate_high_delay(memcg, nr_pages,
 						swap_find_max_overage(memcg));
->>>>>>> d1988041
 
 	/*
 	 * Clamp the max delay per usermode return so as to still keep the
 	 * application moving forwards and also permit diagnostics, albeit
 	 * extremely slowly.
 	 */
-	return min(penalty_jiffies, MEMCG_MAX_HIGH_DELAY_JIFFIES);
-}
-
-/*
- * Scheduled by try_charge() to be executed from the userland return path
- * and reclaims memory over the high limit.
- */
-void mem_cgroup_handle_over_high(void)
-{
-	unsigned long penalty_jiffies;
-	unsigned long pflags;
-	unsigned int nr_pages = current->memcg_nr_pages_over_high;
-	struct mem_cgroup *memcg;
-
-	if (likely(!nr_pages))
-		return;
-
-	memcg = get_mem_cgroup_from_mm(current->mm);
-	reclaim_high(memcg, nr_pages, GFP_KERNEL);
-	current->memcg_nr_pages_over_high = 0;
-
-	/*
-	 * memory.high is breached and reclaim is unable to keep up. Throttle
-	 * allocators proactively to slow down excessive growth.
-	 */
-	penalty_jiffies = calculate_high_delay(memcg, nr_pages);
+	penalty_jiffies = min(penalty_jiffies, MEMCG_MAX_HIGH_DELAY_JIFFIES);
 
 	/*
 	 * Don't sleep if the amount of jiffies this memcg owes us is so low
@@ -3073,37 +2993,6 @@
 	return objcg;
 }
 
-<<<<<<< HEAD
-#ifdef CONFIG_MEMCG_KMEM
-/*
- * Returns a pointer to the memory cgroup to which the kernel object is charged.
- *
- * The caller must ensure the memcg lifetime, e.g. by taking rcu_read_lock(),
- * cgroup_mutex, etc.
- */
-struct mem_cgroup *mem_cgroup_from_obj(void *p)
-{
-	struct page *page;
-
-	if (mem_cgroup_disabled())
-		return NULL;
-
-	page = virt_to_head_page(p);
-
-	/*
-	 * Slab pages don't have page->mem_cgroup set because corresponding
-	 * kmem caches can be reparented during the lifetime. That's why
-	 * memcg_from_slab_page() should be used instead.
-	 */
-	if (PageSlab(page))
-		return memcg_from_slab_page(page);
-
-	/* All other pages use page->mem_cgroup */
-	return page->mem_cgroup;
-}
-
-=======
->>>>>>> d1988041
 static int memcg_alloc_cache_id(void)
 {
 	int id, size;
@@ -3147,138 +3036,6 @@
 	ida_simple_remove(&memcg_cache_ida, id);
 }
 
-<<<<<<< HEAD
-struct memcg_kmem_cache_create_work {
-	struct mem_cgroup *memcg;
-	struct kmem_cache *cachep;
-	struct work_struct work;
-};
-
-static void memcg_kmem_cache_create_func(struct work_struct *w)
-{
-	struct memcg_kmem_cache_create_work *cw =
-		container_of(w, struct memcg_kmem_cache_create_work, work);
-	struct mem_cgroup *memcg = cw->memcg;
-	struct kmem_cache *cachep = cw->cachep;
-
-	memcg_create_kmem_cache(memcg, cachep);
-
-	css_put(&memcg->css);
-	kfree(cw);
-}
-
-/*
- * Enqueue the creation of a per-memcg kmem_cache.
- */
-static void memcg_schedule_kmem_cache_create(struct mem_cgroup *memcg,
-					       struct kmem_cache *cachep)
-{
-	struct memcg_kmem_cache_create_work *cw;
-
-	if (!css_tryget_online(&memcg->css))
-		return;
-
-	cw = kmalloc(sizeof(*cw), GFP_NOWAIT | __GFP_NOWARN);
-	if (!cw) {
-		css_put(&memcg->css);
-		return;
-	}
-
-	cw->memcg = memcg;
-	cw->cachep = cachep;
-	INIT_WORK(&cw->work, memcg_kmem_cache_create_func);
-
-	queue_work(memcg_kmem_cache_wq, &cw->work);
-}
-
-static inline bool memcg_kmem_bypass(void)
-{
-	if (in_interrupt() || !current->mm || (current->flags & PF_KTHREAD))
-		return true;
-	return false;
-}
-
-/**
- * memcg_kmem_get_cache: select the correct per-memcg cache for allocation
- * @cachep: the original global kmem cache
- *
- * Return the kmem_cache we're supposed to use for a slab allocation.
- * We try to use the current memcg's version of the cache.
- *
- * If the cache does not exist yet, if we are the first user of it, we
- * create it asynchronously in a workqueue and let the current allocation
- * go through with the original cache.
- *
- * This function takes a reference to the cache it returns to assure it
- * won't get destroyed while we are working with it. Once the caller is
- * done with it, memcg_kmem_put_cache() must be called to release the
- * reference.
- */
-struct kmem_cache *memcg_kmem_get_cache(struct kmem_cache *cachep)
-{
-	struct mem_cgroup *memcg;
-	struct kmem_cache *memcg_cachep;
-	struct memcg_cache_array *arr;
-	int kmemcg_id;
-
-	VM_BUG_ON(!is_root_cache(cachep));
-
-	if (memcg_kmem_bypass())
-		return cachep;
-
-	rcu_read_lock();
-
-	if (unlikely(current->active_memcg))
-		memcg = current->active_memcg;
-	else
-		memcg = mem_cgroup_from_task(current);
-
-	if (!memcg || memcg == root_mem_cgroup)
-		goto out_unlock;
-
-	kmemcg_id = READ_ONCE(memcg->kmemcg_id);
-	if (kmemcg_id < 0)
-		goto out_unlock;
-
-	arr = rcu_dereference(cachep->memcg_params.memcg_caches);
-
-	/*
-	 * Make sure we will access the up-to-date value. The code updating
-	 * memcg_caches issues a write barrier to match the data dependency
-	 * barrier inside READ_ONCE() (see memcg_create_kmem_cache()).
-	 */
-	memcg_cachep = READ_ONCE(arr->entries[kmemcg_id]);
-
-	/*
-	 * If we are in a safe context (can wait, and not in interrupt
-	 * context), we could be be predictable and return right away.
-	 * This would guarantee that the allocation being performed
-	 * already belongs in the new cache.
-	 *
-	 * However, there are some clashes that can arrive from locking.
-	 * For instance, because we acquire the slab_mutex while doing
-	 * memcg_create_kmem_cache, this means no further allocation
-	 * could happen with the slab_mutex held. So it's better to
-	 * defer everything.
-	 *
-	 * If the memcg is dying or memcg_cache is about to be released,
-	 * don't bother creating new kmem_caches. Because memcg_cachep
-	 * is ZEROed as the fist step of kmem offlining, we don't need
-	 * percpu_ref_tryget_live() here. css_tryget_online() check in
-	 * memcg_schedule_kmem_cache_create() will prevent us from
-	 * creation of a new kmem_cache.
-	 */
-	if (unlikely(!memcg_cachep))
-		memcg_schedule_kmem_cache_create(memcg, cachep);
-	else if (percpu_ref_tryget(&memcg_cachep->memcg_params.refcnt))
-		cachep = memcg_cachep;
-out_unlock:
-	rcu_read_unlock();
-	return cachep;
-}
-
-=======
->>>>>>> d1988041
 /**
  * __memcg_kmem_charge: charge a number of kernel pages to a memcg
  * @memcg: memory cgroup to charge
@@ -3982,14 +3739,7 @@
 	if (!parent)
 		parent = root_mem_cgroup;
 
-<<<<<<< HEAD
-	/*
-	 * Deactivate and reparent kmem_caches.
-	 */
-	memcg_deactivate_kmem_caches(memcg, parent);
-=======
 	memcg_reparent_objcgs(memcg, parent);
->>>>>>> d1988041
 
 	kmemcg_id = memcg->kmemcg_id;
 	BUG_ON(kmemcg_id < 0);
@@ -5589,10 +5339,7 @@
 
 	old_memcg = set_active_memcg(parent);
 	memcg = mem_cgroup_alloc();
-<<<<<<< HEAD
-=======
 	set_active_memcg(old_memcg);
->>>>>>> d1988041
 	if (IS_ERR(memcg))
 		return ERR_CAST(memcg);
 
@@ -5890,11 +5637,7 @@
 {
 	struct lruvec *from_vec, *to_vec;
 	struct pglist_data *pgdat;
-<<<<<<< HEAD
-	unsigned int nr_pages = compound ? hpage_nr_pages(page) : 1;
-=======
 	unsigned int nr_pages = compound ? thp_nr_pages(page) : 1;
->>>>>>> d1988041
 	int ret;
 
 	VM_BUG_ON(from == to);
@@ -5930,15 +5673,10 @@
 						   nr_pages);
 			}
 
-<<<<<<< HEAD
-	if (!anon && PageDirty(page)) {
-		struct address_space *mapping = page_mapping(page);
-=======
 		}
 	} else {
 		__mod_lruvec_state(from_vec, NR_FILE_PAGES, -nr_pages);
 		__mod_lruvec_state(to_vec, NR_FILE_PAGES, nr_pages);
->>>>>>> d1988041
 
 		if (PageSwapBacked(page)) {
 			__mod_lruvec_state(from_vec, NR_SHMEM, -nr_pages);
@@ -5982,16 +5720,11 @@
 	 */
 	smp_mb();
 
-<<<<<<< HEAD
-	page->mem_cgroup = to; 	/* caller should have done css_get */
-
-=======
 	css_get(&to->css);
 	css_put(&from->css);
 
 	page->mem_cgroup = to;
 
->>>>>>> d1988041
 	__unlock_page_memcg(from);
 
 	ret = 0;
@@ -6211,11 +5944,6 @@
 		if (!mem_cgroup_is_root(mc.to))
 			page_counter_uncharge(&mc.to->memory, mc.moved_swap);
 
-<<<<<<< HEAD
-		css_put_many(&mc.to->css, mc.moved_swap);
-
-=======
->>>>>>> d1988041
 		mc.moved_swap = 0;
 	}
 	memcg_oom_recover(from);
