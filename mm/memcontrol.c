// SPDX-License-Identifier: GPL-2.0-or-later
/* memcontrol.c - Memory Controller
 *
 * Copyright IBM Corporation, 2007
 * Author Balbir Singh <balbir@linux.vnet.ibm.com>
 *
 * Copyright 2007 OpenVZ SWsoft Inc
 * Author: Pavel Emelianov <xemul@openvz.org>
 *
 * Memory thresholds
 * Copyright (C) 2009 Nokia Corporation
 * Author: Kirill A. Shutemov
 *
 * Kernel Memory Controller
 * Copyright (C) 2012 Parallels Inc. and Google Inc.
 * Authors: Glauber Costa and Suleiman Souhlal
 *
 * Native page reclaim
 * Charge lifetime sanitation
 * Lockless page tracking & accounting
 * Unified hierarchy configuration model
 * Copyright (C) 2015 Red Hat, Inc., Johannes Weiner
 *
 * Per memcg lru locking
 * Copyright (C) 2020 Alibaba, Inc, Alex Shi
 */

#include <linux/page_counter.h>
#include <linux/memcontrol.h>
#include <linux/cgroup.h>
#include <linux/pagewalk.h>
#include <linux/sched/mm.h>
#include <linux/shmem_fs.h>
#include <linux/hugetlb.h>
#include <linux/pagemap.h>
#include <linux/vm_event_item.h>
#include <linux/smp.h>
#include <linux/page-flags.h>
#include <linux/backing-dev.h>
#include <linux/bit_spinlock.h>
#include <linux/rcupdate.h>
#include <linux/limits.h>
#include <linux/export.h>
#include <linux/mutex.h>
#include <linux/rbtree.h>
#include <linux/slab.h>
#include <linux/swap.h>
#include <linux/swapops.h>
#include <linux/spinlock.h>
#include <linux/eventfd.h>
#include <linux/poll.h>
#include <linux/sort.h>
#include <linux/fs.h>
#include <linux/seq_file.h>
#include <linux/vmpressure.h>
#include <linux/mm_inline.h>
#include <linux/swap_cgroup.h>
#include <linux/cpu.h>
#include <linux/oom.h>
#include <linux/lockdep.h>
#include <linux/file.h>
#include <linux/tracehook.h>
#include <linux/psi.h>
#include <linux/seq_buf.h>
#include "internal.h"
#include <net/sock.h>
#include <net/ip.h>
#include "slab.h"

#include <linux/uaccess.h>

#include <trace/events/vmscan.h>

struct cgroup_subsys memory_cgrp_subsys __read_mostly;
EXPORT_SYMBOL(memory_cgrp_subsys);

struct mem_cgroup *root_mem_cgroup __read_mostly;

/* Active memory cgroup to use from an interrupt context */
DEFINE_PER_CPU(struct mem_cgroup *, int_active_memcg);
EXPORT_PER_CPU_SYMBOL_GPL(int_active_memcg);

/* Socket memory accounting disabled? */
static bool cgroup_memory_nosocket __ro_after_init;

/* Kernel memory accounting disabled? */
bool cgroup_memory_nokmem __ro_after_init;

/* Whether the swap controller is active */
#ifdef CONFIG_MEMCG_SWAP
bool cgroup_memory_noswap __ro_after_init;
#else
#define cgroup_memory_noswap		1
#endif

#ifdef CONFIG_CGROUP_WRITEBACK
static DECLARE_WAIT_QUEUE_HEAD(memcg_cgwb_frn_waitq);
#endif

/* Whether legacy memory+swap accounting is active */
static bool do_memsw_account(void)
{
	return !cgroup_subsys_on_dfl(memory_cgrp_subsys) && !cgroup_memory_noswap;
}

/* memcg and lruvec stats flushing */
static void flush_memcg_stats_dwork(struct work_struct *w);
static DECLARE_DEFERRABLE_WORK(stats_flush_dwork, flush_memcg_stats_dwork);
static DEFINE_SPINLOCK(stats_flush_lock);

#define THRESHOLDS_EVENTS_TARGET 128
#define SOFTLIMIT_EVENTS_TARGET 1024

/*
 * Cgroups above their limits are maintained in a RB-Tree, independent of
 * their hierarchy representation
 */

struct mem_cgroup_tree_per_node {
	struct rb_root rb_root;
	struct rb_node *rb_rightmost;
	spinlock_t lock;
};

struct mem_cgroup_tree {
	struct mem_cgroup_tree_per_node *rb_tree_per_node[MAX_NUMNODES];
};

static struct mem_cgroup_tree soft_limit_tree __read_mostly;

/* for OOM */
struct mem_cgroup_eventfd_list {
	struct list_head list;
	struct eventfd_ctx *eventfd;
};

/*
 * cgroup_event represents events which userspace want to receive.
 */
struct mem_cgroup_event {
	/*
	 * memcg which the event belongs to.
	 */
	struct mem_cgroup *memcg;
	/*
	 * eventfd to signal userspace about the event.
	 */
	struct eventfd_ctx *eventfd;
	/*
	 * Each of these stored in a list by the cgroup.
	 */
	struct list_head list;
	/*
	 * register_event() callback will be used to add new userspace
	 * waiter for changes related to this event.  Use eventfd_signal()
	 * on eventfd to send notification to userspace.
	 */
	int (*register_event)(struct mem_cgroup *memcg,
			      struct eventfd_ctx *eventfd, const char *args);
	/*
	 * unregister_event() callback will be called when userspace closes
	 * the eventfd or on cgroup removing.  This callback must be set,
	 * if you want provide notification functionality.
	 */
	void (*unregister_event)(struct mem_cgroup *memcg,
				 struct eventfd_ctx *eventfd);
	/*
	 * All fields below needed to unregister event when
	 * userspace closes eventfd.
	 */
	poll_table pt;
	wait_queue_head_t *wqh;
	wait_queue_entry_t wait;
	struct work_struct remove;
};

static void mem_cgroup_threshold(struct mem_cgroup *memcg);
static void mem_cgroup_oom_notify(struct mem_cgroup *memcg);

/* Stuffs for move charges at task migration. */
/*
 * Types of charges to be moved.
 */
#define MOVE_ANON	0x1U
#define MOVE_FILE	0x2U
#define MOVE_MASK	(MOVE_ANON | MOVE_FILE)

/* "mc" and its members are protected by cgroup_mutex */
static struct move_charge_struct {
	spinlock_t	  lock; /* for from, to */
	struct mm_struct  *mm;
	struct mem_cgroup *from;
	struct mem_cgroup *to;
	unsigned long flags;
	unsigned long precharge;
	unsigned long moved_charge;
	unsigned long moved_swap;
	struct task_struct *moving_task;	/* a task moving charges */
	wait_queue_head_t waitq;		/* a waitq for other context */
} mc = {
	.lock = __SPIN_LOCK_UNLOCKED(mc.lock),
	.waitq = __WAIT_QUEUE_HEAD_INITIALIZER(mc.waitq),
};

/*
 * Maximum loops in mem_cgroup_hierarchical_reclaim(), used for soft
 * limit reclaim to prevent infinite loops, if they ever occur.
 */
#define	MEM_CGROUP_MAX_RECLAIM_LOOPS		100
#define	MEM_CGROUP_MAX_SOFT_LIMIT_RECLAIM_LOOPS	2

/* for encoding cft->private value on file */
enum res_type {
	_MEM,
	_MEMSWAP,
	_OOM_TYPE,
	_KMEM,
	_TCP,
};

#define MEMFILE_PRIVATE(x, val)	((x) << 16 | (val))
#define MEMFILE_TYPE(val)	((val) >> 16 & 0xffff)
#define MEMFILE_ATTR(val)	((val) & 0xffff)
/* Used for OOM notifier */
#define OOM_CONTROL		(0)

/*
 * Iteration constructs for visiting all cgroups (under a tree).  If
 * loops are exited prematurely (break), mem_cgroup_iter_break() must
 * be used for reference counting.
 */
#define for_each_mem_cgroup_tree(iter, root)		\
	for (iter = mem_cgroup_iter(root, NULL, NULL);	\
	     iter != NULL;				\
	     iter = mem_cgroup_iter(root, iter, NULL))

#define for_each_mem_cgroup(iter)			\
	for (iter = mem_cgroup_iter(NULL, NULL, NULL);	\
	     iter != NULL;				\
	     iter = mem_cgroup_iter(NULL, iter, NULL))

static inline bool task_is_dying(void)
{
	return tsk_is_oom_victim(current) || fatal_signal_pending(current) ||
		(current->flags & PF_EXITING);
}

/* Some nice accessors for the vmpressure. */
struct vmpressure *memcg_to_vmpressure(struct mem_cgroup *memcg)
{
	if (!memcg)
		memcg = root_mem_cgroup;
	return &memcg->vmpressure;
}

struct mem_cgroup *vmpressure_to_memcg(struct vmpressure *vmpr)
{
	return container_of(vmpr, struct mem_cgroup, vmpressure);
}

#ifdef CONFIG_MEMCG_KMEM
extern spinlock_t css_set_lock;

bool mem_cgroup_kmem_disabled(void)
{
	return cgroup_memory_nokmem;
}

static void obj_cgroup_uncharge_pages(struct obj_cgroup *objcg,
				      unsigned int nr_pages);

static void obj_cgroup_release(struct percpu_ref *ref)
{
	struct obj_cgroup *objcg = container_of(ref, struct obj_cgroup, refcnt);
	unsigned int nr_bytes;
	unsigned int nr_pages;
	unsigned long flags;

	/*
	 * At this point all allocated objects are freed, and
	 * objcg->nr_charged_bytes can't have an arbitrary byte value.
	 * However, it can be PAGE_SIZE or (x * PAGE_SIZE).
	 *
	 * The following sequence can lead to it:
	 * 1) CPU0: objcg == stock->cached_objcg
	 * 2) CPU1: we do a small allocation (e.g. 92 bytes),
	 *          PAGE_SIZE bytes are charged
	 * 3) CPU1: a process from another memcg is allocating something,
	 *          the stock if flushed,
	 *          objcg->nr_charged_bytes = PAGE_SIZE - 92
	 * 5) CPU0: we do release this object,
	 *          92 bytes are added to stock->nr_bytes
	 * 6) CPU0: stock is flushed,
	 *          92 bytes are added to objcg->nr_charged_bytes
	 *
	 * In the result, nr_charged_bytes == PAGE_SIZE.
	 * This page will be uncharged in obj_cgroup_release().
	 */
	nr_bytes = atomic_read(&objcg->nr_charged_bytes);
	WARN_ON_ONCE(nr_bytes & (PAGE_SIZE - 1));
	nr_pages = nr_bytes >> PAGE_SHIFT;

	if (nr_pages)
		obj_cgroup_uncharge_pages(objcg, nr_pages);

	spin_lock_irqsave(&css_set_lock, flags);
	list_del(&objcg->list);
	spin_unlock_irqrestore(&css_set_lock, flags);

	percpu_ref_exit(ref);
	kfree_rcu(objcg, rcu);
}

static struct obj_cgroup *obj_cgroup_alloc(void)
{
	struct obj_cgroup *objcg;
	int ret;

	objcg = kzalloc(sizeof(struct obj_cgroup), GFP_KERNEL);
	if (!objcg)
		return NULL;

	ret = percpu_ref_init(&objcg->refcnt, obj_cgroup_release, 0,
			      GFP_KERNEL);
	if (ret) {
		kfree(objcg);
		return NULL;
	}
	INIT_LIST_HEAD(&objcg->list);
	return objcg;
}

static void memcg_reparent_objcgs(struct mem_cgroup *memcg,
				  struct mem_cgroup *parent)
{
	struct obj_cgroup *objcg, *iter;

	objcg = rcu_replace_pointer(memcg->objcg, NULL, true);

	spin_lock_irq(&css_set_lock);

	/* 1) Ready to reparent active objcg. */
	list_add(&objcg->list, &memcg->objcg_list);
	/* 2) Reparent active objcg and already reparented objcgs to parent. */
	list_for_each_entry(iter, &memcg->objcg_list, list)
		WRITE_ONCE(iter->memcg, parent);
	/* 3) Move already reparented objcgs to the parent's list */
	list_splice(&memcg->objcg_list, &parent->objcg_list);

	spin_unlock_irq(&css_set_lock);

	percpu_ref_kill(&objcg->refcnt);
}

/*
 * This will be used as a shrinker list's index.
 * The main reason for not using cgroup id for this:
 *  this works better in sparse environments, where we have a lot of memcgs,
 *  but only a few kmem-limited. Or also, if we have, for instance, 200
 *  memcgs, and none but the 200th is kmem-limited, we'd have to have a
 *  200 entry array for that.
 *
 * The current size of the caches array is stored in memcg_nr_cache_ids. It
 * will double each time we have to increase it.
 */
static DEFINE_IDA(memcg_cache_ida);
int memcg_nr_cache_ids;

/* Protects memcg_nr_cache_ids */
static DECLARE_RWSEM(memcg_cache_ids_sem);

void memcg_get_cache_ids(void)
{
	down_read(&memcg_cache_ids_sem);
}

void memcg_put_cache_ids(void)
{
	up_read(&memcg_cache_ids_sem);
}

/*
 * MIN_SIZE is different than 1, because we would like to avoid going through
 * the alloc/free process all the time. In a small machine, 4 kmem-limited
 * cgroups is a reasonable guess. In the future, it could be a parameter or
 * tunable, but that is strictly not necessary.
 *
 * MAX_SIZE should be as large as the number of cgrp_ids. Ideally, we could get
 * this constant directly from cgroup, but it is understandable that this is
 * better kept as an internal representation in cgroup.c. In any case, the
 * cgrp_id space is not getting any smaller, and we don't have to necessarily
 * increase ours as well if it increases.
 */
#define MEMCG_CACHES_MIN_SIZE 4
#define MEMCG_CACHES_MAX_SIZE MEM_CGROUP_ID_MAX

/*
 * A lot of the calls to the cache allocation functions are expected to be
 * inlined by the compiler. Since the calls to memcg_slab_pre_alloc_hook() are
 * conditional to this static branch, we'll have to allow modules that does
 * kmem_cache_alloc and the such to see this symbol as well
 */
DEFINE_STATIC_KEY_FALSE(memcg_kmem_enabled_key);
EXPORT_SYMBOL(memcg_kmem_enabled_key);
#endif

/**
 * mem_cgroup_css_from_page - css of the memcg associated with a page
 * @page: page of interest
 *
 * If memcg is bound to the default hierarchy, css of the memcg associated
 * with @page is returned.  The returned css remains associated with @page
 * until it is released.
 *
 * If memcg is bound to a traditional hierarchy, the css of root_mem_cgroup
 * is returned.
 */
struct cgroup_subsys_state *mem_cgroup_css_from_page(struct page *page)
{
	struct mem_cgroup *memcg;

	memcg = page_memcg(page);

	if (!memcg || !cgroup_subsys_on_dfl(memory_cgrp_subsys))
		memcg = root_mem_cgroup;

	return &memcg->css;
}

/**
 * page_cgroup_ino - return inode number of the memcg a page is charged to
 * @page: the page
 *
 * Look up the closest online ancestor of the memory cgroup @page is charged to
 * and return its inode number or 0 if @page is not charged to any cgroup. It
 * is safe to call this function without holding a reference to @page.
 *
 * Note, this function is inherently racy, because there is nothing to prevent
 * the cgroup inode from getting torn down and potentially reallocated a moment
 * after page_cgroup_ino() returns, so it only should be used by callers that
 * do not care (such as procfs interfaces).
 */
ino_t page_cgroup_ino(struct page *page)
{
	struct mem_cgroup *memcg;
	unsigned long ino = 0;

	rcu_read_lock();
	memcg = page_memcg_check(page);

	while (memcg && !(memcg->css.flags & CSS_ONLINE))
		memcg = parent_mem_cgroup(memcg);
	if (memcg)
		ino = cgroup_ino(memcg->css.cgroup);
	rcu_read_unlock();
	return ino;
}

static struct mem_cgroup_per_node *
mem_cgroup_page_nodeinfo(struct mem_cgroup *memcg, struct page *page)
{
	int nid = page_to_nid(page);

	return memcg->nodeinfo[nid];
}

static struct mem_cgroup_tree_per_node *
soft_limit_tree_node(int nid)
{
	return soft_limit_tree.rb_tree_per_node[nid];
}

static struct mem_cgroup_tree_per_node *
soft_limit_tree_from_page(struct page *page)
{
	int nid = page_to_nid(page);

	return soft_limit_tree.rb_tree_per_node[nid];
}

static void __mem_cgroup_insert_exceeded(struct mem_cgroup_per_node *mz,
					 struct mem_cgroup_tree_per_node *mctz,
					 unsigned long new_usage_in_excess)
{
	struct rb_node **p = &mctz->rb_root.rb_node;
	struct rb_node *parent = NULL;
	struct mem_cgroup_per_node *mz_node;
	bool rightmost = true;

	if (mz->on_tree)
		return;

	mz->usage_in_excess = new_usage_in_excess;
	if (!mz->usage_in_excess)
		return;
	while (*p) {
		parent = *p;
		mz_node = rb_entry(parent, struct mem_cgroup_per_node,
					tree_node);
		if (mz->usage_in_excess < mz_node->usage_in_excess) {
			p = &(*p)->rb_left;
			rightmost = false;
		} else {
			p = &(*p)->rb_right;
		}
	}

	if (rightmost)
		mctz->rb_rightmost = &mz->tree_node;

	rb_link_node(&mz->tree_node, parent, p);
	rb_insert_color(&mz->tree_node, &mctz->rb_root);
	mz->on_tree = true;
}

static void __mem_cgroup_remove_exceeded(struct mem_cgroup_per_node *mz,
					 struct mem_cgroup_tree_per_node *mctz)
{
	if (!mz->on_tree)
		return;

	if (&mz->tree_node == mctz->rb_rightmost)
		mctz->rb_rightmost = rb_prev(&mz->tree_node);

	rb_erase(&mz->tree_node, &mctz->rb_root);
	mz->on_tree = false;
}

static void mem_cgroup_remove_exceeded(struct mem_cgroup_per_node *mz,
				       struct mem_cgroup_tree_per_node *mctz)
{
	unsigned long flags;

	spin_lock_irqsave(&mctz->lock, flags);
	__mem_cgroup_remove_exceeded(mz, mctz);
	spin_unlock_irqrestore(&mctz->lock, flags);
}

static unsigned long soft_limit_excess(struct mem_cgroup *memcg)
{
	unsigned long nr_pages = page_counter_read(&memcg->memory);
	unsigned long soft_limit = READ_ONCE(memcg->soft_limit);
	unsigned long excess = 0;

	if (nr_pages > soft_limit)
		excess = nr_pages - soft_limit;

	return excess;
}

static void mem_cgroup_update_tree(struct mem_cgroup *memcg, struct page *page)
{
	unsigned long excess;
	struct mem_cgroup_per_node *mz;
	struct mem_cgroup_tree_per_node *mctz;

	mctz = soft_limit_tree_from_page(page);
	if (!mctz)
		return;
	/*
	 * Necessary to update all ancestors when hierarchy is used.
	 * because their event counter is not touched.
	 */
	for (; memcg; memcg = parent_mem_cgroup(memcg)) {
		mz = mem_cgroup_page_nodeinfo(memcg, page);
		excess = soft_limit_excess(memcg);
		/*
		 * We have to update the tree if mz is on RB-tree or
		 * mem is over its softlimit.
		 */
		if (excess || mz->on_tree) {
			unsigned long flags;

			spin_lock_irqsave(&mctz->lock, flags);
			/* if on-tree, remove it */
			if (mz->on_tree)
				__mem_cgroup_remove_exceeded(mz, mctz);
			/*
			 * Insert again. mz->usage_in_excess will be updated.
			 * If excess is 0, no tree ops.
			 */
			__mem_cgroup_insert_exceeded(mz, mctz, excess);
			spin_unlock_irqrestore(&mctz->lock, flags);
		}
	}
}

static void mem_cgroup_remove_from_trees(struct mem_cgroup *memcg)
{
	struct mem_cgroup_tree_per_node *mctz;
	struct mem_cgroup_per_node *mz;
	int nid;

	for_each_node(nid) {
		mz = memcg->nodeinfo[nid];
		mctz = soft_limit_tree_node(nid);
		if (mctz)
			mem_cgroup_remove_exceeded(mz, mctz);
	}
}

static struct mem_cgroup_per_node *
__mem_cgroup_largest_soft_limit_node(struct mem_cgroup_tree_per_node *mctz)
{
	struct mem_cgroup_per_node *mz;

retry:
	mz = NULL;
	if (!mctz->rb_rightmost)
		goto done;		/* Nothing to reclaim from */

	mz = rb_entry(mctz->rb_rightmost,
		      struct mem_cgroup_per_node, tree_node);
	/*
	 * Remove the node now but someone else can add it back,
	 * we will to add it back at the end of reclaim to its correct
	 * position in the tree.
	 */
	__mem_cgroup_remove_exceeded(mz, mctz);
	if (!soft_limit_excess(mz->memcg) ||
	    !css_tryget(&mz->memcg->css))
		goto retry;
done:
	return mz;
}

static struct mem_cgroup_per_node *
mem_cgroup_largest_soft_limit_node(struct mem_cgroup_tree_per_node *mctz)
{
	struct mem_cgroup_per_node *mz;

	spin_lock_irq(&mctz->lock);
	mz = __mem_cgroup_largest_soft_limit_node(mctz);
	spin_unlock_irq(&mctz->lock);
	return mz;
}

/**
 * __mod_memcg_state - update cgroup memory statistics
 * @memcg: the memory cgroup
 * @idx: the stat item - can be enum memcg_stat_item or enum node_stat_item
 * @val: delta to add to the counter, can be negative
 */
void __mod_memcg_state(struct mem_cgroup *memcg, int idx, int val)
{
	if (mem_cgroup_disabled())
		return;

	__this_cpu_add(memcg->vmstats_percpu->state[idx], val);
	cgroup_rstat_updated(memcg->css.cgroup, smp_processor_id());
}

/* idx can be of type enum memcg_stat_item or node_stat_item. */
static unsigned long memcg_page_state_local(struct mem_cgroup *memcg, int idx)
{
	long x = 0;
	int cpu;

	for_each_possible_cpu(cpu)
		x += per_cpu(memcg->vmstats_percpu->state[idx], cpu);
#ifdef CONFIG_SMP
	if (x < 0)
		x = 0;
#endif
	return x;
}

void __mod_memcg_lruvec_state(struct lruvec *lruvec, enum node_stat_item idx,
			      int val)
{
	struct mem_cgroup_per_node *pn;
	struct mem_cgroup *memcg;

	pn = container_of(lruvec, struct mem_cgroup_per_node, lruvec);
	memcg = pn->memcg;

	/* Update memcg */
	__mod_memcg_state(memcg, idx, val);

	/* Update lruvec */
	__this_cpu_add(pn->lruvec_stats_percpu->state[idx], val);
}

/**
 * __mod_lruvec_state - update lruvec memory statistics
 * @lruvec: the lruvec
 * @idx: the stat item
 * @val: delta to add to the counter, can be negative
 *
 * The lruvec is the intersection of the NUMA node and a cgroup. This
 * function updates the all three counters that are affected by a
 * change of state at this level: per-node, per-cgroup, per-lruvec.
 */
void __mod_lruvec_state(struct lruvec *lruvec, enum node_stat_item idx,
			int val)
{
	/* Update node */
	__mod_node_page_state(lruvec_pgdat(lruvec), idx, val);

	/* Update memcg and lruvec */
	if (!mem_cgroup_disabled())
		__mod_memcg_lruvec_state(lruvec, idx, val);
}

void __mod_lruvec_page_state(struct page *page, enum node_stat_item idx,
			     int val)
{
	struct page *head = compound_head(page); /* rmap on tail pages */
	struct mem_cgroup *memcg;
	pg_data_t *pgdat = page_pgdat(page);
	struct lruvec *lruvec;

	rcu_read_lock();
	memcg = page_memcg(head);
	/* Untracked pages have no memcg, no lruvec. Update only the node */
	if (!memcg) {
		rcu_read_unlock();
		__mod_node_page_state(pgdat, idx, val);
		return;
	}

	lruvec = mem_cgroup_lruvec(memcg, pgdat);
	__mod_lruvec_state(lruvec, idx, val);
	rcu_read_unlock();
}
EXPORT_SYMBOL(__mod_lruvec_page_state);

void __mod_lruvec_kmem_state(void *p, enum node_stat_item idx, int val)
{
	pg_data_t *pgdat = page_pgdat(virt_to_page(p));
	struct mem_cgroup *memcg;
	struct lruvec *lruvec;

	rcu_read_lock();
	memcg = mem_cgroup_from_obj(p);

	/*
	 * Untracked pages have no memcg, no lruvec. Update only the
	 * node. If we reparent the slab objects to the root memcg,
	 * when we free the slab object, we need to update the per-memcg
	 * vmstats to keep it correct for the root memcg.
	 */
	if (!memcg) {
		__mod_node_page_state(pgdat, idx, val);
	} else {
		lruvec = mem_cgroup_lruvec(memcg, pgdat);
		__mod_lruvec_state(lruvec, idx, val);
	}
	rcu_read_unlock();
}

/*
 * mod_objcg_mlstate() may be called with irq enabled, so
 * mod_memcg_lruvec_state() should be used.
 */
static inline void mod_objcg_mlstate(struct obj_cgroup *objcg,
				     struct pglist_data *pgdat,
				     enum node_stat_item idx, int nr)
{
	struct mem_cgroup *memcg;
	struct lruvec *lruvec;

	rcu_read_lock();
	memcg = obj_cgroup_memcg(objcg);
	lruvec = mem_cgroup_lruvec(memcg, pgdat);
	mod_memcg_lruvec_state(lruvec, idx, nr);
	rcu_read_unlock();
}

/**
 * __count_memcg_events - account VM events in a cgroup
 * @memcg: the memory cgroup
 * @idx: the event item
 * @count: the number of events that occurred
 */
void __count_memcg_events(struct mem_cgroup *memcg, enum vm_event_item idx,
			  unsigned long count)
{
	if (mem_cgroup_disabled())
		return;

	__this_cpu_add(memcg->vmstats_percpu->events[idx], count);
	cgroup_rstat_updated(memcg->css.cgroup, smp_processor_id());
}

static unsigned long memcg_events(struct mem_cgroup *memcg, int event)
{
	return READ_ONCE(memcg->vmstats.events[event]);
}

static unsigned long memcg_events_local(struct mem_cgroup *memcg, int event)
{
	long x = 0;
	int cpu;

	for_each_possible_cpu(cpu)
		x += per_cpu(memcg->vmstats_percpu->events[event], cpu);
	return x;
}

static void mem_cgroup_charge_statistics(struct mem_cgroup *memcg,
					 struct page *page,
					 int nr_pages)
{
	/* pagein of a big page is an event. So, ignore page size */
	if (nr_pages > 0)
		__count_memcg_events(memcg, PGPGIN, 1);
	else {
		__count_memcg_events(memcg, PGPGOUT, 1);
		nr_pages = -nr_pages; /* for event */
	}

	__this_cpu_add(memcg->vmstats_percpu->nr_page_events, nr_pages);
}

static bool mem_cgroup_event_ratelimit(struct mem_cgroup *memcg,
				       enum mem_cgroup_events_target target)
{
	unsigned long val, next;

	val = __this_cpu_read(memcg->vmstats_percpu->nr_page_events);
	next = __this_cpu_read(memcg->vmstats_percpu->targets[target]);
	/* from time_after() in jiffies.h */
	if ((long)(next - val) < 0) {
		switch (target) {
		case MEM_CGROUP_TARGET_THRESH:
			next = val + THRESHOLDS_EVENTS_TARGET;
			break;
		case MEM_CGROUP_TARGET_SOFTLIMIT:
			next = val + SOFTLIMIT_EVENTS_TARGET;
			break;
		default:
			break;
		}
		__this_cpu_write(memcg->vmstats_percpu->targets[target], next);
		return true;
	}
	return false;
}

/*
 * Check events in order.
 *
 */
static void memcg_check_events(struct mem_cgroup *memcg, struct page *page)
{
	/* threshold event is triggered in finer grain than soft limit */
	if (unlikely(mem_cgroup_event_ratelimit(memcg,
						MEM_CGROUP_TARGET_THRESH))) {
		bool do_softlimit;

		do_softlimit = mem_cgroup_event_ratelimit(memcg,
						MEM_CGROUP_TARGET_SOFTLIMIT);
		mem_cgroup_threshold(memcg);
		if (unlikely(do_softlimit))
			mem_cgroup_update_tree(memcg, page);
	}
}

struct mem_cgroup *mem_cgroup_from_task(struct task_struct *p)
{
	/*
	 * mm_update_next_owner() may clear mm->owner to NULL
	 * if it races with swapoff, page migration, etc.
	 * So this can be called with p == NULL.
	 */
	if (unlikely(!p))
		return NULL;

	return mem_cgroup_from_css(task_css(p, memory_cgrp_id));
}
EXPORT_SYMBOL(mem_cgroup_from_task);

static __always_inline struct mem_cgroup *active_memcg(void)
{
	if (!in_task())
		return this_cpu_read(int_active_memcg);
	else
		return current->active_memcg;
}

/**
 * get_mem_cgroup_from_mm: Obtain a reference on given mm_struct's memcg.
 * @mm: mm from which memcg should be extracted. It can be NULL.
 *
 * Obtain a reference on mm->memcg and returns it if successful. If mm
 * is NULL, then the memcg is chosen as follows:
 * 1) The active memcg, if set.
 * 2) current->mm->memcg, if available
 * 3) root memcg
 * If mem_cgroup is disabled, NULL is returned.
 */
struct mem_cgroup *get_mem_cgroup_from_mm(struct mm_struct *mm)
{
	struct mem_cgroup *memcg;

	if (mem_cgroup_disabled())
		return NULL;

	/*
	 * Page cache insertions can happen without an
	 * actual mm context, e.g. during disk probing
	 * on boot, loopback IO, acct() writes etc.
	 *
	 * No need to css_get on root memcg as the reference
	 * counting is disabled on the root level in the
	 * cgroup core. See CSS_NO_REF.
	 */
	if (unlikely(!mm)) {
		memcg = active_memcg();
		if (unlikely(memcg)) {
			/* remote memcg must hold a ref */
			css_get(&memcg->css);
			return memcg;
		}
		mm = current->mm;
		if (unlikely(!mm))
			return root_mem_cgroup;
	}

	rcu_read_lock();
	do {
		memcg = mem_cgroup_from_task(rcu_dereference(mm->owner));
		if (unlikely(!memcg))
			memcg = root_mem_cgroup;
	} while (!css_tryget(&memcg->css));
	rcu_read_unlock();
	return memcg;
}
EXPORT_SYMBOL(get_mem_cgroup_from_mm);

<<<<<<< HEAD
/**
 * get_mem_cgroup_from_page: Obtain a reference on given page's memcg.
 * @page: page from which memcg should be extracted.
 *
 * Obtain a reference on page->memcg and returns it if successful. Otherwise
 * root_mem_cgroup is returned.
 */
struct mem_cgroup *get_mem_cgroup_from_page(struct page *page)
{
	struct mem_cgroup *memcg = page->mem_cgroup;

	if (mem_cgroup_disabled())
		return NULL;

	rcu_read_lock();
	/* Page should not get uncharged and freed memcg under us. */
	if (!memcg || WARN_ON_ONCE(!css_tryget(&memcg->css)))
		memcg = root_mem_cgroup;
	rcu_read_unlock();
	return memcg;
}
EXPORT_SYMBOL(get_mem_cgroup_from_page);

static __always_inline struct mem_cgroup *active_memcg(void)
{
	if (in_interrupt())
		return this_cpu_read(int_active_memcg);
	else
		return current->active_memcg;
}

static __always_inline struct mem_cgroup *get_active_memcg(void)
{
	struct mem_cgroup *memcg;

	rcu_read_lock();
	memcg = active_memcg();
	/* remote memcg must hold a ref. */
	if (memcg && WARN_ON_ONCE(!css_tryget(&memcg->css)))
		memcg = root_mem_cgroup;
	rcu_read_unlock();

	return memcg;
}

=======
>>>>>>> 3b17187f
static __always_inline bool memcg_kmem_bypass(void)
{
	/* Allow remote memcg charging from any context. */
	if (unlikely(active_memcg()))
		return false;

	/* Memcg to charge can't be determined. */
	if (!in_task() || !current->mm || (current->flags & PF_KTHREAD))
		return true;

	return false;
}

/**
 * mem_cgroup_iter - iterate over memory cgroup hierarchy
 * @root: hierarchy root
 * @prev: previously returned memcg, NULL on first invocation
 * @reclaim: cookie for shared reclaim walks, NULL for full walks
 *
 * Returns references to children of the hierarchy below @root, or
 * @root itself, or %NULL after a full round-trip.
 *
 * Caller must pass the return value in @prev on subsequent
 * invocations for reference counting, or use mem_cgroup_iter_break()
 * to cancel a hierarchy walk before the round-trip is complete.
 *
 * Reclaimers can specify a node in @reclaim to divide up the memcgs
 * in the hierarchy among all concurrent reclaimers operating on the
 * same node.
 */
struct mem_cgroup *mem_cgroup_iter(struct mem_cgroup *root,
				   struct mem_cgroup *prev,
				   struct mem_cgroup_reclaim_cookie *reclaim)
{
	struct mem_cgroup_reclaim_iter *iter;
	struct cgroup_subsys_state *css = NULL;
	struct mem_cgroup *memcg = NULL;
	struct mem_cgroup *pos = NULL;

	if (mem_cgroup_disabled())
		return NULL;

	if (!root)
		root = root_mem_cgroup;

	if (prev && !reclaim)
		pos = prev;

	rcu_read_lock();

	if (reclaim) {
		struct mem_cgroup_per_node *mz;

		mz = root->nodeinfo[reclaim->pgdat->node_id];
		iter = &mz->iter;

		if (prev && reclaim->generation != iter->generation)
			goto out_unlock;

		while (1) {
			pos = READ_ONCE(iter->position);
			if (!pos || css_tryget(&pos->css))
				break;
			/*
			 * css reference reached zero, so iter->position will
			 * be cleared by ->css_released. However, we should not
			 * rely on this happening soon, because ->css_released
			 * is called from a work queue, and by busy-waiting we
			 * might block it. So we clear iter->position right
			 * away.
			 */
			(void)cmpxchg(&iter->position, pos, NULL);
		}
	}

	if (pos)
		css = &pos->css;

	for (;;) {
		css = css_next_descendant_pre(css, &root->css);
		if (!css) {
			/*
			 * Reclaimers share the hierarchy walk, and a
			 * new one might jump in right at the end of
			 * the hierarchy - make sure they see at least
			 * one group and restart from the beginning.
			 */
			if (!prev)
				continue;
			break;
		}

		/*
		 * Verify the css and acquire a reference.  The root
		 * is provided by the caller, so we know it's alive
		 * and kicking, and don't take an extra reference.
		 */
		memcg = mem_cgroup_from_css(css);

		if (css == &root->css)
			break;

		if (css_tryget(css))
			break;

		memcg = NULL;
	}

	if (reclaim) {
		/*
		 * The position could have already been updated by a competing
		 * thread, so check that the value hasn't changed since we read
		 * it to avoid reclaiming from the same cgroup twice.
		 */
		(void)cmpxchg(&iter->position, pos, memcg);

		if (pos)
			css_put(&pos->css);

		if (!memcg)
			iter->generation++;
		else if (!prev)
			reclaim->generation = iter->generation;
	}

out_unlock:
	rcu_read_unlock();
	if (prev && prev != root)
		css_put(&prev->css);

	return memcg;
}

/**
 * mem_cgroup_iter_break - abort a hierarchy walk prematurely
 * @root: hierarchy root
 * @prev: last visited hierarchy member as returned by mem_cgroup_iter()
 */
void mem_cgroup_iter_break(struct mem_cgroup *root,
			   struct mem_cgroup *prev)
{
	if (!root)
		root = root_mem_cgroup;
	if (prev && prev != root)
		css_put(&prev->css);
}

static void __invalidate_reclaim_iterators(struct mem_cgroup *from,
					struct mem_cgroup *dead_memcg)
{
	struct mem_cgroup_reclaim_iter *iter;
	struct mem_cgroup_per_node *mz;
	int nid;

	for_each_node(nid) {
		mz = from->nodeinfo[nid];
		iter = &mz->iter;
		cmpxchg(&iter->position, dead_memcg, NULL);
	}
}

static void invalidate_reclaim_iterators(struct mem_cgroup *dead_memcg)
{
	struct mem_cgroup *memcg = dead_memcg;
	struct mem_cgroup *last;

	do {
		__invalidate_reclaim_iterators(memcg, dead_memcg);
		last = memcg;
	} while ((memcg = parent_mem_cgroup(memcg)));

	/*
	 * When cgruop1 non-hierarchy mode is used,
	 * parent_mem_cgroup() does not walk all the way up to the
	 * cgroup root (root_mem_cgroup). So we have to handle
	 * dead_memcg from cgroup root separately.
	 */
	if (last != root_mem_cgroup)
		__invalidate_reclaim_iterators(root_mem_cgroup,
						dead_memcg);
}

/**
 * mem_cgroup_scan_tasks - iterate over tasks of a memory cgroup hierarchy
 * @memcg: hierarchy root
 * @fn: function to call for each task
 * @arg: argument passed to @fn
 *
 * This function iterates over tasks attached to @memcg or to any of its
 * descendants and calls @fn for each task. If @fn returns a non-zero
 * value, the function breaks the iteration loop and returns the value.
 * Otherwise, it will iterate over all tasks and return 0.
 *
 * This function must not be called for the root memory cgroup.
 */
int mem_cgroup_scan_tasks(struct mem_cgroup *memcg,
			  int (*fn)(struct task_struct *, void *), void *arg)
{
	struct mem_cgroup *iter;
	int ret = 0;

	BUG_ON(memcg == root_mem_cgroup);

	for_each_mem_cgroup_tree(iter, memcg) {
		struct css_task_iter it;
		struct task_struct *task;

		css_task_iter_start(&iter->css, CSS_TASK_ITER_PROCS, &it);
		while (!ret && (task = css_task_iter_next(&it)))
			ret = fn(task, arg);
		css_task_iter_end(&it);
		if (ret) {
			mem_cgroup_iter_break(memcg, iter);
			break;
		}
	}
	return ret;
}

#ifdef CONFIG_DEBUG_VM
void lruvec_memcg_debug(struct lruvec *lruvec, struct page *page)
{
	struct mem_cgroup *memcg;

	if (mem_cgroup_disabled())
		return;

	memcg = page_memcg(page);

	if (!memcg)
		VM_BUG_ON_PAGE(lruvec_memcg(lruvec) != root_mem_cgroup, page);
	else
		VM_BUG_ON_PAGE(lruvec_memcg(lruvec) != memcg, page);
}
#endif

/**
 * lock_page_lruvec - lock and return lruvec for a given page.
 * @page: the page
 *
 * These functions are safe to use under any of the following conditions:
 * - page locked
 * - PageLRU cleared
 * - lock_page_memcg()
 * - page->_refcount is zero
 */
struct lruvec *lock_page_lruvec(struct page *page)
{
	struct lruvec *lruvec;

	lruvec = mem_cgroup_page_lruvec(page);
	spin_lock(&lruvec->lru_lock);

	lruvec_memcg_debug(lruvec, page);

	return lruvec;
}

struct lruvec *lock_page_lruvec_irq(struct page *page)
{
	struct lruvec *lruvec;

	lruvec = mem_cgroup_page_lruvec(page);
	spin_lock_irq(&lruvec->lru_lock);

	lruvec_memcg_debug(lruvec, page);

	return lruvec;
}

struct lruvec *lock_page_lruvec_irqsave(struct page *page, unsigned long *flags)
{
	struct lruvec *lruvec;

	lruvec = mem_cgroup_page_lruvec(page);
	spin_lock_irqsave(&lruvec->lru_lock, *flags);

	lruvec_memcg_debug(lruvec, page);

	return lruvec;
}

/**
 * mem_cgroup_update_lru_size - account for adding or removing an lru page
 * @lruvec: mem_cgroup per zone lru vector
 * @lru: index of lru list the page is sitting on
 * @zid: zone id of the accounted pages
 * @nr_pages: positive when adding or negative when removing
 *
 * This function must be called under lru_lock, just before a page is added
 * to or just after a page is removed from an lru list (that ordering being
 * so as to allow it to check that lru_size 0 is consistent with list_empty).
 */
void mem_cgroup_update_lru_size(struct lruvec *lruvec, enum lru_list lru,
				int zid, int nr_pages)
{
	struct mem_cgroup_per_node *mz;
	unsigned long *lru_size;
	long size;

	if (mem_cgroup_disabled())
		return;

	mz = container_of(lruvec, struct mem_cgroup_per_node, lruvec);
	lru_size = &mz->lru_zone_size[zid][lru];

	if (nr_pages < 0)
		*lru_size += nr_pages;

	size = *lru_size;
	if (WARN_ONCE(size < 0,
		"%s(%p, %d, %d): lru_size %ld\n",
		__func__, lruvec, lru, nr_pages, size)) {
		VM_BUG_ON(1);
		*lru_size = 0;
	}

	if (nr_pages > 0)
		*lru_size += nr_pages;
}

/**
 * mem_cgroup_margin - calculate chargeable space of a memory cgroup
 * @memcg: the memory cgroup
 *
 * Returns the maximum amount of memory @mem can be charged with, in
 * pages.
 */
static unsigned long mem_cgroup_margin(struct mem_cgroup *memcg)
{
	unsigned long margin = 0;
	unsigned long count;
	unsigned long limit;

	count = page_counter_read(&memcg->memory);
	limit = READ_ONCE(memcg->memory.max);
	if (count < limit)
		margin = limit - count;

	if (do_memsw_account()) {
		count = page_counter_read(&memcg->memsw);
		limit = READ_ONCE(memcg->memsw.max);
		if (count < limit)
			margin = min(margin, limit - count);
		else
			margin = 0;
	}

	return margin;
}

/*
 * A routine for checking "mem" is under move_account() or not.
 *
 * Checking a cgroup is mc.from or mc.to or under hierarchy of
 * moving cgroups. This is for waiting at high-memory pressure
 * caused by "move".
 */
static bool mem_cgroup_under_move(struct mem_cgroup *memcg)
{
	struct mem_cgroup *from;
	struct mem_cgroup *to;
	bool ret = false;
	/*
	 * Unlike task_move routines, we access mc.to, mc.from not under
	 * mutual exclusion by cgroup_mutex. Here, we take spinlock instead.
	 */
	spin_lock(&mc.lock);
	from = mc.from;
	to = mc.to;
	if (!from)
		goto unlock;

	ret = mem_cgroup_is_descendant(from, memcg) ||
		mem_cgroup_is_descendant(to, memcg);
unlock:
	spin_unlock(&mc.lock);
	return ret;
}

static bool mem_cgroup_wait_acct_move(struct mem_cgroup *memcg)
{
	if (mc.moving_task && current != mc.moving_task) {
		if (mem_cgroup_under_move(memcg)) {
			DEFINE_WAIT(wait);
			prepare_to_wait(&mc.waitq, &wait, TASK_INTERRUPTIBLE);
			/* moving charge context might have finished. */
			if (mc.moving_task)
				schedule();
			finish_wait(&mc.waitq, &wait);
			return true;
		}
	}
	return false;
}

struct memory_stat {
	const char *name;
	unsigned int idx;
};

static const struct memory_stat memory_stats[] = {
	{ "anon",			NR_ANON_MAPPED			},
	{ "file",			NR_FILE_PAGES			},
	{ "kernel_stack",		NR_KERNEL_STACK_KB		},
	{ "pagetables",			NR_PAGETABLE			},
	{ "percpu",			MEMCG_PERCPU_B			},
	{ "sock",			MEMCG_SOCK			},
	{ "shmem",			NR_SHMEM			},
	{ "file_mapped",		NR_FILE_MAPPED			},
	{ "file_dirty",			NR_FILE_DIRTY			},
	{ "file_writeback",		NR_WRITEBACK			},
#ifdef CONFIG_SWAP
	{ "swapcached",			NR_SWAPCACHE			},
#endif
#ifdef CONFIG_TRANSPARENT_HUGEPAGE
	{ "anon_thp",			NR_ANON_THPS			},
	{ "file_thp",			NR_FILE_THPS			},
	{ "shmem_thp",			NR_SHMEM_THPS			},
#endif
	{ "inactive_anon",		NR_INACTIVE_ANON		},
	{ "active_anon",		NR_ACTIVE_ANON			},
	{ "inactive_file",		NR_INACTIVE_FILE		},
	{ "active_file",		NR_ACTIVE_FILE			},
	{ "unevictable",		NR_UNEVICTABLE			},
	{ "slab_reclaimable",		NR_SLAB_RECLAIMABLE_B		},
	{ "slab_unreclaimable",		NR_SLAB_UNRECLAIMABLE_B		},

	/* The memory events */
	{ "workingset_refault_anon",	WORKINGSET_REFAULT_ANON		},
	{ "workingset_refault_file",	WORKINGSET_REFAULT_FILE		},
	{ "workingset_activate_anon",	WORKINGSET_ACTIVATE_ANON	},
	{ "workingset_activate_file",	WORKINGSET_ACTIVATE_FILE	},
	{ "workingset_restore_anon",	WORKINGSET_RESTORE_ANON		},
	{ "workingset_restore_file",	WORKINGSET_RESTORE_FILE		},
	{ "workingset_nodereclaim",	WORKINGSET_NODERECLAIM		},
};

/* Translate stat items to the correct unit for memory.stat output */
static int memcg_page_state_unit(int item)
{
	switch (item) {
	case MEMCG_PERCPU_B:
	case NR_SLAB_RECLAIMABLE_B:
	case NR_SLAB_UNRECLAIMABLE_B:
	case WORKINGSET_REFAULT_ANON:
	case WORKINGSET_REFAULT_FILE:
	case WORKINGSET_ACTIVATE_ANON:
	case WORKINGSET_ACTIVATE_FILE:
	case WORKINGSET_RESTORE_ANON:
	case WORKINGSET_RESTORE_FILE:
	case WORKINGSET_NODERECLAIM:
		return 1;
	case NR_KERNEL_STACK_KB:
		return SZ_1K;
	default:
		return PAGE_SIZE;
	}
}

static inline unsigned long memcg_page_state_output(struct mem_cgroup *memcg,
						    int item)
{
	return memcg_page_state(memcg, item) * memcg_page_state_unit(item);
}

static char *memory_stat_format(struct mem_cgroup *memcg)
{
	struct seq_buf s;
	int i;

	seq_buf_init(&s, kmalloc(PAGE_SIZE, GFP_KERNEL), PAGE_SIZE);
	if (!s.buffer)
		return NULL;

	/*
	 * Provide statistics on the state of the memory subsystem as
	 * well as cumulative event counters that show past behavior.
	 *
	 * This list is ordered following a combination of these gradients:
	 * 1) generic big picture -> specifics and details
	 * 2) reflecting userspace activity -> reflecting kernel heuristics
	 *
	 * Current memory state:
	 */
	cgroup_rstat_flush(memcg->css.cgroup);

	for (i = 0; i < ARRAY_SIZE(memory_stats); i++) {
		u64 size;

		size = memcg_page_state_output(memcg, memory_stats[i].idx);
		seq_buf_printf(&s, "%s %llu\n", memory_stats[i].name, size);

		if (unlikely(memory_stats[i].idx == NR_SLAB_UNRECLAIMABLE_B)) {
			size += memcg_page_state_output(memcg,
							NR_SLAB_RECLAIMABLE_B);
			seq_buf_printf(&s, "slab %llu\n", size);
		}
	}

	/* Accumulated memory events */

	seq_buf_printf(&s, "%s %lu\n", vm_event_name(PGFAULT),
		       memcg_events(memcg, PGFAULT));
	seq_buf_printf(&s, "%s %lu\n", vm_event_name(PGMAJFAULT),
		       memcg_events(memcg, PGMAJFAULT));
	seq_buf_printf(&s, "%s %lu\n",  vm_event_name(PGREFILL),
		       memcg_events(memcg, PGREFILL));
	seq_buf_printf(&s, "pgscan %lu\n",
		       memcg_events(memcg, PGSCAN_KSWAPD) +
		       memcg_events(memcg, PGSCAN_DIRECT));
	seq_buf_printf(&s, "pgsteal %lu\n",
		       memcg_events(memcg, PGSTEAL_KSWAPD) +
		       memcg_events(memcg, PGSTEAL_DIRECT));
	seq_buf_printf(&s, "%s %lu\n", vm_event_name(PGACTIVATE),
		       memcg_events(memcg, PGACTIVATE));
	seq_buf_printf(&s, "%s %lu\n", vm_event_name(PGDEACTIVATE),
		       memcg_events(memcg, PGDEACTIVATE));
	seq_buf_printf(&s, "%s %lu\n", vm_event_name(PGLAZYFREE),
		       memcg_events(memcg, PGLAZYFREE));
	seq_buf_printf(&s, "%s %lu\n", vm_event_name(PGLAZYFREED),
		       memcg_events(memcg, PGLAZYFREED));

#ifdef CONFIG_TRANSPARENT_HUGEPAGE
	seq_buf_printf(&s, "%s %lu\n", vm_event_name(THP_FAULT_ALLOC),
		       memcg_events(memcg, THP_FAULT_ALLOC));
	seq_buf_printf(&s, "%s %lu\n", vm_event_name(THP_COLLAPSE_ALLOC),
		       memcg_events(memcg, THP_COLLAPSE_ALLOC));
#endif /* CONFIG_TRANSPARENT_HUGEPAGE */

	/* The above should easily fit into one page */
	WARN_ON_ONCE(seq_buf_has_overflowed(&s));

	return s.buffer;
}

#define K(x) ((x) << (PAGE_SHIFT-10))
/**
 * mem_cgroup_print_oom_context: Print OOM information relevant to
 * memory controller.
 * @memcg: The memory cgroup that went over limit
 * @p: Task that is going to be killed
 *
 * NOTE: @memcg and @p's mem_cgroup can be different when hierarchy is
 * enabled
 */
void mem_cgroup_print_oom_context(struct mem_cgroup *memcg, struct task_struct *p)
{
	rcu_read_lock();

	if (memcg) {
		pr_cont(",oom_memcg=");
		pr_cont_cgroup_path(memcg->css.cgroup);
	} else
		pr_cont(",global_oom");
	if (p) {
		pr_cont(",task_memcg=");
		pr_cont_cgroup_path(task_cgroup(p, memory_cgrp_id));
	}
	rcu_read_unlock();
}

/**
 * mem_cgroup_print_oom_meminfo: Print OOM memory information relevant to
 * memory controller.
 * @memcg: The memory cgroup that went over limit
 */
void mem_cgroup_print_oom_meminfo(struct mem_cgroup *memcg)
{
	char *buf;

	pr_info("memory: usage %llukB, limit %llukB, failcnt %lu\n",
		K((u64)page_counter_read(&memcg->memory)),
		K((u64)READ_ONCE(memcg->memory.max)), memcg->memory.failcnt);
	if (cgroup_subsys_on_dfl(memory_cgrp_subsys))
		pr_info("swap: usage %llukB, limit %llukB, failcnt %lu\n",
			K((u64)page_counter_read(&memcg->swap)),
			K((u64)READ_ONCE(memcg->swap.max)), memcg->swap.failcnt);
	else {
		pr_info("memory+swap: usage %llukB, limit %llukB, failcnt %lu\n",
			K((u64)page_counter_read(&memcg->memsw)),
			K((u64)memcg->memsw.max), memcg->memsw.failcnt);
		pr_info("kmem: usage %llukB, limit %llukB, failcnt %lu\n",
			K((u64)page_counter_read(&memcg->kmem)),
			K((u64)memcg->kmem.max), memcg->kmem.failcnt);
	}

	pr_info("Memory cgroup stats for ");
	pr_cont_cgroup_path(memcg->css.cgroup);
	pr_cont(":");
	buf = memory_stat_format(memcg);
	if (!buf)
		return;
	pr_info("%s", buf);
	kfree(buf);
}

/*
 * Return the memory (and swap, if configured) limit for a memcg.
 */
unsigned long mem_cgroup_get_max(struct mem_cgroup *memcg)
{
	unsigned long max = READ_ONCE(memcg->memory.max);

	if (cgroup_subsys_on_dfl(memory_cgrp_subsys)) {
		if (mem_cgroup_swappiness(memcg))
			max += min(READ_ONCE(memcg->swap.max),
				   (unsigned long)total_swap_pages);
	} else { /* v1 */
		if (mem_cgroup_swappiness(memcg)) {
			/* Calculate swap excess capacity from memsw limit */
			unsigned long swap = READ_ONCE(memcg->memsw.max) - max;

			max += min(swap, (unsigned long)total_swap_pages);
		}
	}
	return max;
}

unsigned long mem_cgroup_size(struct mem_cgroup *memcg)
{
	return page_counter_read(&memcg->memory);
}

static bool mem_cgroup_out_of_memory(struct mem_cgroup *memcg, gfp_t gfp_mask,
				     int order)
{
	struct oom_control oc = {
		.zonelist = NULL,
		.nodemask = NULL,
		.memcg = memcg,
		.gfp_mask = gfp_mask,
		.order = order,
	};
	bool ret = true;

	if (mutex_lock_killable(&oom_lock))
		return true;

	if (mem_cgroup_margin(memcg) >= (1 << order))
		goto unlock;

	/*
	 * A few threads which were not waiting at mutex_lock_killable() can
	 * fail to bail out. Therefore, check again after holding oom_lock.
	 */
	ret = task_is_dying() || out_of_memory(&oc);

unlock:
	mutex_unlock(&oom_lock);
	return ret;
}

static int mem_cgroup_soft_reclaim(struct mem_cgroup *root_memcg,
				   pg_data_t *pgdat,
				   gfp_t gfp_mask,
				   unsigned long *total_scanned)
{
	struct mem_cgroup *victim = NULL;
	int total = 0;
	int loop = 0;
	unsigned long excess;
	unsigned long nr_scanned;
	struct mem_cgroup_reclaim_cookie reclaim = {
		.pgdat = pgdat,
	};

	excess = soft_limit_excess(root_memcg);

	while (1) {
		victim = mem_cgroup_iter(root_memcg, victim, &reclaim);
		if (!victim) {
			loop++;
			if (loop >= 2) {
				/*
				 * If we have not been able to reclaim
				 * anything, it might because there are
				 * no reclaimable pages under this hierarchy
				 */
				if (!total)
					break;
				/*
				 * We want to do more targeted reclaim.
				 * excess >> 2 is not to excessive so as to
				 * reclaim too much, nor too less that we keep
				 * coming back to reclaim from this cgroup
				 */
				if (total >= (excess >> 2) ||
					(loop > MEM_CGROUP_MAX_RECLAIM_LOOPS))
					break;
			}
			continue;
		}
		total += mem_cgroup_shrink_node(victim, gfp_mask, false,
					pgdat, &nr_scanned);
		*total_scanned += nr_scanned;
		if (!soft_limit_excess(root_memcg))
			break;
	}
	mem_cgroup_iter_break(root_memcg, victim);
	return total;
}

#ifdef CONFIG_LOCKDEP
static struct lockdep_map memcg_oom_lock_dep_map = {
	.name = "memcg_oom_lock",
};
#endif

static DEFINE_SPINLOCK(memcg_oom_lock);

/*
 * Check OOM-Killer is already running under our hierarchy.
 * If someone is running, return false.
 */
static bool mem_cgroup_oom_trylock(struct mem_cgroup *memcg)
{
	struct mem_cgroup *iter, *failed = NULL;

	spin_lock(&memcg_oom_lock);

	for_each_mem_cgroup_tree(iter, memcg) {
		if (iter->oom_lock) {
			/*
			 * this subtree of our hierarchy is already locked
			 * so we cannot give a lock.
			 */
			failed = iter;
			mem_cgroup_iter_break(memcg, iter);
			break;
		} else
			iter->oom_lock = true;
	}

	if (failed) {
		/*
		 * OK, we failed to lock the whole subtree so we have
		 * to clean up what we set up to the failing subtree
		 */
		for_each_mem_cgroup_tree(iter, memcg) {
			if (iter == failed) {
				mem_cgroup_iter_break(memcg, iter);
				break;
			}
			iter->oom_lock = false;
		}
	} else
		mutex_acquire(&memcg_oom_lock_dep_map, 0, 1, _RET_IP_);

	spin_unlock(&memcg_oom_lock);

	return !failed;
}

static void mem_cgroup_oom_unlock(struct mem_cgroup *memcg)
{
	struct mem_cgroup *iter;

	spin_lock(&memcg_oom_lock);
	mutex_release(&memcg_oom_lock_dep_map, _RET_IP_);
	for_each_mem_cgroup_tree(iter, memcg)
		iter->oom_lock = false;
	spin_unlock(&memcg_oom_lock);
}

static void mem_cgroup_mark_under_oom(struct mem_cgroup *memcg)
{
	struct mem_cgroup *iter;

	spin_lock(&memcg_oom_lock);
	for_each_mem_cgroup_tree(iter, memcg)
		iter->under_oom++;
	spin_unlock(&memcg_oom_lock);
}

static void mem_cgroup_unmark_under_oom(struct mem_cgroup *memcg)
{
	struct mem_cgroup *iter;

	/*
	 * Be careful about under_oom underflows because a child memcg
	 * could have been added after mem_cgroup_mark_under_oom.
	 */
	spin_lock(&memcg_oom_lock);
	for_each_mem_cgroup_tree(iter, memcg)
		if (iter->under_oom > 0)
			iter->under_oom--;
	spin_unlock(&memcg_oom_lock);
}

static DECLARE_WAIT_QUEUE_HEAD(memcg_oom_waitq);

struct oom_wait_info {
	struct mem_cgroup *memcg;
	wait_queue_entry_t	wait;
};

static int memcg_oom_wake_function(wait_queue_entry_t *wait,
	unsigned mode, int sync, void *arg)
{
	struct mem_cgroup *wake_memcg = (struct mem_cgroup *)arg;
	struct mem_cgroup *oom_wait_memcg;
	struct oom_wait_info *oom_wait_info;

	oom_wait_info = container_of(wait, struct oom_wait_info, wait);
	oom_wait_memcg = oom_wait_info->memcg;

	if (!mem_cgroup_is_descendant(wake_memcg, oom_wait_memcg) &&
	    !mem_cgroup_is_descendant(oom_wait_memcg, wake_memcg))
		return 0;
	return autoremove_wake_function(wait, mode, sync, arg);
}

static void memcg_oom_recover(struct mem_cgroup *memcg)
{
	/*
	 * For the following lockless ->under_oom test, the only required
	 * guarantee is that it must see the state asserted by an OOM when
	 * this function is called as a result of userland actions
	 * triggered by the notification of the OOM.  This is trivially
	 * achieved by invoking mem_cgroup_mark_under_oom() before
	 * triggering notification.
	 */
	if (memcg && memcg->under_oom)
		__wake_up(&memcg_oom_waitq, TASK_NORMAL, 0, memcg);
}

enum oom_status {
	OOM_SUCCESS,
	OOM_FAILED,
	OOM_ASYNC,
	OOM_SKIPPED
};

static enum oom_status mem_cgroup_oom(struct mem_cgroup *memcg, gfp_t mask, int order)
{
	enum oom_status ret;
	bool locked;

	if (order > PAGE_ALLOC_COSTLY_ORDER)
		return OOM_SKIPPED;

	memcg_memory_event(memcg, MEMCG_OOM);

	/*
	 * We are in the middle of the charge context here, so we
	 * don't want to block when potentially sitting on a callstack
	 * that holds all kinds of filesystem and mm locks.
	 *
	 * cgroup1 allows disabling the OOM killer and waiting for outside
	 * handling until the charge can succeed; remember the context and put
	 * the task to sleep at the end of the page fault when all locks are
	 * released.
	 *
	 * On the other hand, in-kernel OOM killer allows for an async victim
	 * memory reclaim (oom_reaper) and that means that we are not solely
	 * relying on the oom victim to make a forward progress and we can
	 * invoke the oom killer here.
	 *
	 * Please note that mem_cgroup_out_of_memory might fail to find a
	 * victim and then we have to bail out from the charge path.
	 */
	if (memcg->oom_kill_disable) {
		if (!current->in_user_fault)
			return OOM_SKIPPED;
		css_get(&memcg->css);
		current->memcg_in_oom = memcg;
		current->memcg_oom_gfp_mask = mask;
		current->memcg_oom_order = order;

		return OOM_ASYNC;
	}

	mem_cgroup_mark_under_oom(memcg);

	locked = mem_cgroup_oom_trylock(memcg);

	if (locked)
		mem_cgroup_oom_notify(memcg);

	mem_cgroup_unmark_under_oom(memcg);
	if (mem_cgroup_out_of_memory(memcg, mask, order))
		ret = OOM_SUCCESS;
	else
		ret = OOM_FAILED;

	if (locked)
		mem_cgroup_oom_unlock(memcg);

	return ret;
}

/**
 * mem_cgroup_oom_synchronize - complete memcg OOM handling
 * @handle: actually kill/wait or just clean up the OOM state
 *
 * This has to be called at the end of a page fault if the memcg OOM
 * handler was enabled.
 *
 * Memcg supports userspace OOM handling where failed allocations must
 * sleep on a waitqueue until the userspace task resolves the
 * situation.  Sleeping directly in the charge context with all kinds
 * of locks held is not a good idea, instead we remember an OOM state
 * in the task and mem_cgroup_oom_synchronize() has to be called at
 * the end of the page fault to complete the OOM handling.
 *
 * Returns %true if an ongoing memcg OOM situation was detected and
 * completed, %false otherwise.
 */
bool mem_cgroup_oom_synchronize(bool handle)
{
	struct mem_cgroup *memcg = current->memcg_in_oom;
	struct oom_wait_info owait;
	bool locked;

	/* OOM is global, do not handle */
	if (!memcg)
		return false;

	if (!handle)
		goto cleanup;

	owait.memcg = memcg;
	owait.wait.flags = 0;
	owait.wait.func = memcg_oom_wake_function;
	owait.wait.private = current;
	INIT_LIST_HEAD(&owait.wait.entry);

	prepare_to_wait(&memcg_oom_waitq, &owait.wait, TASK_KILLABLE);
	mem_cgroup_mark_under_oom(memcg);

	locked = mem_cgroup_oom_trylock(memcg);

	if (locked)
		mem_cgroup_oom_notify(memcg);

	if (locked && !memcg->oom_kill_disable) {
		mem_cgroup_unmark_under_oom(memcg);
		finish_wait(&memcg_oom_waitq, &owait.wait);
		mem_cgroup_out_of_memory(memcg, current->memcg_oom_gfp_mask,
					 current->memcg_oom_order);
	} else {
		schedule();
		mem_cgroup_unmark_under_oom(memcg);
		finish_wait(&memcg_oom_waitq, &owait.wait);
	}

	if (locked) {
		mem_cgroup_oom_unlock(memcg);
		/*
		 * There is no guarantee that an OOM-lock contender
		 * sees the wakeups triggered by the OOM kill
		 * uncharges.  Wake any sleepers explicitly.
		 */
		memcg_oom_recover(memcg);
	}
cleanup:
	current->memcg_in_oom = NULL;
	css_put(&memcg->css);
	return true;
}

/**
 * mem_cgroup_get_oom_group - get a memory cgroup to clean up after OOM
 * @victim: task to be killed by the OOM killer
 * @oom_domain: memcg in case of memcg OOM, NULL in case of system-wide OOM
 *
 * Returns a pointer to a memory cgroup, which has to be cleaned up
 * by killing all belonging OOM-killable tasks.
 *
 * Caller has to call mem_cgroup_put() on the returned non-NULL memcg.
 */
struct mem_cgroup *mem_cgroup_get_oom_group(struct task_struct *victim,
					    struct mem_cgroup *oom_domain)
{
	struct mem_cgroup *oom_group = NULL;
	struct mem_cgroup *memcg;

	if (!cgroup_subsys_on_dfl(memory_cgrp_subsys))
		return NULL;

	if (!oom_domain)
		oom_domain = root_mem_cgroup;

	rcu_read_lock();

	memcg = mem_cgroup_from_task(victim);
	if (memcg == root_mem_cgroup)
		goto out;

	/*
	 * If the victim task has been asynchronously moved to a different
	 * memory cgroup, we might end up killing tasks outside oom_domain.
	 * In this case it's better to ignore memory.group.oom.
	 */
	if (unlikely(!mem_cgroup_is_descendant(memcg, oom_domain)))
		goto out;

	/*
	 * Traverse the memory cgroup hierarchy from the victim task's
	 * cgroup up to the OOMing cgroup (or root) to find the
	 * highest-level memory cgroup with oom.group set.
	 */
	for (; memcg; memcg = parent_mem_cgroup(memcg)) {
		if (memcg->oom_group)
			oom_group = memcg;

		if (memcg == oom_domain)
			break;
	}

	if (oom_group)
		css_get(&oom_group->css);
out:
	rcu_read_unlock();

	return oom_group;
}

void mem_cgroup_print_oom_group(struct mem_cgroup *memcg)
{
	pr_info("Tasks in ");
	pr_cont_cgroup_path(memcg->css.cgroup);
	pr_cont(" are going to be killed due to memory.oom.group set\n");
}

/**
 * lock_page_memcg - lock a page and memcg binding
 * @page: the page
 *
 * This function protects unlocked LRU pages from being moved to
 * another cgroup.
 *
 * It ensures lifetime of the locked memcg. Caller is responsible
 * for the lifetime of the page.
 */
void lock_page_memcg(struct page *page)
{
	struct page *head = compound_head(page); /* rmap on tail pages */
	struct mem_cgroup *memcg;
	unsigned long flags;

	/*
	 * The RCU lock is held throughout the transaction.  The fast
	 * path can get away without acquiring the memcg->move_lock
	 * because page moving starts with an RCU grace period.
         */
	rcu_read_lock();

	if (mem_cgroup_disabled())
		return;
again:
	memcg = page_memcg(head);
	if (unlikely(!memcg))
		return;

#ifdef CONFIG_PROVE_LOCKING
	local_irq_save(flags);
	might_lock(&memcg->move_lock);
	local_irq_restore(flags);
#endif

	if (atomic_read(&memcg->moving_account) <= 0)
		return;

	spin_lock_irqsave(&memcg->move_lock, flags);
	if (memcg != page_memcg(head)) {
		spin_unlock_irqrestore(&memcg->move_lock, flags);
		goto again;
	}

	/*
	 * When charge migration first begins, we can have multiple
	 * critical sections holding the fast-path RCU lock and one
	 * holding the slowpath move_lock. Track the task who has the
	 * move_lock for unlock_page_memcg().
	 */
	memcg->move_lock_task = current;
	memcg->move_lock_flags = flags;
}
EXPORT_SYMBOL(lock_page_memcg);

static void __unlock_page_memcg(struct mem_cgroup *memcg)
{
	if (memcg && memcg->move_lock_task == current) {
		unsigned long flags = memcg->move_lock_flags;

		memcg->move_lock_task = NULL;
		memcg->move_lock_flags = 0;

		spin_unlock_irqrestore(&memcg->move_lock, flags);
	}

	rcu_read_unlock();
}

/**
 * unlock_page_memcg - unlock a page and memcg binding
 * @page: the page
 */
void unlock_page_memcg(struct page *page)
{
	struct page *head = compound_head(page);

	__unlock_page_memcg(page_memcg(head));
}
EXPORT_SYMBOL(unlock_page_memcg);

struct obj_stock {
#ifdef CONFIG_MEMCG_KMEM
	struct obj_cgroup *cached_objcg;
	struct pglist_data *cached_pgdat;
	unsigned int nr_bytes;
	int nr_slab_reclaimable_b;
	int nr_slab_unreclaimable_b;
#else
	int dummy[0];
#endif
};

struct memcg_stock_pcp {
	struct mem_cgroup *cached; /* this never be root cgroup */
	unsigned int nr_pages;
	struct obj_stock task_obj;
	struct obj_stock irq_obj;

	struct work_struct work;
	unsigned long flags;
#define FLUSHING_CACHED_CHARGE	0
};
static DEFINE_PER_CPU(struct memcg_stock_pcp, memcg_stock);
static DEFINE_MUTEX(percpu_charge_mutex);

#ifdef CONFIG_MEMCG_KMEM
static void drain_obj_stock(struct obj_stock *stock);
static bool obj_stock_flush_required(struct memcg_stock_pcp *stock,
				     struct mem_cgroup *root_memcg);

#else
static inline void drain_obj_stock(struct obj_stock *stock)
{
}
static bool obj_stock_flush_required(struct memcg_stock_pcp *stock,
				     struct mem_cgroup *root_memcg)
{
	return false;
}
#endif

/*
 * Most kmem_cache_alloc() calls are from user context. The irq disable/enable
 * sequence used in this case to access content from object stock is slow.
 * To optimize for user context access, there are now two object stocks for
 * task context and interrupt context access respectively.
 *
 * The task context object stock can be accessed by disabling preemption only
 * which is cheap in non-preempt kernel. The interrupt context object stock
 * can only be accessed after disabling interrupt. User context code can
 * access interrupt object stock, but not vice versa.
 */
static inline struct obj_stock *get_obj_stock(unsigned long *pflags)
{
	struct memcg_stock_pcp *stock;

	if (likely(in_task())) {
		*pflags = 0UL;
		preempt_disable();
		stock = this_cpu_ptr(&memcg_stock);
		return &stock->task_obj;
	}

	local_irq_save(*pflags);
	stock = this_cpu_ptr(&memcg_stock);
	return &stock->irq_obj;
}

static inline void put_obj_stock(unsigned long flags)
{
	if (likely(in_task()))
		preempt_enable();
	else
		local_irq_restore(flags);
}

/**
 * consume_stock: Try to consume stocked charge on this cpu.
 * @memcg: memcg to consume from.
 * @nr_pages: how many pages to charge.
 *
 * The charges will only happen if @memcg matches the current cpu's memcg
 * stock, and at least @nr_pages are available in that stock.  Failure to
 * service an allocation will refill the stock.
 *
 * returns true if successful, false otherwise.
 */
static bool consume_stock(struct mem_cgroup *memcg, unsigned int nr_pages)
{
	struct memcg_stock_pcp *stock;
	unsigned long flags;
	bool ret = false;

	if (nr_pages > MEMCG_CHARGE_BATCH)
		return ret;

	local_irq_save(flags);

	stock = this_cpu_ptr(&memcg_stock);
	if (memcg == stock->cached && stock->nr_pages >= nr_pages) {
		stock->nr_pages -= nr_pages;
		ret = true;
	}

	local_irq_restore(flags);

	return ret;
}

/*
 * Returns stocks cached in percpu and reset cached information.
 */
static void drain_stock(struct memcg_stock_pcp *stock)
{
	struct mem_cgroup *old = stock->cached;

	if (!old)
		return;

	if (stock->nr_pages) {
		page_counter_uncharge(&old->memory, stock->nr_pages);
		if (do_memsw_account())
			page_counter_uncharge(&old->memsw, stock->nr_pages);
		stock->nr_pages = 0;
	}

	css_put(&old->css);
	stock->cached = NULL;
}

static void drain_local_stock(struct work_struct *dummy)
{
	struct memcg_stock_pcp *stock;
	unsigned long flags;

	/*
	 * The only protection from cpu hotplug (memcg_hotplug_cpu_dead) vs.
	 * drain_stock races is that we always operate on local CPU stock
	 * here with IRQ disabled
	 */
	local_irq_save(flags);

	stock = this_cpu_ptr(&memcg_stock);
	drain_obj_stock(&stock->irq_obj);
	if (in_task())
		drain_obj_stock(&stock->task_obj);
	drain_stock(stock);
	clear_bit(FLUSHING_CACHED_CHARGE, &stock->flags);

	local_irq_restore(flags);
}

/*
 * Cache charges(val) to local per_cpu area.
 * This will be consumed by consume_stock() function, later.
 */
static void refill_stock(struct mem_cgroup *memcg, unsigned int nr_pages)
{
	struct memcg_stock_pcp *stock;
	unsigned long flags;

	local_irq_save(flags);

	stock = this_cpu_ptr(&memcg_stock);
	if (stock->cached != memcg) { /* reset if necessary */
		drain_stock(stock);
		css_get(&memcg->css);
		stock->cached = memcg;
	}
	stock->nr_pages += nr_pages;

	if (stock->nr_pages > MEMCG_CHARGE_BATCH)
		drain_stock(stock);

	local_irq_restore(flags);
}

/*
 * Drains all per-CPU charge caches for given root_memcg resp. subtree
 * of the hierarchy under it.
 */
static void drain_all_stock(struct mem_cgroup *root_memcg)
{
	int cpu, curcpu;

	/* If someone's already draining, avoid adding running more workers. */
	if (!mutex_trylock(&percpu_charge_mutex))
		return;
	/*
	 * Notify other cpus that system-wide "drain" is running
	 * We do not care about races with the cpu hotplug because cpu down
	 * as well as workers from this path always operate on the local
	 * per-cpu data. CPU up doesn't touch memcg_stock at all.
	 */
	curcpu = get_cpu();
	for_each_online_cpu(cpu) {
		struct memcg_stock_pcp *stock = &per_cpu(memcg_stock, cpu);
		struct mem_cgroup *memcg;
		bool flush = false;

		rcu_read_lock();
		memcg = stock->cached;
		if (memcg && stock->nr_pages &&
		    mem_cgroup_is_descendant(memcg, root_memcg))
			flush = true;
		else if (obj_stock_flush_required(stock, root_memcg))
			flush = true;
		rcu_read_unlock();

		if (flush &&
		    !test_and_set_bit(FLUSHING_CACHED_CHARGE, &stock->flags)) {
			if (cpu == curcpu)
				drain_local_stock(&stock->work);
			else
				schedule_work_on(cpu, &stock->work);
		}
	}
	put_cpu();
	mutex_unlock(&percpu_charge_mutex);
}

static int memcg_hotplug_cpu_dead(unsigned int cpu)
{
	struct memcg_stock_pcp *stock;

	stock = &per_cpu(memcg_stock, cpu);
	drain_stock(stock);

	return 0;
}

static unsigned long reclaim_high(struct mem_cgroup *memcg,
				  unsigned int nr_pages,
				  gfp_t gfp_mask)
{
	unsigned long nr_reclaimed = 0;

	do {
		unsigned long pflags;

		if (page_counter_read(&memcg->memory) <=
		    READ_ONCE(memcg->memory.high))
			continue;

		memcg_memory_event(memcg, MEMCG_HIGH);

		psi_memstall_enter(&pflags);
		nr_reclaimed += try_to_free_mem_cgroup_pages(memcg, nr_pages,
							     gfp_mask, true);
		psi_memstall_leave(&pflags);
	} while ((memcg = parent_mem_cgroup(memcg)) &&
		 !mem_cgroup_is_root(memcg));

	return nr_reclaimed;
}

static void high_work_func(struct work_struct *work)
{
	struct mem_cgroup *memcg;

	memcg = container_of(work, struct mem_cgroup, high_work);
	reclaim_high(memcg, MEMCG_CHARGE_BATCH, GFP_KERNEL);
}

/*
 * Clamp the maximum sleep time per allocation batch to 2 seconds. This is
 * enough to still cause a significant slowdown in most cases, while still
 * allowing diagnostics and tracing to proceed without becoming stuck.
 */
#define MEMCG_MAX_HIGH_DELAY_JIFFIES (2UL*HZ)

/*
 * When calculating the delay, we use these either side of the exponentiation to
 * maintain precision and scale to a reasonable number of jiffies (see the table
 * below.
 *
 * - MEMCG_DELAY_PRECISION_SHIFT: Extra precision bits while translating the
 *   overage ratio to a delay.
 * - MEMCG_DELAY_SCALING_SHIFT: The number of bits to scale down the
 *   proposed penalty in order to reduce to a reasonable number of jiffies, and
 *   to produce a reasonable delay curve.
 *
 * MEMCG_DELAY_SCALING_SHIFT just happens to be a number that produces a
 * reasonable delay curve compared to precision-adjusted overage, not
 * penalising heavily at first, but still making sure that growth beyond the
 * limit penalises misbehaviour cgroups by slowing them down exponentially. For
 * example, with a high of 100 megabytes:
 *
 *  +-------+------------------------+
 *  | usage | time to allocate in ms |
 *  +-------+------------------------+
 *  | 100M  |                      0 |
 *  | 101M  |                      6 |
 *  | 102M  |                     25 |
 *  | 103M  |                     57 |
 *  | 104M  |                    102 |
 *  | 105M  |                    159 |
 *  | 106M  |                    230 |
 *  | 107M  |                    313 |
 *  | 108M  |                    409 |
 *  | 109M  |                    518 |
 *  | 110M  |                    639 |
 *  | 111M  |                    774 |
 *  | 112M  |                    921 |
 *  | 113M  |                   1081 |
 *  | 114M  |                   1254 |
 *  | 115M  |                   1439 |
 *  | 116M  |                   1638 |
 *  | 117M  |                   1849 |
 *  | 118M  |                   2000 |
 *  | 119M  |                   2000 |
 *  | 120M  |                   2000 |
 *  +-------+------------------------+
 */
 #define MEMCG_DELAY_PRECISION_SHIFT 20
 #define MEMCG_DELAY_SCALING_SHIFT 14

static u64 calculate_overage(unsigned long usage, unsigned long high)
{
	u64 overage;

	if (usage <= high)
		return 0;

	/*
	 * Prevent division by 0 in overage calculation by acting as if
	 * it was a threshold of 1 page
	 */
	high = max(high, 1UL);

	overage = usage - high;
	overage <<= MEMCG_DELAY_PRECISION_SHIFT;
	return div64_u64(overage, high);
}

static u64 mem_find_max_overage(struct mem_cgroup *memcg)
{
	u64 overage, max_overage = 0;

	do {
		overage = calculate_overage(page_counter_read(&memcg->memory),
					    READ_ONCE(memcg->memory.high));
		max_overage = max(overage, max_overage);
	} while ((memcg = parent_mem_cgroup(memcg)) &&
		 !mem_cgroup_is_root(memcg));

	return max_overage;
}

static u64 swap_find_max_overage(struct mem_cgroup *memcg)
{
	u64 overage, max_overage = 0;

	do {
		overage = calculate_overage(page_counter_read(&memcg->swap),
					    READ_ONCE(memcg->swap.high));
		if (overage)
			memcg_memory_event(memcg, MEMCG_SWAP_HIGH);
		max_overage = max(overage, max_overage);
	} while ((memcg = parent_mem_cgroup(memcg)) &&
		 !mem_cgroup_is_root(memcg));

	return max_overage;
}

/*
 * Get the number of jiffies that we should penalise a mischievous cgroup which
 * is exceeding its memory.high by checking both it and its ancestors.
 */
static unsigned long calculate_high_delay(struct mem_cgroup *memcg,
					  unsigned int nr_pages,
					  u64 max_overage)
{
	unsigned long penalty_jiffies;

	if (!max_overage)
		return 0;

	/*
	 * We use overage compared to memory.high to calculate the number of
	 * jiffies to sleep (penalty_jiffies). Ideally this value should be
	 * fairly lenient on small overages, and increasingly harsh when the
	 * memcg in question makes it clear that it has no intention of stopping
	 * its crazy behaviour, so we exponentially increase the delay based on
	 * overage amount.
	 */
	penalty_jiffies = max_overage * max_overage * HZ;
	penalty_jiffies >>= MEMCG_DELAY_PRECISION_SHIFT;
	penalty_jiffies >>= MEMCG_DELAY_SCALING_SHIFT;

	/*
	 * Factor in the task's own contribution to the overage, such that four
	 * N-sized allocations are throttled approximately the same as one
	 * 4N-sized allocation.
	 *
	 * MEMCG_CHARGE_BATCH pages is nominal, so work out how much smaller or
	 * larger the current charge patch is than that.
	 */
	return penalty_jiffies * nr_pages / MEMCG_CHARGE_BATCH;
}

/*
 * Scheduled by try_charge() to be executed from the userland return path
 * and reclaims memory over the high limit.
 */
void mem_cgroup_handle_over_high(void)
{
	unsigned long penalty_jiffies;
	unsigned long pflags;
	unsigned long nr_reclaimed;
	unsigned int nr_pages = current->memcg_nr_pages_over_high;
	int nr_retries = MAX_RECLAIM_RETRIES;
	struct mem_cgroup *memcg;
	bool in_retry = false;

	if (likely(!nr_pages))
		return;

	memcg = get_mem_cgroup_from_mm(current->mm);
	current->memcg_nr_pages_over_high = 0;

retry_reclaim:
	/*
	 * The allocating task should reclaim at least the batch size, but for
	 * subsequent retries we only want to do what's necessary to prevent oom
	 * or breaching resource isolation.
	 *
	 * This is distinct from memory.max or page allocator behaviour because
	 * memory.high is currently batched, whereas memory.max and the page
	 * allocator run every time an allocation is made.
	 */
	nr_reclaimed = reclaim_high(memcg,
				    in_retry ? SWAP_CLUSTER_MAX : nr_pages,
				    GFP_KERNEL);

	/*
	 * memory.high is breached and reclaim is unable to keep up. Throttle
	 * allocators proactively to slow down excessive growth.
	 */
	penalty_jiffies = calculate_high_delay(memcg, nr_pages,
					       mem_find_max_overage(memcg));

	penalty_jiffies += calculate_high_delay(memcg, nr_pages,
						swap_find_max_overage(memcg));

	/*
	 * Clamp the max delay per usermode return so as to still keep the
	 * application moving forwards and also permit diagnostics, albeit
	 * extremely slowly.
	 */
	penalty_jiffies = min(penalty_jiffies, MEMCG_MAX_HIGH_DELAY_JIFFIES);

	/*
	 * Don't sleep if the amount of jiffies this memcg owes us is so low
	 * that it's not even worth doing, in an attempt to be nice to those who
	 * go only a small amount over their memory.high value and maybe haven't
	 * been aggressively reclaimed enough yet.
	 */
	if (penalty_jiffies <= HZ / 100)
		goto out;

	/*
	 * If reclaim is making forward progress but we're still over
	 * memory.high, we want to encourage that rather than doing allocator
	 * throttling.
	 */
	if (nr_reclaimed || nr_retries--) {
		in_retry = true;
		goto retry_reclaim;
	}

	/*
	 * If we exit early, we're guaranteed to die (since
	 * schedule_timeout_killable sets TASK_KILLABLE). This means we don't
	 * need to account for any ill-begotten jiffies to pay them off later.
	 */
	psi_memstall_enter(&pflags);
	schedule_timeout_killable(penalty_jiffies);
	psi_memstall_leave(&pflags);

out:
	css_put(&memcg->css);
}

static int try_charge_memcg(struct mem_cgroup *memcg, gfp_t gfp_mask,
			unsigned int nr_pages)
{
	unsigned int batch = max(MEMCG_CHARGE_BATCH, nr_pages);
	int nr_retries = MAX_RECLAIM_RETRIES;
	struct mem_cgroup *mem_over_limit;
	struct page_counter *counter;
	enum oom_status oom_status;
	unsigned long nr_reclaimed;
	bool passed_oom = false;
	bool may_swap = true;
	bool drained = false;
	unsigned long pflags;

retry:
	if (consume_stock(memcg, nr_pages))
		return 0;

	if (!do_memsw_account() ||
	    page_counter_try_charge(&memcg->memsw, batch, &counter)) {
		if (page_counter_try_charge(&memcg->memory, batch, &counter))
			goto done_restock;
		if (do_memsw_account())
			page_counter_uncharge(&memcg->memsw, batch);
		mem_over_limit = mem_cgroup_from_counter(counter, memory);
	} else {
		mem_over_limit = mem_cgroup_from_counter(counter, memsw);
		may_swap = false;
	}

	if (batch > nr_pages) {
		batch = nr_pages;
		goto retry;
	}

	/*
	 * Memcg doesn't have a dedicated reserve for atomic
	 * allocations. But like the global atomic pool, we need to
	 * put the burden of reclaim on regular allocation requests
	 * and let these go through as privileged allocations.
	 */
	if (gfp_mask & __GFP_ATOMIC)
		goto force;

	/*
	 * Prevent unbounded recursion when reclaim operations need to
	 * allocate memory. This might exceed the limits temporarily,
	 * but we prefer facilitating memory reclaim and getting back
	 * under the limit over triggering OOM kills in these cases.
	 */
	if (unlikely(current->flags & PF_MEMALLOC))
		goto force;

	if (unlikely(task_in_memcg_oom(current)))
		goto nomem;

	if (!gfpflags_allow_blocking(gfp_mask))
		goto nomem;

	memcg_memory_event(mem_over_limit, MEMCG_MAX);

	psi_memstall_enter(&pflags);
	nr_reclaimed = try_to_free_mem_cgroup_pages(mem_over_limit, nr_pages,
						    gfp_mask, may_swap);
	psi_memstall_leave(&pflags);

	if (mem_cgroup_margin(mem_over_limit) >= nr_pages)
		goto retry;

	if (!drained) {
		drain_all_stock(mem_over_limit);
		drained = true;
		goto retry;
	}

	if (gfp_mask & __GFP_NORETRY)
		goto nomem;
	/*
	 * Even though the limit is exceeded at this point, reclaim
	 * may have been able to free some pages.  Retry the charge
	 * before killing the task.
	 *
	 * Only for regular pages, though: huge pages are rather
	 * unlikely to succeed so close to the limit, and we fall back
	 * to regular pages anyway in case of failure.
	 */
	if (nr_reclaimed && nr_pages <= (1 << PAGE_ALLOC_COSTLY_ORDER))
		goto retry;
	/*
	 * At task move, charge accounts can be doubly counted. So, it's
	 * better to wait until the end of task_move if something is going on.
	 */
	if (mem_cgroup_wait_acct_move(mem_over_limit))
		goto retry;

	if (nr_retries--)
		goto retry;

	if (gfp_mask & __GFP_RETRY_MAYFAIL)
		goto nomem;

<<<<<<< HEAD
	if (gfp_mask & __GFP_NOFAIL)
		goto force;

=======
>>>>>>> 3b17187f
	/* Avoid endless loop for tasks bypassed by the oom killer */
	if (passed_oom && task_is_dying())
		goto nomem;

	/*
	 * keep retrying as long as the memcg oom killer is able to make
	 * a forward progress or bypass the charge if the oom killer
	 * couldn't make any progress.
	 */
	oom_status = mem_cgroup_oom(mem_over_limit, gfp_mask,
		       get_order(nr_pages * PAGE_SIZE));
	if (oom_status == OOM_SUCCESS) {
		passed_oom = true;
		nr_retries = MAX_RECLAIM_RETRIES;
		goto retry;
	}
nomem:
	if (!(gfp_mask & __GFP_NOFAIL))
		return -ENOMEM;
force:
	/*
	 * The allocation either can't fail or will lead to more memory
	 * being freed very soon.  Allow memory usage go over the limit
	 * temporarily by force charging it.
	 */
	page_counter_charge(&memcg->memory, nr_pages);
	if (do_memsw_account())
		page_counter_charge(&memcg->memsw, nr_pages);

	return 0;

done_restock:
	if (batch > nr_pages)
		refill_stock(memcg, batch - nr_pages);

	/*
	 * If the hierarchy is above the normal consumption range, schedule
	 * reclaim on returning to userland.  We can perform reclaim here
	 * if __GFP_RECLAIM but let's always punt for simplicity and so that
	 * GFP_KERNEL can consistently be used during reclaim.  @memcg is
	 * not recorded as it most likely matches current's and won't
	 * change in the meantime.  As high limit is checked again before
	 * reclaim, the cost of mismatch is negligible.
	 */
	do {
		bool mem_high, swap_high;

		mem_high = page_counter_read(&memcg->memory) >
			READ_ONCE(memcg->memory.high);
		swap_high = page_counter_read(&memcg->swap) >
			READ_ONCE(memcg->swap.high);

		/* Don't bother a random interrupted task */
		if (in_interrupt()) {
			if (mem_high) {
				schedule_work(&memcg->high_work);
				break;
			}
			continue;
		}

		if (mem_high || swap_high) {
			/*
			 * The allocating tasks in this cgroup will need to do
			 * reclaim or be throttled to prevent further growth
			 * of the memory or swap footprints.
			 *
			 * Target some best-effort fairness between the tasks,
			 * and distribute reclaim work and delay penalties
			 * based on how much each task is actually allocating.
			 */
			current->memcg_nr_pages_over_high += batch;
			set_notify_resume(current);
			break;
		}
	} while ((memcg = parent_mem_cgroup(memcg)));

	return 0;
}

static inline int try_charge(struct mem_cgroup *memcg, gfp_t gfp_mask,
			     unsigned int nr_pages)
{
	if (mem_cgroup_is_root(memcg))
		return 0;

	return try_charge_memcg(memcg, gfp_mask, nr_pages);
}

#if defined(CONFIG_MEMCG_KMEM) || defined(CONFIG_MMU)
static void cancel_charge(struct mem_cgroup *memcg, unsigned int nr_pages)
{
	if (mem_cgroup_is_root(memcg))
		return;

	page_counter_uncharge(&memcg->memory, nr_pages);
	if (do_memsw_account())
		page_counter_uncharge(&memcg->memsw, nr_pages);
}
#endif

static void commit_charge(struct page *page, struct mem_cgroup *memcg)
{
	VM_BUG_ON_PAGE(page_memcg(page), page);
	/*
	 * Any of the following ensures page's memcg stability:
	 *
	 * - the page lock
	 * - LRU isolation
	 * - lock_page_memcg()
	 * - exclusive reference
	 */
	page->memcg_data = (unsigned long)memcg;
}

static struct mem_cgroup *get_mem_cgroup_from_objcg(struct obj_cgroup *objcg)
{
	struct mem_cgroup *memcg;

	rcu_read_lock();
retry:
	memcg = obj_cgroup_memcg(objcg);
	if (unlikely(!css_tryget(&memcg->css)))
		goto retry;
	rcu_read_unlock();

	return memcg;
}

#ifdef CONFIG_MEMCG_KMEM
/*
 * The allocated objcg pointers array is not accounted directly.
 * Moreover, it should not come from DMA buffer and is not readily
 * reclaimable. So those GFP bits should be masked off.
 */
#define OBJCGS_CLEAR_MASK	(__GFP_DMA | __GFP_RECLAIMABLE | __GFP_ACCOUNT)

int memcg_alloc_page_obj_cgroups(struct page *page, struct kmem_cache *s,
				 gfp_t gfp, bool new_page)
{
	unsigned int objects = objs_per_slab_page(s, page);
	unsigned long memcg_data;
	void *vec;

	gfp &= ~OBJCGS_CLEAR_MASK;
	vec = kcalloc_node(objects, sizeof(struct obj_cgroup *), gfp,
			   page_to_nid(page));
	if (!vec)
		return -ENOMEM;

	memcg_data = (unsigned long) vec | MEMCG_DATA_OBJCGS;
	if (new_page) {
		/*
		 * If the slab page is brand new and nobody can yet access
		 * it's memcg_data, no synchronization is required and
		 * memcg_data can be simply assigned.
		 */
		page->memcg_data = memcg_data;
	} else if (cmpxchg(&page->memcg_data, 0, memcg_data)) {
		/*
		 * If the slab page is already in use, somebody can allocate
		 * and assign obj_cgroups in parallel. In this case the existing
		 * objcg vector should be reused.
		 */
		kfree(vec);
		return 0;
	}

	kmemleak_not_leak(vec);
	return 0;
}

/*
 * Returns a pointer to the memory cgroup to which the kernel object is charged.
 *
 * A passed kernel object can be a slab object or a generic kernel page, so
 * different mechanisms for getting the memory cgroup pointer should be used.
 * In certain cases (e.g. kernel stacks or large kmallocs with SLUB) the caller
 * can not know for sure how the kernel object is implemented.
 * mem_cgroup_from_obj() can be safely used in such cases.
 *
 * The caller must ensure the memcg lifetime, e.g. by taking rcu_read_lock(),
 * cgroup_mutex, etc.
 */
struct mem_cgroup *mem_cgroup_from_obj(void *p)
{
	struct page *page;

	if (mem_cgroup_disabled())
		return NULL;

	page = virt_to_head_page(p);

	/*
	 * Slab objects are accounted individually, not per-page.
	 * Memcg membership data for each individual object is saved in
	 * the page->obj_cgroups.
	 */
	if (page_objcgs_check(page)) {
		struct obj_cgroup *objcg;
		unsigned int off;

		off = obj_to_index(page->slab_cache, page, p);
		objcg = page_objcgs(page)[off];
		if (objcg)
			return obj_cgroup_memcg(objcg);

		return NULL;
	}

	/*
	 * page_memcg_check() is used here, because page_has_obj_cgroups()
	 * check above could fail because the object cgroups vector wasn't set
	 * at that moment, but it can be set concurrently.
	 * page_memcg_check(page) will guarantee that a proper memory
	 * cgroup pointer or NULL will be returned.
	 */
	return page_memcg_check(page);
}

__always_inline struct obj_cgroup *get_obj_cgroup_from_current(void)
{
	struct obj_cgroup *objcg = NULL;
	struct mem_cgroup *memcg;

	if (memcg_kmem_bypass())
		return NULL;

	rcu_read_lock();
	if (unlikely(active_memcg()))
		memcg = active_memcg();
	else
		memcg = mem_cgroup_from_task(current);

	for (; memcg != root_mem_cgroup; memcg = parent_mem_cgroup(memcg)) {
		objcg = rcu_dereference(memcg->objcg);
		if (objcg && obj_cgroup_tryget(objcg))
			break;
		objcg = NULL;
	}
	rcu_read_unlock();

	return objcg;
}

static int memcg_alloc_cache_id(void)
{
	int id, size;
	int err;

	id = ida_simple_get(&memcg_cache_ida,
			    0, MEMCG_CACHES_MAX_SIZE, GFP_KERNEL);
	if (id < 0)
		return id;

	if (id < memcg_nr_cache_ids)
		return id;

	/*
	 * There's no space for the new id in memcg_caches arrays,
	 * so we have to grow them.
	 */
	down_write(&memcg_cache_ids_sem);

	size = 2 * (id + 1);
	if (size < MEMCG_CACHES_MIN_SIZE)
		size = MEMCG_CACHES_MIN_SIZE;
	else if (size > MEMCG_CACHES_MAX_SIZE)
		size = MEMCG_CACHES_MAX_SIZE;

	err = memcg_update_all_list_lrus(size);
	if (!err)
		memcg_nr_cache_ids = size;

	up_write(&memcg_cache_ids_sem);

	if (err) {
		ida_simple_remove(&memcg_cache_ida, id);
		return err;
	}
	return id;
}

static void memcg_free_cache_id(int id)
{
	ida_simple_remove(&memcg_cache_ida, id);
}

/*
 * obj_cgroup_uncharge_pages: uncharge a number of kernel pages from a objcg
 * @objcg: object cgroup to uncharge
 * @nr_pages: number of pages to uncharge
 */
static void obj_cgroup_uncharge_pages(struct obj_cgroup *objcg,
				      unsigned int nr_pages)
{
	struct mem_cgroup *memcg;

	memcg = get_mem_cgroup_from_objcg(objcg);

	if (!cgroup_subsys_on_dfl(memory_cgrp_subsys))
		page_counter_uncharge(&memcg->kmem, nr_pages);
	refill_stock(memcg, nr_pages);

	css_put(&memcg->css);
}

/*
 * obj_cgroup_charge_pages: charge a number of kernel pages to a objcg
 * @objcg: object cgroup to charge
 * @gfp: reclaim mode
 * @nr_pages: number of pages to charge
 *
 * Returns 0 on success, an error code on failure.
 */
static int obj_cgroup_charge_pages(struct obj_cgroup *objcg, gfp_t gfp,
				   unsigned int nr_pages)
{
	struct page_counter *counter;
	struct mem_cgroup *memcg;
	int ret;

	memcg = get_mem_cgroup_from_objcg(objcg);

	ret = try_charge_memcg(memcg, gfp, nr_pages);
	if (ret)
		goto out;

	if (!cgroup_subsys_on_dfl(memory_cgrp_subsys) &&
	    !page_counter_try_charge(&memcg->kmem, nr_pages, &counter)) {

		/*
		 * Enforce __GFP_NOFAIL allocation because callers are not
		 * prepared to see failures and likely do not have any failure
		 * handling code.
		 */
		if (gfp & __GFP_NOFAIL) {
			page_counter_charge(&memcg->kmem, nr_pages);
			goto out;
		}
		cancel_charge(memcg, nr_pages);
		ret = -ENOMEM;
	}
out:
	css_put(&memcg->css);

<<<<<<< HEAD
	refill_stock(memcg, nr_pages);
=======
	return ret;
>>>>>>> 3b17187f
}

/**
 * __memcg_kmem_charge_page: charge a kmem page to the current memory cgroup
 * @page: page to charge
 * @gfp: reclaim mode
 * @order: allocation order
 *
 * Returns 0 on success, an error code on failure.
 */
int __memcg_kmem_charge_page(struct page *page, gfp_t gfp, int order)
{
	struct obj_cgroup *objcg;
	int ret = 0;

	objcg = get_obj_cgroup_from_current();
	if (objcg) {
		ret = obj_cgroup_charge_pages(objcg, gfp, 1 << order);
		if (!ret) {
			page->memcg_data = (unsigned long)objcg |
				MEMCG_DATA_KMEM;
			return 0;
		}
		obj_cgroup_put(objcg);
	}
	return ret;
}

/**
 * __memcg_kmem_uncharge_page: uncharge a kmem page
 * @page: page to uncharge
 * @order: allocation order
 */
void __memcg_kmem_uncharge_page(struct page *page, int order)
{
	struct obj_cgroup *objcg;
	unsigned int nr_pages = 1 << order;

	if (!PageMemcgKmem(page))
		return;

	objcg = __page_objcg(page);
	obj_cgroup_uncharge_pages(objcg, nr_pages);
	page->memcg_data = 0;
	obj_cgroup_put(objcg);
}

void mod_objcg_state(struct obj_cgroup *objcg, struct pglist_data *pgdat,
		     enum node_stat_item idx, int nr)
{
	unsigned long flags;
	struct obj_stock *stock = get_obj_stock(&flags);
	int *bytes;

	/*
	 * Save vmstat data in stock and skip vmstat array update unless
	 * accumulating over a page of vmstat data or when pgdat or idx
	 * changes.
	 */
	if (stock->cached_objcg != objcg) {
		drain_obj_stock(stock);
		obj_cgroup_get(objcg);
		stock->nr_bytes = atomic_read(&objcg->nr_charged_bytes)
				? atomic_xchg(&objcg->nr_charged_bytes, 0) : 0;
		stock->cached_objcg = objcg;
		stock->cached_pgdat = pgdat;
	} else if (stock->cached_pgdat != pgdat) {
		/* Flush the existing cached vmstat data */
		struct pglist_data *oldpg = stock->cached_pgdat;

		if (stock->nr_slab_reclaimable_b) {
			mod_objcg_mlstate(objcg, oldpg, NR_SLAB_RECLAIMABLE_B,
					  stock->nr_slab_reclaimable_b);
			stock->nr_slab_reclaimable_b = 0;
		}
		if (stock->nr_slab_unreclaimable_b) {
			mod_objcg_mlstate(objcg, oldpg, NR_SLAB_UNRECLAIMABLE_B,
					  stock->nr_slab_unreclaimable_b);
			stock->nr_slab_unreclaimable_b = 0;
		}
		stock->cached_pgdat = pgdat;
	}

	bytes = (idx == NR_SLAB_RECLAIMABLE_B) ? &stock->nr_slab_reclaimable_b
					       : &stock->nr_slab_unreclaimable_b;
	/*
	 * Even for large object >= PAGE_SIZE, the vmstat data will still be
	 * cached locally at least once before pushing it out.
	 */
	if (!*bytes) {
		*bytes = nr;
		nr = 0;
	} else {
		*bytes += nr;
		if (abs(*bytes) > PAGE_SIZE) {
			nr = *bytes;
			*bytes = 0;
		} else {
			nr = 0;
		}
	}
	if (nr)
		mod_objcg_mlstate(objcg, pgdat, idx, nr);

	put_obj_stock(flags);
}

static bool consume_obj_stock(struct obj_cgroup *objcg, unsigned int nr_bytes)
{
	unsigned long flags;
	struct obj_stock *stock = get_obj_stock(&flags);
	bool ret = false;

	if (objcg == stock->cached_objcg && stock->nr_bytes >= nr_bytes) {
		stock->nr_bytes -= nr_bytes;
		ret = true;
	}

	put_obj_stock(flags);

	return ret;
}

static void drain_obj_stock(struct obj_stock *stock)
{
	struct obj_cgroup *old = stock->cached_objcg;

	if (!old)
		return;

	if (stock->nr_bytes) {
		unsigned int nr_pages = stock->nr_bytes >> PAGE_SHIFT;
		unsigned int nr_bytes = stock->nr_bytes & (PAGE_SIZE - 1);

<<<<<<< HEAD
		if (nr_pages) {
			struct mem_cgroup *memcg;

			rcu_read_lock();
retry:
			memcg = obj_cgroup_memcg(old);
			if (unlikely(!css_tryget(&memcg->css)))
				goto retry;
			rcu_read_unlock();

			__memcg_kmem_uncharge(memcg, nr_pages);
			css_put(&memcg->css);
		}
=======
		if (nr_pages)
			obj_cgroup_uncharge_pages(old, nr_pages);
>>>>>>> 3b17187f

		/*
		 * The leftover is flushed to the centralized per-memcg value.
		 * On the next attempt to refill obj stock it will be moved
		 * to a per-cpu stock (probably, on an other CPU), see
		 * refill_obj_stock().
		 *
		 * How often it's flushed is a trade-off between the memory
		 * limit enforcement accuracy and potential CPU contention,
		 * so it might be changed in the future.
		 */
		atomic_add(nr_bytes, &old->nr_charged_bytes);
		stock->nr_bytes = 0;
	}

	/*
	 * Flush the vmstat data in current stock
	 */
	if (stock->nr_slab_reclaimable_b || stock->nr_slab_unreclaimable_b) {
		if (stock->nr_slab_reclaimable_b) {
			mod_objcg_mlstate(old, stock->cached_pgdat,
					  NR_SLAB_RECLAIMABLE_B,
					  stock->nr_slab_reclaimable_b);
			stock->nr_slab_reclaimable_b = 0;
		}
		if (stock->nr_slab_unreclaimable_b) {
			mod_objcg_mlstate(old, stock->cached_pgdat,
					  NR_SLAB_UNRECLAIMABLE_B,
					  stock->nr_slab_unreclaimable_b);
			stock->nr_slab_unreclaimable_b = 0;
		}
		stock->cached_pgdat = NULL;
	}

	obj_cgroup_put(old);
	stock->cached_objcg = NULL;
}

static bool obj_stock_flush_required(struct memcg_stock_pcp *stock,
				     struct mem_cgroup *root_memcg)
{
	struct mem_cgroup *memcg;

	if (in_task() && stock->task_obj.cached_objcg) {
		memcg = obj_cgroup_memcg(stock->task_obj.cached_objcg);
		if (memcg && mem_cgroup_is_descendant(memcg, root_memcg))
			return true;
	}
	if (stock->irq_obj.cached_objcg) {
		memcg = obj_cgroup_memcg(stock->irq_obj.cached_objcg);
		if (memcg && mem_cgroup_is_descendant(memcg, root_memcg))
			return true;
	}

	return false;
}

static void refill_obj_stock(struct obj_cgroup *objcg, unsigned int nr_bytes,
			     bool allow_uncharge)
{
	unsigned long flags;
	struct obj_stock *stock = get_obj_stock(&flags);
	unsigned int nr_pages = 0;

	if (stock->cached_objcg != objcg) { /* reset if necessary */
		drain_obj_stock(stock);
		obj_cgroup_get(objcg);
		stock->cached_objcg = objcg;
		stock->nr_bytes = atomic_read(&objcg->nr_charged_bytes)
				? atomic_xchg(&objcg->nr_charged_bytes, 0) : 0;
		allow_uncharge = true;	/* Allow uncharge when objcg changes */
	}
	stock->nr_bytes += nr_bytes;

	if (allow_uncharge && (stock->nr_bytes > PAGE_SIZE)) {
		nr_pages = stock->nr_bytes >> PAGE_SHIFT;
		stock->nr_bytes &= (PAGE_SIZE - 1);
	}

	put_obj_stock(flags);

	if (nr_pages)
		obj_cgroup_uncharge_pages(objcg, nr_pages);
}

int obj_cgroup_charge(struct obj_cgroup *objcg, gfp_t gfp, size_t size)
{
	unsigned int nr_pages, nr_bytes;
	int ret;

	if (consume_obj_stock(objcg, size))
		return 0;

	/*
	 * In theory, objcg->nr_charged_bytes can have enough
	 * pre-charged bytes to satisfy the allocation. However,
	 * flushing objcg->nr_charged_bytes requires two atomic
	 * operations, and objcg->nr_charged_bytes can't be big.
	 * The shared objcg->nr_charged_bytes can also become a
	 * performance bottleneck if all tasks of the same memcg are
	 * trying to update it. So it's better to ignore it and try
	 * grab some new pages. The stock's nr_bytes will be flushed to
	 * objcg->nr_charged_bytes later on when objcg changes.
	 *
	 * The stock's nr_bytes may contain enough pre-charged bytes
	 * to allow one less page from being charged, but we can't rely
	 * on the pre-charged bytes not being changed outside of
	 * consume_obj_stock() or refill_obj_stock(). So ignore those
	 * pre-charged bytes as well when charging pages. To avoid a
	 * page uncharge right after a page charge, we set the
	 * allow_uncharge flag to false when calling refill_obj_stock()
	 * to temporarily allow the pre-charged bytes to exceed the page
	 * size limit. The maximum reachable value of the pre-charged
	 * bytes is (sizeof(object) + PAGE_SIZE - 2) if there is no data
	 * race.
	 */
<<<<<<< HEAD
	rcu_read_lock();
retry:
	memcg = obj_cgroup_memcg(objcg);
	if (unlikely(!css_tryget(&memcg->css)))
		goto retry;
	rcu_read_unlock();

=======
>>>>>>> 3b17187f
	nr_pages = size >> PAGE_SHIFT;
	nr_bytes = size & (PAGE_SIZE - 1);

	if (nr_bytes)
		nr_pages += 1;

	ret = obj_cgroup_charge_pages(objcg, gfp, nr_pages);
	if (!ret && nr_bytes)
		refill_obj_stock(objcg, PAGE_SIZE - nr_bytes, false);

	return ret;
}

void obj_cgroup_uncharge(struct obj_cgroup *objcg, size_t size)
{
	refill_obj_stock(objcg, size, true);
}

#endif /* CONFIG_MEMCG_KMEM */

/*
<<<<<<< HEAD
 * Because head->mem_cgroup is not set on tails, set it now.
 */
void split_page_memcg(struct page *head, unsigned int nr)
{
	struct mem_cgroup *memcg = head->mem_cgroup;
	int kmemcg = PageKmemcg(head);
=======
 * Because page_memcg(head) is not set on tails, set it now.
 */
void split_page_memcg(struct page *head, unsigned int nr)
{
	struct mem_cgroup *memcg = page_memcg(head);
>>>>>>> 3b17187f
	int i;

	if (mem_cgroup_disabled() || !memcg)
		return;

<<<<<<< HEAD
	for (i = 1; i < nr; i++) {
		head[i].mem_cgroup = memcg;
		if (kmemcg)
			__SetPageKmemcg(head + i);
	}
	css_get_many(&memcg->css, nr - 1);
=======
	for (i = 1; i < nr; i++)
		head[i].memcg_data = head->memcg_data;

	if (PageMemcgKmem(head))
		obj_cgroup_get_many(__page_objcg(head), nr - 1);
	else
		css_get_many(&memcg->css, nr - 1);
>>>>>>> 3b17187f
}

#ifdef CONFIG_MEMCG_SWAP
/**
 * mem_cgroup_move_swap_account - move swap charge and swap_cgroup's record.
 * @entry: swap entry to be moved
 * @from:  mem_cgroup which the entry is moved from
 * @to:  mem_cgroup which the entry is moved to
 *
 * It succeeds only when the swap_cgroup's record for this entry is the same
 * as the mem_cgroup's id of @from.
 *
 * Returns 0 on success, -EINVAL on failure.
 *
 * The caller must have charged to @to, IOW, called page_counter_charge() about
 * both res and memsw, and called css_get().
 */
static int mem_cgroup_move_swap_account(swp_entry_t entry,
				struct mem_cgroup *from, struct mem_cgroup *to)
{
	unsigned short old_id, new_id;

	old_id = mem_cgroup_id(from);
	new_id = mem_cgroup_id(to);

	if (swap_cgroup_cmpxchg(entry, old_id, new_id) == old_id) {
		mod_memcg_state(from, MEMCG_SWAP, -1);
		mod_memcg_state(to, MEMCG_SWAP, 1);
		return 0;
	}
	return -EINVAL;
}
#else
static inline int mem_cgroup_move_swap_account(swp_entry_t entry,
				struct mem_cgroup *from, struct mem_cgroup *to)
{
	return -EINVAL;
}
#endif

static DEFINE_MUTEX(memcg_max_mutex);

static int mem_cgroup_resize_max(struct mem_cgroup *memcg,
				 unsigned long max, bool memsw)
{
	bool enlarge = false;
	bool drained = false;
	int ret;
	bool limits_invariant;
	struct page_counter *counter = memsw ? &memcg->memsw : &memcg->memory;

	do {
		if (signal_pending(current)) {
			ret = -EINTR;
			break;
		}

		mutex_lock(&memcg_max_mutex);
		/*
		 * Make sure that the new limit (memsw or memory limit) doesn't
		 * break our basic invariant rule memory.max <= memsw.max.
		 */
		limits_invariant = memsw ? max >= READ_ONCE(memcg->memory.max) :
					   max <= memcg->memsw.max;
		if (!limits_invariant) {
			mutex_unlock(&memcg_max_mutex);
			ret = -EINVAL;
			break;
		}
		if (max > counter->max)
			enlarge = true;
		ret = page_counter_set_max(counter, max);
		mutex_unlock(&memcg_max_mutex);

		if (!ret)
			break;

		if (!drained) {
			drain_all_stock(memcg);
			drained = true;
			continue;
		}

		if (!try_to_free_mem_cgroup_pages(memcg, 1,
					GFP_KERNEL, !memsw)) {
			ret = -EBUSY;
			break;
		}
	} while (true);

	if (!ret && enlarge)
		memcg_oom_recover(memcg);

	return ret;
}

unsigned long mem_cgroup_soft_limit_reclaim(pg_data_t *pgdat, int order,
					    gfp_t gfp_mask,
					    unsigned long *total_scanned)
{
	unsigned long nr_reclaimed = 0;
	struct mem_cgroup_per_node *mz, *next_mz = NULL;
	unsigned long reclaimed;
	int loop = 0;
	struct mem_cgroup_tree_per_node *mctz;
	unsigned long excess;
	unsigned long nr_scanned;

	if (order > 0)
		return 0;

	mctz = soft_limit_tree_node(pgdat->node_id);

	/*
	 * Do not even bother to check the largest node if the root
	 * is empty. Do it lockless to prevent lock bouncing. Races
	 * are acceptable as soft limit is best effort anyway.
	 */
	if (!mctz || RB_EMPTY_ROOT(&mctz->rb_root))
		return 0;

	/*
	 * This loop can run a while, specially if mem_cgroup's continuously
	 * keep exceeding their soft limit and putting the system under
	 * pressure
	 */
	do {
		if (next_mz)
			mz = next_mz;
		else
			mz = mem_cgroup_largest_soft_limit_node(mctz);
		if (!mz)
			break;

		nr_scanned = 0;
		reclaimed = mem_cgroup_soft_reclaim(mz->memcg, pgdat,
						    gfp_mask, &nr_scanned);
		nr_reclaimed += reclaimed;
		*total_scanned += nr_scanned;
		spin_lock_irq(&mctz->lock);
		__mem_cgroup_remove_exceeded(mz, mctz);

		/*
		 * If we failed to reclaim anything from this memory cgroup
		 * it is time to move on to the next cgroup
		 */
		next_mz = NULL;
		if (!reclaimed)
			next_mz = __mem_cgroup_largest_soft_limit_node(mctz);

		excess = soft_limit_excess(mz->memcg);
		/*
		 * One school of thought says that we should not add
		 * back the node to the tree if reclaim returns 0.
		 * But our reclaim could return 0, simply because due
		 * to priority we are exposing a smaller subset of
		 * memory to reclaim from. Consider this as a longer
		 * term TODO.
		 */
		/* If excess == 0, no tree ops */
		__mem_cgroup_insert_exceeded(mz, mctz, excess);
		spin_unlock_irq(&mctz->lock);
		css_put(&mz->memcg->css);
		loop++;
		/*
		 * Could not reclaim anything and there are no more
		 * mem cgroups to try or we seem to be looping without
		 * reclaiming anything.
		 */
		if (!nr_reclaimed &&
			(next_mz == NULL ||
			loop > MEM_CGROUP_MAX_SOFT_LIMIT_RECLAIM_LOOPS))
			break;
	} while (!nr_reclaimed);
	if (next_mz)
		css_put(&next_mz->memcg->css);
	return nr_reclaimed;
}

/*
 * Reclaims as many pages from the given memcg as possible.
 *
 * Caller is responsible for holding css reference for memcg.
 */
static int mem_cgroup_force_empty(struct mem_cgroup *memcg)
{
	int nr_retries = MAX_RECLAIM_RETRIES;

	/* we call try-to-free pages for make this cgroup empty */
	lru_add_drain_all();

	drain_all_stock(memcg);

	/* try to free all pages in this cgroup */
	while (nr_retries && page_counter_read(&memcg->memory)) {
		int progress;

		if (signal_pending(current))
			return -EINTR;

		progress = try_to_free_mem_cgroup_pages(memcg, 1,
							GFP_KERNEL, true);
		if (!progress) {
			nr_retries--;
			/* maybe some writeback is necessary */
			congestion_wait(BLK_RW_ASYNC, HZ/10);
		}

	}

	return 0;
}

static ssize_t mem_cgroup_force_empty_write(struct kernfs_open_file *of,
					    char *buf, size_t nbytes,
					    loff_t off)
{
	struct mem_cgroup *memcg = mem_cgroup_from_css(of_css(of));

	if (mem_cgroup_is_root(memcg))
		return -EINVAL;
	return mem_cgroup_force_empty(memcg) ?: nbytes;
}

static u64 mem_cgroup_hierarchy_read(struct cgroup_subsys_state *css,
				     struct cftype *cft)
{
	return 1;
}

static int mem_cgroup_hierarchy_write(struct cgroup_subsys_state *css,
				      struct cftype *cft, u64 val)
{
	if (val == 1)
		return 0;

	pr_warn_once("Non-hierarchical mode is deprecated. "
		     "Please report your usecase to linux-mm@kvack.org if you "
		     "depend on this functionality.\n");

	return -EINVAL;
}

static unsigned long mem_cgroup_usage(struct mem_cgroup *memcg, bool swap)
{
	unsigned long val;

	if (mem_cgroup_is_root(memcg)) {
		/* mem_cgroup_threshold() calls here from irqsafe context */
		cgroup_rstat_flush_irqsafe(memcg->css.cgroup);
		val = memcg_page_state(memcg, NR_FILE_PAGES) +
			memcg_page_state(memcg, NR_ANON_MAPPED);
		if (swap)
			val += memcg_page_state(memcg, MEMCG_SWAP);
	} else {
		if (!swap)
			val = page_counter_read(&memcg->memory);
		else
			val = page_counter_read(&memcg->memsw);
	}
	return val;
}

enum {
	RES_USAGE,
	RES_LIMIT,
	RES_MAX_USAGE,
	RES_FAILCNT,
	RES_SOFT_LIMIT,
};

static u64 mem_cgroup_read_u64(struct cgroup_subsys_state *css,
			       struct cftype *cft)
{
	struct mem_cgroup *memcg = mem_cgroup_from_css(css);
	struct page_counter *counter;

	switch (MEMFILE_TYPE(cft->private)) {
	case _MEM:
		counter = &memcg->memory;
		break;
	case _MEMSWAP:
		counter = &memcg->memsw;
		break;
	case _KMEM:
		counter = &memcg->kmem;
		break;
	case _TCP:
		counter = &memcg->tcpmem;
		break;
	default:
		BUG();
	}

	switch (MEMFILE_ATTR(cft->private)) {
	case RES_USAGE:
		if (counter == &memcg->memory)
			return (u64)mem_cgroup_usage(memcg, false) * PAGE_SIZE;
		if (counter == &memcg->memsw)
			return (u64)mem_cgroup_usage(memcg, true) * PAGE_SIZE;
		return (u64)page_counter_read(counter) * PAGE_SIZE;
	case RES_LIMIT:
		return (u64)counter->max * PAGE_SIZE;
	case RES_MAX_USAGE:
		return (u64)counter->watermark * PAGE_SIZE;
	case RES_FAILCNT:
		return counter->failcnt;
	case RES_SOFT_LIMIT:
		return (u64)memcg->soft_limit * PAGE_SIZE;
	default:
		BUG();
	}
}

#ifdef CONFIG_MEMCG_KMEM
static int memcg_online_kmem(struct mem_cgroup *memcg)
{
	struct obj_cgroup *objcg;
	int memcg_id;

	if (cgroup_memory_nokmem)
		return 0;

	BUG_ON(memcg->kmemcg_id >= 0);
	BUG_ON(memcg->kmem_state);

	memcg_id = memcg_alloc_cache_id();
	if (memcg_id < 0)
		return memcg_id;

	objcg = obj_cgroup_alloc();
	if (!objcg) {
		memcg_free_cache_id(memcg_id);
		return -ENOMEM;
	}
	objcg->memcg = memcg;
	rcu_assign_pointer(memcg->objcg, objcg);

	static_branch_enable(&memcg_kmem_enabled_key);

	memcg->kmemcg_id = memcg_id;
	memcg->kmem_state = KMEM_ONLINE;

	return 0;
}

static void memcg_offline_kmem(struct mem_cgroup *memcg)
{
	struct cgroup_subsys_state *css;
	struct mem_cgroup *parent, *child;
	int kmemcg_id;

	if (memcg->kmem_state != KMEM_ONLINE)
		return;

	memcg->kmem_state = KMEM_ALLOCATED;

	parent = parent_mem_cgroup(memcg);
	if (!parent)
		parent = root_mem_cgroup;

	memcg_reparent_objcgs(memcg, parent);

	kmemcg_id = memcg->kmemcg_id;
	BUG_ON(kmemcg_id < 0);

	/*
	 * Change kmemcg_id of this cgroup and all its descendants to the
	 * parent's id, and then move all entries from this cgroup's list_lrus
	 * to ones of the parent. After we have finished, all list_lrus
	 * corresponding to this cgroup are guaranteed to remain empty. The
	 * ordering is imposed by list_lru_node->lock taken by
	 * memcg_drain_all_list_lrus().
	 */
	rcu_read_lock(); /* can be called from css_free w/o cgroup_mutex */
	css_for_each_descendant_pre(css, &memcg->css) {
		child = mem_cgroup_from_css(css);
		BUG_ON(child->kmemcg_id != kmemcg_id);
		child->kmemcg_id = parent->kmemcg_id;
	}
	rcu_read_unlock();

	memcg_drain_all_list_lrus(kmemcg_id, parent);

	memcg_free_cache_id(kmemcg_id);
}

static void memcg_free_kmem(struct mem_cgroup *memcg)
{
	/* css_alloc() failed, offlining didn't happen */
	if (unlikely(memcg->kmem_state == KMEM_ONLINE))
		memcg_offline_kmem(memcg);
}
#else
static int memcg_online_kmem(struct mem_cgroup *memcg)
{
	return 0;
}
static void memcg_offline_kmem(struct mem_cgroup *memcg)
{
}
static void memcg_free_kmem(struct mem_cgroup *memcg)
{
}
#endif /* CONFIG_MEMCG_KMEM */

static int memcg_update_kmem_max(struct mem_cgroup *memcg,
				 unsigned long max)
{
	int ret;

	mutex_lock(&memcg_max_mutex);
	ret = page_counter_set_max(&memcg->kmem, max);
	mutex_unlock(&memcg_max_mutex);
	return ret;
}

static int memcg_update_tcp_max(struct mem_cgroup *memcg, unsigned long max)
{
	int ret;

	mutex_lock(&memcg_max_mutex);

	ret = page_counter_set_max(&memcg->tcpmem, max);
	if (ret)
		goto out;

	if (!memcg->tcpmem_active) {
		/*
		 * The active flag needs to be written after the static_key
		 * update. This is what guarantees that the socket activation
		 * function is the last one to run. See mem_cgroup_sk_alloc()
		 * for details, and note that we don't mark any socket as
		 * belonging to this memcg until that flag is up.
		 *
		 * We need to do this, because static_keys will span multiple
		 * sites, but we can't control their order. If we mark a socket
		 * as accounted, but the accounting functions are not patched in
		 * yet, we'll lose accounting.
		 *
		 * We never race with the readers in mem_cgroup_sk_alloc(),
		 * because when this value change, the code to process it is not
		 * patched in yet.
		 */
		static_branch_inc(&memcg_sockets_enabled_key);
		memcg->tcpmem_active = true;
	}
out:
	mutex_unlock(&memcg_max_mutex);
	return ret;
}

/*
 * The user of this function is...
 * RES_LIMIT.
 */
static ssize_t mem_cgroup_write(struct kernfs_open_file *of,
				char *buf, size_t nbytes, loff_t off)
{
	struct mem_cgroup *memcg = mem_cgroup_from_css(of_css(of));
	unsigned long nr_pages;
	int ret;

	buf = strstrip(buf);
	ret = page_counter_memparse(buf, "-1", &nr_pages);
	if (ret)
		return ret;

	switch (MEMFILE_ATTR(of_cft(of)->private)) {
	case RES_LIMIT:
		if (mem_cgroup_is_root(memcg)) { /* Can't set limit on root */
			ret = -EINVAL;
			break;
		}
		switch (MEMFILE_TYPE(of_cft(of)->private)) {
		case _MEM:
			ret = mem_cgroup_resize_max(memcg, nr_pages, false);
			break;
		case _MEMSWAP:
			ret = mem_cgroup_resize_max(memcg, nr_pages, true);
			break;
		case _KMEM:
			pr_warn_once("kmem.limit_in_bytes is deprecated and will be removed. "
				     "Please report your usecase to linux-mm@kvack.org if you "
				     "depend on this functionality.\n");
			ret = memcg_update_kmem_max(memcg, nr_pages);
			break;
		case _TCP:
			ret = memcg_update_tcp_max(memcg, nr_pages);
			break;
		}
		break;
	case RES_SOFT_LIMIT:
		memcg->soft_limit = nr_pages;
		ret = 0;
		break;
	}
	return ret ?: nbytes;
}

static ssize_t mem_cgroup_reset(struct kernfs_open_file *of, char *buf,
				size_t nbytes, loff_t off)
{
	struct mem_cgroup *memcg = mem_cgroup_from_css(of_css(of));
	struct page_counter *counter;

	switch (MEMFILE_TYPE(of_cft(of)->private)) {
	case _MEM:
		counter = &memcg->memory;
		break;
	case _MEMSWAP:
		counter = &memcg->memsw;
		break;
	case _KMEM:
		counter = &memcg->kmem;
		break;
	case _TCP:
		counter = &memcg->tcpmem;
		break;
	default:
		BUG();
	}

	switch (MEMFILE_ATTR(of_cft(of)->private)) {
	case RES_MAX_USAGE:
		page_counter_reset_watermark(counter);
		break;
	case RES_FAILCNT:
		counter->failcnt = 0;
		break;
	default:
		BUG();
	}

	return nbytes;
}

static u64 mem_cgroup_move_charge_read(struct cgroup_subsys_state *css,
					struct cftype *cft)
{
	return mem_cgroup_from_css(css)->move_charge_at_immigrate;
}

#ifdef CONFIG_MMU
static int mem_cgroup_move_charge_write(struct cgroup_subsys_state *css,
					struct cftype *cft, u64 val)
{
	struct mem_cgroup *memcg = mem_cgroup_from_css(css);

	if (val & ~MOVE_MASK)
		return -EINVAL;

	/*
	 * No kind of locking is needed in here, because ->can_attach() will
	 * check this value once in the beginning of the process, and then carry
	 * on with stale data. This means that changes to this value will only
	 * affect task migrations starting after the change.
	 */
	memcg->move_charge_at_immigrate = val;
	return 0;
}
#else
static int mem_cgroup_move_charge_write(struct cgroup_subsys_state *css,
					struct cftype *cft, u64 val)
{
	return -ENOSYS;
}
#endif

#ifdef CONFIG_NUMA

#define LRU_ALL_FILE (BIT(LRU_INACTIVE_FILE) | BIT(LRU_ACTIVE_FILE))
#define LRU_ALL_ANON (BIT(LRU_INACTIVE_ANON) | BIT(LRU_ACTIVE_ANON))
#define LRU_ALL	     ((1 << NR_LRU_LISTS) - 1)

static unsigned long mem_cgroup_node_nr_lru_pages(struct mem_cgroup *memcg,
				int nid, unsigned int lru_mask, bool tree)
{
	struct lruvec *lruvec = mem_cgroup_lruvec(memcg, NODE_DATA(nid));
	unsigned long nr = 0;
	enum lru_list lru;

	VM_BUG_ON((unsigned)nid >= nr_node_ids);

	for_each_lru(lru) {
		if (!(BIT(lru) & lru_mask))
			continue;
		if (tree)
			nr += lruvec_page_state(lruvec, NR_LRU_BASE + lru);
		else
			nr += lruvec_page_state_local(lruvec, NR_LRU_BASE + lru);
	}
	return nr;
}

static unsigned long mem_cgroup_nr_lru_pages(struct mem_cgroup *memcg,
					     unsigned int lru_mask,
					     bool tree)
{
	unsigned long nr = 0;
	enum lru_list lru;

	for_each_lru(lru) {
		if (!(BIT(lru) & lru_mask))
			continue;
		if (tree)
			nr += memcg_page_state(memcg, NR_LRU_BASE + lru);
		else
			nr += memcg_page_state_local(memcg, NR_LRU_BASE + lru);
	}
	return nr;
}

static int memcg_numa_stat_show(struct seq_file *m, void *v)
{
	struct numa_stat {
		const char *name;
		unsigned int lru_mask;
	};

	static const struct numa_stat stats[] = {
		{ "total", LRU_ALL },
		{ "file", LRU_ALL_FILE },
		{ "anon", LRU_ALL_ANON },
		{ "unevictable", BIT(LRU_UNEVICTABLE) },
	};
	const struct numa_stat *stat;
	int nid;
	struct mem_cgroup *memcg = mem_cgroup_from_seq(m);

	cgroup_rstat_flush(memcg->css.cgroup);

	for (stat = stats; stat < stats + ARRAY_SIZE(stats); stat++) {
		seq_printf(m, "%s=%lu", stat->name,
			   mem_cgroup_nr_lru_pages(memcg, stat->lru_mask,
						   false));
		for_each_node_state(nid, N_MEMORY)
			seq_printf(m, " N%d=%lu", nid,
				   mem_cgroup_node_nr_lru_pages(memcg, nid,
							stat->lru_mask, false));
		seq_putc(m, '\n');
	}

	for (stat = stats; stat < stats + ARRAY_SIZE(stats); stat++) {

		seq_printf(m, "hierarchical_%s=%lu", stat->name,
			   mem_cgroup_nr_lru_pages(memcg, stat->lru_mask,
						   true));
		for_each_node_state(nid, N_MEMORY)
			seq_printf(m, " N%d=%lu", nid,
				   mem_cgroup_node_nr_lru_pages(memcg, nid,
							stat->lru_mask, true));
		seq_putc(m, '\n');
	}

	return 0;
}
#endif /* CONFIG_NUMA */

static const unsigned int memcg1_stats[] = {
	NR_FILE_PAGES,
	NR_ANON_MAPPED,
#ifdef CONFIG_TRANSPARENT_HUGEPAGE
	NR_ANON_THPS,
#endif
	NR_SHMEM,
	NR_FILE_MAPPED,
	NR_FILE_DIRTY,
	NR_WRITEBACK,
	MEMCG_SWAP,
};

static const char *const memcg1_stat_names[] = {
	"cache",
	"rss",
#ifdef CONFIG_TRANSPARENT_HUGEPAGE
	"rss_huge",
#endif
	"shmem",
	"mapped_file",
	"dirty",
	"writeback",
	"swap",
};

/* Universal VM events cgroup1 shows, original sort order */
static const unsigned int memcg1_events[] = {
	PGPGIN,
	PGPGOUT,
	PGFAULT,
	PGMAJFAULT,
};

static int memcg_stat_show(struct seq_file *m, void *v)
{
	struct mem_cgroup *memcg = mem_cgroup_from_seq(m);
	unsigned long memory, memsw;
	struct mem_cgroup *mi;
	unsigned int i;

	BUILD_BUG_ON(ARRAY_SIZE(memcg1_stat_names) != ARRAY_SIZE(memcg1_stats));

	cgroup_rstat_flush(memcg->css.cgroup);

	for (i = 0; i < ARRAY_SIZE(memcg1_stats); i++) {
		unsigned long nr;

		if (memcg1_stats[i] == MEMCG_SWAP && !do_memsw_account())
			continue;
		nr = memcg_page_state_local(memcg, memcg1_stats[i]);
		seq_printf(m, "%s %lu\n", memcg1_stat_names[i], nr * PAGE_SIZE);
	}

	for (i = 0; i < ARRAY_SIZE(memcg1_events); i++)
		seq_printf(m, "%s %lu\n", vm_event_name(memcg1_events[i]),
			   memcg_events_local(memcg, memcg1_events[i]));

	for (i = 0; i < NR_LRU_LISTS; i++)
		seq_printf(m, "%s %lu\n", lru_list_name(i),
			   memcg_page_state_local(memcg, NR_LRU_BASE + i) *
			   PAGE_SIZE);

	/* Hierarchical information */
	memory = memsw = PAGE_COUNTER_MAX;
	for (mi = memcg; mi; mi = parent_mem_cgroup(mi)) {
		memory = min(memory, READ_ONCE(mi->memory.max));
		memsw = min(memsw, READ_ONCE(mi->memsw.max));
	}
	seq_printf(m, "hierarchical_memory_limit %llu\n",
		   (u64)memory * PAGE_SIZE);
	if (do_memsw_account())
		seq_printf(m, "hierarchical_memsw_limit %llu\n",
			   (u64)memsw * PAGE_SIZE);

	for (i = 0; i < ARRAY_SIZE(memcg1_stats); i++) {
		unsigned long nr;

		if (memcg1_stats[i] == MEMCG_SWAP && !do_memsw_account())
			continue;
		nr = memcg_page_state(memcg, memcg1_stats[i]);
		seq_printf(m, "total_%s %llu\n", memcg1_stat_names[i],
						(u64)nr * PAGE_SIZE);
	}

	for (i = 0; i < ARRAY_SIZE(memcg1_events); i++)
		seq_printf(m, "total_%s %llu\n",
			   vm_event_name(memcg1_events[i]),
			   (u64)memcg_events(memcg, memcg1_events[i]));

	for (i = 0; i < NR_LRU_LISTS; i++)
		seq_printf(m, "total_%s %llu\n", lru_list_name(i),
			   (u64)memcg_page_state(memcg, NR_LRU_BASE + i) *
			   PAGE_SIZE);

#ifdef CONFIG_DEBUG_VM
	{
		pg_data_t *pgdat;
		struct mem_cgroup_per_node *mz;
		unsigned long anon_cost = 0;
		unsigned long file_cost = 0;

		for_each_online_pgdat(pgdat) {
			mz = memcg->nodeinfo[pgdat->node_id];

			anon_cost += mz->lruvec.anon_cost;
			file_cost += mz->lruvec.file_cost;
		}
		seq_printf(m, "anon_cost %lu\n", anon_cost);
		seq_printf(m, "file_cost %lu\n", file_cost);
	}
#endif

	return 0;
}

static u64 mem_cgroup_swappiness_read(struct cgroup_subsys_state *css,
				      struct cftype *cft)
{
	struct mem_cgroup *memcg = mem_cgroup_from_css(css);

	return mem_cgroup_swappiness(memcg);
}

static int mem_cgroup_swappiness_write(struct cgroup_subsys_state *css,
				       struct cftype *cft, u64 val)
{
	struct mem_cgroup *memcg = mem_cgroup_from_css(css);

	if (val > 200)
		return -EINVAL;

	if (!mem_cgroup_is_root(memcg))
		memcg->swappiness = val;
	else
		vm_swappiness = val;

	return 0;
}

static void __mem_cgroup_threshold(struct mem_cgroup *memcg, bool swap)
{
	struct mem_cgroup_threshold_ary *t;
	unsigned long usage;
	int i;

	rcu_read_lock();
	if (!swap)
		t = rcu_dereference(memcg->thresholds.primary);
	else
		t = rcu_dereference(memcg->memsw_thresholds.primary);

	if (!t)
		goto unlock;

	usage = mem_cgroup_usage(memcg, swap);

	/*
	 * current_threshold points to threshold just below or equal to usage.
	 * If it's not true, a threshold was crossed after last
	 * call of __mem_cgroup_threshold().
	 */
	i = t->current_threshold;

	/*
	 * Iterate backward over array of thresholds starting from
	 * current_threshold and check if a threshold is crossed.
	 * If none of thresholds below usage is crossed, we read
	 * only one element of the array here.
	 */
	for (; i >= 0 && unlikely(t->entries[i].threshold > usage); i--)
		eventfd_signal(t->entries[i].eventfd, 1);

	/* i = current_threshold + 1 */
	i++;

	/*
	 * Iterate forward over array of thresholds starting from
	 * current_threshold+1 and check if a threshold is crossed.
	 * If none of thresholds above usage is crossed, we read
	 * only one element of the array here.
	 */
	for (; i < t->size && unlikely(t->entries[i].threshold <= usage); i++)
		eventfd_signal(t->entries[i].eventfd, 1);

	/* Update current_threshold */
	t->current_threshold = i - 1;
unlock:
	rcu_read_unlock();
}

static void mem_cgroup_threshold(struct mem_cgroup *memcg)
{
	while (memcg) {
		__mem_cgroup_threshold(memcg, false);
		if (do_memsw_account())
			__mem_cgroup_threshold(memcg, true);

		memcg = parent_mem_cgroup(memcg);
	}
}

static int compare_thresholds(const void *a, const void *b)
{
	const struct mem_cgroup_threshold *_a = a;
	const struct mem_cgroup_threshold *_b = b;

	if (_a->threshold > _b->threshold)
		return 1;

	if (_a->threshold < _b->threshold)
		return -1;

	return 0;
}

static int mem_cgroup_oom_notify_cb(struct mem_cgroup *memcg)
{
	struct mem_cgroup_eventfd_list *ev;

	spin_lock(&memcg_oom_lock);

	list_for_each_entry(ev, &memcg->oom_notify, list)
		eventfd_signal(ev->eventfd, 1);

	spin_unlock(&memcg_oom_lock);
	return 0;
}

static void mem_cgroup_oom_notify(struct mem_cgroup *memcg)
{
	struct mem_cgroup *iter;

	for_each_mem_cgroup_tree(iter, memcg)
		mem_cgroup_oom_notify_cb(iter);
}

static int __mem_cgroup_usage_register_event(struct mem_cgroup *memcg,
	struct eventfd_ctx *eventfd, const char *args, enum res_type type)
{
	struct mem_cgroup_thresholds *thresholds;
	struct mem_cgroup_threshold_ary *new;
	unsigned long threshold;
	unsigned long usage;
	int i, size, ret;

	ret = page_counter_memparse(args, "-1", &threshold);
	if (ret)
		return ret;

	mutex_lock(&memcg->thresholds_lock);

	if (type == _MEM) {
		thresholds = &memcg->thresholds;
		usage = mem_cgroup_usage(memcg, false);
	} else if (type == _MEMSWAP) {
		thresholds = &memcg->memsw_thresholds;
		usage = mem_cgroup_usage(memcg, true);
	} else
		BUG();

	/* Check if a threshold crossed before adding a new one */
	if (thresholds->primary)
		__mem_cgroup_threshold(memcg, type == _MEMSWAP);

	size = thresholds->primary ? thresholds->primary->size + 1 : 1;

	/* Allocate memory for new array of thresholds */
	new = kmalloc(struct_size(new, entries, size), GFP_KERNEL);
	if (!new) {
		ret = -ENOMEM;
		goto unlock;
	}
	new->size = size;

	/* Copy thresholds (if any) to new array */
	if (thresholds->primary)
		memcpy(new->entries, thresholds->primary->entries,
		       flex_array_size(new, entries, size - 1));

	/* Add new threshold */
	new->entries[size - 1].eventfd = eventfd;
	new->entries[size - 1].threshold = threshold;

	/* Sort thresholds. Registering of new threshold isn't time-critical */
	sort(new->entries, size, sizeof(*new->entries),
			compare_thresholds, NULL);

	/* Find current threshold */
	new->current_threshold = -1;
	for (i = 0; i < size; i++) {
		if (new->entries[i].threshold <= usage) {
			/*
			 * new->current_threshold will not be used until
			 * rcu_assign_pointer(), so it's safe to increment
			 * it here.
			 */
			++new->current_threshold;
		} else
			break;
	}

	/* Free old spare buffer and save old primary buffer as spare */
	kfree(thresholds->spare);
	thresholds->spare = thresholds->primary;

	rcu_assign_pointer(thresholds->primary, new);

	/* To be sure that nobody uses thresholds */
	synchronize_rcu();

unlock:
	mutex_unlock(&memcg->thresholds_lock);

	return ret;
}

static int mem_cgroup_usage_register_event(struct mem_cgroup *memcg,
	struct eventfd_ctx *eventfd, const char *args)
{
	return __mem_cgroup_usage_register_event(memcg, eventfd, args, _MEM);
}

static int memsw_cgroup_usage_register_event(struct mem_cgroup *memcg,
	struct eventfd_ctx *eventfd, const char *args)
{
	return __mem_cgroup_usage_register_event(memcg, eventfd, args, _MEMSWAP);
}

static void __mem_cgroup_usage_unregister_event(struct mem_cgroup *memcg,
	struct eventfd_ctx *eventfd, enum res_type type)
{
	struct mem_cgroup_thresholds *thresholds;
	struct mem_cgroup_threshold_ary *new;
	unsigned long usage;
	int i, j, size, entries;

	mutex_lock(&memcg->thresholds_lock);

	if (type == _MEM) {
		thresholds = &memcg->thresholds;
		usage = mem_cgroup_usage(memcg, false);
	} else if (type == _MEMSWAP) {
		thresholds = &memcg->memsw_thresholds;
		usage = mem_cgroup_usage(memcg, true);
	} else
		BUG();

	if (!thresholds->primary)
		goto unlock;

	/* Check if a threshold crossed before removing */
	__mem_cgroup_threshold(memcg, type == _MEMSWAP);

	/* Calculate new number of threshold */
	size = entries = 0;
	for (i = 0; i < thresholds->primary->size; i++) {
		if (thresholds->primary->entries[i].eventfd != eventfd)
			size++;
		else
			entries++;
	}

	new = thresholds->spare;

	/* If no items related to eventfd have been cleared, nothing to do */
	if (!entries)
		goto unlock;

	/* Set thresholds array to NULL if we don't have thresholds */
	if (!size) {
		kfree(new);
		new = NULL;
		goto swap_buffers;
	}

	new->size = size;

	/* Copy thresholds and find current threshold */
	new->current_threshold = -1;
	for (i = 0, j = 0; i < thresholds->primary->size; i++) {
		if (thresholds->primary->entries[i].eventfd == eventfd)
			continue;

		new->entries[j] = thresholds->primary->entries[i];
		if (new->entries[j].threshold <= usage) {
			/*
			 * new->current_threshold will not be used
			 * until rcu_assign_pointer(), so it's safe to increment
			 * it here.
			 */
			++new->current_threshold;
		}
		j++;
	}

swap_buffers:
	/* Swap primary and spare array */
	thresholds->spare = thresholds->primary;

	rcu_assign_pointer(thresholds->primary, new);

	/* To be sure that nobody uses thresholds */
	synchronize_rcu();

	/* If all events are unregistered, free the spare array */
	if (!new) {
		kfree(thresholds->spare);
		thresholds->spare = NULL;
	}
unlock:
	mutex_unlock(&memcg->thresholds_lock);
}

static void mem_cgroup_usage_unregister_event(struct mem_cgroup *memcg,
	struct eventfd_ctx *eventfd)
{
	return __mem_cgroup_usage_unregister_event(memcg, eventfd, _MEM);
}

static void memsw_cgroup_usage_unregister_event(struct mem_cgroup *memcg,
	struct eventfd_ctx *eventfd)
{
	return __mem_cgroup_usage_unregister_event(memcg, eventfd, _MEMSWAP);
}

static int mem_cgroup_oom_register_event(struct mem_cgroup *memcg,
	struct eventfd_ctx *eventfd, const char *args)
{
	struct mem_cgroup_eventfd_list *event;

	event = kmalloc(sizeof(*event),	GFP_KERNEL);
	if (!event)
		return -ENOMEM;

	spin_lock(&memcg_oom_lock);

	event->eventfd = eventfd;
	list_add(&event->list, &memcg->oom_notify);

	/* already in OOM ? */
	if (memcg->under_oom)
		eventfd_signal(eventfd, 1);
	spin_unlock(&memcg_oom_lock);

	return 0;
}

static void mem_cgroup_oom_unregister_event(struct mem_cgroup *memcg,
	struct eventfd_ctx *eventfd)
{
	struct mem_cgroup_eventfd_list *ev, *tmp;

	spin_lock(&memcg_oom_lock);

	list_for_each_entry_safe(ev, tmp, &memcg->oom_notify, list) {
		if (ev->eventfd == eventfd) {
			list_del(&ev->list);
			kfree(ev);
		}
	}

	spin_unlock(&memcg_oom_lock);
}

static int mem_cgroup_oom_control_read(struct seq_file *sf, void *v)
{
	struct mem_cgroup *memcg = mem_cgroup_from_seq(sf);

	seq_printf(sf, "oom_kill_disable %d\n", memcg->oom_kill_disable);
	seq_printf(sf, "under_oom %d\n", (bool)memcg->under_oom);
	seq_printf(sf, "oom_kill %lu\n",
		   atomic_long_read(&memcg->memory_events[MEMCG_OOM_KILL]));
	return 0;
}

static int mem_cgroup_oom_control_write(struct cgroup_subsys_state *css,
	struct cftype *cft, u64 val)
{
	struct mem_cgroup *memcg = mem_cgroup_from_css(css);

	/* cannot set to root cgroup and only 0 and 1 are allowed */
	if (mem_cgroup_is_root(memcg) || !((val == 0) || (val == 1)))
		return -EINVAL;

	memcg->oom_kill_disable = val;
	if (!val)
		memcg_oom_recover(memcg);

	return 0;
}

#ifdef CONFIG_CGROUP_WRITEBACK

#include <trace/events/writeback.h>

static int memcg_wb_domain_init(struct mem_cgroup *memcg, gfp_t gfp)
{
	return wb_domain_init(&memcg->cgwb_domain, gfp);
}

static void memcg_wb_domain_exit(struct mem_cgroup *memcg)
{
	wb_domain_exit(&memcg->cgwb_domain);
}

static void memcg_wb_domain_size_changed(struct mem_cgroup *memcg)
{
	wb_domain_size_changed(&memcg->cgwb_domain);
}

struct wb_domain *mem_cgroup_wb_domain(struct bdi_writeback *wb)
{
	struct mem_cgroup *memcg = mem_cgroup_from_css(wb->memcg_css);

	if (!memcg->css.parent)
		return NULL;

	return &memcg->cgwb_domain;
}

/**
 * mem_cgroup_wb_stats - retrieve writeback related stats from its memcg
 * @wb: bdi_writeback in question
 * @pfilepages: out parameter for number of file pages
 * @pheadroom: out parameter for number of allocatable pages according to memcg
 * @pdirty: out parameter for number of dirty pages
 * @pwriteback: out parameter for number of pages under writeback
 *
 * Determine the numbers of file, headroom, dirty, and writeback pages in
 * @wb's memcg.  File, dirty and writeback are self-explanatory.  Headroom
 * is a bit more involved.
 *
 * A memcg's headroom is "min(max, high) - used".  In the hierarchy, the
 * headroom is calculated as the lowest headroom of itself and the
 * ancestors.  Note that this doesn't consider the actual amount of
 * available memory in the system.  The caller should further cap
 * *@pheadroom accordingly.
 */
void mem_cgroup_wb_stats(struct bdi_writeback *wb, unsigned long *pfilepages,
			 unsigned long *pheadroom, unsigned long *pdirty,
			 unsigned long *pwriteback)
{
	struct mem_cgroup *memcg = mem_cgroup_from_css(wb->memcg_css);
	struct mem_cgroup *parent;

	cgroup_rstat_flush_irqsafe(memcg->css.cgroup);

	*pdirty = memcg_page_state(memcg, NR_FILE_DIRTY);
	*pwriteback = memcg_page_state(memcg, NR_WRITEBACK);
	*pfilepages = memcg_page_state(memcg, NR_INACTIVE_FILE) +
			memcg_page_state(memcg, NR_ACTIVE_FILE);

	*pheadroom = PAGE_COUNTER_MAX;
	while ((parent = parent_mem_cgroup(memcg))) {
		unsigned long ceiling = min(READ_ONCE(memcg->memory.max),
					    READ_ONCE(memcg->memory.high));
		unsigned long used = page_counter_read(&memcg->memory);

		*pheadroom = min(*pheadroom, ceiling - min(ceiling, used));
		memcg = parent;
	}
}

/*
 * Foreign dirty flushing
 *
 * There's an inherent mismatch between memcg and writeback.  The former
 * tracks ownership per-page while the latter per-inode.  This was a
 * deliberate design decision because honoring per-page ownership in the
 * writeback path is complicated, may lead to higher CPU and IO overheads
 * and deemed unnecessary given that write-sharing an inode across
 * different cgroups isn't a common use-case.
 *
 * Combined with inode majority-writer ownership switching, this works well
 * enough in most cases but there are some pathological cases.  For
 * example, let's say there are two cgroups A and B which keep writing to
 * different but confined parts of the same inode.  B owns the inode and
 * A's memory is limited far below B's.  A's dirty ratio can rise enough to
 * trigger balance_dirty_pages() sleeps but B's can be low enough to avoid
 * triggering background writeback.  A will be slowed down without a way to
 * make writeback of the dirty pages happen.
 *
 * Conditions like the above can lead to a cgroup getting repeatedly and
 * severely throttled after making some progress after each
 * dirty_expire_interval while the underlying IO device is almost
 * completely idle.
 *
 * Solving this problem completely requires matching the ownership tracking
 * granularities between memcg and writeback in either direction.  However,
 * the more egregious behaviors can be avoided by simply remembering the
 * most recent foreign dirtying events and initiating remote flushes on
 * them when local writeback isn't enough to keep the memory clean enough.
 *
 * The following two functions implement such mechanism.  When a foreign
 * page - a page whose memcg and writeback ownerships don't match - is
 * dirtied, mem_cgroup_track_foreign_dirty() records the inode owning
 * bdi_writeback on the page owning memcg.  When balance_dirty_pages()
 * decides that the memcg needs to sleep due to high dirty ratio, it calls
 * mem_cgroup_flush_foreign() which queues writeback on the recorded
 * foreign bdi_writebacks which haven't expired.  Both the numbers of
 * recorded bdi_writebacks and concurrent in-flight foreign writebacks are
 * limited to MEMCG_CGWB_FRN_CNT.
 *
 * The mechanism only remembers IDs and doesn't hold any object references.
 * As being wrong occasionally doesn't matter, updates and accesses to the
 * records are lockless and racy.
 */
void mem_cgroup_track_foreign_dirty_slowpath(struct page *page,
					     struct bdi_writeback *wb)
{
	struct mem_cgroup *memcg = page_memcg(page);
	struct memcg_cgwb_frn *frn;
	u64 now = get_jiffies_64();
	u64 oldest_at = now;
	int oldest = -1;
	int i;

	trace_track_foreign_dirty(page, wb);

	/*
	 * Pick the slot to use.  If there is already a slot for @wb, keep
	 * using it.  If not replace the oldest one which isn't being
	 * written out.
	 */
	for (i = 0; i < MEMCG_CGWB_FRN_CNT; i++) {
		frn = &memcg->cgwb_frn[i];
		if (frn->bdi_id == wb->bdi->id &&
		    frn->memcg_id == wb->memcg_css->id)
			break;
		if (time_before64(frn->at, oldest_at) &&
		    atomic_read(&frn->done.cnt) == 1) {
			oldest = i;
			oldest_at = frn->at;
		}
	}

	if (i < MEMCG_CGWB_FRN_CNT) {
		/*
		 * Re-using an existing one.  Update timestamp lazily to
		 * avoid making the cacheline hot.  We want them to be
		 * reasonably up-to-date and significantly shorter than
		 * dirty_expire_interval as that's what expires the record.
		 * Use the shorter of 1s and dirty_expire_interval / 8.
		 */
		unsigned long update_intv =
			min_t(unsigned long, HZ,
			      msecs_to_jiffies(dirty_expire_interval * 10) / 8);

		if (time_before64(frn->at, now - update_intv))
			frn->at = now;
	} else if (oldest >= 0) {
		/* replace the oldest free one */
		frn = &memcg->cgwb_frn[oldest];
		frn->bdi_id = wb->bdi->id;
		frn->memcg_id = wb->memcg_css->id;
		frn->at = now;
	}
}

/* issue foreign writeback flushes for recorded foreign dirtying events */
void mem_cgroup_flush_foreign(struct bdi_writeback *wb)
{
	struct mem_cgroup *memcg = mem_cgroup_from_css(wb->memcg_css);
	unsigned long intv = msecs_to_jiffies(dirty_expire_interval * 10);
	u64 now = jiffies_64;
	int i;

	for (i = 0; i < MEMCG_CGWB_FRN_CNT; i++) {
		struct memcg_cgwb_frn *frn = &memcg->cgwb_frn[i];

		/*
		 * If the record is older than dirty_expire_interval,
		 * writeback on it has already started.  No need to kick it
		 * off again.  Also, don't start a new one if there's
		 * already one in flight.
		 */
		if (time_after64(frn->at, now - intv) &&
		    atomic_read(&frn->done.cnt) == 1) {
			frn->at = 0;
			trace_flush_foreign(wb, frn->bdi_id, frn->memcg_id);
			cgroup_writeback_by_id(frn->bdi_id, frn->memcg_id,
					       WB_REASON_FOREIGN_FLUSH,
					       &frn->done);
		}
	}
}

#else	/* CONFIG_CGROUP_WRITEBACK */

static int memcg_wb_domain_init(struct mem_cgroup *memcg, gfp_t gfp)
{
	return 0;
}

static void memcg_wb_domain_exit(struct mem_cgroup *memcg)
{
}

static void memcg_wb_domain_size_changed(struct mem_cgroup *memcg)
{
}

#endif	/* CONFIG_CGROUP_WRITEBACK */

/*
 * DO NOT USE IN NEW FILES.
 *
 * "cgroup.event_control" implementation.
 *
 * This is way over-engineered.  It tries to support fully configurable
 * events for each user.  Such level of flexibility is completely
 * unnecessary especially in the light of the planned unified hierarchy.
 *
 * Please deprecate this and replace with something simpler if at all
 * possible.
 */

/*
 * Unregister event and free resources.
 *
 * Gets called from workqueue.
 */
static void memcg_event_remove(struct work_struct *work)
{
	struct mem_cgroup_event *event =
		container_of(work, struct mem_cgroup_event, remove);
	struct mem_cgroup *memcg = event->memcg;

	remove_wait_queue(event->wqh, &event->wait);

	event->unregister_event(memcg, event->eventfd);

	/* Notify userspace the event is going away. */
	eventfd_signal(event->eventfd, 1);

	eventfd_ctx_put(event->eventfd);
	kfree(event);
	css_put(&memcg->css);
}

/*
 * Gets called on EPOLLHUP on eventfd when user closes it.
 *
 * Called with wqh->lock held and interrupts disabled.
 */
static int memcg_event_wake(wait_queue_entry_t *wait, unsigned mode,
			    int sync, void *key)
{
	struct mem_cgroup_event *event =
		container_of(wait, struct mem_cgroup_event, wait);
	struct mem_cgroup *memcg = event->memcg;
	__poll_t flags = key_to_poll(key);

	if (flags & EPOLLHUP) {
		/*
		 * If the event has been detached at cgroup removal, we
		 * can simply return knowing the other side will cleanup
		 * for us.
		 *
		 * We can't race against event freeing since the other
		 * side will require wqh->lock via remove_wait_queue(),
		 * which we hold.
		 */
		spin_lock(&memcg->event_list_lock);
		if (!list_empty(&event->list)) {
			list_del_init(&event->list);
			/*
			 * We are in atomic context, but cgroup_event_remove()
			 * may sleep, so we have to call it in workqueue.
			 */
			schedule_work(&event->remove);
		}
		spin_unlock(&memcg->event_list_lock);
	}

	return 0;
}

static void memcg_event_ptable_queue_proc(struct file *file,
		wait_queue_head_t *wqh, poll_table *pt)
{
	struct mem_cgroup_event *event =
		container_of(pt, struct mem_cgroup_event, pt);

	event->wqh = wqh;
	add_wait_queue(wqh, &event->wait);
}

/*
 * DO NOT USE IN NEW FILES.
 *
 * Parse input and register new cgroup event handler.
 *
 * Input must be in format '<event_fd> <control_fd> <args>'.
 * Interpretation of args is defined by control file implementation.
 */
static ssize_t memcg_write_event_control(struct kernfs_open_file *of,
					 char *buf, size_t nbytes, loff_t off)
{
	struct cgroup_subsys_state *css = of_css(of);
	struct mem_cgroup *memcg = mem_cgroup_from_css(css);
	struct mem_cgroup_event *event;
	struct cgroup_subsys_state *cfile_css;
	unsigned int efd, cfd;
	struct fd efile;
	struct fd cfile;
	const char *name;
	char *endp;
	int ret;

	buf = strstrip(buf);

	efd = simple_strtoul(buf, &endp, 10);
	if (*endp != ' ')
		return -EINVAL;
	buf = endp + 1;

	cfd = simple_strtoul(buf, &endp, 10);
	if ((*endp != ' ') && (*endp != '\0'))
		return -EINVAL;
	buf = endp + 1;

	event = kzalloc(sizeof(*event), GFP_KERNEL);
	if (!event)
		return -ENOMEM;

	event->memcg = memcg;
	INIT_LIST_HEAD(&event->list);
	init_poll_funcptr(&event->pt, memcg_event_ptable_queue_proc);
	init_waitqueue_func_entry(&event->wait, memcg_event_wake);
	INIT_WORK(&event->remove, memcg_event_remove);

	efile = fdget(efd);
	if (!efile.file) {
		ret = -EBADF;
		goto out_kfree;
	}

	event->eventfd = eventfd_ctx_fileget(efile.file);
	if (IS_ERR(event->eventfd)) {
		ret = PTR_ERR(event->eventfd);
		goto out_put_efile;
	}

	cfile = fdget(cfd);
	if (!cfile.file) {
		ret = -EBADF;
		goto out_put_eventfd;
	}

	/* the process need read permission on control file */
	/* AV: shouldn't we check that it's been opened for read instead? */
	ret = file_permission(cfile.file, MAY_READ);
	if (ret < 0)
		goto out_put_cfile;

	/*
	 * Determine the event callbacks and set them in @event.  This used
	 * to be done via struct cftype but cgroup core no longer knows
	 * about these events.  The following is crude but the whole thing
	 * is for compatibility anyway.
	 *
	 * DO NOT ADD NEW FILES.
	 */
	name = cfile.file->f_path.dentry->d_name.name;

	if (!strcmp(name, "memory.usage_in_bytes")) {
		event->register_event = mem_cgroup_usage_register_event;
		event->unregister_event = mem_cgroup_usage_unregister_event;
	} else if (!strcmp(name, "memory.oom_control")) {
		event->register_event = mem_cgroup_oom_register_event;
		event->unregister_event = mem_cgroup_oom_unregister_event;
	} else if (!strcmp(name, "memory.pressure_level")) {
		event->register_event = vmpressure_register_event;
		event->unregister_event = vmpressure_unregister_event;
	} else if (!strcmp(name, "memory.memsw.usage_in_bytes")) {
		event->register_event = memsw_cgroup_usage_register_event;
		event->unregister_event = memsw_cgroup_usage_unregister_event;
	} else {
		ret = -EINVAL;
		goto out_put_cfile;
	}

	/*
	 * Verify @cfile should belong to @css.  Also, remaining events are
	 * automatically removed on cgroup destruction but the removal is
	 * asynchronous, so take an extra ref on @css.
	 */
	cfile_css = css_tryget_online_from_dir(cfile.file->f_path.dentry->d_parent,
					       &memory_cgrp_subsys);
	ret = -EINVAL;
	if (IS_ERR(cfile_css))
		goto out_put_cfile;
	if (cfile_css != css) {
		css_put(cfile_css);
		goto out_put_cfile;
	}

	ret = event->register_event(memcg, event->eventfd, buf);
	if (ret)
		goto out_put_css;

	vfs_poll(efile.file, &event->pt);

	spin_lock_irq(&memcg->event_list_lock);
	list_add(&event->list, &memcg->event_list);
	spin_unlock_irq(&memcg->event_list_lock);

	fdput(cfile);
	fdput(efile);

	return nbytes;

out_put_css:
	css_put(css);
out_put_cfile:
	fdput(cfile);
out_put_eventfd:
	eventfd_ctx_put(event->eventfd);
out_put_efile:
	fdput(efile);
out_kfree:
	kfree(event);

	return ret;
}

static struct cftype mem_cgroup_legacy_files[] = {
	{
		.name = "usage_in_bytes",
		.private = MEMFILE_PRIVATE(_MEM, RES_USAGE),
		.read_u64 = mem_cgroup_read_u64,
	},
	{
		.name = "max_usage_in_bytes",
		.private = MEMFILE_PRIVATE(_MEM, RES_MAX_USAGE),
		.write = mem_cgroup_reset,
		.read_u64 = mem_cgroup_read_u64,
	},
	{
		.name = "limit_in_bytes",
		.private = MEMFILE_PRIVATE(_MEM, RES_LIMIT),
		.write = mem_cgroup_write,
		.read_u64 = mem_cgroup_read_u64,
	},
	{
		.name = "soft_limit_in_bytes",
		.private = MEMFILE_PRIVATE(_MEM, RES_SOFT_LIMIT),
		.write = mem_cgroup_write,
		.read_u64 = mem_cgroup_read_u64,
	},
	{
		.name = "failcnt",
		.private = MEMFILE_PRIVATE(_MEM, RES_FAILCNT),
		.write = mem_cgroup_reset,
		.read_u64 = mem_cgroup_read_u64,
	},
	{
		.name = "stat",
		.seq_show = memcg_stat_show,
	},
	{
		.name = "force_empty",
		.write = mem_cgroup_force_empty_write,
	},
	{
		.name = "use_hierarchy",
		.write_u64 = mem_cgroup_hierarchy_write,
		.read_u64 = mem_cgroup_hierarchy_read,
	},
	{
		.name = "cgroup.event_control",		/* XXX: for compat */
		.write = memcg_write_event_control,
		.flags = CFTYPE_NO_PREFIX | CFTYPE_WORLD_WRITABLE,
	},
	{
		.name = "swappiness",
		.read_u64 = mem_cgroup_swappiness_read,
		.write_u64 = mem_cgroup_swappiness_write,
	},
	{
		.name = "move_charge_at_immigrate",
		.read_u64 = mem_cgroup_move_charge_read,
		.write_u64 = mem_cgroup_move_charge_write,
	},
	{
		.name = "oom_control",
		.seq_show = mem_cgroup_oom_control_read,
		.write_u64 = mem_cgroup_oom_control_write,
		.private = MEMFILE_PRIVATE(_OOM_TYPE, OOM_CONTROL),
	},
	{
		.name = "pressure_level",
	},
#ifdef CONFIG_NUMA
	{
		.name = "numa_stat",
		.seq_show = memcg_numa_stat_show,
	},
#endif
	{
		.name = "kmem.limit_in_bytes",
		.private = MEMFILE_PRIVATE(_KMEM, RES_LIMIT),
		.write = mem_cgroup_write,
		.read_u64 = mem_cgroup_read_u64,
	},
	{
		.name = "kmem.usage_in_bytes",
		.private = MEMFILE_PRIVATE(_KMEM, RES_USAGE),
		.read_u64 = mem_cgroup_read_u64,
	},
	{
		.name = "kmem.failcnt",
		.private = MEMFILE_PRIVATE(_KMEM, RES_FAILCNT),
		.write = mem_cgroup_reset,
		.read_u64 = mem_cgroup_read_u64,
	},
	{
		.name = "kmem.max_usage_in_bytes",
		.private = MEMFILE_PRIVATE(_KMEM, RES_MAX_USAGE),
		.write = mem_cgroup_reset,
		.read_u64 = mem_cgroup_read_u64,
	},
#if defined(CONFIG_MEMCG_KMEM) && \
	(defined(CONFIG_SLAB) || defined(CONFIG_SLUB_DEBUG))
	{
		.name = "kmem.slabinfo",
		.seq_show = memcg_slab_show,
	},
#endif
	{
		.name = "kmem.tcp.limit_in_bytes",
		.private = MEMFILE_PRIVATE(_TCP, RES_LIMIT),
		.write = mem_cgroup_write,
		.read_u64 = mem_cgroup_read_u64,
	},
	{
		.name = "kmem.tcp.usage_in_bytes",
		.private = MEMFILE_PRIVATE(_TCP, RES_USAGE),
		.read_u64 = mem_cgroup_read_u64,
	},
	{
		.name = "kmem.tcp.failcnt",
		.private = MEMFILE_PRIVATE(_TCP, RES_FAILCNT),
		.write = mem_cgroup_reset,
		.read_u64 = mem_cgroup_read_u64,
	},
	{
		.name = "kmem.tcp.max_usage_in_bytes",
		.private = MEMFILE_PRIVATE(_TCP, RES_MAX_USAGE),
		.write = mem_cgroup_reset,
		.read_u64 = mem_cgroup_read_u64,
	},
	{ },	/* terminate */
};

/*
 * Private memory cgroup IDR
 *
 * Swap-out records and page cache shadow entries need to store memcg
 * references in constrained space, so we maintain an ID space that is
 * limited to 16 bit (MEM_CGROUP_ID_MAX), limiting the total number of
 * memory-controlled cgroups to 64k.
 *
 * However, there usually are many references to the offline CSS after
 * the cgroup has been destroyed, such as page cache or reclaimable
 * slab objects, that don't need to hang on to the ID. We want to keep
 * those dead CSS from occupying IDs, or we might quickly exhaust the
 * relatively small ID space and prevent the creation of new cgroups
 * even when there are much fewer than 64k cgroups - possibly none.
 *
 * Maintain a private 16-bit ID space for memcg, and allow the ID to
 * be freed and recycled when it's no longer needed, which is usually
 * when the CSS is offlined.
 *
 * The only exception to that are records of swapped out tmpfs/shmem
 * pages that need to be attributed to live ancestors on swapin. But
 * those references are manageable from userspace.
 */

static DEFINE_IDR(mem_cgroup_idr);

static void mem_cgroup_id_remove(struct mem_cgroup *memcg)
{
	if (memcg->id.id > 0) {
		idr_remove(&mem_cgroup_idr, memcg->id.id);
		memcg->id.id = 0;
	}
}

static void __maybe_unused mem_cgroup_id_get_many(struct mem_cgroup *memcg,
						  unsigned int n)
{
	refcount_add(n, &memcg->id.ref);
}

static void mem_cgroup_id_put_many(struct mem_cgroup *memcg, unsigned int n)
{
	if (refcount_sub_and_test(n, &memcg->id.ref)) {
		mem_cgroup_id_remove(memcg);

		/* Memcg ID pins CSS */
		css_put(&memcg->css);
	}
}

static inline void mem_cgroup_id_put(struct mem_cgroup *memcg)
{
	mem_cgroup_id_put_many(memcg, 1);
}

/**
 * mem_cgroup_from_id - look up a memcg from a memcg id
 * @id: the memcg id to look up
 *
 * Caller must hold rcu_read_lock().
 */
struct mem_cgroup *mem_cgroup_from_id(unsigned short id)
{
	WARN_ON_ONCE(!rcu_read_lock_held());
	return idr_find(&mem_cgroup_idr, id);
}

static int alloc_mem_cgroup_per_node_info(struct mem_cgroup *memcg, int node)
{
	struct mem_cgroup_per_node *pn;
	int tmp = node;
	/*
	 * This routine is called against possible nodes.
	 * But it's BUG to call kmalloc() against offline node.
	 *
	 * TODO: this routine can waste much memory for nodes which will
	 *       never be onlined. It's better to use memory hotplug callback
	 *       function.
	 */
	if (!node_state(node, N_NORMAL_MEMORY))
		tmp = -1;
	pn = kzalloc_node(sizeof(*pn), GFP_KERNEL, tmp);
	if (!pn)
		return 1;

	pn->lruvec_stats_percpu = alloc_percpu_gfp(struct lruvec_stats_percpu,
						   GFP_KERNEL_ACCOUNT);
	if (!pn->lruvec_stats_percpu) {
		kfree(pn);
		return 1;
	}

	lruvec_init(&pn->lruvec);
	pn->usage_in_excess = 0;
	pn->on_tree = false;
	pn->memcg = memcg;

	memcg->nodeinfo[node] = pn;
	return 0;
}

static void free_mem_cgroup_per_node_info(struct mem_cgroup *memcg, int node)
{
	struct mem_cgroup_per_node *pn = memcg->nodeinfo[node];

	if (!pn)
		return;

	free_percpu(pn->lruvec_stats_percpu);
	kfree(pn);
}

static void __mem_cgroup_free(struct mem_cgroup *memcg)
{
	int node;

	for_each_node(node)
		free_mem_cgroup_per_node_info(memcg, node);
	free_percpu(memcg->vmstats_percpu);
	kfree(memcg);
}

static void mem_cgroup_free(struct mem_cgroup *memcg)
{
	memcg_wb_domain_exit(memcg);
	__mem_cgroup_free(memcg);
}

static struct mem_cgroup *mem_cgroup_alloc(void)
{
	struct mem_cgroup *memcg;
	unsigned int size;
	int node;
	int __maybe_unused i;
	long error = -ENOMEM;

	size = sizeof(struct mem_cgroup);
	size += nr_node_ids * sizeof(struct mem_cgroup_per_node *);

	memcg = kzalloc(size, GFP_KERNEL);
	if (!memcg)
		return ERR_PTR(error);

	memcg->id.id = idr_alloc(&mem_cgroup_idr, NULL,
				 1, MEM_CGROUP_ID_MAX,
				 GFP_KERNEL);
	if (memcg->id.id < 0) {
		error = memcg->id.id;
		goto fail;
	}

	memcg->vmstats_percpu = alloc_percpu_gfp(struct memcg_vmstats_percpu,
						 GFP_KERNEL_ACCOUNT);
	if (!memcg->vmstats_percpu)
		goto fail;

	for_each_node(node)
		if (alloc_mem_cgroup_per_node_info(memcg, node))
			goto fail;

	if (memcg_wb_domain_init(memcg, GFP_KERNEL))
		goto fail;

	INIT_WORK(&memcg->high_work, high_work_func);
	INIT_LIST_HEAD(&memcg->oom_notify);
	mutex_init(&memcg->thresholds_lock);
	spin_lock_init(&memcg->move_lock);
	vmpressure_init(&memcg->vmpressure);
	INIT_LIST_HEAD(&memcg->event_list);
	spin_lock_init(&memcg->event_list_lock);
	memcg->socket_pressure = jiffies;
#ifdef CONFIG_MEMCG_KMEM
	memcg->kmemcg_id = -1;
	INIT_LIST_HEAD(&memcg->objcg_list);
#endif
#ifdef CONFIG_CGROUP_WRITEBACK
	INIT_LIST_HEAD(&memcg->cgwb_list);
	for (i = 0; i < MEMCG_CGWB_FRN_CNT; i++)
		memcg->cgwb_frn[i].done =
			__WB_COMPLETION_INIT(&memcg_cgwb_frn_waitq);
#endif
#ifdef CONFIG_TRANSPARENT_HUGEPAGE
	spin_lock_init(&memcg->deferred_split_queue.split_queue_lock);
	INIT_LIST_HEAD(&memcg->deferred_split_queue.split_queue);
	memcg->deferred_split_queue.split_queue_len = 0;
#endif
	idr_replace(&mem_cgroup_idr, memcg, memcg->id.id);
	return memcg;
fail:
	mem_cgroup_id_remove(memcg);
	__mem_cgroup_free(memcg);
	return ERR_PTR(error);
}

static struct cgroup_subsys_state * __ref
mem_cgroup_css_alloc(struct cgroup_subsys_state *parent_css)
{
	struct mem_cgroup *parent = mem_cgroup_from_css(parent_css);
	struct mem_cgroup *memcg, *old_memcg;
	long error = -ENOMEM;

	old_memcg = set_active_memcg(parent);
	memcg = mem_cgroup_alloc();
	set_active_memcg(old_memcg);
	if (IS_ERR(memcg))
		return ERR_CAST(memcg);

	page_counter_set_high(&memcg->memory, PAGE_COUNTER_MAX);
	memcg->soft_limit = PAGE_COUNTER_MAX;
	page_counter_set_high(&memcg->swap, PAGE_COUNTER_MAX);
	if (parent) {
		memcg->swappiness = mem_cgroup_swappiness(parent);
		memcg->oom_kill_disable = parent->oom_kill_disable;

		page_counter_init(&memcg->memory, &parent->memory);
		page_counter_init(&memcg->swap, &parent->swap);
		page_counter_init(&memcg->kmem, &parent->kmem);
		page_counter_init(&memcg->tcpmem, &parent->tcpmem);
	} else {
		page_counter_init(&memcg->memory, NULL);
		page_counter_init(&memcg->swap, NULL);
		page_counter_init(&memcg->kmem, NULL);
		page_counter_init(&memcg->tcpmem, NULL);

		root_mem_cgroup = memcg;
		return &memcg->css;
	}

	/* The following stuff does not apply to the root */
	error = memcg_online_kmem(memcg);
	if (error)
		goto fail;

	if (cgroup_subsys_on_dfl(memory_cgrp_subsys) && !cgroup_memory_nosocket)
		static_branch_inc(&memcg_sockets_enabled_key);

	return &memcg->css;
fail:
	mem_cgroup_id_remove(memcg);
	mem_cgroup_free(memcg);
	return ERR_PTR(error);
}

static int mem_cgroup_css_online(struct cgroup_subsys_state *css)
{
	struct mem_cgroup *memcg = mem_cgroup_from_css(css);

	/*
	 * A memcg must be visible for expand_shrinker_info()
	 * by the time the maps are allocated. So, we allocate maps
	 * here, when for_each_mem_cgroup() can't skip it.
	 */
	if (alloc_shrinker_info(memcg)) {
		mem_cgroup_id_remove(memcg);
		return -ENOMEM;
	}

	/* Online state pins memcg ID, memcg ID pins CSS */
	refcount_set(&memcg->id.ref, 1);
	css_get(css);

	if (unlikely(mem_cgroup_is_root(memcg)))
		queue_delayed_work(system_unbound_wq, &stats_flush_dwork,
				   2UL*HZ);
	return 0;
}

static void mem_cgroup_css_offline(struct cgroup_subsys_state *css)
{
	struct mem_cgroup *memcg = mem_cgroup_from_css(css);
	struct mem_cgroup_event *event, *tmp;

	/*
	 * Unregister events and notify userspace.
	 * Notify userspace about cgroup removing only after rmdir of cgroup
	 * directory to avoid race between userspace and kernelspace.
	 */
	spin_lock_irq(&memcg->event_list_lock);
	list_for_each_entry_safe(event, tmp, &memcg->event_list, list) {
		list_del_init(&event->list);
		schedule_work(&event->remove);
	}
	spin_unlock_irq(&memcg->event_list_lock);

	page_counter_set_min(&memcg->memory, 0);
	page_counter_set_low(&memcg->memory, 0);

	memcg_offline_kmem(memcg);
	reparent_shrinker_deferred(memcg);
	wb_memcg_offline(memcg);

	drain_all_stock(memcg);

	mem_cgroup_id_put(memcg);
}

static void mem_cgroup_css_released(struct cgroup_subsys_state *css)
{
	struct mem_cgroup *memcg = mem_cgroup_from_css(css);

	invalidate_reclaim_iterators(memcg);
}

static void mem_cgroup_css_free(struct cgroup_subsys_state *css)
{
	struct mem_cgroup *memcg = mem_cgroup_from_css(css);
	int __maybe_unused i;

#ifdef CONFIG_CGROUP_WRITEBACK
	for (i = 0; i < MEMCG_CGWB_FRN_CNT; i++)
		wb_wait_for_completion(&memcg->cgwb_frn[i].done);
#endif
	if (cgroup_subsys_on_dfl(memory_cgrp_subsys) && !cgroup_memory_nosocket)
		static_branch_dec(&memcg_sockets_enabled_key);

	if (!cgroup_subsys_on_dfl(memory_cgrp_subsys) && memcg->tcpmem_active)
		static_branch_dec(&memcg_sockets_enabled_key);

	vmpressure_cleanup(&memcg->vmpressure);
	cancel_work_sync(&memcg->high_work);
	mem_cgroup_remove_from_trees(memcg);
	free_shrinker_info(memcg);
	memcg_free_kmem(memcg);
	mem_cgroup_free(memcg);
}

/**
 * mem_cgroup_css_reset - reset the states of a mem_cgroup
 * @css: the target css
 *
 * Reset the states of the mem_cgroup associated with @css.  This is
 * invoked when the userland requests disabling on the default hierarchy
 * but the memcg is pinned through dependency.  The memcg should stop
 * applying policies and should revert to the vanilla state as it may be
 * made visible again.
 *
 * The current implementation only resets the essential configurations.
 * This needs to be expanded to cover all the visible parts.
 */
static void mem_cgroup_css_reset(struct cgroup_subsys_state *css)
{
	struct mem_cgroup *memcg = mem_cgroup_from_css(css);

	page_counter_set_max(&memcg->memory, PAGE_COUNTER_MAX);
	page_counter_set_max(&memcg->swap, PAGE_COUNTER_MAX);
	page_counter_set_max(&memcg->kmem, PAGE_COUNTER_MAX);
	page_counter_set_max(&memcg->tcpmem, PAGE_COUNTER_MAX);
	page_counter_set_min(&memcg->memory, 0);
	page_counter_set_low(&memcg->memory, 0);
	page_counter_set_high(&memcg->memory, PAGE_COUNTER_MAX);
	memcg->soft_limit = PAGE_COUNTER_MAX;
	page_counter_set_high(&memcg->swap, PAGE_COUNTER_MAX);
	memcg_wb_domain_size_changed(memcg);
}

void mem_cgroup_flush_stats(void)
{
	if (!spin_trylock(&stats_flush_lock))
		return;

	cgroup_rstat_flush_irqsafe(root_mem_cgroup->css.cgroup);
	spin_unlock(&stats_flush_lock);
}

static void flush_memcg_stats_dwork(struct work_struct *w)
{
	mem_cgroup_flush_stats();
	queue_delayed_work(system_unbound_wq, &stats_flush_dwork, 2UL*HZ);
}

static void mem_cgroup_css_rstat_flush(struct cgroup_subsys_state *css, int cpu)
{
	struct mem_cgroup *memcg = mem_cgroup_from_css(css);
	struct mem_cgroup *parent = parent_mem_cgroup(memcg);
	struct memcg_vmstats_percpu *statc;
	long delta, v;
	int i, nid;

	statc = per_cpu_ptr(memcg->vmstats_percpu, cpu);

	for (i = 0; i < MEMCG_NR_STAT; i++) {
		/*
		 * Collect the aggregated propagation counts of groups
		 * below us. We're in a per-cpu loop here and this is
		 * a global counter, so the first cycle will get them.
		 */
		delta = memcg->vmstats.state_pending[i];
		if (delta)
			memcg->vmstats.state_pending[i] = 0;

		/* Add CPU changes on this level since the last flush */
		v = READ_ONCE(statc->state[i]);
		if (v != statc->state_prev[i]) {
			delta += v - statc->state_prev[i];
			statc->state_prev[i] = v;
		}

		if (!delta)
			continue;

		/* Aggregate counts on this level and propagate upwards */
		memcg->vmstats.state[i] += delta;
		if (parent)
			parent->vmstats.state_pending[i] += delta;
	}

	for (i = 0; i < NR_VM_EVENT_ITEMS; i++) {
		delta = memcg->vmstats.events_pending[i];
		if (delta)
			memcg->vmstats.events_pending[i] = 0;

		v = READ_ONCE(statc->events[i]);
		if (v != statc->events_prev[i]) {
			delta += v - statc->events_prev[i];
			statc->events_prev[i] = v;
		}

		if (!delta)
			continue;

		memcg->vmstats.events[i] += delta;
		if (parent)
			parent->vmstats.events_pending[i] += delta;
	}

	for_each_node_state(nid, N_MEMORY) {
		struct mem_cgroup_per_node *pn = memcg->nodeinfo[nid];
		struct mem_cgroup_per_node *ppn = NULL;
		struct lruvec_stats_percpu *lstatc;

		if (parent)
			ppn = parent->nodeinfo[nid];

		lstatc = per_cpu_ptr(pn->lruvec_stats_percpu, cpu);

		for (i = 0; i < NR_VM_NODE_STAT_ITEMS; i++) {
			delta = pn->lruvec_stats.state_pending[i];
			if (delta)
				pn->lruvec_stats.state_pending[i] = 0;

			v = READ_ONCE(lstatc->state[i]);
			if (v != lstatc->state_prev[i]) {
				delta += v - lstatc->state_prev[i];
				lstatc->state_prev[i] = v;
			}

			if (!delta)
				continue;

			pn->lruvec_stats.state[i] += delta;
			if (ppn)
				ppn->lruvec_stats.state_pending[i] += delta;
		}
	}
}

#ifdef CONFIG_MMU
/* Handlers for move charge at task migration. */
static int mem_cgroup_do_precharge(unsigned long count)
{
	int ret;

	/* Try a single bulk charge without reclaim first, kswapd may wake */
	ret = try_charge(mc.to, GFP_KERNEL & ~__GFP_DIRECT_RECLAIM, count);
	if (!ret) {
		mc.precharge += count;
		return ret;
	}

	/* Try charges one by one with reclaim, but do not retry */
	while (count--) {
		ret = try_charge(mc.to, GFP_KERNEL | __GFP_NORETRY, 1);
		if (ret)
			return ret;
		mc.precharge++;
		cond_resched();
	}
	return 0;
}

union mc_target {
	struct page	*page;
	swp_entry_t	ent;
};

enum mc_target_type {
	MC_TARGET_NONE = 0,
	MC_TARGET_PAGE,
	MC_TARGET_SWAP,
	MC_TARGET_DEVICE,
};

static struct page *mc_handle_present_pte(struct vm_area_struct *vma,
						unsigned long addr, pte_t ptent)
{
	struct page *page = vm_normal_page(vma, addr, ptent);

	if (!page || !page_mapped(page))
		return NULL;
	if (PageAnon(page)) {
		if (!(mc.flags & MOVE_ANON))
			return NULL;
	} else {
		if (!(mc.flags & MOVE_FILE))
			return NULL;
	}
	if (!get_page_unless_zero(page))
		return NULL;

	return page;
}

#if defined(CONFIG_SWAP) || defined(CONFIG_DEVICE_PRIVATE)
static struct page *mc_handle_swap_pte(struct vm_area_struct *vma,
			pte_t ptent, swp_entry_t *entry)
{
	struct page *page = NULL;
	swp_entry_t ent = pte_to_swp_entry(ptent);

	if (!(mc.flags & MOVE_ANON))
		return NULL;

	/*
	 * Handle MEMORY_DEVICE_PRIVATE which are ZONE_DEVICE page belonging to
	 * a device and because they are not accessible by CPU they are store
	 * as special swap entry in the CPU page table.
	 */
	if (is_device_private_entry(ent)) {
		page = pfn_swap_entry_to_page(ent);
		/*
		 * MEMORY_DEVICE_PRIVATE means ZONE_DEVICE page and which have
		 * a refcount of 1 when free (unlike normal page)
		 */
		if (!page_ref_add_unless(page, 1, 1))
			return NULL;
		return page;
	}

	if (non_swap_entry(ent))
		return NULL;

	/*
	 * Because lookup_swap_cache() updates some statistics counter,
	 * we call find_get_page() with swapper_space directly.
	 */
	page = find_get_page(swap_address_space(ent), swp_offset(ent));
	entry->val = ent.val;

	return page;
}
#else
static struct page *mc_handle_swap_pte(struct vm_area_struct *vma,
			pte_t ptent, swp_entry_t *entry)
{
	return NULL;
}
#endif

static struct page *mc_handle_file_pte(struct vm_area_struct *vma,
			unsigned long addr, pte_t ptent, swp_entry_t *entry)
{
	if (!vma->vm_file) /* anonymous vma */
		return NULL;
	if (!(mc.flags & MOVE_FILE))
		return NULL;

	/* page is moved even if it's not RSS of this task(page-faulted). */
	/* shmem/tmpfs may report page out on swap: account for that too. */
	return find_get_incore_page(vma->vm_file->f_mapping,
			linear_page_index(vma, addr));
}

/**
 * mem_cgroup_move_account - move account of the page
 * @page: the page
 * @compound: charge the page as compound or small page
 * @from: mem_cgroup which the page is moved from.
 * @to:	mem_cgroup which the page is moved to. @from != @to.
 *
 * The caller must make sure the page is not on LRU (isolate_page() is useful.)
 *
 * This function doesn't do "charge" to new cgroup and doesn't do "uncharge"
 * from old cgroup.
 */
static int mem_cgroup_move_account(struct page *page,
				   bool compound,
				   struct mem_cgroup *from,
				   struct mem_cgroup *to)
{
	struct lruvec *from_vec, *to_vec;
	struct pglist_data *pgdat;
	unsigned int nr_pages = compound ? thp_nr_pages(page) : 1;
	int ret;

	VM_BUG_ON(from == to);
	VM_BUG_ON_PAGE(PageLRU(page), page);
	VM_BUG_ON(compound && !PageTransHuge(page));

	/*
	 * Prevent mem_cgroup_migrate() from looking at
	 * page's memory cgroup of its source page while we change it.
	 */
	ret = -EBUSY;
	if (!trylock_page(page))
		goto out;

	ret = -EINVAL;
	if (page_memcg(page) != from)
		goto out_unlock;

	pgdat = page_pgdat(page);
	from_vec = mem_cgroup_lruvec(from, pgdat);
	to_vec = mem_cgroup_lruvec(to, pgdat);

	lock_page_memcg(page);

	if (PageAnon(page)) {
		if (page_mapped(page)) {
			__mod_lruvec_state(from_vec, NR_ANON_MAPPED, -nr_pages);
			__mod_lruvec_state(to_vec, NR_ANON_MAPPED, nr_pages);
			if (PageTransHuge(page)) {
				__dec_lruvec_state(from_vec, NR_ANON_THPS);
				__inc_lruvec_state(to_vec, NR_ANON_THPS);
			}
		}
	} else {
		__mod_lruvec_state(from_vec, NR_FILE_PAGES, -nr_pages);
		__mod_lruvec_state(to_vec, NR_FILE_PAGES, nr_pages);

		if (PageSwapBacked(page)) {
			__mod_lruvec_state(from_vec, NR_SHMEM, -nr_pages);
			__mod_lruvec_state(to_vec, NR_SHMEM, nr_pages);
		}

		if (page_mapped(page)) {
			__mod_lruvec_state(from_vec, NR_FILE_MAPPED, -nr_pages);
			__mod_lruvec_state(to_vec, NR_FILE_MAPPED, nr_pages);
		}

		if (PageDirty(page)) {
			struct address_space *mapping = page_mapping(page);

			if (mapping_can_writeback(mapping)) {
				__mod_lruvec_state(from_vec, NR_FILE_DIRTY,
						   -nr_pages);
				__mod_lruvec_state(to_vec, NR_FILE_DIRTY,
						   nr_pages);
			}
		}
	}

	if (PageWriteback(page)) {
		__mod_lruvec_state(from_vec, NR_WRITEBACK, -nr_pages);
		__mod_lruvec_state(to_vec, NR_WRITEBACK, nr_pages);
	}

	/*
	 * All state has been migrated, let's switch to the new memcg.
	 *
	 * It is safe to change page's memcg here because the page
	 * is referenced, charged, isolated, and locked: we can't race
	 * with (un)charging, migration, LRU putback, or anything else
	 * that would rely on a stable page's memory cgroup.
	 *
	 * Note that lock_page_memcg is a memcg lock, not a page lock,
	 * to save space. As soon as we switch page's memory cgroup to a
	 * new memcg that isn't locked, the above state can change
	 * concurrently again. Make sure we're truly done with it.
	 */
	smp_mb();

	css_get(&to->css);
	css_put(&from->css);

	page->memcg_data = (unsigned long)to;

	__unlock_page_memcg(from);

	ret = 0;

	local_irq_disable();
	mem_cgroup_charge_statistics(to, page, nr_pages);
	memcg_check_events(to, page);
	mem_cgroup_charge_statistics(from, page, -nr_pages);
	memcg_check_events(from, page);
	local_irq_enable();
out_unlock:
	unlock_page(page);
out:
	return ret;
}

/**
 * get_mctgt_type - get target type of moving charge
 * @vma: the vma the pte to be checked belongs
 * @addr: the address corresponding to the pte to be checked
 * @ptent: the pte to be checked
 * @target: the pointer the target page or swap ent will be stored(can be NULL)
 *
 * Returns
 *   0(MC_TARGET_NONE): if the pte is not a target for move charge.
 *   1(MC_TARGET_PAGE): if the page corresponding to this pte is a target for
 *     move charge. if @target is not NULL, the page is stored in target->page
 *     with extra refcnt got(Callers should handle it).
 *   2(MC_TARGET_SWAP): if the swap entry corresponding to this pte is a
 *     target for charge migration. if @target is not NULL, the entry is stored
 *     in target->ent.
 *   3(MC_TARGET_DEVICE): like MC_TARGET_PAGE  but page is MEMORY_DEVICE_PRIVATE
 *     (so ZONE_DEVICE page and thus not on the lru).
 *     For now we such page is charge like a regular page would be as for all
 *     intent and purposes it is just special memory taking the place of a
 *     regular page.
 *
 *     See Documentations/vm/hmm.txt and include/linux/hmm.h
 *
 * Called with pte lock held.
 */

static enum mc_target_type get_mctgt_type(struct vm_area_struct *vma,
		unsigned long addr, pte_t ptent, union mc_target *target)
{
	struct page *page = NULL;
	enum mc_target_type ret = MC_TARGET_NONE;
	swp_entry_t ent = { .val = 0 };

	if (pte_present(ptent))
		page = mc_handle_present_pte(vma, addr, ptent);
	else if (is_swap_pte(ptent))
		page = mc_handle_swap_pte(vma, ptent, &ent);
	else if (pte_none(ptent))
		page = mc_handle_file_pte(vma, addr, ptent, &ent);

	if (!page && !ent.val)
		return ret;
	if (page) {
		/*
		 * Do only loose check w/o serialization.
		 * mem_cgroup_move_account() checks the page is valid or
		 * not under LRU exclusion.
		 */
		if (page_memcg(page) == mc.from) {
			ret = MC_TARGET_PAGE;
			if (is_device_private_page(page))
				ret = MC_TARGET_DEVICE;
			if (target)
				target->page = page;
		}
		if (!ret || !target)
			put_page(page);
	}
	/*
	 * There is a swap entry and a page doesn't exist or isn't charged.
	 * But we cannot move a tail-page in a THP.
	 */
	if (ent.val && !ret && (!page || !PageTransCompound(page)) &&
	    mem_cgroup_id(mc.from) == lookup_swap_cgroup_id(ent)) {
		ret = MC_TARGET_SWAP;
		if (target)
			target->ent = ent;
	}
	return ret;
}

#ifdef CONFIG_TRANSPARENT_HUGEPAGE
/*
 * We don't consider PMD mapped swapping or file mapped pages because THP does
 * not support them for now.
 * Caller should make sure that pmd_trans_huge(pmd) is true.
 */
static enum mc_target_type get_mctgt_type_thp(struct vm_area_struct *vma,
		unsigned long addr, pmd_t pmd, union mc_target *target)
{
	struct page *page = NULL;
	enum mc_target_type ret = MC_TARGET_NONE;

	if (unlikely(is_swap_pmd(pmd))) {
		VM_BUG_ON(thp_migration_supported() &&
				  !is_pmd_migration_entry(pmd));
		return ret;
	}
	page = pmd_page(pmd);
	VM_BUG_ON_PAGE(!page || !PageHead(page), page);
	if (!(mc.flags & MOVE_ANON))
		return ret;
	if (page_memcg(page) == mc.from) {
		ret = MC_TARGET_PAGE;
		if (target) {
			get_page(page);
			target->page = page;
		}
	}
	return ret;
}
#else
static inline enum mc_target_type get_mctgt_type_thp(struct vm_area_struct *vma,
		unsigned long addr, pmd_t pmd, union mc_target *target)
{
	return MC_TARGET_NONE;
}
#endif

static int mem_cgroup_count_precharge_pte_range(pmd_t *pmd,
					unsigned long addr, unsigned long end,
					struct mm_walk *walk)
{
	struct vm_area_struct *vma = walk->vma;
	pte_t *pte;
	spinlock_t *ptl;

	ptl = pmd_trans_huge_lock(pmd, vma);
	if (ptl) {
		/*
		 * Note their can not be MC_TARGET_DEVICE for now as we do not
		 * support transparent huge page with MEMORY_DEVICE_PRIVATE but
		 * this might change.
		 */
		if (get_mctgt_type_thp(vma, addr, *pmd, NULL) == MC_TARGET_PAGE)
			mc.precharge += HPAGE_PMD_NR;
		spin_unlock(ptl);
		return 0;
	}

	if (pmd_trans_unstable(pmd))
		return 0;
	pte = pte_offset_map_lock(vma->vm_mm, pmd, addr, &ptl);
	for (; addr != end; pte++, addr += PAGE_SIZE)
		if (get_mctgt_type(vma, addr, *pte, NULL))
			mc.precharge++;	/* increment precharge temporarily */
	pte_unmap_unlock(pte - 1, ptl);
	cond_resched();

	return 0;
}

static const struct mm_walk_ops precharge_walk_ops = {
	.pmd_entry	= mem_cgroup_count_precharge_pte_range,
};

static unsigned long mem_cgroup_count_precharge(struct mm_struct *mm)
{
	unsigned long precharge;

	mmap_read_lock(mm);
	walk_page_range(mm, 0, mm->highest_vm_end, &precharge_walk_ops, NULL);
	mmap_read_unlock(mm);

	precharge = mc.precharge;
	mc.precharge = 0;

	return precharge;
}

static int mem_cgroup_precharge_mc(struct mm_struct *mm)
{
	unsigned long precharge = mem_cgroup_count_precharge(mm);

	VM_BUG_ON(mc.moving_task);
	mc.moving_task = current;
	return mem_cgroup_do_precharge(precharge);
}

/* cancels all extra charges on mc.from and mc.to, and wakes up all waiters. */
static void __mem_cgroup_clear_mc(void)
{
	struct mem_cgroup *from = mc.from;
	struct mem_cgroup *to = mc.to;

	/* we must uncharge all the leftover precharges from mc.to */
	if (mc.precharge) {
		cancel_charge(mc.to, mc.precharge);
		mc.precharge = 0;
	}
	/*
	 * we didn't uncharge from mc.from at mem_cgroup_move_account(), so
	 * we must uncharge here.
	 */
	if (mc.moved_charge) {
		cancel_charge(mc.from, mc.moved_charge);
		mc.moved_charge = 0;
	}
	/* we must fixup refcnts and charges */
	if (mc.moved_swap) {
		/* uncharge swap account from the old cgroup */
		if (!mem_cgroup_is_root(mc.from))
			page_counter_uncharge(&mc.from->memsw, mc.moved_swap);

		mem_cgroup_id_put_many(mc.from, mc.moved_swap);

		/*
		 * we charged both to->memory and to->memsw, so we
		 * should uncharge to->memory.
		 */
		if (!mem_cgroup_is_root(mc.to))
			page_counter_uncharge(&mc.to->memory, mc.moved_swap);

		mc.moved_swap = 0;
	}
	memcg_oom_recover(from);
	memcg_oom_recover(to);
	wake_up_all(&mc.waitq);
}

static void mem_cgroup_clear_mc(void)
{
	struct mm_struct *mm = mc.mm;

	/*
	 * we must clear moving_task before waking up waiters at the end of
	 * task migration.
	 */
	mc.moving_task = NULL;
	__mem_cgroup_clear_mc();
	spin_lock(&mc.lock);
	mc.from = NULL;
	mc.to = NULL;
	mc.mm = NULL;
	spin_unlock(&mc.lock);

	mmput(mm);
}

static int mem_cgroup_can_attach(struct cgroup_taskset *tset)
{
	struct cgroup_subsys_state *css;
	struct mem_cgroup *memcg = NULL; /* unneeded init to make gcc happy */
	struct mem_cgroup *from;
	struct task_struct *leader, *p;
	struct mm_struct *mm;
	unsigned long move_flags;
	int ret = 0;

	/* charge immigration isn't supported on the default hierarchy */
	if (cgroup_subsys_on_dfl(memory_cgrp_subsys))
		return 0;

	/*
	 * Multi-process migrations only happen on the default hierarchy
	 * where charge immigration is not used.  Perform charge
	 * immigration if @tset contains a leader and whine if there are
	 * multiple.
	 */
	p = NULL;
	cgroup_taskset_for_each_leader(leader, css, tset) {
		WARN_ON_ONCE(p);
		p = leader;
		memcg = mem_cgroup_from_css(css);
	}
	if (!p)
		return 0;

	/*
	 * We are now committed to this value whatever it is. Changes in this
	 * tunable will only affect upcoming migrations, not the current one.
	 * So we need to save it, and keep it going.
	 */
	move_flags = READ_ONCE(memcg->move_charge_at_immigrate);
	if (!move_flags)
		return 0;

	from = mem_cgroup_from_task(p);

	VM_BUG_ON(from == memcg);

	mm = get_task_mm(p);
	if (!mm)
		return 0;
	/* We move charges only when we move a owner of the mm */
	if (mm->owner == p) {
		VM_BUG_ON(mc.from);
		VM_BUG_ON(mc.to);
		VM_BUG_ON(mc.precharge);
		VM_BUG_ON(mc.moved_charge);
		VM_BUG_ON(mc.moved_swap);

		spin_lock(&mc.lock);
		mc.mm = mm;
		mc.from = from;
		mc.to = memcg;
		mc.flags = move_flags;
		spin_unlock(&mc.lock);
		/* We set mc.moving_task later */

		ret = mem_cgroup_precharge_mc(mm);
		if (ret)
			mem_cgroup_clear_mc();
	} else {
		mmput(mm);
	}
	return ret;
}

static void mem_cgroup_cancel_attach(struct cgroup_taskset *tset)
{
	if (mc.to)
		mem_cgroup_clear_mc();
}

static int mem_cgroup_move_charge_pte_range(pmd_t *pmd,
				unsigned long addr, unsigned long end,
				struct mm_walk *walk)
{
	int ret = 0;
	struct vm_area_struct *vma = walk->vma;
	pte_t *pte;
	spinlock_t *ptl;
	enum mc_target_type target_type;
	union mc_target target;
	struct page *page;

	ptl = pmd_trans_huge_lock(pmd, vma);
	if (ptl) {
		if (mc.precharge < HPAGE_PMD_NR) {
			spin_unlock(ptl);
			return 0;
		}
		target_type = get_mctgt_type_thp(vma, addr, *pmd, &target);
		if (target_type == MC_TARGET_PAGE) {
			page = target.page;
			if (!isolate_lru_page(page)) {
				if (!mem_cgroup_move_account(page, true,
							     mc.from, mc.to)) {
					mc.precharge -= HPAGE_PMD_NR;
					mc.moved_charge += HPAGE_PMD_NR;
				}
				putback_lru_page(page);
			}
			put_page(page);
		} else if (target_type == MC_TARGET_DEVICE) {
			page = target.page;
			if (!mem_cgroup_move_account(page, true,
						     mc.from, mc.to)) {
				mc.precharge -= HPAGE_PMD_NR;
				mc.moved_charge += HPAGE_PMD_NR;
			}
			put_page(page);
		}
		spin_unlock(ptl);
		return 0;
	}

	if (pmd_trans_unstable(pmd))
		return 0;
retry:
	pte = pte_offset_map_lock(vma->vm_mm, pmd, addr, &ptl);
	for (; addr != end; addr += PAGE_SIZE) {
		pte_t ptent = *(pte++);
		bool device = false;
		swp_entry_t ent;

		if (!mc.precharge)
			break;

		switch (get_mctgt_type(vma, addr, ptent, &target)) {
		case MC_TARGET_DEVICE:
			device = true;
			fallthrough;
		case MC_TARGET_PAGE:
			page = target.page;
			/*
			 * We can have a part of the split pmd here. Moving it
			 * can be done but it would be too convoluted so simply
			 * ignore such a partial THP and keep it in original
			 * memcg. There should be somebody mapping the head.
			 */
			if (PageTransCompound(page))
				goto put;
			if (!device && isolate_lru_page(page))
				goto put;
			if (!mem_cgroup_move_account(page, false,
						mc.from, mc.to)) {
				mc.precharge--;
				/* we uncharge from mc.from later. */
				mc.moved_charge++;
			}
			if (!device)
				putback_lru_page(page);
put:			/* get_mctgt_type() gets the page */
			put_page(page);
			break;
		case MC_TARGET_SWAP:
			ent = target.ent;
			if (!mem_cgroup_move_swap_account(ent, mc.from, mc.to)) {
				mc.precharge--;
				mem_cgroup_id_get_many(mc.to, 1);
				/* we fixup other refcnts and charges later. */
				mc.moved_swap++;
			}
			break;
		default:
			break;
		}
	}
	pte_unmap_unlock(pte - 1, ptl);
	cond_resched();

	if (addr != end) {
		/*
		 * We have consumed all precharges we got in can_attach().
		 * We try charge one by one, but don't do any additional
		 * charges to mc.to if we have failed in charge once in attach()
		 * phase.
		 */
		ret = mem_cgroup_do_precharge(1);
		if (!ret)
			goto retry;
	}

	return ret;
}

static const struct mm_walk_ops charge_walk_ops = {
	.pmd_entry	= mem_cgroup_move_charge_pte_range,
};

static void mem_cgroup_move_charge(void)
{
	lru_add_drain_all();
	/*
	 * Signal lock_page_memcg() to take the memcg's move_lock
	 * while we're moving its pages to another memcg. Then wait
	 * for already started RCU-only updates to finish.
	 */
	atomic_inc(&mc.from->moving_account);
	synchronize_rcu();
retry:
	if (unlikely(!mmap_read_trylock(mc.mm))) {
		/*
		 * Someone who are holding the mmap_lock might be waiting in
		 * waitq. So we cancel all extra charges, wake up all waiters,
		 * and retry. Because we cancel precharges, we might not be able
		 * to move enough charges, but moving charge is a best-effort
		 * feature anyway, so it wouldn't be a big problem.
		 */
		__mem_cgroup_clear_mc();
		cond_resched();
		goto retry;
	}
	/*
	 * When we have consumed all precharges and failed in doing
	 * additional charge, the page walk just aborts.
	 */
	walk_page_range(mc.mm, 0, mc.mm->highest_vm_end, &charge_walk_ops,
			NULL);

	mmap_read_unlock(mc.mm);
	atomic_dec(&mc.from->moving_account);
}

static void mem_cgroup_move_task(void)
{
	if (mc.to) {
		mem_cgroup_move_charge();
		mem_cgroup_clear_mc();
	}
}
#else	/* !CONFIG_MMU */
static int mem_cgroup_can_attach(struct cgroup_taskset *tset)
{
	return 0;
}
static void mem_cgroup_cancel_attach(struct cgroup_taskset *tset)
{
}
static void mem_cgroup_move_task(void)
{
}
#endif

static int seq_puts_memcg_tunable(struct seq_file *m, unsigned long value)
{
	if (value == PAGE_COUNTER_MAX)
		seq_puts(m, "max\n");
	else
		seq_printf(m, "%llu\n", (u64)value * PAGE_SIZE);

	return 0;
}

static u64 memory_current_read(struct cgroup_subsys_state *css,
			       struct cftype *cft)
{
	struct mem_cgroup *memcg = mem_cgroup_from_css(css);

	return (u64)page_counter_read(&memcg->memory) * PAGE_SIZE;
}

static int memory_min_show(struct seq_file *m, void *v)
{
	return seq_puts_memcg_tunable(m,
		READ_ONCE(mem_cgroup_from_seq(m)->memory.min));
}

static ssize_t memory_min_write(struct kernfs_open_file *of,
				char *buf, size_t nbytes, loff_t off)
{
	struct mem_cgroup *memcg = mem_cgroup_from_css(of_css(of));
	unsigned long min;
	int err;

	buf = strstrip(buf);
	err = page_counter_memparse(buf, "max", &min);
	if (err)
		return err;

	page_counter_set_min(&memcg->memory, min);

	return nbytes;
}

static int memory_low_show(struct seq_file *m, void *v)
{
	return seq_puts_memcg_tunable(m,
		READ_ONCE(mem_cgroup_from_seq(m)->memory.low));
}

static ssize_t memory_low_write(struct kernfs_open_file *of,
				char *buf, size_t nbytes, loff_t off)
{
	struct mem_cgroup *memcg = mem_cgroup_from_css(of_css(of));
	unsigned long low;
	int err;

	buf = strstrip(buf);
	err = page_counter_memparse(buf, "max", &low);
	if (err)
		return err;

	page_counter_set_low(&memcg->memory, low);

	return nbytes;
}

static int memory_high_show(struct seq_file *m, void *v)
{
	return seq_puts_memcg_tunable(m,
		READ_ONCE(mem_cgroup_from_seq(m)->memory.high));
}

static ssize_t memory_high_write(struct kernfs_open_file *of,
				 char *buf, size_t nbytes, loff_t off)
{
	struct mem_cgroup *memcg = mem_cgroup_from_css(of_css(of));
	unsigned int nr_retries = MAX_RECLAIM_RETRIES;
	bool drained = false;
	unsigned long high;
	int err;

	buf = strstrip(buf);
	err = page_counter_memparse(buf, "max", &high);
	if (err)
		return err;

	page_counter_set_high(&memcg->memory, high);

	for (;;) {
		unsigned long nr_pages = page_counter_read(&memcg->memory);
		unsigned long reclaimed;

		if (nr_pages <= high)
			break;

		if (signal_pending(current))
			break;

		if (!drained) {
			drain_all_stock(memcg);
			drained = true;
			continue;
		}

		reclaimed = try_to_free_mem_cgroup_pages(memcg, nr_pages - high,
							 GFP_KERNEL, true);

		if (!reclaimed && !nr_retries--)
			break;
	}

	memcg_wb_domain_size_changed(memcg);
	return nbytes;
}

static int memory_max_show(struct seq_file *m, void *v)
{
	return seq_puts_memcg_tunable(m,
		READ_ONCE(mem_cgroup_from_seq(m)->memory.max));
}

static ssize_t memory_max_write(struct kernfs_open_file *of,
				char *buf, size_t nbytes, loff_t off)
{
	struct mem_cgroup *memcg = mem_cgroup_from_css(of_css(of));
	unsigned int nr_reclaims = MAX_RECLAIM_RETRIES;
	bool drained = false;
	unsigned long max;
	int err;

	buf = strstrip(buf);
	err = page_counter_memparse(buf, "max", &max);
	if (err)
		return err;

	xchg(&memcg->memory.max, max);

	for (;;) {
		unsigned long nr_pages = page_counter_read(&memcg->memory);

		if (nr_pages <= max)
			break;

		if (signal_pending(current))
			break;

		if (!drained) {
			drain_all_stock(memcg);
			drained = true;
			continue;
		}

		if (nr_reclaims) {
			if (!try_to_free_mem_cgroup_pages(memcg, nr_pages - max,
							  GFP_KERNEL, true))
				nr_reclaims--;
			continue;
		}

		memcg_memory_event(memcg, MEMCG_OOM);
		if (!mem_cgroup_out_of_memory(memcg, GFP_KERNEL, 0))
			break;
	}

	memcg_wb_domain_size_changed(memcg);
	return nbytes;
}

static void __memory_events_show(struct seq_file *m, atomic_long_t *events)
{
	seq_printf(m, "low %lu\n", atomic_long_read(&events[MEMCG_LOW]));
	seq_printf(m, "high %lu\n", atomic_long_read(&events[MEMCG_HIGH]));
	seq_printf(m, "max %lu\n", atomic_long_read(&events[MEMCG_MAX]));
	seq_printf(m, "oom %lu\n", atomic_long_read(&events[MEMCG_OOM]));
	seq_printf(m, "oom_kill %lu\n",
		   atomic_long_read(&events[MEMCG_OOM_KILL]));
}

static int memory_events_show(struct seq_file *m, void *v)
{
	struct mem_cgroup *memcg = mem_cgroup_from_seq(m);

	__memory_events_show(m, memcg->memory_events);
	return 0;
}

static int memory_events_local_show(struct seq_file *m, void *v)
{
	struct mem_cgroup *memcg = mem_cgroup_from_seq(m);

	__memory_events_show(m, memcg->memory_events_local);
	return 0;
}

static int memory_stat_show(struct seq_file *m, void *v)
{
	struct mem_cgroup *memcg = mem_cgroup_from_seq(m);
	char *buf;

	buf = memory_stat_format(memcg);
	if (!buf)
		return -ENOMEM;
	seq_puts(m, buf);
	kfree(buf);
	return 0;
}

#ifdef CONFIG_NUMA
static inline unsigned long lruvec_page_state_output(struct lruvec *lruvec,
						     int item)
{
	return lruvec_page_state(lruvec, item) * memcg_page_state_unit(item);
}

static int memory_numa_stat_show(struct seq_file *m, void *v)
{
	int i;
	struct mem_cgroup *memcg = mem_cgroup_from_seq(m);

	cgroup_rstat_flush(memcg->css.cgroup);

	for (i = 0; i < ARRAY_SIZE(memory_stats); i++) {
		int nid;

		if (memory_stats[i].idx >= NR_VM_NODE_STAT_ITEMS)
			continue;

		seq_printf(m, "%s", memory_stats[i].name);
		for_each_node_state(nid, N_MEMORY) {
			u64 size;
			struct lruvec *lruvec;

			lruvec = mem_cgroup_lruvec(memcg, NODE_DATA(nid));
			size = lruvec_page_state_output(lruvec,
							memory_stats[i].idx);
			seq_printf(m, " N%d=%llu", nid, size);
		}
		seq_putc(m, '\n');
	}

	return 0;
}
#endif

static int memory_oom_group_show(struct seq_file *m, void *v)
{
	struct mem_cgroup *memcg = mem_cgroup_from_seq(m);

	seq_printf(m, "%d\n", memcg->oom_group);

	return 0;
}

static ssize_t memory_oom_group_write(struct kernfs_open_file *of,
				      char *buf, size_t nbytes, loff_t off)
{
	struct mem_cgroup *memcg = mem_cgroup_from_css(of_css(of));
	int ret, oom_group;

	buf = strstrip(buf);
	if (!buf)
		return -EINVAL;

	ret = kstrtoint(buf, 0, &oom_group);
	if (ret)
		return ret;

	if (oom_group != 0 && oom_group != 1)
		return -EINVAL;

	memcg->oom_group = oom_group;

	return nbytes;
}

static struct cftype memory_files[] = {
	{
		.name = "current",
		.flags = CFTYPE_NOT_ON_ROOT,
		.read_u64 = memory_current_read,
	},
	{
		.name = "min",
		.flags = CFTYPE_NOT_ON_ROOT,
		.seq_show = memory_min_show,
		.write = memory_min_write,
	},
	{
		.name = "low",
		.flags = CFTYPE_NOT_ON_ROOT,
		.seq_show = memory_low_show,
		.write = memory_low_write,
	},
	{
		.name = "high",
		.flags = CFTYPE_NOT_ON_ROOT,
		.seq_show = memory_high_show,
		.write = memory_high_write,
	},
	{
		.name = "max",
		.flags = CFTYPE_NOT_ON_ROOT,
		.seq_show = memory_max_show,
		.write = memory_max_write,
	},
	{
		.name = "events",
		.flags = CFTYPE_NOT_ON_ROOT,
		.file_offset = offsetof(struct mem_cgroup, events_file),
		.seq_show = memory_events_show,
	},
	{
		.name = "events.local",
		.flags = CFTYPE_NOT_ON_ROOT,
		.file_offset = offsetof(struct mem_cgroup, events_local_file),
		.seq_show = memory_events_local_show,
	},
	{
		.name = "stat",
		.seq_show = memory_stat_show,
	},
#ifdef CONFIG_NUMA
	{
		.name = "numa_stat",
		.seq_show = memory_numa_stat_show,
	},
#endif
	{
		.name = "oom.group",
		.flags = CFTYPE_NOT_ON_ROOT | CFTYPE_NS_DELEGATABLE,
		.seq_show = memory_oom_group_show,
		.write = memory_oom_group_write,
	},
	{ }	/* terminate */
};

struct cgroup_subsys memory_cgrp_subsys = {
	.css_alloc = mem_cgroup_css_alloc,
	.css_online = mem_cgroup_css_online,
	.css_offline = mem_cgroup_css_offline,
	.css_released = mem_cgroup_css_released,
	.css_free = mem_cgroup_css_free,
	.css_reset = mem_cgroup_css_reset,
	.css_rstat_flush = mem_cgroup_css_rstat_flush,
	.can_attach = mem_cgroup_can_attach,
	.cancel_attach = mem_cgroup_cancel_attach,
	.post_attach = mem_cgroup_move_task,
	.dfl_cftypes = memory_files,
	.legacy_cftypes = mem_cgroup_legacy_files,
	.early_init = 0,
};

/*
 * This function calculates an individual cgroup's effective
 * protection which is derived from its own memory.min/low, its
 * parent's and siblings' settings, as well as the actual memory
 * distribution in the tree.
 *
 * The following rules apply to the effective protection values:
 *
 * 1. At the first level of reclaim, effective protection is equal to
 *    the declared protection in memory.min and memory.low.
 *
 * 2. To enable safe delegation of the protection configuration, at
 *    subsequent levels the effective protection is capped to the
 *    parent's effective protection.
 *
 * 3. To make complex and dynamic subtrees easier to configure, the
 *    user is allowed to overcommit the declared protection at a given
 *    level. If that is the case, the parent's effective protection is
 *    distributed to the children in proportion to how much protection
 *    they have declared and how much of it they are utilizing.
 *
 *    This makes distribution proportional, but also work-conserving:
 *    if one cgroup claims much more protection than it uses memory,
 *    the unused remainder is available to its siblings.
 *
 * 4. Conversely, when the declared protection is undercommitted at a
 *    given level, the distribution of the larger parental protection
 *    budget is NOT proportional. A cgroup's protection from a sibling
 *    is capped to its own memory.min/low setting.
 *
 * 5. However, to allow protecting recursive subtrees from each other
 *    without having to declare each individual cgroup's fixed share
 *    of the ancestor's claim to protection, any unutilized -
 *    "floating" - protection from up the tree is distributed in
 *    proportion to each cgroup's *usage*. This makes the protection
 *    neutral wrt sibling cgroups and lets them compete freely over
 *    the shared parental protection budget, but it protects the
 *    subtree as a whole from neighboring subtrees.
 *
 * Note that 4. and 5. are not in conflict: 4. is about protecting
 * against immediate siblings whereas 5. is about protecting against
 * neighboring subtrees.
 */
static unsigned long effective_protection(unsigned long usage,
					  unsigned long parent_usage,
					  unsigned long setting,
					  unsigned long parent_effective,
					  unsigned long siblings_protected)
{
	unsigned long protected;
	unsigned long ep;

	protected = min(usage, setting);
	/*
	 * If all cgroups at this level combined claim and use more
	 * protection then what the parent affords them, distribute
	 * shares in proportion to utilization.
	 *
	 * We are using actual utilization rather than the statically
	 * claimed protection in order to be work-conserving: claimed
	 * but unused protection is available to siblings that would
	 * otherwise get a smaller chunk than what they claimed.
	 */
	if (siblings_protected > parent_effective)
		return protected * parent_effective / siblings_protected;

	/*
	 * Ok, utilized protection of all children is within what the
	 * parent affords them, so we know whatever this child claims
	 * and utilizes is effectively protected.
	 *
	 * If there is unprotected usage beyond this value, reclaim
	 * will apply pressure in proportion to that amount.
	 *
	 * If there is unutilized protection, the cgroup will be fully
	 * shielded from reclaim, but we do return a smaller value for
	 * protection than what the group could enjoy in theory. This
	 * is okay. With the overcommit distribution above, effective
	 * protection is always dependent on how memory is actually
	 * consumed among the siblings anyway.
	 */
	ep = protected;

	/*
	 * If the children aren't claiming (all of) the protection
	 * afforded to them by the parent, distribute the remainder in
	 * proportion to the (unprotected) memory of each cgroup. That
	 * way, cgroups that aren't explicitly prioritized wrt each
	 * other compete freely over the allowance, but they are
	 * collectively protected from neighboring trees.
	 *
	 * We're using unprotected memory for the weight so that if
	 * some cgroups DO claim explicit protection, we don't protect
	 * the same bytes twice.
	 *
	 * Check both usage and parent_usage against the respective
	 * protected values. One should imply the other, but they
	 * aren't read atomically - make sure the division is sane.
	 */
	if (!(cgrp_dfl_root.flags & CGRP_ROOT_MEMORY_RECURSIVE_PROT))
		return ep;
	if (parent_effective > siblings_protected &&
	    parent_usage > siblings_protected &&
	    usage > protected) {
		unsigned long unclaimed;

		unclaimed = parent_effective - siblings_protected;
		unclaimed *= usage - protected;
		unclaimed /= parent_usage - siblings_protected;

		ep += unclaimed;
	}

	return ep;
}

/**
 * mem_cgroup_calculate_protection - check if memory consumption is in the normal range
 * @root: the top ancestor of the sub-tree being checked
 * @memcg: the memory cgroup to check
 *
 * WARNING: This function is not stateless! It can only be used as part
 *          of a top-down tree iteration, not for isolated queries.
 */
void mem_cgroup_calculate_protection(struct mem_cgroup *root,
				     struct mem_cgroup *memcg)
{
	unsigned long usage, parent_usage;
	struct mem_cgroup *parent;

	if (mem_cgroup_disabled())
		return;

	if (!root)
		root = root_mem_cgroup;

	/*
	 * Effective values of the reclaim targets are ignored so they
	 * can be stale. Have a look at mem_cgroup_protection for more
	 * details.
	 * TODO: calculation should be more robust so that we do not need
	 * that special casing.
	 */
	if (memcg == root)
		return;

	usage = page_counter_read(&memcg->memory);
	if (!usage)
		return;

	parent = parent_mem_cgroup(memcg);
	/* No parent means a non-hierarchical mode on v1 memcg */
	if (!parent)
		return;

	if (parent == root) {
		memcg->memory.emin = READ_ONCE(memcg->memory.min);
		memcg->memory.elow = READ_ONCE(memcg->memory.low);
		return;
	}

	parent_usage = page_counter_read(&parent->memory);

	WRITE_ONCE(memcg->memory.emin, effective_protection(usage, parent_usage,
			READ_ONCE(memcg->memory.min),
			READ_ONCE(parent->memory.emin),
			atomic_long_read(&parent->memory.children_min_usage)));

	WRITE_ONCE(memcg->memory.elow, effective_protection(usage, parent_usage,
			READ_ONCE(memcg->memory.low),
			READ_ONCE(parent->memory.elow),
			atomic_long_read(&parent->memory.children_low_usage)));
}

static int charge_memcg(struct page *page, struct mem_cgroup *memcg, gfp_t gfp)
{
	unsigned int nr_pages = thp_nr_pages(page);
	int ret;

	ret = try_charge(memcg, gfp, nr_pages);
	if (ret)
		goto out;

	css_get(&memcg->css);
	commit_charge(page, memcg);

	local_irq_disable();
	mem_cgroup_charge_statistics(memcg, page, nr_pages);
	memcg_check_events(memcg, page);
	local_irq_enable();
out:
	return ret;
}

/**
 * __mem_cgroup_charge - charge a newly allocated page to a cgroup
 * @page: page to charge
 * @mm: mm context of the victim
 * @gfp_mask: reclaim mode
 *
 * Try to charge @page to the memcg that @mm belongs to, reclaiming
 * pages according to @gfp_mask if necessary. if @mm is NULL, try to
 * charge to the active memcg.
 *
 * Do not use this for pages allocated for swapin.
 *
 * Returns 0 on success. Otherwise, an error code is returned.
 */
int __mem_cgroup_charge(struct page *page, struct mm_struct *mm,
			gfp_t gfp_mask)
{
	struct mem_cgroup *memcg;
	int ret;

	memcg = get_mem_cgroup_from_mm(mm);
	ret = charge_memcg(page, memcg, gfp_mask);
	css_put(&memcg->css);

	return ret;
}

/**
 * mem_cgroup_swapin_charge_page - charge a newly allocated page for swapin
 * @page: page to charge
 * @mm: mm context of the victim
 * @gfp: reclaim mode
 * @entry: swap entry for which the page is allocated
 *
 * This function charges a page allocated for swapin. Please call this before
 * adding the page to the swapcache.
 *
 * Returns 0 on success. Otherwise, an error code is returned.
 */
int mem_cgroup_swapin_charge_page(struct page *page, struct mm_struct *mm,
				  gfp_t gfp, swp_entry_t entry)
{
	struct mem_cgroup *memcg;
	unsigned short id;
	int ret;

	if (mem_cgroup_disabled())
		return 0;

	id = lookup_swap_cgroup_id(entry);
	rcu_read_lock();
	memcg = mem_cgroup_from_id(id);
	if (!memcg || !css_tryget_online(&memcg->css))
		memcg = get_mem_cgroup_from_mm(mm);
	rcu_read_unlock();

	ret = charge_memcg(page, memcg, gfp);

	css_put(&memcg->css);
	return ret;
}

<<<<<<< HEAD
=======
/*
 * mem_cgroup_swapin_uncharge_swap - uncharge swap slot
 * @entry: swap entry for which the page is charged
 *
 * Call this function after successfully adding the charged page to swapcache.
 *
 * Note: This function assumes the page for which swap slot is being uncharged
 * is order 0 page.
 */
void mem_cgroup_swapin_uncharge_swap(swp_entry_t entry)
{
>>>>>>> 3b17187f
	/*
	 * Cgroup1's unified memory+swap counter has been charged with the
	 * new swapcache page, finish the transfer by uncharging the swap
	 * slot. The swap slot would also get uncharged when it dies, but
	 * it can stick around indefinitely and we'd count the page twice
	 * the entire time.
	 *
	 * Cgroup2 has separate resource counters for memory and swap,
	 * so this is a non-issue here. Memory and swap charge lifetimes
	 * correspond 1:1 to page and swap slot lifetimes: we charge the
	 * page to memory here, and uncharge swap when the slot is freed.
	 */
<<<<<<< HEAD
	if (do_memsw_account() && PageSwapCache(page)) {
		swp_entry_t entry = { .val = page_private(page) };
=======
	if (!mem_cgroup_disabled() && do_memsw_account()) {
>>>>>>> 3b17187f
		/*
		 * The swap entry might not get freed for a long time,
		 * let's not wait for it.  The page already received a
		 * memory+swap charge, drop the swap entry duplicate.
		 */
		mem_cgroup_uncharge_swap(entry, 1);
	}
}

struct uncharge_gather {
	struct mem_cgroup *memcg;
	unsigned long nr_memory;
	unsigned long pgpgout;
	unsigned long nr_kmem;
	struct page *dummy_page;
};

static inline void uncharge_gather_clear(struct uncharge_gather *ug)
{
	memset(ug, 0, sizeof(*ug));
}

static void uncharge_batch(const struct uncharge_gather *ug)
{
	unsigned long flags;

	if (ug->nr_memory) {
		page_counter_uncharge(&ug->memcg->memory, ug->nr_memory);
		if (do_memsw_account())
			page_counter_uncharge(&ug->memcg->memsw, ug->nr_memory);
		if (!cgroup_subsys_on_dfl(memory_cgrp_subsys) && ug->nr_kmem)
			page_counter_uncharge(&ug->memcg->kmem, ug->nr_kmem);
		memcg_oom_recover(ug->memcg);
	}

	local_irq_save(flags);
	__count_memcg_events(ug->memcg, PGPGOUT, ug->pgpgout);
	__this_cpu_add(ug->memcg->vmstats_percpu->nr_page_events, ug->nr_memory);
	memcg_check_events(ug->memcg, ug->dummy_page);
	local_irq_restore(flags);

	/* drop reference from uncharge_page */
	css_put(&ug->memcg->css);
}

static void uncharge_page(struct page *page, struct uncharge_gather *ug)
{
	unsigned long nr_pages;
	struct mem_cgroup *memcg;
	struct obj_cgroup *objcg;
	bool use_objcg = PageMemcgKmem(page);

	VM_BUG_ON_PAGE(PageLRU(page), page);

	/*
	 * Nobody should be changing or seriously looking at
	 * page memcg or objcg at this point, we have fully
	 * exclusive access to the page.
	 */
	if (use_objcg) {
		objcg = __page_objcg(page);
		/*
		 * This get matches the put at the end of the function and
		 * kmem pages do not hold memcg references anymore.
		 */
		memcg = get_mem_cgroup_from_objcg(objcg);
	} else {
		memcg = __page_memcg(page);
	}

	if (!memcg)
		return;

	if (ug->memcg != memcg) {
		if (ug->memcg) {
			uncharge_batch(ug);
			uncharge_gather_clear(ug);
		}
		ug->memcg = memcg;
		ug->dummy_page = page;

		/* pairs with css_put in uncharge_batch */
		css_get(&memcg->css);
	}

	nr_pages = compound_nr(page);

	if (use_objcg) {
		ug->nr_memory += nr_pages;
		ug->nr_kmem += nr_pages;

		page->memcg_data = 0;
		obj_cgroup_put(objcg);
	} else {
		/* LRU pages aren't accounted at the root level */
		if (!mem_cgroup_is_root(memcg))
			ug->nr_memory += nr_pages;
		ug->pgpgout++;

		page->memcg_data = 0;
	}

	css_put(&memcg->css);
}

/**
 * __mem_cgroup_uncharge - uncharge a page
 * @page: page to uncharge
 *
 * Uncharge a page previously charged with __mem_cgroup_charge().
 */
void __mem_cgroup_uncharge(struct page *page)
{
	struct uncharge_gather ug;

	/* Don't touch page->lru of any random page, pre-check: */
	if (!page_memcg(page))
		return;

	uncharge_gather_clear(&ug);
	uncharge_page(page, &ug);
	uncharge_batch(&ug);
}

/**
 * __mem_cgroup_uncharge_list - uncharge a list of page
 * @page_list: list of pages to uncharge
 *
 * Uncharge a list of pages previously charged with
 * __mem_cgroup_charge().
 */
void __mem_cgroup_uncharge_list(struct list_head *page_list)
{
	struct uncharge_gather ug;
	struct page *page;

	uncharge_gather_clear(&ug);
	list_for_each_entry(page, page_list, lru)
		uncharge_page(page, &ug);
	if (ug.memcg)
		uncharge_batch(&ug);
}

/**
 * mem_cgroup_migrate - charge a page's replacement
 * @oldpage: currently circulating page
 * @newpage: replacement page
 *
 * Charge @newpage as a replacement page for @oldpage. @oldpage will
 * be uncharged upon free.
 *
 * Both pages must be locked, @newpage->mapping must be set up.
 */
void mem_cgroup_migrate(struct page *oldpage, struct page *newpage)
{
	struct mem_cgroup *memcg;
	unsigned int nr_pages;
	unsigned long flags;

	VM_BUG_ON_PAGE(!PageLocked(oldpage), oldpage);
	VM_BUG_ON_PAGE(!PageLocked(newpage), newpage);
	VM_BUG_ON_PAGE(PageAnon(oldpage) != PageAnon(newpage), newpage);
	VM_BUG_ON_PAGE(PageTransHuge(oldpage) != PageTransHuge(newpage),
		       newpage);

	if (mem_cgroup_disabled())
		return;

	/* Page cache replacement: new page already charged? */
	if (page_memcg(newpage))
		return;

	memcg = page_memcg(oldpage);
	VM_WARN_ON_ONCE_PAGE(!memcg, oldpage);
	if (!memcg)
		return;

	/* Force-charge the new page. The old one will be freed soon */
	nr_pages = thp_nr_pages(newpage);

	if (!mem_cgroup_is_root(memcg)) {
		page_counter_charge(&memcg->memory, nr_pages);
		if (do_memsw_account())
			page_counter_charge(&memcg->memsw, nr_pages);
	}

	css_get(&memcg->css);
	commit_charge(newpage, memcg);

	local_irq_save(flags);
	mem_cgroup_charge_statistics(memcg, newpage, nr_pages);
	memcg_check_events(memcg, newpage);
	local_irq_restore(flags);
}

DEFINE_STATIC_KEY_FALSE(memcg_sockets_enabled_key);
EXPORT_SYMBOL(memcg_sockets_enabled_key);

void mem_cgroup_sk_alloc(struct sock *sk)
{
	struct mem_cgroup *memcg;

	if (!mem_cgroup_sockets_enabled)
		return;

	/* Do not associate the sock with unrelated interrupted task's memcg. */
	if (in_interrupt())
		return;

	rcu_read_lock();
	memcg = mem_cgroup_from_task(current);
	if (memcg == root_mem_cgroup)
		goto out;
	if (!cgroup_subsys_on_dfl(memory_cgrp_subsys) && !memcg->tcpmem_active)
		goto out;
	if (css_tryget(&memcg->css))
		sk->sk_memcg = memcg;
out:
	rcu_read_unlock();
}

void mem_cgroup_sk_free(struct sock *sk)
{
	if (sk->sk_memcg)
		css_put(&sk->sk_memcg->css);
}

/**
 * mem_cgroup_charge_skmem - charge socket memory
 * @memcg: memcg to charge
 * @nr_pages: number of pages to charge
 * @gfp_mask: reclaim mode
 *
 * Charges @nr_pages to @memcg. Returns %true if the charge fit within
 * @memcg's configured limit, %false if it doesn't.
 */
bool mem_cgroup_charge_skmem(struct mem_cgroup *memcg, unsigned int nr_pages,
			     gfp_t gfp_mask)
{
	if (!cgroup_subsys_on_dfl(memory_cgrp_subsys)) {
		struct page_counter *fail;

		if (page_counter_try_charge(&memcg->tcpmem, nr_pages, &fail)) {
			memcg->tcpmem_pressure = 0;
			return true;
		}
		memcg->tcpmem_pressure = 1;
		if (gfp_mask & __GFP_NOFAIL) {
			page_counter_charge(&memcg->tcpmem, nr_pages);
			return true;
		}
		return false;
	}

	if (try_charge(memcg, gfp_mask, nr_pages) == 0) {
		mod_memcg_state(memcg, MEMCG_SOCK, nr_pages);
		return true;
	}

	return false;
}

/**
 * mem_cgroup_uncharge_skmem - uncharge socket memory
 * @memcg: memcg to uncharge
 * @nr_pages: number of pages to uncharge
 */
void mem_cgroup_uncharge_skmem(struct mem_cgroup *memcg, unsigned int nr_pages)
{
	if (!cgroup_subsys_on_dfl(memory_cgrp_subsys)) {
		page_counter_uncharge(&memcg->tcpmem, nr_pages);
		return;
	}

	mod_memcg_state(memcg, MEMCG_SOCK, -nr_pages);

	refill_stock(memcg, nr_pages);
}

static int __init cgroup_memory(char *s)
{
	char *token;

	while ((token = strsep(&s, ",")) != NULL) {
		if (!*token)
			continue;
		if (!strcmp(token, "nosocket"))
			cgroup_memory_nosocket = true;
		if (!strcmp(token, "nokmem"))
			cgroup_memory_nokmem = true;
	}
	return 0;
}
__setup("cgroup.memory=", cgroup_memory);

/*
 * subsys_initcall() for memory controller.
 *
 * Some parts like memcg_hotplug_cpu_dead() have to be initialized from this
 * context because of lock dependencies (cgroup_lock -> cpu hotplug) but
 * basically everything that doesn't depend on a specific mem_cgroup structure
 * should be initialized from here.
 */
static int __init mem_cgroup_init(void)
{
	int cpu, node;

	/*
	 * Currently s32 type (can refer to struct batched_lruvec_stat) is
	 * used for per-memcg-per-cpu caching of per-node statistics. In order
	 * to work fine, we should make sure that the overfill threshold can't
	 * exceed S32_MAX / PAGE_SIZE.
	 */
	BUILD_BUG_ON(MEMCG_CHARGE_BATCH > S32_MAX / PAGE_SIZE);

	cpuhp_setup_state_nocalls(CPUHP_MM_MEMCQ_DEAD, "mm/memctrl:dead", NULL,
				  memcg_hotplug_cpu_dead);

	for_each_possible_cpu(cpu)
		INIT_WORK(&per_cpu_ptr(&memcg_stock, cpu)->work,
			  drain_local_stock);

	for_each_node(node) {
		struct mem_cgroup_tree_per_node *rtpn;

		rtpn = kzalloc_node(sizeof(*rtpn), GFP_KERNEL,
				    node_online(node) ? node : NUMA_NO_NODE);

		rtpn->rb_root = RB_ROOT;
		rtpn->rb_rightmost = NULL;
		spin_lock_init(&rtpn->lock);
		soft_limit_tree.rb_tree_per_node[node] = rtpn;
	}

	return 0;
}
subsys_initcall(mem_cgroup_init);

#ifdef CONFIG_MEMCG_SWAP
static struct mem_cgroup *mem_cgroup_id_get_online(struct mem_cgroup *memcg)
{
	while (!refcount_inc_not_zero(&memcg->id.ref)) {
		/*
		 * The root cgroup cannot be destroyed, so it's refcount must
		 * always be >= 1.
		 */
		if (WARN_ON_ONCE(memcg == root_mem_cgroup)) {
			VM_BUG_ON(1);
			break;
		}
		memcg = parent_mem_cgroup(memcg);
		if (!memcg)
			memcg = root_mem_cgroup;
	}
	return memcg;
}

/**
 * mem_cgroup_swapout - transfer a memsw charge to swap
 * @page: page whose memsw charge to transfer
 * @entry: swap entry to move the charge to
 *
 * Transfer the memsw charge of @page to @entry.
 */
void mem_cgroup_swapout(struct page *page, swp_entry_t entry)
{
	struct mem_cgroup *memcg, *swap_memcg;
	unsigned int nr_entries;
	unsigned short oldid;

	VM_BUG_ON_PAGE(PageLRU(page), page);
	VM_BUG_ON_PAGE(page_count(page), page);

	if (mem_cgroup_disabled())
		return;

	if (cgroup_subsys_on_dfl(memory_cgrp_subsys))
		return;

	memcg = page_memcg(page);

	VM_WARN_ON_ONCE_PAGE(!memcg, page);
	if (!memcg)
		return;

	/*
	 * In case the memcg owning these pages has been offlined and doesn't
	 * have an ID allocated to it anymore, charge the closest online
	 * ancestor for the swap instead and transfer the memory+swap charge.
	 */
	swap_memcg = mem_cgroup_id_get_online(memcg);
	nr_entries = thp_nr_pages(page);
	/* Get references for the tail pages, too */
	if (nr_entries > 1)
		mem_cgroup_id_get_many(swap_memcg, nr_entries - 1);
	oldid = swap_cgroup_record(entry, mem_cgroup_id(swap_memcg),
				   nr_entries);
	VM_BUG_ON_PAGE(oldid, page);
	mod_memcg_state(swap_memcg, MEMCG_SWAP, nr_entries);

	page->memcg_data = 0;

	if (!mem_cgroup_is_root(memcg))
		page_counter_uncharge(&memcg->memory, nr_entries);

	if (!cgroup_memory_noswap && memcg != swap_memcg) {
		if (!mem_cgroup_is_root(swap_memcg))
			page_counter_charge(&swap_memcg->memsw, nr_entries);
		page_counter_uncharge(&memcg->memsw, nr_entries);
	}

	/*
	 * Interrupts should be disabled here because the caller holds the
	 * i_pages lock which is taken with interrupts-off. It is
	 * important here to have the interrupts disabled because it is the
	 * only synchronisation we have for updating the per-CPU variables.
	 */
	VM_BUG_ON(!irqs_disabled());
	mem_cgroup_charge_statistics(memcg, page, -nr_entries);
	memcg_check_events(memcg, page);

	css_put(&memcg->css);
}

/**
 * __mem_cgroup_try_charge_swap - try charging swap space for a page
 * @page: page being added to swap
 * @entry: swap entry to charge
 *
 * Try to charge @page's memcg for the swap space at @entry.
 *
 * Returns 0 on success, -ENOMEM on failure.
 */
int __mem_cgroup_try_charge_swap(struct page *page, swp_entry_t entry)
{
	unsigned int nr_pages = thp_nr_pages(page);
	struct page_counter *counter;
	struct mem_cgroup *memcg;
	unsigned short oldid;

	if (!cgroup_subsys_on_dfl(memory_cgrp_subsys))
		return 0;

	memcg = page_memcg(page);

	VM_WARN_ON_ONCE_PAGE(!memcg, page);
	if (!memcg)
		return 0;

	if (!entry.val) {
		memcg_memory_event(memcg, MEMCG_SWAP_FAIL);
		return 0;
	}

	memcg = mem_cgroup_id_get_online(memcg);

	if (!cgroup_memory_noswap && !mem_cgroup_is_root(memcg) &&
	    !page_counter_try_charge(&memcg->swap, nr_pages, &counter)) {
		memcg_memory_event(memcg, MEMCG_SWAP_MAX);
		memcg_memory_event(memcg, MEMCG_SWAP_FAIL);
		mem_cgroup_id_put(memcg);
		return -ENOMEM;
	}

	/* Get references for the tail pages, too */
	if (nr_pages > 1)
		mem_cgroup_id_get_many(memcg, nr_pages - 1);
	oldid = swap_cgroup_record(entry, mem_cgroup_id(memcg), nr_pages);
	VM_BUG_ON_PAGE(oldid, page);
	mod_memcg_state(memcg, MEMCG_SWAP, nr_pages);

	return 0;
}

/**
 * __mem_cgroup_uncharge_swap - uncharge swap space
 * @entry: swap entry to uncharge
 * @nr_pages: the amount of swap space to uncharge
 */
void __mem_cgroup_uncharge_swap(swp_entry_t entry, unsigned int nr_pages)
{
	struct mem_cgroup *memcg;
	unsigned short id;

	id = swap_cgroup_record(entry, 0, nr_pages);
	rcu_read_lock();
	memcg = mem_cgroup_from_id(id);
	if (memcg) {
		if (!cgroup_memory_noswap && !mem_cgroup_is_root(memcg)) {
			if (cgroup_subsys_on_dfl(memory_cgrp_subsys))
				page_counter_uncharge(&memcg->swap, nr_pages);
			else
				page_counter_uncharge(&memcg->memsw, nr_pages);
		}
		mod_memcg_state(memcg, MEMCG_SWAP, -nr_pages);
		mem_cgroup_id_put_many(memcg, nr_pages);
	}
	rcu_read_unlock();
}

long mem_cgroup_get_nr_swap_pages(struct mem_cgroup *memcg)
{
	long nr_swap_pages = get_nr_swap_pages();

	if (cgroup_memory_noswap || !cgroup_subsys_on_dfl(memory_cgrp_subsys))
		return nr_swap_pages;
	for (; memcg != root_mem_cgroup; memcg = parent_mem_cgroup(memcg))
		nr_swap_pages = min_t(long, nr_swap_pages,
				      READ_ONCE(memcg->swap.max) -
				      page_counter_read(&memcg->swap));
	return nr_swap_pages;
}

bool mem_cgroup_swap_full(struct page *page)
{
	struct mem_cgroup *memcg;

	VM_BUG_ON_PAGE(!PageLocked(page), page);

	if (vm_swap_full())
		return true;
	if (cgroup_memory_noswap || !cgroup_subsys_on_dfl(memory_cgrp_subsys))
		return false;

	memcg = page_memcg(page);
	if (!memcg)
		return false;

	for (; memcg != root_mem_cgroup; memcg = parent_mem_cgroup(memcg)) {
		unsigned long usage = page_counter_read(&memcg->swap);

		if (usage * 2 >= READ_ONCE(memcg->swap.high) ||
		    usage * 2 >= READ_ONCE(memcg->swap.max))
			return true;
	}

	return false;
}

static int __init setup_swap_account(char *s)
{
	if (!strcmp(s, "1"))
		cgroup_memory_noswap = false;
	else if (!strcmp(s, "0"))
		cgroup_memory_noswap = true;
	return 1;
}
__setup("swapaccount=", setup_swap_account);

static u64 swap_current_read(struct cgroup_subsys_state *css,
			     struct cftype *cft)
{
	struct mem_cgroup *memcg = mem_cgroup_from_css(css);

	return (u64)page_counter_read(&memcg->swap) * PAGE_SIZE;
}

static int swap_high_show(struct seq_file *m, void *v)
{
	return seq_puts_memcg_tunable(m,
		READ_ONCE(mem_cgroup_from_seq(m)->swap.high));
}

static ssize_t swap_high_write(struct kernfs_open_file *of,
			       char *buf, size_t nbytes, loff_t off)
{
	struct mem_cgroup *memcg = mem_cgroup_from_css(of_css(of));
	unsigned long high;
	int err;

	buf = strstrip(buf);
	err = page_counter_memparse(buf, "max", &high);
	if (err)
		return err;

	page_counter_set_high(&memcg->swap, high);

	return nbytes;
}

static int swap_max_show(struct seq_file *m, void *v)
{
	return seq_puts_memcg_tunable(m,
		READ_ONCE(mem_cgroup_from_seq(m)->swap.max));
}

static ssize_t swap_max_write(struct kernfs_open_file *of,
			      char *buf, size_t nbytes, loff_t off)
{
	struct mem_cgroup *memcg = mem_cgroup_from_css(of_css(of));
	unsigned long max;
	int err;

	buf = strstrip(buf);
	err = page_counter_memparse(buf, "max", &max);
	if (err)
		return err;

	xchg(&memcg->swap.max, max);

	return nbytes;
}

static int swap_events_show(struct seq_file *m, void *v)
{
	struct mem_cgroup *memcg = mem_cgroup_from_seq(m);

	seq_printf(m, "high %lu\n",
		   atomic_long_read(&memcg->memory_events[MEMCG_SWAP_HIGH]));
	seq_printf(m, "max %lu\n",
		   atomic_long_read(&memcg->memory_events[MEMCG_SWAP_MAX]));
	seq_printf(m, "fail %lu\n",
		   atomic_long_read(&memcg->memory_events[MEMCG_SWAP_FAIL]));

	return 0;
}

static struct cftype swap_files[] = {
	{
		.name = "swap.current",
		.flags = CFTYPE_NOT_ON_ROOT,
		.read_u64 = swap_current_read,
	},
	{
		.name = "swap.high",
		.flags = CFTYPE_NOT_ON_ROOT,
		.seq_show = swap_high_show,
		.write = swap_high_write,
	},
	{
		.name = "swap.max",
		.flags = CFTYPE_NOT_ON_ROOT,
		.seq_show = swap_max_show,
		.write = swap_max_write,
	},
	{
		.name = "swap.events",
		.flags = CFTYPE_NOT_ON_ROOT,
		.file_offset = offsetof(struct mem_cgroup, swap_events_file),
		.seq_show = swap_events_show,
	},
	{ }	/* terminate */
};

static struct cftype memsw_files[] = {
	{
		.name = "memsw.usage_in_bytes",
		.private = MEMFILE_PRIVATE(_MEMSWAP, RES_USAGE),
		.read_u64 = mem_cgroup_read_u64,
	},
	{
		.name = "memsw.max_usage_in_bytes",
		.private = MEMFILE_PRIVATE(_MEMSWAP, RES_MAX_USAGE),
		.write = mem_cgroup_reset,
		.read_u64 = mem_cgroup_read_u64,
	},
	{
		.name = "memsw.limit_in_bytes",
		.private = MEMFILE_PRIVATE(_MEMSWAP, RES_LIMIT),
		.write = mem_cgroup_write,
		.read_u64 = mem_cgroup_read_u64,
	},
	{
		.name = "memsw.failcnt",
		.private = MEMFILE_PRIVATE(_MEMSWAP, RES_FAILCNT),
		.write = mem_cgroup_reset,
		.read_u64 = mem_cgroup_read_u64,
	},
	{ },	/* terminate */
};

/*
 * If mem_cgroup_swap_init() is implemented as a subsys_initcall()
 * instead of a core_initcall(), this could mean cgroup_memory_noswap still
 * remains set to false even when memcg is disabled via "cgroup_disable=memory"
 * boot parameter. This may result in premature OOPS inside
 * mem_cgroup_get_nr_swap_pages() function in corner cases.
 */
static int __init mem_cgroup_swap_init(void)
{
	/* No memory control -> no swap control */
	if (mem_cgroup_disabled())
		cgroup_memory_noswap = true;

	if (cgroup_memory_noswap)
		return 0;

	WARN_ON(cgroup_add_dfl_cftypes(&memory_cgrp_subsys, swap_files));
	WARN_ON(cgroup_add_legacy_cftypes(&memory_cgrp_subsys, memsw_files));

	return 0;
}
core_initcall(mem_cgroup_swap_init);

#endif /* CONFIG_MEMCG_SWAP */<|MERGE_RESOLUTION|>--- conflicted
+++ resolved
@@ -929,54 +929,6 @@
 }
 EXPORT_SYMBOL(get_mem_cgroup_from_mm);
 
-<<<<<<< HEAD
-/**
- * get_mem_cgroup_from_page: Obtain a reference on given page's memcg.
- * @page: page from which memcg should be extracted.
- *
- * Obtain a reference on page->memcg and returns it if successful. Otherwise
- * root_mem_cgroup is returned.
- */
-struct mem_cgroup *get_mem_cgroup_from_page(struct page *page)
-{
-	struct mem_cgroup *memcg = page->mem_cgroup;
-
-	if (mem_cgroup_disabled())
-		return NULL;
-
-	rcu_read_lock();
-	/* Page should not get uncharged and freed memcg under us. */
-	if (!memcg || WARN_ON_ONCE(!css_tryget(&memcg->css)))
-		memcg = root_mem_cgroup;
-	rcu_read_unlock();
-	return memcg;
-}
-EXPORT_SYMBOL(get_mem_cgroup_from_page);
-
-static __always_inline struct mem_cgroup *active_memcg(void)
-{
-	if (in_interrupt())
-		return this_cpu_read(int_active_memcg);
-	else
-		return current->active_memcg;
-}
-
-static __always_inline struct mem_cgroup *get_active_memcg(void)
-{
-	struct mem_cgroup *memcg;
-
-	rcu_read_lock();
-	memcg = active_memcg();
-	/* remote memcg must hold a ref. */
-	if (memcg && WARN_ON_ONCE(!css_tryget(&memcg->css)))
-		memcg = root_mem_cgroup;
-	rcu_read_unlock();
-
-	return memcg;
-}
-
-=======
->>>>>>> 3b17187f
 static __always_inline bool memcg_kmem_bypass(void)
 {
 	/* Allow remote memcg charging from any context. */
@@ -2670,12 +2622,6 @@
 	if (gfp_mask & __GFP_RETRY_MAYFAIL)
 		goto nomem;
 
-<<<<<<< HEAD
-	if (gfp_mask & __GFP_NOFAIL)
-		goto force;
-
-=======
->>>>>>> 3b17187f
 	/* Avoid endless loop for tasks bypassed by the oom killer */
 	if (passed_oom && task_is_dying())
 		goto nomem;
@@ -3022,11 +2968,7 @@
 out:
 	css_put(&memcg->css);
 
-<<<<<<< HEAD
-	refill_stock(memcg, nr_pages);
-=======
 	return ret;
->>>>>>> 3b17187f
 }
 
 /**
@@ -3161,24 +3103,8 @@
 		unsigned int nr_pages = stock->nr_bytes >> PAGE_SHIFT;
 		unsigned int nr_bytes = stock->nr_bytes & (PAGE_SIZE - 1);
 
-<<<<<<< HEAD
-		if (nr_pages) {
-			struct mem_cgroup *memcg;
-
-			rcu_read_lock();
-retry:
-			memcg = obj_cgroup_memcg(old);
-			if (unlikely(!css_tryget(&memcg->css)))
-				goto retry;
-			rcu_read_unlock();
-
-			__memcg_kmem_uncharge(memcg, nr_pages);
-			css_put(&memcg->css);
-		}
-=======
 		if (nr_pages)
 			obj_cgroup_uncharge_pages(old, nr_pages);
->>>>>>> 3b17187f
 
 		/*
 		 * The leftover is flushed to the centralized per-memcg value.
@@ -3295,16 +3221,6 @@
 	 * bytes is (sizeof(object) + PAGE_SIZE - 2) if there is no data
 	 * race.
 	 */
-<<<<<<< HEAD
-	rcu_read_lock();
-retry:
-	memcg = obj_cgroup_memcg(objcg);
-	if (unlikely(!css_tryget(&memcg->css)))
-		goto retry;
-	rcu_read_unlock();
-
-=======
->>>>>>> 3b17187f
 	nr_pages = size >> PAGE_SHIFT;
 	nr_bytes = size & (PAGE_SIZE - 1);
 
@@ -3326,33 +3242,16 @@
 #endif /* CONFIG_MEMCG_KMEM */
 
 /*
-<<<<<<< HEAD
- * Because head->mem_cgroup is not set on tails, set it now.
+ * Because page_memcg(head) is not set on tails, set it now.
  */
 void split_page_memcg(struct page *head, unsigned int nr)
 {
-	struct mem_cgroup *memcg = head->mem_cgroup;
-	int kmemcg = PageKmemcg(head);
-=======
- * Because page_memcg(head) is not set on tails, set it now.
- */
-void split_page_memcg(struct page *head, unsigned int nr)
-{
 	struct mem_cgroup *memcg = page_memcg(head);
->>>>>>> 3b17187f
 	int i;
 
 	if (mem_cgroup_disabled() || !memcg)
 		return;
 
-<<<<<<< HEAD
-	for (i = 1; i < nr; i++) {
-		head[i].mem_cgroup = memcg;
-		if (kmemcg)
-			__SetPageKmemcg(head + i);
-	}
-	css_get_many(&memcg->css, nr - 1);
-=======
 	for (i = 1; i < nr; i++)
 		head[i].memcg_data = head->memcg_data;
 
@@ -3360,7 +3259,6 @@
 		obj_cgroup_get_many(__page_objcg(head), nr - 1);
 	else
 		css_get_many(&memcg->css, nr - 1);
->>>>>>> 3b17187f
 }
 
 #ifdef CONFIG_MEMCG_SWAP
@@ -5698,8 +5596,10 @@
 			__mod_lruvec_state(from_vec, NR_ANON_MAPPED, -nr_pages);
 			__mod_lruvec_state(to_vec, NR_ANON_MAPPED, nr_pages);
 			if (PageTransHuge(page)) {
-				__dec_lruvec_state(from_vec, NR_ANON_THPS);
-				__inc_lruvec_state(to_vec, NR_ANON_THPS);
+				__mod_lruvec_state(from_vec, NR_ANON_THPS,
+						   -nr_pages);
+				__mod_lruvec_state(to_vec, NR_ANON_THPS,
+						   nr_pages);
 			}
 		}
 	} else {
@@ -6851,8 +6751,6 @@
 	return ret;
 }
 
-<<<<<<< HEAD
-=======
 /*
  * mem_cgroup_swapin_uncharge_swap - uncharge swap slot
  * @entry: swap entry for which the page is charged
@@ -6864,7 +6762,6 @@
  */
 void mem_cgroup_swapin_uncharge_swap(swp_entry_t entry)
 {
->>>>>>> 3b17187f
 	/*
 	 * Cgroup1's unified memory+swap counter has been charged with the
 	 * new swapcache page, finish the transfer by uncharging the swap
@@ -6877,12 +6774,7 @@
 	 * correspond 1:1 to page and swap slot lifetimes: we charge the
 	 * page to memory here, and uncharge swap when the slot is freed.
 	 */
-<<<<<<< HEAD
-	if (do_memsw_account() && PageSwapCache(page)) {
-		swp_entry_t entry = { .val = page_private(page) };
-=======
 	if (!mem_cgroup_disabled() && do_memsw_account()) {
->>>>>>> 3b17187f
 		/*
 		 * The swap entry might not get freed for a long time,
 		 * let's not wait for it.  The page already received a
