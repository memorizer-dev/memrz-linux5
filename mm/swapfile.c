// SPDX-License-Identifier: GPL-2.0-only
/*
 *  linux/mm/swapfile.c
 *
 *  Copyright (C) 1991, 1992, 1993, 1994  Linus Torvalds
 *  Swap reorganised 29.12.95, Stephen Tweedie
 */

#include <linux/mm.h>
#include <linux/sched/mm.h>
#include <linux/sched/task.h>
#include <linux/hugetlb.h>
#include <linux/mman.h>
#include <linux/slab.h>
#include <linux/kernel_stat.h>
#include <linux/swap.h>
#include <linux/vmalloc.h>
#include <linux/pagemap.h>
#include <linux/namei.h>
#include <linux/shmem_fs.h>
#include <linux/blkdev.h>
#include <linux/random.h>
#include <linux/writeback.h>
#include <linux/proc_fs.h>
#include <linux/seq_file.h>
#include <linux/init.h>
#include <linux/ksm.h>
#include <linux/rmap.h>
#include <linux/security.h>
#include <linux/backing-dev.h>
#include <linux/mutex.h>
#include <linux/capability.h>
#include <linux/syscalls.h>
#include <linux/memcontrol.h>
#include <linux/poll.h>
#include <linux/oom.h>
#include <linux/frontswap.h>
#include <linux/swapfile.h>
#include <linux/export.h>
#include <linux/swap_slots.h>
#include <linux/sort.h>
#include <linux/completion.h>

#include <asm/tlbflush.h>
#include <linux/swapops.h>
#include <linux/swap_cgroup.h>

static bool swap_count_continued(struct swap_info_struct *, pgoff_t,
				 unsigned char);
static void free_swap_count_continuations(struct swap_info_struct *);

DEFINE_SPINLOCK(swap_lock);
static unsigned int nr_swapfiles;
atomic_long_t nr_swap_pages;
/*
 * Some modules use swappable objects and may try to swap them out under
 * memory pressure (via the shrinker). Before doing so, they may wish to
 * check to see if any swap space is available.
 */
EXPORT_SYMBOL_GPL(nr_swap_pages);
/* protected with swap_lock. reading in vm_swap_full() doesn't need lock */
long total_swap_pages;
static int least_priority = -1;

static const char Bad_file[] = "Bad swap file entry ";
static const char Unused_file[] = "Unused swap file entry ";
static const char Bad_offset[] = "Bad swap offset entry ";
static const char Unused_offset[] = "Unused swap offset entry ";

/*
 * all active swap_info_structs
 * protected with swap_lock, and ordered by priority.
 */
PLIST_HEAD(swap_active_head);

/*
 * all available (active, not full) swap_info_structs
 * protected with swap_avail_lock, ordered by priority.
 * This is used by get_swap_page() instead of swap_active_head
 * because swap_active_head includes all swap_info_structs,
 * but get_swap_page() doesn't need to look at full ones.
 * This uses its own lock instead of swap_lock because when a
 * swap_info_struct changes between not-full/full, it needs to
 * add/remove itself to/from this list, but the swap_info_struct->lock
 * is held and the locking order requires swap_lock to be taken
 * before any swap_info_struct->lock.
 */
static struct plist_head *swap_avail_heads;
static DEFINE_SPINLOCK(swap_avail_lock);

struct swap_info_struct *swap_info[MAX_SWAPFILES];

static DEFINE_MUTEX(swapon_mutex);

static DECLARE_WAIT_QUEUE_HEAD(proc_poll_wait);
/* Activity counter to indicate that a swapon or swapoff has occurred */
static atomic_t proc_poll_event = ATOMIC_INIT(0);

atomic_t nr_rotate_swap = ATOMIC_INIT(0);

static struct swap_info_struct *swap_type_to_swap_info(int type)
{
	if (type >= MAX_SWAPFILES)
		return NULL;

	return READ_ONCE(swap_info[type]); /* rcu_dereference() */
}

static inline unsigned char swap_count(unsigned char ent)
{
	return ent & ~SWAP_HAS_CACHE;	/* may include COUNT_CONTINUED flag */
}

/* Reclaim the swap entry anyway if possible */
#define TTRS_ANYWAY		0x1
/*
 * Reclaim the swap entry if there are no more mappings of the
 * corresponding page
 */
#define TTRS_UNMAPPED		0x2
/* Reclaim the swap entry if swap is getting full*/
#define TTRS_FULL		0x4

/* returns 1 if swap entry is freed */
static int __try_to_reclaim_swap(struct swap_info_struct *si,
				 unsigned long offset, unsigned long flags)
{
	swp_entry_t entry = swp_entry(si->type, offset);
	struct page *page;
	int ret = 0;

	page = find_get_page(swap_address_space(entry), offset);
	if (!page)
		return 0;
	/*
	 * When this function is called from scan_swap_map_slots() and it's
	 * called by vmscan.c at reclaiming pages. So, we hold a lock on a page,
	 * here. We have to use trylock for avoiding deadlock. This is a special
	 * case and you should use try_to_free_swap() with explicit lock_page()
	 * in usual operations.
	 */
	if (trylock_page(page)) {
		if ((flags & TTRS_ANYWAY) ||
		    ((flags & TTRS_UNMAPPED) && !page_mapped(page)) ||
		    ((flags & TTRS_FULL) && mem_cgroup_swap_full(page)))
			ret = try_to_free_swap(page);
		unlock_page(page);
	}
	put_page(page);
	return ret;
}

static inline struct swap_extent *first_se(struct swap_info_struct *sis)
{
	struct rb_node *rb = rb_first(&sis->swap_extent_root);
	return rb_entry(rb, struct swap_extent, rb_node);
}

static inline struct swap_extent *next_se(struct swap_extent *se)
{
	struct rb_node *rb = rb_next(&se->rb_node);
	return rb ? rb_entry(rb, struct swap_extent, rb_node) : NULL;
}

/*
 * swapon tell device that all the old swap contents can be discarded,
 * to allow the swap device to optimize its wear-levelling.
 */
static int discard_swap(struct swap_info_struct *si)
{
	struct swap_extent *se;
	sector_t start_block;
	sector_t nr_blocks;
	int err = 0;

	/* Do not discard the swap header page! */
	se = first_se(si);
	start_block = (se->start_block + 1) << (PAGE_SHIFT - 9);
	nr_blocks = ((sector_t)se->nr_pages - 1) << (PAGE_SHIFT - 9);
	if (nr_blocks) {
		err = blkdev_issue_discard(si->bdev, start_block,
				nr_blocks, GFP_KERNEL, 0);
		if (err)
			return err;
		cond_resched();
	}

	for (se = next_se(se); se; se = next_se(se)) {
		start_block = se->start_block << (PAGE_SHIFT - 9);
		nr_blocks = (sector_t)se->nr_pages << (PAGE_SHIFT - 9);

		err = blkdev_issue_discard(si->bdev, start_block,
				nr_blocks, GFP_KERNEL, 0);
		if (err)
			break;

		cond_resched();
	}
	return err;		/* That will often be -EOPNOTSUPP */
}

static struct swap_extent *
offset_to_swap_extent(struct swap_info_struct *sis, unsigned long offset)
{
	struct swap_extent *se;
	struct rb_node *rb;

	rb = sis->swap_extent_root.rb_node;
	while (rb) {
		se = rb_entry(rb, struct swap_extent, rb_node);
		if (offset < se->start_page)
			rb = rb->rb_left;
		else if (offset >= se->start_page + se->nr_pages)
			rb = rb->rb_right;
		else
			return se;
	}
	/* It *must* be present */
	BUG();
}

sector_t swap_page_sector(struct page *page)
{
	struct swap_info_struct *sis = page_swap_info(page);
	struct swap_extent *se;
	sector_t sector;
	pgoff_t offset;

	offset = __page_file_index(page);
	se = offset_to_swap_extent(sis, offset);
	sector = se->start_block + (offset - se->start_page);
	return sector << (PAGE_SHIFT - 9);
}

/*
 * swap allocation tell device that a cluster of swap can now be discarded,
 * to allow the swap device to optimize its wear-levelling.
 */
static void discard_swap_cluster(struct swap_info_struct *si,
				 pgoff_t start_page, pgoff_t nr_pages)
{
	struct swap_extent *se = offset_to_swap_extent(si, start_page);

	while (nr_pages) {
		pgoff_t offset = start_page - se->start_page;
		sector_t start_block = se->start_block + offset;
		sector_t nr_blocks = se->nr_pages - offset;

		if (nr_blocks > nr_pages)
			nr_blocks = nr_pages;
		start_page += nr_blocks;
		nr_pages -= nr_blocks;

		start_block <<= PAGE_SHIFT - 9;
		nr_blocks <<= PAGE_SHIFT - 9;
		if (blkdev_issue_discard(si->bdev, start_block,
					nr_blocks, GFP_NOIO, 0))
			break;

		se = next_se(se);
	}
}

#ifdef CONFIG_THP_SWAP
#define SWAPFILE_CLUSTER	HPAGE_PMD_NR

#define swap_entry_size(size)	(size)
#else
#define SWAPFILE_CLUSTER	256

/*
 * Define swap_entry_size() as constant to let compiler to optimize
 * out some code if !CONFIG_THP_SWAP
 */
#define swap_entry_size(size)	1
#endif
#define LATENCY_LIMIT		256

static inline void cluster_set_flag(struct swap_cluster_info *info,
	unsigned int flag)
{
	info->flags = flag;
}

static inline unsigned int cluster_count(struct swap_cluster_info *info)
{
	return info->data;
}

static inline void cluster_set_count(struct swap_cluster_info *info,
				     unsigned int c)
{
	info->data = c;
}

static inline void cluster_set_count_flag(struct swap_cluster_info *info,
					 unsigned int c, unsigned int f)
{
	info->flags = f;
	info->data = c;
}

static inline unsigned int cluster_next(struct swap_cluster_info *info)
{
	return info->data;
}

static inline void cluster_set_next(struct swap_cluster_info *info,
				    unsigned int n)
{
	info->data = n;
}

static inline void cluster_set_next_flag(struct swap_cluster_info *info,
					 unsigned int n, unsigned int f)
{
	info->flags = f;
	info->data = n;
}

static inline bool cluster_is_free(struct swap_cluster_info *info)
{
	return info->flags & CLUSTER_FLAG_FREE;
}

static inline bool cluster_is_null(struct swap_cluster_info *info)
{
	return info->flags & CLUSTER_FLAG_NEXT_NULL;
}

static inline void cluster_set_null(struct swap_cluster_info *info)
{
	info->flags = CLUSTER_FLAG_NEXT_NULL;
	info->data = 0;
}

static inline bool cluster_is_huge(struct swap_cluster_info *info)
{
	if (IS_ENABLED(CONFIG_THP_SWAP))
		return info->flags & CLUSTER_FLAG_HUGE;
	return false;
}

static inline void cluster_clear_huge(struct swap_cluster_info *info)
{
	info->flags &= ~CLUSTER_FLAG_HUGE;
}

static inline struct swap_cluster_info *lock_cluster(struct swap_info_struct *si,
						     unsigned long offset)
{
	struct swap_cluster_info *ci;

	ci = si->cluster_info;
	if (ci) {
		ci += offset / SWAPFILE_CLUSTER;
		spin_lock(&ci->lock);
	}
	return ci;
}

static inline void unlock_cluster(struct swap_cluster_info *ci)
{
	if (ci)
		spin_unlock(&ci->lock);
}

/*
 * Determine the locking method in use for this device.  Return
 * swap_cluster_info if SSD-style cluster-based locking is in place.
 */
static inline struct swap_cluster_info *lock_cluster_or_swap_info(
		struct swap_info_struct *si, unsigned long offset)
{
	struct swap_cluster_info *ci;

	/* Try to use fine-grained SSD-style locking if available: */
	ci = lock_cluster(si, offset);
	/* Otherwise, fall back to traditional, coarse locking: */
	if (!ci)
		spin_lock(&si->lock);

	return ci;
}

static inline void unlock_cluster_or_swap_info(struct swap_info_struct *si,
					       struct swap_cluster_info *ci)
{
	if (ci)
		unlock_cluster(ci);
	else
		spin_unlock(&si->lock);
}

static inline bool cluster_list_empty(struct swap_cluster_list *list)
{
	return cluster_is_null(&list->head);
}

static inline unsigned int cluster_list_first(struct swap_cluster_list *list)
{
	return cluster_next(&list->head);
}

static void cluster_list_init(struct swap_cluster_list *list)
{
	cluster_set_null(&list->head);
	cluster_set_null(&list->tail);
}

static void cluster_list_add_tail(struct swap_cluster_list *list,
				  struct swap_cluster_info *ci,
				  unsigned int idx)
{
	if (cluster_list_empty(list)) {
		cluster_set_next_flag(&list->head, idx, 0);
		cluster_set_next_flag(&list->tail, idx, 0);
	} else {
		struct swap_cluster_info *ci_tail;
		unsigned int tail = cluster_next(&list->tail);

		/*
		 * Nested cluster lock, but both cluster locks are
		 * only acquired when we held swap_info_struct->lock
		 */
		ci_tail = ci + tail;
		spin_lock_nested(&ci_tail->lock, SINGLE_DEPTH_NESTING);
		cluster_set_next(ci_tail, idx);
		spin_unlock(&ci_tail->lock);
		cluster_set_next_flag(&list->tail, idx, 0);
	}
}

static unsigned int cluster_list_del_first(struct swap_cluster_list *list,
					   struct swap_cluster_info *ci)
{
	unsigned int idx;

	idx = cluster_next(&list->head);
	if (cluster_next(&list->tail) == idx) {
		cluster_set_null(&list->head);
		cluster_set_null(&list->tail);
	} else
		cluster_set_next_flag(&list->head,
				      cluster_next(&ci[idx]), 0);

	return idx;
}

/* Add a cluster to discard list and schedule it to do discard */
static void swap_cluster_schedule_discard(struct swap_info_struct *si,
		unsigned int idx)
{
	/*
	 * If scan_swap_map_slots() can't find a free cluster, it will check
	 * si->swap_map directly. To make sure the discarding cluster isn't
	 * taken by scan_swap_map_slots(), mark the swap entries bad (occupied).
	 * It will be cleared after discard
	 */
	memset(si->swap_map + idx * SWAPFILE_CLUSTER,
			SWAP_MAP_BAD, SWAPFILE_CLUSTER);

	cluster_list_add_tail(&si->discard_clusters, si->cluster_info, idx);

	schedule_work(&si->discard_work);
}

static void __free_cluster(struct swap_info_struct *si, unsigned long idx)
{
	struct swap_cluster_info *ci = si->cluster_info;

	cluster_set_flag(ci + idx, CLUSTER_FLAG_FREE);
	cluster_list_add_tail(&si->free_clusters, ci, idx);
}

/*
 * Doing discard actually. After a cluster discard is finished, the cluster
 * will be added to free cluster list. caller should hold si->lock.
*/
static void swap_do_scheduled_discard(struct swap_info_struct *si)
{
	struct swap_cluster_info *info, *ci;
	unsigned int idx;

	info = si->cluster_info;

	while (!cluster_list_empty(&si->discard_clusters)) {
		idx = cluster_list_del_first(&si->discard_clusters, info);
		spin_unlock(&si->lock);

		discard_swap_cluster(si, idx * SWAPFILE_CLUSTER,
				SWAPFILE_CLUSTER);

		spin_lock(&si->lock);
		ci = lock_cluster(si, idx * SWAPFILE_CLUSTER);
		__free_cluster(si, idx);
		memset(si->swap_map + idx * SWAPFILE_CLUSTER,
				0, SWAPFILE_CLUSTER);
		unlock_cluster(ci);
	}
}

static void swap_discard_work(struct work_struct *work)
{
	struct swap_info_struct *si;

	si = container_of(work, struct swap_info_struct, discard_work);

	spin_lock(&si->lock);
	swap_do_scheduled_discard(si);
	spin_unlock(&si->lock);
}

static void swap_users_ref_free(struct percpu_ref *ref)
{
	struct swap_info_struct *si;

	si = container_of(ref, struct swap_info_struct, users);
	complete(&si->comp);
}

static void alloc_cluster(struct swap_info_struct *si, unsigned long idx)
{
	struct swap_cluster_info *ci = si->cluster_info;

	VM_BUG_ON(cluster_list_first(&si->free_clusters) != idx);
	cluster_list_del_first(&si->free_clusters, ci);
	cluster_set_count_flag(ci + idx, 0, 0);
}

static void free_cluster(struct swap_info_struct *si, unsigned long idx)
{
	struct swap_cluster_info *ci = si->cluster_info + idx;

	VM_BUG_ON(cluster_count(ci) != 0);
	/*
	 * If the swap is discardable, prepare discard the cluster
	 * instead of free it immediately. The cluster will be freed
	 * after discard.
	 */
	if ((si->flags & (SWP_WRITEOK | SWP_PAGE_DISCARD)) ==
	    (SWP_WRITEOK | SWP_PAGE_DISCARD)) {
		swap_cluster_schedule_discard(si, idx);
		return;
	}

	__free_cluster(si, idx);
}

/*
 * The cluster corresponding to page_nr will be used. The cluster will be
 * removed from free cluster list and its usage counter will be increased.
 */
static void inc_cluster_info_page(struct swap_info_struct *p,
	struct swap_cluster_info *cluster_info, unsigned long page_nr)
{
	unsigned long idx = page_nr / SWAPFILE_CLUSTER;

	if (!cluster_info)
		return;
	if (cluster_is_free(&cluster_info[idx]))
		alloc_cluster(p, idx);

	VM_BUG_ON(cluster_count(&cluster_info[idx]) >= SWAPFILE_CLUSTER);
	cluster_set_count(&cluster_info[idx],
		cluster_count(&cluster_info[idx]) + 1);
}

/*
 * The cluster corresponding to page_nr decreases one usage. If the usage
 * counter becomes 0, which means no page in the cluster is in using, we can
 * optionally discard the cluster and add it to free cluster list.
 */
static void dec_cluster_info_page(struct swap_info_struct *p,
	struct swap_cluster_info *cluster_info, unsigned long page_nr)
{
	unsigned long idx = page_nr / SWAPFILE_CLUSTER;

	if (!cluster_info)
		return;

	VM_BUG_ON(cluster_count(&cluster_info[idx]) == 0);
	cluster_set_count(&cluster_info[idx],
		cluster_count(&cluster_info[idx]) - 1);

	if (cluster_count(&cluster_info[idx]) == 0)
		free_cluster(p, idx);
}

/*
 * It's possible scan_swap_map_slots() uses a free cluster in the middle of free
 * cluster list. Avoiding such abuse to avoid list corruption.
 */
static bool
scan_swap_map_ssd_cluster_conflict(struct swap_info_struct *si,
	unsigned long offset)
{
	struct percpu_cluster *percpu_cluster;
	bool conflict;

	offset /= SWAPFILE_CLUSTER;
	conflict = !cluster_list_empty(&si->free_clusters) &&
		offset != cluster_list_first(&si->free_clusters) &&
		cluster_is_free(&si->cluster_info[offset]);

	if (!conflict)
		return false;

	percpu_cluster = this_cpu_ptr(si->percpu_cluster);
	cluster_set_null(&percpu_cluster->index);
	return true;
}

/*
 * Try to get a swap entry from current cpu's swap entry pool (a cluster). This
 * might involve allocating a new cluster for current CPU too.
 */
static bool scan_swap_map_try_ssd_cluster(struct swap_info_struct *si,
	unsigned long *offset, unsigned long *scan_base)
{
	struct percpu_cluster *cluster;
	struct swap_cluster_info *ci;
	unsigned long tmp, max;

new_cluster:
	cluster = this_cpu_ptr(si->percpu_cluster);
	if (cluster_is_null(&cluster->index)) {
		if (!cluster_list_empty(&si->free_clusters)) {
			cluster->index = si->free_clusters.head;
			cluster->next = cluster_next(&cluster->index) *
					SWAPFILE_CLUSTER;
		} else if (!cluster_list_empty(&si->discard_clusters)) {
			/*
			 * we don't have free cluster but have some clusters in
			 * discarding, do discard now and reclaim them, then
			 * reread cluster_next_cpu since we dropped si->lock
			 */
			swap_do_scheduled_discard(si);
			*scan_base = this_cpu_read(*si->cluster_next_cpu);
			*offset = *scan_base;
			goto new_cluster;
		} else
			return false;
	}

	/*
	 * Other CPUs can use our cluster if they can't find a free cluster,
	 * check if there is still free entry in the cluster
	 */
	tmp = cluster->next;
	max = min_t(unsigned long, si->max,
		    (cluster_next(&cluster->index) + 1) * SWAPFILE_CLUSTER);
	if (tmp < max) {
		ci = lock_cluster(si, tmp);
		while (tmp < max) {
			if (!si->swap_map[tmp])
				break;
			tmp++;
		}
		unlock_cluster(ci);
	}
	if (tmp >= max) {
		cluster_set_null(&cluster->index);
		goto new_cluster;
	}
	cluster->next = tmp + 1;
	*offset = tmp;
	*scan_base = tmp;
	return true;
}

static void __del_from_avail_list(struct swap_info_struct *p)
{
	int nid;

	for_each_node(nid)
		plist_del(&p->avail_lists[nid], &swap_avail_heads[nid]);
}

static void del_from_avail_list(struct swap_info_struct *p)
{
	spin_lock(&swap_avail_lock);
	__del_from_avail_list(p);
	spin_unlock(&swap_avail_lock);
}

static void swap_range_alloc(struct swap_info_struct *si, unsigned long offset,
			     unsigned int nr_entries)
{
	unsigned int end = offset + nr_entries - 1;

	if (offset == si->lowest_bit)
		si->lowest_bit += nr_entries;
	if (end == si->highest_bit)
		WRITE_ONCE(si->highest_bit, si->highest_bit - nr_entries);
	si->inuse_pages += nr_entries;
	if (si->inuse_pages == si->pages) {
		si->lowest_bit = si->max;
		si->highest_bit = 0;
		del_from_avail_list(si);
	}
}

static void add_to_avail_list(struct swap_info_struct *p)
{
	int nid;

	spin_lock(&swap_avail_lock);
	for_each_node(nid) {
		WARN_ON(!plist_node_empty(&p->avail_lists[nid]));
		plist_add(&p->avail_lists[nid], &swap_avail_heads[nid]);
	}
	spin_unlock(&swap_avail_lock);
}

static void swap_range_free(struct swap_info_struct *si, unsigned long offset,
			    unsigned int nr_entries)
{
	unsigned long begin = offset;
	unsigned long end = offset + nr_entries - 1;
	void (*swap_slot_free_notify)(struct block_device *, unsigned long);

	if (offset < si->lowest_bit)
		si->lowest_bit = offset;
	if (end > si->highest_bit) {
		bool was_full = !si->highest_bit;

		WRITE_ONCE(si->highest_bit, end);
		if (was_full && (si->flags & SWP_WRITEOK))
			add_to_avail_list(si);
	}
	atomic_long_add(nr_entries, &nr_swap_pages);
	si->inuse_pages -= nr_entries;
	if (si->flags & SWP_BLKDEV)
		swap_slot_free_notify =
			si->bdev->bd_disk->fops->swap_slot_free_notify;
	else
		swap_slot_free_notify = NULL;
	while (offset <= end) {
		arch_swap_invalidate_page(si->type, offset);
		frontswap_invalidate_page(si->type, offset);
		if (swap_slot_free_notify)
			swap_slot_free_notify(si->bdev, offset);
		offset++;
	}
	clear_shadow_from_swap_cache(si->type, begin, end);
}

static void set_cluster_next(struct swap_info_struct *si, unsigned long next)
{
	unsigned long prev;

	if (!(si->flags & SWP_SOLIDSTATE)) {
		si->cluster_next = next;
		return;
	}

	prev = this_cpu_read(*si->cluster_next_cpu);
	/*
	 * Cross the swap address space size aligned trunk, choose
	 * another trunk randomly to avoid lock contention on swap
	 * address space if possible.
	 */
	if ((prev >> SWAP_ADDRESS_SPACE_SHIFT) !=
	    (next >> SWAP_ADDRESS_SPACE_SHIFT)) {
		/* No free swap slots available */
		if (si->highest_bit <= si->lowest_bit)
			return;
		next = si->lowest_bit +
			prandom_u32_max(si->highest_bit - si->lowest_bit + 1);
		next = ALIGN_DOWN(next, SWAP_ADDRESS_SPACE_PAGES);
		next = max_t(unsigned int, next, si->lowest_bit);
	}
	this_cpu_write(*si->cluster_next_cpu, next);
}

static int scan_swap_map_slots(struct swap_info_struct *si,
			       unsigned char usage, int nr,
			       swp_entry_t slots[])
{
	struct swap_cluster_info *ci;
	unsigned long offset;
	unsigned long scan_base;
	unsigned long last_in_cluster = 0;
	int latency_ration = LATENCY_LIMIT;
	int n_ret = 0;
	bool scanned_many = false;

	/*
	 * We try to cluster swap pages by allocating them sequentially
	 * in swap.  Once we've allocated SWAPFILE_CLUSTER pages this
	 * way, however, we resort to first-free allocation, starting
	 * a new cluster.  This prevents us from scattering swap pages
	 * all over the entire swap partition, so that we reduce
	 * overall disk seek times between swap pages.  -- sct
	 * But we do now try to find an empty cluster.  -Andrea
	 * And we let swap pages go all over an SSD partition.  Hugh
	 */

	si->flags += SWP_SCANNING;
	/*
	 * Use percpu scan base for SSD to reduce lock contention on
	 * cluster and swap cache.  For HDD, sequential access is more
	 * important.
	 */
	if (si->flags & SWP_SOLIDSTATE)
		scan_base = this_cpu_read(*si->cluster_next_cpu);
	else
		scan_base = si->cluster_next;
	offset = scan_base;

	/* SSD algorithm */
	if (si->cluster_info) {
		if (!scan_swap_map_try_ssd_cluster(si, &offset, &scan_base))
			goto scan;
	} else if (unlikely(!si->cluster_nr--)) {
		if (si->pages - si->inuse_pages < SWAPFILE_CLUSTER) {
			si->cluster_nr = SWAPFILE_CLUSTER - 1;
			goto checks;
		}

		spin_unlock(&si->lock);

		/*
		 * If seek is expensive, start searching for new cluster from
		 * start of partition, to minimize the span of allocated swap.
		 * If seek is cheap, that is the SWP_SOLIDSTATE si->cluster_info
		 * case, just handled by scan_swap_map_try_ssd_cluster() above.
		 */
		scan_base = offset = si->lowest_bit;
		last_in_cluster = offset + SWAPFILE_CLUSTER - 1;

		/* Locate the first empty (unaligned) cluster */
		for (; last_in_cluster <= si->highest_bit; offset++) {
			if (si->swap_map[offset])
				last_in_cluster = offset + SWAPFILE_CLUSTER;
			else if (offset == last_in_cluster) {
				spin_lock(&si->lock);
				offset -= SWAPFILE_CLUSTER - 1;
				si->cluster_next = offset;
				si->cluster_nr = SWAPFILE_CLUSTER - 1;
				goto checks;
			}
			if (unlikely(--latency_ration < 0)) {
				cond_resched();
				latency_ration = LATENCY_LIMIT;
			}
		}

		offset = scan_base;
		spin_lock(&si->lock);
		si->cluster_nr = SWAPFILE_CLUSTER - 1;
	}

checks:
	if (si->cluster_info) {
		while (scan_swap_map_ssd_cluster_conflict(si, offset)) {
		/* take a break if we already got some slots */
			if (n_ret)
				goto done;
			if (!scan_swap_map_try_ssd_cluster(si, &offset,
							&scan_base))
				goto scan;
		}
	}
	if (!(si->flags & SWP_WRITEOK))
		goto no_page;
	if (!si->highest_bit)
		goto no_page;
	if (offset > si->highest_bit)
		scan_base = offset = si->lowest_bit;

	ci = lock_cluster(si, offset);
	/* reuse swap entry of cache-only swap if not busy. */
	if (vm_swap_full() && si->swap_map[offset] == SWAP_HAS_CACHE) {
		int swap_was_freed;
		unlock_cluster(ci);
		spin_unlock(&si->lock);
		swap_was_freed = __try_to_reclaim_swap(si, offset, TTRS_ANYWAY);
		spin_lock(&si->lock);
		/* entry was freed successfully, try to use this again */
		if (swap_was_freed)
			goto checks;
		goto scan; /* check next one */
	}

	if (si->swap_map[offset]) {
		unlock_cluster(ci);
		if (!n_ret)
			goto scan;
		else
			goto done;
	}
	WRITE_ONCE(si->swap_map[offset], usage);
	inc_cluster_info_page(si, si->cluster_info, offset);
	unlock_cluster(ci);

	swap_range_alloc(si, offset, 1);
	slots[n_ret++] = swp_entry(si->type, offset);

	/* got enough slots or reach max slots? */
	if ((n_ret == nr) || (offset >= si->highest_bit))
		goto done;

	/* search for next available slot */

	/* time to take a break? */
	if (unlikely(--latency_ration < 0)) {
		if (n_ret)
			goto done;
		spin_unlock(&si->lock);
		cond_resched();
		spin_lock(&si->lock);
		latency_ration = LATENCY_LIMIT;
	}

	/* try to get more slots in cluster */
	if (si->cluster_info) {
		if (scan_swap_map_try_ssd_cluster(si, &offset, &scan_base))
			goto checks;
	} else if (si->cluster_nr && !si->swap_map[++offset]) {
		/* non-ssd case, still more slots in cluster? */
		--si->cluster_nr;
		goto checks;
	}

	/*
	 * Even if there's no free clusters available (fragmented),
	 * try to scan a little more quickly with lock held unless we
	 * have scanned too many slots already.
	 */
	if (!scanned_many) {
		unsigned long scan_limit;

		if (offset < scan_base)
			scan_limit = scan_base;
		else
			scan_limit = si->highest_bit;
		for (; offset <= scan_limit && --latency_ration > 0;
		     offset++) {
			if (!si->swap_map[offset])
				goto checks;
		}
	}

done:
	set_cluster_next(si, offset + 1);
	si->flags -= SWP_SCANNING;
	return n_ret;

scan:
	spin_unlock(&si->lock);
	while (++offset <= READ_ONCE(si->highest_bit)) {
		if (data_race(!si->swap_map[offset])) {
			spin_lock(&si->lock);
			goto checks;
		}
		if (vm_swap_full() &&
		    READ_ONCE(si->swap_map[offset]) == SWAP_HAS_CACHE) {
			spin_lock(&si->lock);
			goto checks;
		}
		if (unlikely(--latency_ration < 0)) {
			cond_resched();
			latency_ration = LATENCY_LIMIT;
			scanned_many = true;
		}
	}
	offset = si->lowest_bit;
	while (offset < scan_base) {
		if (data_race(!si->swap_map[offset])) {
			spin_lock(&si->lock);
			goto checks;
		}
		if (vm_swap_full() &&
		    READ_ONCE(si->swap_map[offset]) == SWAP_HAS_CACHE) {
			spin_lock(&si->lock);
			goto checks;
		}
		if (unlikely(--latency_ration < 0)) {
			cond_resched();
			latency_ration = LATENCY_LIMIT;
			scanned_many = true;
		}
		offset++;
	}
	spin_lock(&si->lock);

no_page:
	si->flags -= SWP_SCANNING;
	return n_ret;
}

static int swap_alloc_cluster(struct swap_info_struct *si, swp_entry_t *slot)
{
	unsigned long idx;
	struct swap_cluster_info *ci;
	unsigned long offset;

	/*
	 * Should not even be attempting cluster allocations when huge
	 * page swap is disabled.  Warn and fail the allocation.
	 */
	if (!IS_ENABLED(CONFIG_THP_SWAP)) {
		VM_WARN_ON_ONCE(1);
		return 0;
	}

	if (cluster_list_empty(&si->free_clusters))
		return 0;

	idx = cluster_list_first(&si->free_clusters);
	offset = idx * SWAPFILE_CLUSTER;
	ci = lock_cluster(si, offset);
	alloc_cluster(si, idx);
	cluster_set_count_flag(ci, SWAPFILE_CLUSTER, CLUSTER_FLAG_HUGE);

	memset(si->swap_map + offset, SWAP_HAS_CACHE, SWAPFILE_CLUSTER);
	unlock_cluster(ci);
	swap_range_alloc(si, offset, SWAPFILE_CLUSTER);
	*slot = swp_entry(si->type, offset);

	return 1;
}

static void swap_free_cluster(struct swap_info_struct *si, unsigned long idx)
{
	unsigned long offset = idx * SWAPFILE_CLUSTER;
	struct swap_cluster_info *ci;

	ci = lock_cluster(si, offset);
	memset(si->swap_map + offset, 0, SWAPFILE_CLUSTER);
	cluster_set_count_flag(ci, 0, 0);
	free_cluster(si, idx);
	unlock_cluster(ci);
	swap_range_free(si, offset, SWAPFILE_CLUSTER);
}

int get_swap_pages(int n_goal, swp_entry_t swp_entries[], int entry_size)
{
	unsigned long size = swap_entry_size(entry_size);
	struct swap_info_struct *si, *next;
	long avail_pgs;
	int n_ret = 0;
	int node;

	/* Only single cluster request supported */
	WARN_ON_ONCE(n_goal > 1 && size == SWAPFILE_CLUSTER);

	spin_lock(&swap_avail_lock);

	avail_pgs = atomic_long_read(&nr_swap_pages) / size;
	if (avail_pgs <= 0) {
		spin_unlock(&swap_avail_lock);
		goto noswap;
	}

	n_goal = min3((long)n_goal, (long)SWAP_BATCH, avail_pgs);

	atomic_long_sub(n_goal * size, &nr_swap_pages);

start_over:
	node = numa_node_id();
	plist_for_each_entry_safe(si, next, &swap_avail_heads[node], avail_lists[node]) {
		/* requeue si to after same-priority siblings */
		plist_requeue(&si->avail_lists[node], &swap_avail_heads[node]);
		spin_unlock(&swap_avail_lock);
		spin_lock(&si->lock);
		if (!si->highest_bit || !(si->flags & SWP_WRITEOK)) {
			spin_lock(&swap_avail_lock);
			if (plist_node_empty(&si->avail_lists[node])) {
				spin_unlock(&si->lock);
				goto nextsi;
			}
			WARN(!si->highest_bit,
			     "swap_info %d in list but !highest_bit\n",
			     si->type);
			WARN(!(si->flags & SWP_WRITEOK),
			     "swap_info %d in list but !SWP_WRITEOK\n",
			     si->type);
			__del_from_avail_list(si);
			spin_unlock(&si->lock);
			goto nextsi;
		}
		if (size == SWAPFILE_CLUSTER) {
			if (si->flags & SWP_BLKDEV)
				n_ret = swap_alloc_cluster(si, swp_entries);
		} else
			n_ret = scan_swap_map_slots(si, SWAP_HAS_CACHE,
						    n_goal, swp_entries);
		spin_unlock(&si->lock);
		if (n_ret || size == SWAPFILE_CLUSTER)
			goto check_out;
		pr_debug("scan_swap_map of si %d failed to find offset\n",
			si->type);

		spin_lock(&swap_avail_lock);
nextsi:
		/*
		 * if we got here, it's likely that si was almost full before,
		 * and since scan_swap_map_slots() can drop the si->lock,
		 * multiple callers probably all tried to get a page from the
		 * same si and it filled up before we could get one; or, the si
		 * filled up between us dropping swap_avail_lock and taking
		 * si->lock. Since we dropped the swap_avail_lock, the
		 * swap_avail_head list may have been modified; so if next is
		 * still in the swap_avail_head list then try it, otherwise
		 * start over if we have not gotten any slots.
		 */
		if (plist_node_empty(&next->avail_lists[node]))
			goto start_over;
	}

	spin_unlock(&swap_avail_lock);

check_out:
	if (n_ret < n_goal)
		atomic_long_add((long)(n_goal - n_ret) * size,
				&nr_swap_pages);
noswap:
	return n_ret;
}

<<<<<<< HEAD
/* The only caller of this function is now suspend routine */
swp_entry_t get_swap_page_of_type(int type)
{
	struct swap_info_struct *si = swap_type_to_swap_info(type);
	pgoff_t offset;

	if (!si)
		goto fail;

	spin_lock(&si->lock);
	if (si->flags & SWP_WRITEOK) {
		/* This is called for allocating swap entry, not cache */
		offset = scan_swap_map(si, 1);
		if (offset) {
			atomic_long_dec(&nr_swap_pages);
			spin_unlock(&si->lock);
			return swp_entry(type, offset);
		}
	}
	spin_unlock(&si->lock);
fail:
	return (swp_entry_t) {0};
}

=======
>>>>>>> 3b17187f
static struct swap_info_struct *__swap_info_get(swp_entry_t entry)
{
	struct swap_info_struct *p;
	unsigned long offset;

	if (!entry.val)
		goto out;
	p = swp_swap_info(entry);
	if (!p)
		goto bad_nofile;
	if (data_race(!(p->flags & SWP_USED)))
		goto bad_device;
	offset = swp_offset(entry);
	if (offset >= p->max)
		goto bad_offset;
	return p;

bad_offset:
	pr_err("%s: %s%08lx\n", __func__, Bad_offset, entry.val);
	goto out;
bad_device:
	pr_err("%s: %s%08lx\n", __func__, Unused_file, entry.val);
	goto out;
bad_nofile:
	pr_err("%s: %s%08lx\n", __func__, Bad_file, entry.val);
out:
	return NULL;
}

static struct swap_info_struct *_swap_info_get(swp_entry_t entry)
{
	struct swap_info_struct *p;

	p = __swap_info_get(entry);
	if (!p)
		goto out;
	if (data_race(!p->swap_map[swp_offset(entry)]))
		goto bad_free;
	return p;

bad_free:
	pr_err("%s: %s%08lx\n", __func__, Unused_offset, entry.val);
out:
	return NULL;
}

static struct swap_info_struct *swap_info_get(swp_entry_t entry)
{
	struct swap_info_struct *p;

	p = _swap_info_get(entry);
	if (p)
		spin_lock(&p->lock);
	return p;
}

static struct swap_info_struct *swap_info_get_cont(swp_entry_t entry,
					struct swap_info_struct *q)
{
	struct swap_info_struct *p;

	p = _swap_info_get(entry);

	if (p != q) {
		if (q != NULL)
			spin_unlock(&q->lock);
		if (p != NULL)
			spin_lock(&p->lock);
	}
	return p;
}

static unsigned char __swap_entry_free_locked(struct swap_info_struct *p,
					      unsigned long offset,
					      unsigned char usage)
{
	unsigned char count;
	unsigned char has_cache;

	count = p->swap_map[offset];

	has_cache = count & SWAP_HAS_CACHE;
	count &= ~SWAP_HAS_CACHE;

	if (usage == SWAP_HAS_CACHE) {
		VM_BUG_ON(!has_cache);
		has_cache = 0;
	} else if (count == SWAP_MAP_SHMEM) {
		/*
		 * Or we could insist on shmem.c using a special
		 * swap_shmem_free() and free_shmem_swap_and_cache()...
		 */
		count = 0;
	} else if ((count & ~COUNT_CONTINUED) <= SWAP_MAP_MAX) {
		if (count == COUNT_CONTINUED) {
			if (swap_count_continued(p, offset, count))
				count = SWAP_MAP_MAX | COUNT_CONTINUED;
			else
				count = SWAP_MAP_MAX;
		} else
			count--;
	}

	usage = count | has_cache;
	if (usage)
		WRITE_ONCE(p->swap_map[offset], usage);
	else
		WRITE_ONCE(p->swap_map[offset], SWAP_HAS_CACHE);

	return usage;
}

/*
 * Check whether swap entry is valid in the swap device.  If so,
 * return pointer to swap_info_struct, and keep the swap entry valid
 * via preventing the swap device from being swapoff, until
 * put_swap_device() is called.  Otherwise return NULL.
 *
 * Notice that swapoff or swapoff+swapon can still happen before the
 * percpu_ref_tryget_live() in get_swap_device() or after the
 * percpu_ref_put() in put_swap_device() if there isn't any other way
 * to prevent swapoff, such as page lock, page table lock, etc.  The
 * caller must be prepared for that.  For example, the following
 * situation is possible.
 *
 *   CPU1				CPU2
 *   do_swap_page()
 *     ...				swapoff+swapon
 *     __read_swap_cache_async()
 *       swapcache_prepare()
 *         __swap_duplicate()
 *           // check swap_map
 *     // verify PTE not changed
 *
 * In __swap_duplicate(), the swap_map need to be checked before
 * changing partly because the specified swap entry may be for another
 * swap device which has been swapoff.  And in do_swap_page(), after
 * the page is read from the swap device, the PTE is verified not
 * changed with the page table locked to check whether the swap device
 * has been swapoff or swapoff+swapon.
 */
struct swap_info_struct *get_swap_device(swp_entry_t entry)
{
	struct swap_info_struct *si;
	unsigned long offset;

	if (!entry.val)
		goto out;
	si = swp_swap_info(entry);
	if (!si)
		goto bad_nofile;
	if (!percpu_ref_tryget_live(&si->users))
		goto out;
	/*
	 * Guarantee the si->users are checked before accessing other
	 * fields of swap_info_struct.
	 *
	 * Paired with the spin_unlock() after setup_swap_info() in
	 * enable_swap_info().
	 */
	smp_rmb();
	offset = swp_offset(entry);
	if (offset >= si->max)
		goto put_out;

	return si;
bad_nofile:
	pr_err("%s: %s%08lx\n", __func__, Bad_file, entry.val);
out:
	return NULL;
put_out:
	percpu_ref_put(&si->users);
	return NULL;
}

static unsigned char __swap_entry_free(struct swap_info_struct *p,
				       swp_entry_t entry)
{
	struct swap_cluster_info *ci;
	unsigned long offset = swp_offset(entry);
	unsigned char usage;

	ci = lock_cluster_or_swap_info(p, offset);
	usage = __swap_entry_free_locked(p, offset, 1);
	unlock_cluster_or_swap_info(p, ci);
	if (!usage)
		free_swap_slot(entry);

	return usage;
}

static void swap_entry_free(struct swap_info_struct *p, swp_entry_t entry)
{
	struct swap_cluster_info *ci;
	unsigned long offset = swp_offset(entry);
	unsigned char count;

	ci = lock_cluster(p, offset);
	count = p->swap_map[offset];
	VM_BUG_ON(count != SWAP_HAS_CACHE);
	p->swap_map[offset] = 0;
	dec_cluster_info_page(p, p->cluster_info, offset);
	unlock_cluster(ci);

	mem_cgroup_uncharge_swap(entry, 1);
	swap_range_free(p, offset, 1);
}

/*
 * Caller has made sure that the swap device corresponding to entry
 * is still around or has not been recycled.
 */
void swap_free(swp_entry_t entry)
{
	struct swap_info_struct *p;

	p = _swap_info_get(entry);
	if (p)
		__swap_entry_free(p, entry);
}

/*
 * Called after dropping swapcache to decrease refcnt to swap entries.
 */
void put_swap_page(struct page *page, swp_entry_t entry)
{
	unsigned long offset = swp_offset(entry);
	unsigned long idx = offset / SWAPFILE_CLUSTER;
	struct swap_cluster_info *ci;
	struct swap_info_struct *si;
	unsigned char *map;
	unsigned int i, free_entries = 0;
	unsigned char val;
	int size = swap_entry_size(thp_nr_pages(page));

	si = _swap_info_get(entry);
	if (!si)
		return;

	ci = lock_cluster_or_swap_info(si, offset);
	if (size == SWAPFILE_CLUSTER) {
		VM_BUG_ON(!cluster_is_huge(ci));
		map = si->swap_map + offset;
		for (i = 0; i < SWAPFILE_CLUSTER; i++) {
			val = map[i];
			VM_BUG_ON(!(val & SWAP_HAS_CACHE));
			if (val == SWAP_HAS_CACHE)
				free_entries++;
		}
		cluster_clear_huge(ci);
		if (free_entries == SWAPFILE_CLUSTER) {
			unlock_cluster_or_swap_info(si, ci);
			spin_lock(&si->lock);
			mem_cgroup_uncharge_swap(entry, SWAPFILE_CLUSTER);
			swap_free_cluster(si, idx);
			spin_unlock(&si->lock);
			return;
		}
	}
	for (i = 0; i < size; i++, entry.val++) {
		if (!__swap_entry_free_locked(si, offset + i, SWAP_HAS_CACHE)) {
			unlock_cluster_or_swap_info(si, ci);
			free_swap_slot(entry);
			if (i == size - 1)
				return;
			lock_cluster_or_swap_info(si, offset);
		}
	}
	unlock_cluster_or_swap_info(si, ci);
}

#ifdef CONFIG_THP_SWAP
int split_swap_cluster(swp_entry_t entry)
{
	struct swap_info_struct *si;
	struct swap_cluster_info *ci;
	unsigned long offset = swp_offset(entry);

	si = _swap_info_get(entry);
	if (!si)
		return -EBUSY;
	ci = lock_cluster(si, offset);
	cluster_clear_huge(ci);
	unlock_cluster(ci);
	return 0;
}
#endif

static int swp_entry_cmp(const void *ent1, const void *ent2)
{
	const swp_entry_t *e1 = ent1, *e2 = ent2;

	return (int)swp_type(*e1) - (int)swp_type(*e2);
}

void swapcache_free_entries(swp_entry_t *entries, int n)
{
	struct swap_info_struct *p, *prev;
	int i;

	if (n <= 0)
		return;

	prev = NULL;
	p = NULL;

	/*
	 * Sort swap entries by swap device, so each lock is only taken once.
	 * nr_swapfiles isn't absolutely correct, but the overhead of sort() is
	 * so low that it isn't necessary to optimize further.
	 */
	if (nr_swapfiles > 1)
		sort(entries, n, sizeof(entries[0]), swp_entry_cmp, NULL);
	for (i = 0; i < n; ++i) {
		p = swap_info_get_cont(entries[i], prev);
		if (p)
			swap_entry_free(p, entries[i]);
		prev = p;
	}
	if (p)
		spin_unlock(&p->lock);
}

/*
 * How many references to page are currently swapped out?
 * This does not give an exact answer when swap count is continued,
 * but does include the high COUNT_CONTINUED flag to allow for that.
 */
int page_swapcount(struct page *page)
{
	int count = 0;
	struct swap_info_struct *p;
	struct swap_cluster_info *ci;
	swp_entry_t entry;
	unsigned long offset;

	entry.val = page_private(page);
	p = _swap_info_get(entry);
	if (p) {
		offset = swp_offset(entry);
		ci = lock_cluster_or_swap_info(p, offset);
		count = swap_count(p->swap_map[offset]);
		unlock_cluster_or_swap_info(p, ci);
	}
	return count;
}

int __swap_count(swp_entry_t entry)
{
	struct swap_info_struct *si;
	pgoff_t offset = swp_offset(entry);
	int count = 0;

	si = get_swap_device(entry);
	if (si) {
		count = swap_count(si->swap_map[offset]);
		put_swap_device(si);
	}
	return count;
}

static int swap_swapcount(struct swap_info_struct *si, swp_entry_t entry)
{
	int count = 0;
	pgoff_t offset = swp_offset(entry);
	struct swap_cluster_info *ci;

	ci = lock_cluster_or_swap_info(si, offset);
	count = swap_count(si->swap_map[offset]);
	unlock_cluster_or_swap_info(si, ci);
	return count;
}

/*
 * How many references to @entry are currently swapped out?
 * This does not give an exact answer when swap count is continued,
 * but does include the high COUNT_CONTINUED flag to allow for that.
 */
int __swp_swapcount(swp_entry_t entry)
{
	int count = 0;
	struct swap_info_struct *si;

	si = get_swap_device(entry);
	if (si) {
		count = swap_swapcount(si, entry);
		put_swap_device(si);
	}
	return count;
}

/*
 * How many references to @entry are currently swapped out?
 * This considers COUNT_CONTINUED so it returns exact answer.
 */
int swp_swapcount(swp_entry_t entry)
{
	int count, tmp_count, n;
	struct swap_info_struct *p;
	struct swap_cluster_info *ci;
	struct page *page;
	pgoff_t offset;
	unsigned char *map;

	p = _swap_info_get(entry);
	if (!p)
		return 0;

	offset = swp_offset(entry);

	ci = lock_cluster_or_swap_info(p, offset);

	count = swap_count(p->swap_map[offset]);
	if (!(count & COUNT_CONTINUED))
		goto out;

	count &= ~COUNT_CONTINUED;
	n = SWAP_MAP_MAX + 1;

	page = vmalloc_to_page(p->swap_map + offset);
	offset &= ~PAGE_MASK;
	VM_BUG_ON(page_private(page) != SWP_CONTINUED);

	do {
		page = list_next_entry(page, lru);
		map = kmap_atomic(page);
		tmp_count = map[offset];
		kunmap_atomic(map);

		count += (tmp_count & ~COUNT_CONTINUED) * n;
		n *= (SWAP_CONT_MAX + 1);
	} while (tmp_count & COUNT_CONTINUED);
out:
	unlock_cluster_or_swap_info(p, ci);
	return count;
}

static bool swap_page_trans_huge_swapped(struct swap_info_struct *si,
					 swp_entry_t entry)
{
	struct swap_cluster_info *ci;
	unsigned char *map = si->swap_map;
	unsigned long roffset = swp_offset(entry);
	unsigned long offset = round_down(roffset, SWAPFILE_CLUSTER);
	int i;
	bool ret = false;

	ci = lock_cluster_or_swap_info(si, offset);
	if (!ci || !cluster_is_huge(ci)) {
		if (swap_count(map[roffset]))
			ret = true;
		goto unlock_out;
	}
	for (i = 0; i < SWAPFILE_CLUSTER; i++) {
		if (swap_count(map[offset + i])) {
			ret = true;
			break;
		}
	}
unlock_out:
	unlock_cluster_or_swap_info(si, ci);
	return ret;
}

static bool page_swapped(struct page *page)
{
	swp_entry_t entry;
	struct swap_info_struct *si;

	if (!IS_ENABLED(CONFIG_THP_SWAP) || likely(!PageTransCompound(page)))
		return page_swapcount(page) != 0;

	page = compound_head(page);
	entry.val = page_private(page);
	si = _swap_info_get(entry);
	if (si)
		return swap_page_trans_huge_swapped(si, entry);
	return false;
}

static int page_trans_huge_map_swapcount(struct page *page, int *total_mapcount,
					 int *total_swapcount)
{
	int i, map_swapcount, _total_mapcount, _total_swapcount;
	unsigned long offset = 0;
	struct swap_info_struct *si;
	struct swap_cluster_info *ci = NULL;
	unsigned char *map = NULL;
	int mapcount, swapcount = 0;

	/* hugetlbfs shouldn't call it */
	VM_BUG_ON_PAGE(PageHuge(page), page);

	if (!IS_ENABLED(CONFIG_THP_SWAP) || likely(!PageTransCompound(page))) {
		mapcount = page_trans_huge_mapcount(page, total_mapcount);
		if (PageSwapCache(page))
			swapcount = page_swapcount(page);
		if (total_swapcount)
			*total_swapcount = swapcount;
		return mapcount + swapcount;
	}

	page = compound_head(page);

	_total_mapcount = _total_swapcount = map_swapcount = 0;
	if (PageSwapCache(page)) {
		swp_entry_t entry;

		entry.val = page_private(page);
		si = _swap_info_get(entry);
		if (si) {
			map = si->swap_map;
			offset = swp_offset(entry);
		}
	}
	if (map)
		ci = lock_cluster(si, offset);
	for (i = 0; i < HPAGE_PMD_NR; i++) {
		mapcount = atomic_read(&page[i]._mapcount) + 1;
		_total_mapcount += mapcount;
		if (map) {
			swapcount = swap_count(map[offset + i]);
			_total_swapcount += swapcount;
		}
		map_swapcount = max(map_swapcount, mapcount + swapcount);
	}
	unlock_cluster(ci);
	if (PageDoubleMap(page)) {
		map_swapcount -= 1;
		_total_mapcount -= HPAGE_PMD_NR;
	}
	mapcount = compound_mapcount(page);
	map_swapcount += mapcount;
	_total_mapcount += mapcount;
	if (total_mapcount)
		*total_mapcount = _total_mapcount;
	if (total_swapcount)
		*total_swapcount = _total_swapcount;

	return map_swapcount;
}

/*
 * We can write to an anon page without COW if there are no other references
 * to it.  And as a side-effect, free up its swap: because the old content
 * on disk will never be read, and seeking back there to write new content
 * later would only waste time away from clustering.
 *
 * NOTE: total_map_swapcount should not be relied upon by the caller if
 * reuse_swap_page() returns false, but it may be always overwritten
 * (see the other implementation for CONFIG_SWAP=n).
 */
bool reuse_swap_page(struct page *page, int *total_map_swapcount)
{
	int count, total_mapcount, total_swapcount;

	VM_BUG_ON_PAGE(!PageLocked(page), page);
	if (unlikely(PageKsm(page)))
		return false;
	count = page_trans_huge_map_swapcount(page, &total_mapcount,
					      &total_swapcount);
	if (total_map_swapcount)
		*total_map_swapcount = total_mapcount + total_swapcount;
	if (count == 1 && PageSwapCache(page) &&
	    (likely(!PageTransCompound(page)) ||
	     /* The remaining swap count will be freed soon */
	     total_swapcount == page_swapcount(page))) {
		if (!PageWriteback(page)) {
			page = compound_head(page);
			delete_from_swap_cache(page);
			SetPageDirty(page);
		} else {
			swp_entry_t entry;
			struct swap_info_struct *p;

			entry.val = page_private(page);
			p = swap_info_get(entry);
			if (p->flags & SWP_STABLE_WRITES) {
				spin_unlock(&p->lock);
				return false;
			}
			spin_unlock(&p->lock);
		}
	}

	return count <= 1;
}

/*
 * If swap is getting full, or if there are no more mappings of this page,
 * then try_to_free_swap is called to free its swap space.
 */
int try_to_free_swap(struct page *page)
{
	VM_BUG_ON_PAGE(!PageLocked(page), page);

	if (!PageSwapCache(page))
		return 0;
	if (PageWriteback(page))
		return 0;
	if (page_swapped(page))
		return 0;

	/*
	 * Once hibernation has begun to create its image of memory,
	 * there's a danger that one of the calls to try_to_free_swap()
	 * - most probably a call from __try_to_reclaim_swap() while
	 * hibernation is allocating its own swap pages for the image,
	 * but conceivably even a call from memory reclaim - will free
	 * the swap from a page which has already been recorded in the
	 * image as a clean swapcache page, and then reuse its swap for
	 * another page of the image.  On waking from hibernation, the
	 * original page might be freed under memory pressure, then
	 * later read back in from swap, now with the wrong data.
	 *
	 * Hibernation suspends storage while it is writing the image
	 * to disk so check that here.
	 */
	if (pm_suspended_storage())
		return 0;

	page = compound_head(page);
	delete_from_swap_cache(page);
	SetPageDirty(page);
	return 1;
}

/*
 * Free the swap entry like above, but also try to
 * free the page cache entry if it is the last user.
 */
int free_swap_and_cache(swp_entry_t entry)
{
	struct swap_info_struct *p;
	unsigned char count;

	if (non_swap_entry(entry))
		return 1;

	p = _swap_info_get(entry);
	if (p) {
		count = __swap_entry_free(p, entry);
		if (count == SWAP_HAS_CACHE &&
		    !swap_page_trans_huge_swapped(p, entry))
			__try_to_reclaim_swap(p, swp_offset(entry),
					      TTRS_UNMAPPED | TTRS_FULL);
	}
	return p != NULL;
}

#ifdef CONFIG_HIBERNATION

swp_entry_t get_swap_page_of_type(int type)
{
	struct swap_info_struct *si = swap_type_to_swap_info(type);
	swp_entry_t entry = {0};

	if (!si)
		goto fail;

	/* This is called for allocating swap entry, not cache */
	spin_lock(&si->lock);
	if ((si->flags & SWP_WRITEOK) && scan_swap_map_slots(si, 1, 1, &entry))
		atomic_long_dec(&nr_swap_pages);
	spin_unlock(&si->lock);
fail:
	return entry;
}

/*
 * Find the swap type that corresponds to given device (if any).
 *
 * @offset - number of the PAGE_SIZE-sized block of the device, starting
 * from 0, in which the swap header is expected to be located.
 *
 * This is needed for the suspend to disk (aka swsusp).
 */
int swap_type_of(dev_t device, sector_t offset)
{
	int type;

	if (!device)
		return -1;

	spin_lock(&swap_lock);
	for (type = 0; type < nr_swapfiles; type++) {
		struct swap_info_struct *sis = swap_info[type];

		if (!(sis->flags & SWP_WRITEOK))
			continue;

		if (device == sis->bdev->bd_dev) {
			struct swap_extent *se = first_se(sis);

			if (se->start_block == offset) {
				spin_unlock(&swap_lock);
				return type;
			}
		}
	}
	spin_unlock(&swap_lock);
	return -ENODEV;
}

int find_first_swap(dev_t *device)
{
	int type;

	spin_lock(&swap_lock);
	for (type = 0; type < nr_swapfiles; type++) {
		struct swap_info_struct *sis = swap_info[type];

		if (!(sis->flags & SWP_WRITEOK))
			continue;
		*device = sis->bdev->bd_dev;
		spin_unlock(&swap_lock);
		return type;
	}
	spin_unlock(&swap_lock);
	return -ENODEV;
}

/*
 * Get the (PAGE_SIZE) block corresponding to given offset on the swapdev
 * corresponding to given index in swap_info (swap type).
 */
sector_t swapdev_block(int type, pgoff_t offset)
{
	struct swap_info_struct *si = swap_type_to_swap_info(type);
	struct swap_extent *se;

	if (!si || !(si->flags & SWP_WRITEOK))
		return 0;
	se = offset_to_swap_extent(si, offset);
	return se->start_block + (offset - se->start_page);
}

/*
 * Return either the total number of swap pages of given type, or the number
 * of free pages of that type (depending on @free)
 *
 * This is needed for software suspend
 */
unsigned int count_swap_pages(int type, int free)
{
	unsigned int n = 0;

	spin_lock(&swap_lock);
	if ((unsigned int)type < nr_swapfiles) {
		struct swap_info_struct *sis = swap_info[type];

		spin_lock(&sis->lock);
		if (sis->flags & SWP_WRITEOK) {
			n = sis->pages;
			if (free)
				n -= sis->inuse_pages;
		}
		spin_unlock(&sis->lock);
	}
	spin_unlock(&swap_lock);
	return n;
}
#endif /* CONFIG_HIBERNATION */

static inline int pte_same_as_swp(pte_t pte, pte_t swp_pte)
{
	return pte_same(pte_swp_clear_flags(pte), swp_pte);
}

/*
 * No need to decide whether this PTE shares the swap entry with others,
 * just let do_wp_page work it out if a write is requested later - to
 * force COW, vm_page_prot omits write permission from any private vma.
 */
static int unuse_pte(struct vm_area_struct *vma, pmd_t *pmd,
		unsigned long addr, swp_entry_t entry, struct page *page)
{
	struct page *swapcache;
	spinlock_t *ptl;
	pte_t *pte;
	int ret = 1;

	swapcache = page;
	page = ksm_might_need_to_copy(page, vma, addr);
	if (unlikely(!page))
		return -ENOMEM;

	pte = pte_offset_map_lock(vma->vm_mm, pmd, addr, &ptl);
	if (unlikely(!pte_same_as_swp(*pte, swp_entry_to_pte(entry)))) {
		ret = 0;
		goto out;
	}

	dec_mm_counter(vma->vm_mm, MM_SWAPENTS);
	inc_mm_counter(vma->vm_mm, MM_ANONPAGES);
	get_page(page);
	set_pte_at(vma->vm_mm, addr, pte,
		   pte_mkold(mk_pte(page, vma->vm_page_prot)));
	if (page == swapcache) {
		page_add_anon_rmap(page, vma, addr, false);
	} else { /* ksm created a completely new copy */
		page_add_new_anon_rmap(page, vma, addr, false);
		lru_cache_add_inactive_or_unevictable(page, vma);
	}
	swap_free(entry);
out:
	pte_unmap_unlock(pte, ptl);
	if (page != swapcache) {
		unlock_page(page);
		put_page(page);
	}
	return ret;
}

static int unuse_pte_range(struct vm_area_struct *vma, pmd_t *pmd,
			unsigned long addr, unsigned long end,
			unsigned int type, bool frontswap,
			unsigned long *fs_pages_to_unuse)
{
	struct page *page;
	swp_entry_t entry;
	pte_t *pte;
	struct swap_info_struct *si;
	unsigned long offset;
	int ret = 0;
	volatile unsigned char *swap_map;

	si = swap_info[type];
	pte = pte_offset_map(pmd, addr);
	do {
		if (!is_swap_pte(*pte))
			continue;

		entry = pte_to_swp_entry(*pte);
		if (swp_type(entry) != type)
			continue;

		offset = swp_offset(entry);
		if (frontswap && !frontswap_test(si, offset))
			continue;

		pte_unmap(pte);
		swap_map = &si->swap_map[offset];
		page = lookup_swap_cache(entry, vma, addr);
		if (!page) {
			struct vm_fault vmf = {
				.vma = vma,
				.address = addr,
				.pmd = pmd,
			};

			page = swapin_readahead(entry, GFP_HIGHUSER_MOVABLE,
						&vmf);
		}
		if (!page) {
			if (*swap_map == 0 || *swap_map == SWAP_MAP_BAD)
				goto try_next;
			return -ENOMEM;
		}

		lock_page(page);
		wait_on_page_writeback(page);
		ret = unuse_pte(vma, pmd, addr, entry, page);
		if (ret < 0) {
			unlock_page(page);
			put_page(page);
			goto out;
		}

		try_to_free_swap(page);
		unlock_page(page);
		put_page(page);

		if (*fs_pages_to_unuse && !--(*fs_pages_to_unuse)) {
			ret = FRONTSWAP_PAGES_UNUSED;
			goto out;
		}
try_next:
		pte = pte_offset_map(pmd, addr);
	} while (pte++, addr += PAGE_SIZE, addr != end);
	pte_unmap(pte - 1);

	ret = 0;
out:
	return ret;
}

static inline int unuse_pmd_range(struct vm_area_struct *vma, pud_t *pud,
				unsigned long addr, unsigned long end,
				unsigned int type, bool frontswap,
				unsigned long *fs_pages_to_unuse)
{
	pmd_t *pmd;
	unsigned long next;
	int ret;

	pmd = pmd_offset(pud, addr);
	do {
		cond_resched();
		next = pmd_addr_end(addr, end);
		if (pmd_none_or_trans_huge_or_clear_bad(pmd))
			continue;
		ret = unuse_pte_range(vma, pmd, addr, next, type,
				      frontswap, fs_pages_to_unuse);
		if (ret)
			return ret;
	} while (pmd++, addr = next, addr != end);
	return 0;
}

static inline int unuse_pud_range(struct vm_area_struct *vma, p4d_t *p4d,
				unsigned long addr, unsigned long end,
				unsigned int type, bool frontswap,
				unsigned long *fs_pages_to_unuse)
{
	pud_t *pud;
	unsigned long next;
	int ret;

	pud = pud_offset(p4d, addr);
	do {
		next = pud_addr_end(addr, end);
		if (pud_none_or_clear_bad(pud))
			continue;
		ret = unuse_pmd_range(vma, pud, addr, next, type,
				      frontswap, fs_pages_to_unuse);
		if (ret)
			return ret;
	} while (pud++, addr = next, addr != end);
	return 0;
}

static inline int unuse_p4d_range(struct vm_area_struct *vma, pgd_t *pgd,
				unsigned long addr, unsigned long end,
				unsigned int type, bool frontswap,
				unsigned long *fs_pages_to_unuse)
{
	p4d_t *p4d;
	unsigned long next;
	int ret;

	p4d = p4d_offset(pgd, addr);
	do {
		next = p4d_addr_end(addr, end);
		if (p4d_none_or_clear_bad(p4d))
			continue;
		ret = unuse_pud_range(vma, p4d, addr, next, type,
				      frontswap, fs_pages_to_unuse);
		if (ret)
			return ret;
	} while (p4d++, addr = next, addr != end);
	return 0;
}

static int unuse_vma(struct vm_area_struct *vma, unsigned int type,
		     bool frontswap, unsigned long *fs_pages_to_unuse)
{
	pgd_t *pgd;
	unsigned long addr, end, next;
	int ret;

	addr = vma->vm_start;
	end = vma->vm_end;

	pgd = pgd_offset(vma->vm_mm, addr);
	do {
		next = pgd_addr_end(addr, end);
		if (pgd_none_or_clear_bad(pgd))
			continue;
		ret = unuse_p4d_range(vma, pgd, addr, next, type,
				      frontswap, fs_pages_to_unuse);
		if (ret)
			return ret;
	} while (pgd++, addr = next, addr != end);
	return 0;
}

static int unuse_mm(struct mm_struct *mm, unsigned int type,
		    bool frontswap, unsigned long *fs_pages_to_unuse)
{
	struct vm_area_struct *vma;
	int ret = 0;

	mmap_read_lock(mm);
	for (vma = mm->mmap; vma; vma = vma->vm_next) {
		if (vma->anon_vma) {
			ret = unuse_vma(vma, type, frontswap,
					fs_pages_to_unuse);
			if (ret)
				break;
		}
		cond_resched();
	}
	mmap_read_unlock(mm);
	return ret;
}

/*
 * Scan swap_map (or frontswap_map if frontswap parameter is true)
 * from current position to next entry still in use. Return 0
 * if there are no inuse entries after prev till end of the map.
 */
static unsigned int find_next_to_unuse(struct swap_info_struct *si,
					unsigned int prev, bool frontswap)
{
	unsigned int i;
	unsigned char count;

	/*
	 * No need for swap_lock here: we're just looking
	 * for whether an entry is in use, not modifying it; false
	 * hits are okay, and sys_swapoff() has already prevented new
	 * allocations from this area (while holding swap_lock).
	 */
	for (i = prev + 1; i < si->max; i++) {
		count = READ_ONCE(si->swap_map[i]);
		if (count && swap_count(count) != SWAP_MAP_BAD)
			if (!frontswap || frontswap_test(si, i))
				break;
		if ((i % LATENCY_LIMIT) == 0)
			cond_resched();
	}

	if (i == si->max)
		i = 0;

	return i;
}

/*
 * If the boolean frontswap is true, only unuse pages_to_unuse pages;
 * pages_to_unuse==0 means all pages; ignored if frontswap is false
 */
int try_to_unuse(unsigned int type, bool frontswap,
		 unsigned long pages_to_unuse)
{
	struct mm_struct *prev_mm;
	struct mm_struct *mm;
	struct list_head *p;
	int retval = 0;
	struct swap_info_struct *si = swap_info[type];
	struct page *page;
	swp_entry_t entry;
	unsigned int i;

	if (!READ_ONCE(si->inuse_pages))
		return 0;

	if (!frontswap)
		pages_to_unuse = 0;

retry:
	retval = shmem_unuse(type, frontswap, &pages_to_unuse);
	if (retval)
		goto out;

	prev_mm = &init_mm;
	mmget(prev_mm);

	spin_lock(&mmlist_lock);
	p = &init_mm.mmlist;
	while (READ_ONCE(si->inuse_pages) &&
	       !signal_pending(current) &&
	       (p = p->next) != &init_mm.mmlist) {

		mm = list_entry(p, struct mm_struct, mmlist);
		if (!mmget_not_zero(mm))
			continue;
		spin_unlock(&mmlist_lock);
		mmput(prev_mm);
		prev_mm = mm;
		retval = unuse_mm(mm, type, frontswap, &pages_to_unuse);

		if (retval) {
			mmput(prev_mm);
			goto out;
		}

		/*
		 * Make sure that we aren't completely killing
		 * interactive performance.
		 */
		cond_resched();
		spin_lock(&mmlist_lock);
	}
	spin_unlock(&mmlist_lock);

	mmput(prev_mm);

	i = 0;
	while (READ_ONCE(si->inuse_pages) &&
	       !signal_pending(current) &&
	       (i = find_next_to_unuse(si, i, frontswap)) != 0) {

		entry = swp_entry(type, i);
		page = find_get_page(swap_address_space(entry), i);
		if (!page)
			continue;

		/*
		 * It is conceivable that a racing task removed this page from
		 * swap cache just before we acquired the page lock. The page
		 * might even be back in swap cache on another swap area. But
		 * that is okay, try_to_free_swap() only removes stale pages.
		 */
		lock_page(page);
		wait_on_page_writeback(page);
		try_to_free_swap(page);
		unlock_page(page);
		put_page(page);

		/*
		 * For frontswap, we just need to unuse pages_to_unuse, if
		 * it was specified. Need not check frontswap again here as
		 * we already zeroed out pages_to_unuse if not frontswap.
		 */
		if (pages_to_unuse && --pages_to_unuse == 0)
			goto out;
	}

	/*
	 * Lets check again to see if there are still swap entries in the map.
	 * If yes, we would need to do retry the unuse logic again.
	 * Under global memory pressure, swap entries can be reinserted back
	 * into process space after the mmlist loop above passes over them.
	 *
	 * Limit the number of retries? No: when mmget_not_zero() above fails,
	 * that mm is likely to be freeing swap from exit_mmap(), which proceeds
	 * at its own independent pace; and even shmem_writepage() could have
	 * been preempted after get_swap_page(), temporarily hiding that swap.
	 * It's easy and robust (though cpu-intensive) just to keep retrying.
	 */
	if (READ_ONCE(si->inuse_pages)) {
		if (!signal_pending(current))
			goto retry;
		retval = -EINTR;
	}
out:
	return (retval == FRONTSWAP_PAGES_UNUSED) ? 0 : retval;
}

/*
 * After a successful try_to_unuse, if no swap is now in use, we know
 * we can empty the mmlist.  swap_lock must be held on entry and exit.
 * Note that mmlist_lock nests inside swap_lock, and an mm must be
 * added to the mmlist just after page_duplicate - before would be racy.
 */
static void drain_mmlist(void)
{
	struct list_head *p, *next;
	unsigned int type;

	for (type = 0; type < nr_swapfiles; type++)
		if (swap_info[type]->inuse_pages)
			return;
	spin_lock(&mmlist_lock);
	list_for_each_safe(p, next, &init_mm.mmlist)
		list_del_init(p);
	spin_unlock(&mmlist_lock);
}

/*
 * Free all of a swapdev's extent information
 */
static void destroy_swap_extents(struct swap_info_struct *sis)
{
	while (!RB_EMPTY_ROOT(&sis->swap_extent_root)) {
		struct rb_node *rb = sis->swap_extent_root.rb_node;
		struct swap_extent *se = rb_entry(rb, struct swap_extent, rb_node);

		rb_erase(rb, &sis->swap_extent_root);
		kfree(se);
	}

	if (sis->flags & SWP_ACTIVATED) {
		struct file *swap_file = sis->swap_file;
		struct address_space *mapping = swap_file->f_mapping;

		sis->flags &= ~SWP_ACTIVATED;
		if (mapping->a_ops->swap_deactivate)
			mapping->a_ops->swap_deactivate(swap_file);
	}
}

/*
 * Add a block range (and the corresponding page range) into this swapdev's
 * extent tree.
 *
 * This function rather assumes that it is called in ascending page order.
 */
int
add_swap_extent(struct swap_info_struct *sis, unsigned long start_page,
		unsigned long nr_pages, sector_t start_block)
{
	struct rb_node **link = &sis->swap_extent_root.rb_node, *parent = NULL;
	struct swap_extent *se;
	struct swap_extent *new_se;

	/*
	 * place the new node at the right most since the
	 * function is called in ascending page order.
	 */
	while (*link) {
		parent = *link;
		link = &parent->rb_right;
	}

	if (parent) {
		se = rb_entry(parent, struct swap_extent, rb_node);
		BUG_ON(se->start_page + se->nr_pages != start_page);
		if (se->start_block + se->nr_pages == start_block) {
			/* Merge it */
			se->nr_pages += nr_pages;
			return 0;
		}
	}

	/* No merge, insert a new extent. */
	new_se = kmalloc(sizeof(*se), GFP_KERNEL);
	if (new_se == NULL)
		return -ENOMEM;
	new_se->start_page = start_page;
	new_se->nr_pages = nr_pages;
	new_se->start_block = start_block;

	rb_link_node(&new_se->rb_node, parent, link);
	rb_insert_color(&new_se->rb_node, &sis->swap_extent_root);
	return 1;
}
EXPORT_SYMBOL_GPL(add_swap_extent);

/*
 * A `swap extent' is a simple thing which maps a contiguous range of pages
 * onto a contiguous range of disk blocks.  An ordered list of swap extents
 * is built at swapon time and is then used at swap_writepage/swap_readpage
 * time for locating where on disk a page belongs.
 *
 * If the swapfile is an S_ISBLK block device, a single extent is installed.
 * This is done so that the main operating code can treat S_ISBLK and S_ISREG
 * swap files identically.
 *
 * Whether the swapdev is an S_ISREG file or an S_ISBLK blockdev, the swap
 * extent list operates in PAGE_SIZE disk blocks.  Both S_ISREG and S_ISBLK
 * swapfiles are handled *identically* after swapon time.
 *
 * For S_ISREG swapfiles, setup_swap_extents() will walk all the file's blocks
 * and will parse them into an ordered extent list, in PAGE_SIZE chunks.  If
 * some stray blocks are found which do not fall within the PAGE_SIZE alignment
 * requirements, they are simply tossed out - we will never use those blocks
 * for swapping.
 *
 * For all swap devices we set S_SWAPFILE across the life of the swapon.  This
 * prevents users from writing to the swap device, which will corrupt memory.
 *
 * The amount of disk space which a single swap extent represents varies.
 * Typically it is in the 1-4 megabyte range.  So we can have hundreds of
 * extents in the list.  To avoid much list walking, we cache the previous
 * search location in `curr_swap_extent', and start new searches from there.
 * This is extremely effective.  The average number of iterations in
 * map_swap_page() has been measured at about 0.3 per page.  - akpm.
 */
static int setup_swap_extents(struct swap_info_struct *sis, sector_t *span)
{
	struct file *swap_file = sis->swap_file;
	struct address_space *mapping = swap_file->f_mapping;
	struct inode *inode = mapping->host;
	int ret;

	if (S_ISBLK(inode->i_mode)) {
		ret = add_swap_extent(sis, 0, sis->max, 0);
		*span = sis->pages;
		return ret;
	}

	if (mapping->a_ops->swap_activate) {
		ret = mapping->a_ops->swap_activate(sis, swap_file, span);
		if (ret >= 0)
			sis->flags |= SWP_ACTIVATED;
		if (!ret) {
			sis->flags |= SWP_FS_OPS;
			ret = add_swap_extent(sis, 0, sis->max, 0);
			*span = sis->pages;
		}
		return ret;
	}

	return generic_swapfile_activate(sis, swap_file, span);
}

static int swap_node(struct swap_info_struct *p)
{
	struct block_device *bdev;

	if (p->bdev)
		bdev = p->bdev;
	else
		bdev = p->swap_file->f_inode->i_sb->s_bdev;

	return bdev ? bdev->bd_disk->node_id : NUMA_NO_NODE;
}

static void setup_swap_info(struct swap_info_struct *p, int prio,
			    unsigned char *swap_map,
			    struct swap_cluster_info *cluster_info)
{
	int i;

	if (prio >= 0)
		p->prio = prio;
	else
		p->prio = --least_priority;
	/*
	 * the plist prio is negated because plist ordering is
	 * low-to-high, while swap ordering is high-to-low
	 */
	p->list.prio = -p->prio;
	for_each_node(i) {
		if (p->prio >= 0)
			p->avail_lists[i].prio = -p->prio;
		else {
			if (swap_node(p) == i)
				p->avail_lists[i].prio = 1;
			else
				p->avail_lists[i].prio = -p->prio;
		}
	}
	p->swap_map = swap_map;
	p->cluster_info = cluster_info;
}

static void _enable_swap_info(struct swap_info_struct *p)
{
	p->flags |= SWP_WRITEOK;
	atomic_long_add(p->pages, &nr_swap_pages);
	total_swap_pages += p->pages;

	assert_spin_locked(&swap_lock);
	/*
	 * both lists are plists, and thus priority ordered.
	 * swap_active_head needs to be priority ordered for swapoff(),
	 * which on removal of any swap_info_struct with an auto-assigned
	 * (i.e. negative) priority increments the auto-assigned priority
	 * of any lower-priority swap_info_structs.
	 * swap_avail_head needs to be priority ordered for get_swap_page(),
	 * which allocates swap pages from the highest available priority
	 * swap_info_struct.
	 */
	plist_add(&p->list, &swap_active_head);
	add_to_avail_list(p);
}

static void enable_swap_info(struct swap_info_struct *p, int prio,
				unsigned char *swap_map,
				struct swap_cluster_info *cluster_info,
				unsigned long *frontswap_map)
{
	frontswap_init(p->type, frontswap_map);
	spin_lock(&swap_lock);
	spin_lock(&p->lock);
	setup_swap_info(p, prio, swap_map, cluster_info);
	spin_unlock(&p->lock);
	spin_unlock(&swap_lock);
	/*
	 * Finished initializing swap device, now it's safe to reference it.
	 */
	percpu_ref_resurrect(&p->users);
	spin_lock(&swap_lock);
	spin_lock(&p->lock);
	_enable_swap_info(p);
	spin_unlock(&p->lock);
	spin_unlock(&swap_lock);
}

static void reinsert_swap_info(struct swap_info_struct *p)
{
	spin_lock(&swap_lock);
	spin_lock(&p->lock);
	setup_swap_info(p, p->prio, p->swap_map, p->cluster_info);
	_enable_swap_info(p);
	spin_unlock(&p->lock);
	spin_unlock(&swap_lock);
}

bool has_usable_swap(void)
{
	bool ret = true;

	spin_lock(&swap_lock);
	if (plist_head_empty(&swap_active_head))
		ret = false;
	spin_unlock(&swap_lock);
	return ret;
}

SYSCALL_DEFINE1(swapoff, const char __user *, specialfile)
{
	struct swap_info_struct *p = NULL;
	unsigned char *swap_map;
	struct swap_cluster_info *cluster_info;
	unsigned long *frontswap_map;
	struct file *swap_file, *victim;
	struct address_space *mapping;
	struct inode *inode;
	struct filename *pathname;
	int err, found = 0;
	unsigned int old_block_size;

	if (!capable(CAP_SYS_ADMIN))
		return -EPERM;

	BUG_ON(!current->mm);

	pathname = getname(specialfile);
	if (IS_ERR(pathname))
		return PTR_ERR(pathname);

	victim = file_open_name(pathname, O_RDWR|O_LARGEFILE, 0);
	err = PTR_ERR(victim);
	if (IS_ERR(victim))
		goto out;

	mapping = victim->f_mapping;
	spin_lock(&swap_lock);
	plist_for_each_entry(p, &swap_active_head, list) {
		if (p->flags & SWP_WRITEOK) {
			if (p->swap_file->f_mapping == mapping) {
				found = 1;
				break;
			}
		}
	}
	if (!found) {
		err = -EINVAL;
		spin_unlock(&swap_lock);
		goto out_dput;
	}
	if (!security_vm_enough_memory_mm(current->mm, p->pages))
		vm_unacct_memory(p->pages);
	else {
		err = -ENOMEM;
		spin_unlock(&swap_lock);
		goto out_dput;
	}
	del_from_avail_list(p);
	spin_lock(&p->lock);
	if (p->prio < 0) {
		struct swap_info_struct *si = p;
		int nid;

		plist_for_each_entry_continue(si, &swap_active_head, list) {
			si->prio++;
			si->list.prio--;
			for_each_node(nid) {
				if (si->avail_lists[nid].prio != 1)
					si->avail_lists[nid].prio--;
			}
		}
		least_priority++;
	}
	plist_del(&p->list, &swap_active_head);
	atomic_long_sub(p->pages, &nr_swap_pages);
	total_swap_pages -= p->pages;
	p->flags &= ~SWP_WRITEOK;
	spin_unlock(&p->lock);
	spin_unlock(&swap_lock);

	disable_swap_slots_cache_lock();

	set_current_oom_origin();
	err = try_to_unuse(p->type, false, 0); /* force unuse all pages */
	clear_current_oom_origin();

	if (err) {
		/* re-insert swap space back into swap_list */
		reinsert_swap_info(p);
		reenable_swap_slots_cache_unlock();
		goto out_dput;
	}

	reenable_swap_slots_cache_unlock();

	/*
	 * Wait for swap operations protected by get/put_swap_device()
	 * to complete.
	 *
	 * We need synchronize_rcu() here to protect the accessing to
	 * the swap cache data structure.
	 */
	percpu_ref_kill(&p->users);
	synchronize_rcu();
	wait_for_completion(&p->comp);

	flush_work(&p->discard_work);

	destroy_swap_extents(p);
	if (p->flags & SWP_CONTINUED)
		free_swap_count_continuations(p);

	if (!p->bdev || !blk_queue_nonrot(bdev_get_queue(p->bdev)))
		atomic_dec(&nr_rotate_swap);

	mutex_lock(&swapon_mutex);
	spin_lock(&swap_lock);
	spin_lock(&p->lock);
	drain_mmlist();

	/* wait for anyone still in scan_swap_map_slots */
	p->highest_bit = 0;		/* cuts scans short */
	while (p->flags >= SWP_SCANNING) {
		spin_unlock(&p->lock);
		spin_unlock(&swap_lock);
		schedule_timeout_uninterruptible(1);
		spin_lock(&swap_lock);
		spin_lock(&p->lock);
	}

	swap_file = p->swap_file;
	old_block_size = p->old_block_size;
	p->swap_file = NULL;
	p->max = 0;
	swap_map = p->swap_map;
	p->swap_map = NULL;
	cluster_info = p->cluster_info;
	p->cluster_info = NULL;
	frontswap_map = frontswap_map_get(p);
	spin_unlock(&p->lock);
	spin_unlock(&swap_lock);
	arch_swap_invalidate_area(p->type);
	frontswap_invalidate_area(p->type);
	frontswap_map_set(p, NULL);
	mutex_unlock(&swapon_mutex);
	free_percpu(p->percpu_cluster);
	p->percpu_cluster = NULL;
	free_percpu(p->cluster_next_cpu);
	p->cluster_next_cpu = NULL;
	vfree(swap_map);
	kvfree(cluster_info);
	kvfree(frontswap_map);
	/* Destroy swap account information */
	swap_cgroup_swapoff(p->type);
	exit_swap_address_space(p->type);

	inode = mapping->host;
	if (S_ISBLK(inode->i_mode)) {
		struct block_device *bdev = I_BDEV(inode);

		set_blocksize(bdev, old_block_size);
		blkdev_put(bdev, FMODE_READ | FMODE_WRITE | FMODE_EXCL);
	}

	inode_lock(inode);
	inode->i_flags &= ~S_SWAPFILE;
	inode_unlock(inode);
	filp_close(swap_file, NULL);

	/*
	 * Clear the SWP_USED flag after all resources are freed so that swapon
	 * can reuse this swap_info in alloc_swap_info() safely.  It is ok to
	 * not hold p->lock after we cleared its SWP_WRITEOK.
	 */
	spin_lock(&swap_lock);
	p->flags = 0;
	spin_unlock(&swap_lock);

	err = 0;
	atomic_inc(&proc_poll_event);
	wake_up_interruptible(&proc_poll_wait);

out_dput:
	filp_close(victim, NULL);
out:
	putname(pathname);
	return err;
}

#ifdef CONFIG_PROC_FS
static __poll_t swaps_poll(struct file *file, poll_table *wait)
{
	struct seq_file *seq = file->private_data;

	poll_wait(file, &proc_poll_wait, wait);

	if (seq->poll_event != atomic_read(&proc_poll_event)) {
		seq->poll_event = atomic_read(&proc_poll_event);
		return EPOLLIN | EPOLLRDNORM | EPOLLERR | EPOLLPRI;
	}

	return EPOLLIN | EPOLLRDNORM;
}

/* iterator */
static void *swap_start(struct seq_file *swap, loff_t *pos)
{
	struct swap_info_struct *si;
	int type;
	loff_t l = *pos;

	mutex_lock(&swapon_mutex);

	if (!l)
		return SEQ_START_TOKEN;

	for (type = 0; (si = swap_type_to_swap_info(type)); type++) {
		if (!(si->flags & SWP_USED) || !si->swap_map)
			continue;
		if (!--l)
			return si;
	}

	return NULL;
}

static void *swap_next(struct seq_file *swap, void *v, loff_t *pos)
{
	struct swap_info_struct *si = v;
	int type;

	if (v == SEQ_START_TOKEN)
		type = 0;
	else
		type = si->type + 1;

	++(*pos);
	for (; (si = swap_type_to_swap_info(type)); type++) {
		if (!(si->flags & SWP_USED) || !si->swap_map)
			continue;
		return si;
	}

	return NULL;
}

static void swap_stop(struct seq_file *swap, void *v)
{
	mutex_unlock(&swapon_mutex);
}

static int swap_show(struct seq_file *swap, void *v)
{
	struct swap_info_struct *si = v;
	struct file *file;
	int len;
	unsigned int bytes, inuse;

	if (si == SEQ_START_TOKEN) {
		seq_puts(swap, "Filename\t\t\t\tType\t\tSize\t\tUsed\t\tPriority\n");
		return 0;
	}

	bytes = si->pages << (PAGE_SHIFT - 10);
	inuse = si->inuse_pages << (PAGE_SHIFT - 10);

	file = si->swap_file;
	len = seq_file_path(swap, file, " \t\n\\");
	seq_printf(swap, "%*s%s\t%u\t%s%u\t%s%d\n",
			len < 40 ? 40 - len : 1, " ",
			S_ISBLK(file_inode(file)->i_mode) ?
				"partition" : "file\t",
			bytes, bytes < 10000000 ? "\t" : "",
			inuse, inuse < 10000000 ? "\t" : "",
			si->prio);
	return 0;
}

static const struct seq_operations swaps_op = {
	.start =	swap_start,
	.next =		swap_next,
	.stop =		swap_stop,
	.show =		swap_show
};

static int swaps_open(struct inode *inode, struct file *file)
{
	struct seq_file *seq;
	int ret;

	ret = seq_open(file, &swaps_op);
	if (ret)
		return ret;

	seq = file->private_data;
	seq->poll_event = atomic_read(&proc_poll_event);
	return 0;
}

static const struct proc_ops swaps_proc_ops = {
	.proc_flags	= PROC_ENTRY_PERMANENT,
	.proc_open	= swaps_open,
	.proc_read	= seq_read,
	.proc_lseek	= seq_lseek,
	.proc_release	= seq_release,
	.proc_poll	= swaps_poll,
};

static int __init procswaps_init(void)
{
	proc_create("swaps", 0, NULL, &swaps_proc_ops);
	return 0;
}
__initcall(procswaps_init);
#endif /* CONFIG_PROC_FS */

#ifdef MAX_SWAPFILES_CHECK
static int __init max_swapfiles_check(void)
{
	MAX_SWAPFILES_CHECK();
	return 0;
}
late_initcall(max_swapfiles_check);
#endif

static struct swap_info_struct *alloc_swap_info(void)
{
	struct swap_info_struct *p;
	struct swap_info_struct *defer = NULL;
	unsigned int type;
	int i;

	p = kvzalloc(struct_size(p, avail_lists, nr_node_ids), GFP_KERNEL);
	if (!p)
		return ERR_PTR(-ENOMEM);

	if (percpu_ref_init(&p->users, swap_users_ref_free,
			    PERCPU_REF_INIT_DEAD, GFP_KERNEL)) {
		kvfree(p);
		return ERR_PTR(-ENOMEM);
	}

	spin_lock(&swap_lock);
	for (type = 0; type < nr_swapfiles; type++) {
		if (!(swap_info[type]->flags & SWP_USED))
			break;
	}
	if (type >= MAX_SWAPFILES) {
		spin_unlock(&swap_lock);
		percpu_ref_exit(&p->users);
		kvfree(p);
		return ERR_PTR(-EPERM);
	}
	if (type >= nr_swapfiles) {
		p->type = type;
		/*
		 * Publish the swap_info_struct after initializing it.
		 * Note that kvzalloc() above zeroes all its fields.
		 */
		smp_store_release(&swap_info[type], p); /* rcu_assign_pointer() */
		nr_swapfiles++;
	} else {
		defer = p;
		p = swap_info[type];
		/*
		 * Do not memset this entry: a racing procfs swap_next()
		 * would be relying on p->type to remain valid.
		 */
	}
	p->swap_extent_root = RB_ROOT;
	plist_node_init(&p->list, 0);
	for_each_node(i)
		plist_node_init(&p->avail_lists[i], 0);
	p->flags = SWP_USED;
	spin_unlock(&swap_lock);
	if (defer) {
		percpu_ref_exit(&defer->users);
		kvfree(defer);
	}
	spin_lock_init(&p->lock);
	spin_lock_init(&p->cont_lock);
	init_completion(&p->comp);

	return p;
}

static int claim_swapfile(struct swap_info_struct *p, struct inode *inode)
{
	int error;

	if (S_ISBLK(inode->i_mode)) {
		p->bdev = blkdev_get_by_dev(inode->i_rdev,
				   FMODE_READ | FMODE_WRITE | FMODE_EXCL, p);
		if (IS_ERR(p->bdev)) {
			error = PTR_ERR(p->bdev);
			p->bdev = NULL;
			return error;
		}
		p->old_block_size = block_size(p->bdev);
		error = set_blocksize(p->bdev, PAGE_SIZE);
		if (error < 0)
			return error;
		/*
		 * Zoned block devices contain zones that have a sequential
		 * write only restriction.  Hence zoned block devices are not
		 * suitable for swapping.  Disallow them here.
		 */
		if (blk_queue_is_zoned(p->bdev->bd_disk->queue))
			return -EINVAL;
		p->flags |= SWP_BLKDEV;
	} else if (S_ISREG(inode->i_mode)) {
		p->bdev = inode->i_sb->s_bdev;
	}

	return 0;
}


/*
 * Find out how many pages are allowed for a single swap device. There
 * are two limiting factors:
 * 1) the number of bits for the swap offset in the swp_entry_t type, and
 * 2) the number of bits in the swap pte, as defined by the different
 * architectures.
 *
 * In order to find the largest possible bit mask, a swap entry with
 * swap type 0 and swap offset ~0UL is created, encoded to a swap pte,
 * decoded to a swp_entry_t again, and finally the swap offset is
 * extracted.
 *
 * This will mask all the bits from the initial ~0UL mask that can't
 * be encoded in either the swp_entry_t or the architecture definition
 * of a swap pte.
 */
unsigned long generic_max_swapfile_size(void)
{
	return swp_offset(pte_to_swp_entry(
			swp_entry_to_pte(swp_entry(0, ~0UL)))) + 1;
}

/* Can be overridden by an architecture for additional checks. */
__weak unsigned long max_swapfile_size(void)
{
	return generic_max_swapfile_size();
}

static unsigned long read_swap_header(struct swap_info_struct *p,
					union swap_header *swap_header,
					struct inode *inode)
{
	int i;
	unsigned long maxpages;
	unsigned long swapfilepages;
	unsigned long last_page;

	if (memcmp("SWAPSPACE2", swap_header->magic.magic, 10)) {
		pr_err("Unable to find swap-space signature\n");
		return 0;
	}

	/* swap partition endianness hack... */
	if (swab32(swap_header->info.version) == 1) {
		swab32s(&swap_header->info.version);
		swab32s(&swap_header->info.last_page);
		swab32s(&swap_header->info.nr_badpages);
		if (swap_header->info.nr_badpages > MAX_SWAP_BADPAGES)
			return 0;
		for (i = 0; i < swap_header->info.nr_badpages; i++)
			swab32s(&swap_header->info.badpages[i]);
	}
	/* Check the swap header's sub-version */
	if (swap_header->info.version != 1) {
		pr_warn("Unable to handle swap header version %d\n",
			swap_header->info.version);
		return 0;
	}

	p->lowest_bit  = 1;
	p->cluster_next = 1;
	p->cluster_nr = 0;

	maxpages = max_swapfile_size();
	last_page = swap_header->info.last_page;
	if (!last_page) {
		pr_warn("Empty swap-file\n");
		return 0;
	}
	if (last_page > maxpages) {
		pr_warn("Truncating oversized swap area, only using %luk out of %luk\n",
			maxpages << (PAGE_SHIFT - 10),
			last_page << (PAGE_SHIFT - 10));
	}
	if (maxpages > last_page) {
		maxpages = last_page + 1;
		/* p->max is an unsigned int: don't overflow it */
		if ((unsigned int)maxpages == 0)
			maxpages = UINT_MAX;
	}
	p->highest_bit = maxpages - 1;

	if (!maxpages)
		return 0;
	swapfilepages = i_size_read(inode) >> PAGE_SHIFT;
	if (swapfilepages && maxpages > swapfilepages) {
		pr_warn("Swap area shorter than signature indicates\n");
		return 0;
	}
	if (swap_header->info.nr_badpages && S_ISREG(inode->i_mode))
		return 0;
	if (swap_header->info.nr_badpages > MAX_SWAP_BADPAGES)
		return 0;

	return maxpages;
}

#define SWAP_CLUSTER_INFO_COLS						\
	DIV_ROUND_UP(L1_CACHE_BYTES, sizeof(struct swap_cluster_info))
#define SWAP_CLUSTER_SPACE_COLS						\
	DIV_ROUND_UP(SWAP_ADDRESS_SPACE_PAGES, SWAPFILE_CLUSTER)
#define SWAP_CLUSTER_COLS						\
	max_t(unsigned int, SWAP_CLUSTER_INFO_COLS, SWAP_CLUSTER_SPACE_COLS)

static int setup_swap_map_and_extents(struct swap_info_struct *p,
					union swap_header *swap_header,
					unsigned char *swap_map,
					struct swap_cluster_info *cluster_info,
					unsigned long maxpages,
					sector_t *span)
{
	unsigned int j, k;
	unsigned int nr_good_pages;
	int nr_extents;
	unsigned long nr_clusters = DIV_ROUND_UP(maxpages, SWAPFILE_CLUSTER);
	unsigned long col = p->cluster_next / SWAPFILE_CLUSTER % SWAP_CLUSTER_COLS;
	unsigned long i, idx;

	nr_good_pages = maxpages - 1;	/* omit header page */

	cluster_list_init(&p->free_clusters);
	cluster_list_init(&p->discard_clusters);

	for (i = 0; i < swap_header->info.nr_badpages; i++) {
		unsigned int page_nr = swap_header->info.badpages[i];
		if (page_nr == 0 || page_nr > swap_header->info.last_page)
			return -EINVAL;
		if (page_nr < maxpages) {
			swap_map[page_nr] = SWAP_MAP_BAD;
			nr_good_pages--;
			/*
			 * Haven't marked the cluster free yet, no list
			 * operation involved
			 */
			inc_cluster_info_page(p, cluster_info, page_nr);
		}
	}

	/* Haven't marked the cluster free yet, no list operation involved */
	for (i = maxpages; i < round_up(maxpages, SWAPFILE_CLUSTER); i++)
		inc_cluster_info_page(p, cluster_info, i);

	if (nr_good_pages) {
		swap_map[0] = SWAP_MAP_BAD;
		/*
		 * Not mark the cluster free yet, no list
		 * operation involved
		 */
		inc_cluster_info_page(p, cluster_info, 0);
		p->max = maxpages;
		p->pages = nr_good_pages;
		nr_extents = setup_swap_extents(p, span);
		if (nr_extents < 0)
			return nr_extents;
		nr_good_pages = p->pages;
	}
	if (!nr_good_pages) {
		pr_warn("Empty swap-file\n");
		return -EINVAL;
	}

	if (!cluster_info)
		return nr_extents;


	/*
	 * Reduce false cache line sharing between cluster_info and
	 * sharing same address space.
	 */
	for (k = 0; k < SWAP_CLUSTER_COLS; k++) {
		j = (k + col) % SWAP_CLUSTER_COLS;
		for (i = 0; i < DIV_ROUND_UP(nr_clusters, SWAP_CLUSTER_COLS); i++) {
			idx = i * SWAP_CLUSTER_COLS + j;
			if (idx >= nr_clusters)
				continue;
			if (cluster_count(&cluster_info[idx]))
				continue;
			cluster_set_flag(&cluster_info[idx], CLUSTER_FLAG_FREE);
			cluster_list_add_tail(&p->free_clusters, cluster_info,
					      idx);
		}
	}
	return nr_extents;
}

/*
 * Helper to sys_swapon determining if a given swap
 * backing device queue supports DISCARD operations.
 */
static bool swap_discardable(struct swap_info_struct *si)
{
	struct request_queue *q = bdev_get_queue(si->bdev);

	if (!q || !blk_queue_discard(q))
		return false;

	return true;
}

SYSCALL_DEFINE2(swapon, const char __user *, specialfile, int, swap_flags)
{
	struct swap_info_struct *p;
	struct filename *name;
	struct file *swap_file = NULL;
	struct address_space *mapping;
	struct dentry *dentry;
	int prio;
	int error;
	union swap_header *swap_header;
	int nr_extents;
	sector_t span;
	unsigned long maxpages;
	unsigned char *swap_map = NULL;
	struct swap_cluster_info *cluster_info = NULL;
	unsigned long *frontswap_map = NULL;
	struct page *page = NULL;
	struct inode *inode = NULL;
	bool inced_nr_rotate_swap = false;

	if (swap_flags & ~SWAP_FLAGS_VALID)
		return -EINVAL;

	if (!capable(CAP_SYS_ADMIN))
		return -EPERM;

	if (!swap_avail_heads)
		return -ENOMEM;

	p = alloc_swap_info();
	if (IS_ERR(p))
		return PTR_ERR(p);

	INIT_WORK(&p->discard_work, swap_discard_work);

	name = getname(specialfile);
	if (IS_ERR(name)) {
		error = PTR_ERR(name);
		name = NULL;
		goto bad_swap;
	}
	swap_file = file_open_name(name, O_RDWR|O_LARGEFILE, 0);
	if (IS_ERR(swap_file)) {
		error = PTR_ERR(swap_file);
		swap_file = NULL;
		goto bad_swap;
	}

	p->swap_file = swap_file;
	mapping = swap_file->f_mapping;
	dentry = swap_file->f_path.dentry;
	inode = mapping->host;

	error = claim_swapfile(p, inode);
	if (unlikely(error))
		goto bad_swap;

	inode_lock(inode);
	if (d_unlinked(dentry) || cant_mount(dentry)) {
		error = -ENOENT;
		goto bad_swap_unlock_inode;
	}
	if (IS_SWAPFILE(inode)) {
		error = -EBUSY;
		goto bad_swap_unlock_inode;
	}

	/*
	 * Read the swap header.
	 */
	if (!mapping->a_ops->readpage) {
		error = -EINVAL;
		goto bad_swap_unlock_inode;
	}
	page = read_mapping_page(mapping, 0, swap_file);
	if (IS_ERR(page)) {
		error = PTR_ERR(page);
		goto bad_swap_unlock_inode;
	}
	swap_header = kmap(page);

	maxpages = read_swap_header(p, swap_header, inode);
	if (unlikely(!maxpages)) {
		error = -EINVAL;
		goto bad_swap_unlock_inode;
	}

	/* OK, set up the swap map and apply the bad block list */
	swap_map = vzalloc(maxpages);
	if (!swap_map) {
		error = -ENOMEM;
		goto bad_swap_unlock_inode;
	}

	if (p->bdev && blk_queue_stable_writes(p->bdev->bd_disk->queue))
		p->flags |= SWP_STABLE_WRITES;

	if (p->bdev && p->bdev->bd_disk->fops->rw_page)
		p->flags |= SWP_SYNCHRONOUS_IO;

	if (p->bdev && blk_queue_nonrot(bdev_get_queue(p->bdev))) {
		int cpu;
		unsigned long ci, nr_cluster;

		p->flags |= SWP_SOLIDSTATE;
		p->cluster_next_cpu = alloc_percpu(unsigned int);
		if (!p->cluster_next_cpu) {
			error = -ENOMEM;
			goto bad_swap_unlock_inode;
		}
		/*
		 * select a random position to start with to help wear leveling
		 * SSD
		 */
		for_each_possible_cpu(cpu) {
			per_cpu(*p->cluster_next_cpu, cpu) =
				1 + prandom_u32_max(p->highest_bit);
		}
		nr_cluster = DIV_ROUND_UP(maxpages, SWAPFILE_CLUSTER);

		cluster_info = kvcalloc(nr_cluster, sizeof(*cluster_info),
					GFP_KERNEL);
		if (!cluster_info) {
			error = -ENOMEM;
			goto bad_swap_unlock_inode;
		}

		for (ci = 0; ci < nr_cluster; ci++)
			spin_lock_init(&((cluster_info + ci)->lock));

		p->percpu_cluster = alloc_percpu(struct percpu_cluster);
		if (!p->percpu_cluster) {
			error = -ENOMEM;
			goto bad_swap_unlock_inode;
		}
		for_each_possible_cpu(cpu) {
			struct percpu_cluster *cluster;
			cluster = per_cpu_ptr(p->percpu_cluster, cpu);
			cluster_set_null(&cluster->index);
		}
	} else {
		atomic_inc(&nr_rotate_swap);
		inced_nr_rotate_swap = true;
	}

	error = swap_cgroup_swapon(p->type, maxpages);
	if (error)
		goto bad_swap_unlock_inode;

	nr_extents = setup_swap_map_and_extents(p, swap_header, swap_map,
		cluster_info, maxpages, &span);
	if (unlikely(nr_extents < 0)) {
		error = nr_extents;
		goto bad_swap_unlock_inode;
	}
	/* frontswap enabled? set up bit-per-page map for frontswap */
	if (IS_ENABLED(CONFIG_FRONTSWAP))
		frontswap_map = kvcalloc(BITS_TO_LONGS(maxpages),
					 sizeof(long),
					 GFP_KERNEL);

	if (p->bdev && (swap_flags & SWAP_FLAG_DISCARD) && swap_discardable(p)) {
		/*
		 * When discard is enabled for swap with no particular
		 * policy flagged, we set all swap discard flags here in
		 * order to sustain backward compatibility with older
		 * swapon(8) releases.
		 */
		p->flags |= (SWP_DISCARDABLE | SWP_AREA_DISCARD |
			     SWP_PAGE_DISCARD);

		/*
		 * By flagging sys_swapon, a sysadmin can tell us to
		 * either do single-time area discards only, or to just
		 * perform discards for released swap page-clusters.
		 * Now it's time to adjust the p->flags accordingly.
		 */
		if (swap_flags & SWAP_FLAG_DISCARD_ONCE)
			p->flags &= ~SWP_PAGE_DISCARD;
		else if (swap_flags & SWAP_FLAG_DISCARD_PAGES)
			p->flags &= ~SWP_AREA_DISCARD;

		/* issue a swapon-time discard if it's still required */
		if (p->flags & SWP_AREA_DISCARD) {
			int err = discard_swap(p);
			if (unlikely(err))
				pr_err("swapon: discard_swap(%p): %d\n",
					p, err);
		}
	}

	error = init_swap_address_space(p->type, maxpages);
	if (error)
		goto bad_swap_unlock_inode;

	/*
	 * Flush any pending IO and dirty mappings before we start using this
	 * swap device.
	 */
	inode->i_flags |= S_SWAPFILE;
	error = inode_drain_writes(inode);
	if (error) {
		inode->i_flags &= ~S_SWAPFILE;
		goto free_swap_address_space;
	}

	mutex_lock(&swapon_mutex);
	prio = -1;
	if (swap_flags & SWAP_FLAG_PREFER)
		prio =
		  (swap_flags & SWAP_FLAG_PRIO_MASK) >> SWAP_FLAG_PRIO_SHIFT;
	enable_swap_info(p, prio, swap_map, cluster_info, frontswap_map);

	pr_info("Adding %uk swap on %s.  Priority:%d extents:%d across:%lluk %s%s%s%s%s\n",
		p->pages<<(PAGE_SHIFT-10), name->name, p->prio,
		nr_extents, (unsigned long long)span<<(PAGE_SHIFT-10),
		(p->flags & SWP_SOLIDSTATE) ? "SS" : "",
		(p->flags & SWP_DISCARDABLE) ? "D" : "",
		(p->flags & SWP_AREA_DISCARD) ? "s" : "",
		(p->flags & SWP_PAGE_DISCARD) ? "c" : "",
		(frontswap_map) ? "FS" : "");

	mutex_unlock(&swapon_mutex);
	atomic_inc(&proc_poll_event);
	wake_up_interruptible(&proc_poll_wait);

	error = 0;
	goto out;
free_swap_address_space:
	exit_swap_address_space(p->type);
bad_swap_unlock_inode:
	inode_unlock(inode);
bad_swap:
	free_percpu(p->percpu_cluster);
	p->percpu_cluster = NULL;
	free_percpu(p->cluster_next_cpu);
	p->cluster_next_cpu = NULL;
	if (inode && S_ISBLK(inode->i_mode) && p->bdev) {
		set_blocksize(p->bdev, p->old_block_size);
		blkdev_put(p->bdev, FMODE_READ | FMODE_WRITE | FMODE_EXCL);
	}
	inode = NULL;
	destroy_swap_extents(p);
	swap_cgroup_swapoff(p->type);
	spin_lock(&swap_lock);
	p->swap_file = NULL;
	p->flags = 0;
	spin_unlock(&swap_lock);
	vfree(swap_map);
	kvfree(cluster_info);
	kvfree(frontswap_map);
	if (inced_nr_rotate_swap)
		atomic_dec(&nr_rotate_swap);
	if (swap_file)
		filp_close(swap_file, NULL);
out:
	if (page && !IS_ERR(page)) {
		kunmap(page);
		put_page(page);
	}
	if (name)
		putname(name);
	if (inode)
		inode_unlock(inode);
	if (!error)
		enable_swap_slots_cache();
	return error;
}

void si_swapinfo(struct sysinfo *val)
{
	unsigned int type;
	unsigned long nr_to_be_unused = 0;

	spin_lock(&swap_lock);
	for (type = 0; type < nr_swapfiles; type++) {
		struct swap_info_struct *si = swap_info[type];

		if ((si->flags & SWP_USED) && !(si->flags & SWP_WRITEOK))
			nr_to_be_unused += si->inuse_pages;
	}
	val->freeswap = atomic_long_read(&nr_swap_pages) + nr_to_be_unused;
	val->totalswap = total_swap_pages + nr_to_be_unused;
	spin_unlock(&swap_lock);
}

/*
 * Verify that a swap entry is valid and increment its swap map count.
 *
 * Returns error code in following case.
 * - success -> 0
 * - swp_entry is invalid -> EINVAL
 * - swp_entry is migration entry -> EINVAL
 * - swap-cache reference is requested but there is already one. -> EEXIST
 * - swap-cache reference is requested but the entry is not used. -> ENOENT
 * - swap-mapped reference requested but needs continued swap count. -> ENOMEM
 */
static int __swap_duplicate(swp_entry_t entry, unsigned char usage)
{
	struct swap_info_struct *p;
	struct swap_cluster_info *ci;
	unsigned long offset;
	unsigned char count;
	unsigned char has_cache;
	int err;

	p = get_swap_device(entry);
	if (!p)
		return -EINVAL;

	offset = swp_offset(entry);
	ci = lock_cluster_or_swap_info(p, offset);

	count = p->swap_map[offset];

	/*
	 * swapin_readahead() doesn't check if a swap entry is valid, so the
	 * swap entry could be SWAP_MAP_BAD. Check here with lock held.
	 */
	if (unlikely(swap_count(count) == SWAP_MAP_BAD)) {
		err = -ENOENT;
		goto unlock_out;
	}

	has_cache = count & SWAP_HAS_CACHE;
	count &= ~SWAP_HAS_CACHE;
	err = 0;

	if (usage == SWAP_HAS_CACHE) {

		/* set SWAP_HAS_CACHE if there is no cache and entry is used */
		if (!has_cache && count)
			has_cache = SWAP_HAS_CACHE;
		else if (has_cache)		/* someone else added cache */
			err = -EEXIST;
		else				/* no users remaining */
			err = -ENOENT;

	} else if (count || has_cache) {

		if ((count & ~COUNT_CONTINUED) < SWAP_MAP_MAX)
			count += usage;
		else if ((count & ~COUNT_CONTINUED) > SWAP_MAP_MAX)
			err = -EINVAL;
		else if (swap_count_continued(p, offset, count))
			count = COUNT_CONTINUED;
		else
			err = -ENOMEM;
	} else
		err = -ENOENT;			/* unused swap entry */

	WRITE_ONCE(p->swap_map[offset], count | has_cache);

unlock_out:
	unlock_cluster_or_swap_info(p, ci);
	if (p)
		put_swap_device(p);
	return err;
}

/*
 * Help swapoff by noting that swap entry belongs to shmem/tmpfs
 * (in which case its reference count is never incremented).
 */
void swap_shmem_alloc(swp_entry_t entry)
{
	__swap_duplicate(entry, SWAP_MAP_SHMEM);
}

/*
 * Increase reference count of swap entry by 1.
 * Returns 0 for success, or -ENOMEM if a swap_count_continuation is required
 * but could not be atomically allocated.  Returns 0, just as if it succeeded,
 * if __swap_duplicate() fails for another reason (-EINVAL or -ENOENT), which
 * might occur if a page table entry has got corrupted.
 */
int swap_duplicate(swp_entry_t entry)
{
	int err = 0;

	while (!err && __swap_duplicate(entry, 1) == -ENOMEM)
		err = add_swap_count_continuation(entry, GFP_ATOMIC);
	return err;
}

/*
 * @entry: swap entry for which we allocate swap cache.
 *
 * Called when allocating swap cache for existing swap entry,
 * This can return error codes. Returns 0 at success.
 * -EEXIST means there is a swap cache.
 * Note: return code is different from swap_duplicate().
 */
int swapcache_prepare(swp_entry_t entry)
{
	return __swap_duplicate(entry, SWAP_HAS_CACHE);
}

struct swap_info_struct *swp_swap_info(swp_entry_t entry)
{
	return swap_type_to_swap_info(swp_type(entry));
}

struct swap_info_struct *page_swap_info(struct page *page)
{
	swp_entry_t entry = { .val = page_private(page) };
	return swp_swap_info(entry);
}

/*
 * out-of-line __page_file_ methods to avoid include hell.
 */
struct address_space *__page_file_mapping(struct page *page)
{
	return page_swap_info(page)->swap_file->f_mapping;
}
EXPORT_SYMBOL_GPL(__page_file_mapping);

pgoff_t __page_file_index(struct page *page)
{
	swp_entry_t swap = { .val = page_private(page) };
	return swp_offset(swap);
}
EXPORT_SYMBOL_GPL(__page_file_index);

/*
 * add_swap_count_continuation - called when a swap count is duplicated
 * beyond SWAP_MAP_MAX, it allocates a new page and links that to the entry's
 * page of the original vmalloc'ed swap_map, to hold the continuation count
 * (for that entry and for its neighbouring PAGE_SIZE swap entries).  Called
 * again when count is duplicated beyond SWAP_MAP_MAX * SWAP_CONT_MAX, etc.
 *
 * These continuation pages are seldom referenced: the common paths all work
 * on the original swap_map, only referring to a continuation page when the
 * low "digit" of a count is incremented or decremented through SWAP_MAP_MAX.
 *
 * add_swap_count_continuation(, GFP_ATOMIC) can be called while holding
 * page table locks; if it fails, add_swap_count_continuation(, GFP_KERNEL)
 * can be called after dropping locks.
 */
int add_swap_count_continuation(swp_entry_t entry, gfp_t gfp_mask)
{
	struct swap_info_struct *si;
	struct swap_cluster_info *ci;
	struct page *head;
	struct page *page;
	struct page *list_page;
	pgoff_t offset;
	unsigned char count;
	int ret = 0;

	/*
	 * When debugging, it's easier to use __GFP_ZERO here; but it's better
	 * for latency not to zero a page while GFP_ATOMIC and holding locks.
	 */
	page = alloc_page(gfp_mask | __GFP_HIGHMEM);

	si = get_swap_device(entry);
	if (!si) {
		/*
		 * An acceptable race has occurred since the failing
		 * __swap_duplicate(): the swap device may be swapoff
		 */
		goto outer;
	}
	spin_lock(&si->lock);

	offset = swp_offset(entry);

	ci = lock_cluster(si, offset);

	count = swap_count(si->swap_map[offset]);

	if ((count & ~COUNT_CONTINUED) != SWAP_MAP_MAX) {
		/*
		 * The higher the swap count, the more likely it is that tasks
		 * will race to add swap count continuation: we need to avoid
		 * over-provisioning.
		 */
		goto out;
	}

	if (!page) {
		ret = -ENOMEM;
		goto out;
	}

	/*
	 * We are fortunate that although vmalloc_to_page uses pte_offset_map,
	 * no architecture is using highmem pages for kernel page tables: so it
	 * will not corrupt the GFP_ATOMIC caller's atomic page table kmaps.
	 */
	head = vmalloc_to_page(si->swap_map + offset);
	offset &= ~PAGE_MASK;

	spin_lock(&si->cont_lock);
	/*
	 * Page allocation does not initialize the page's lru field,
	 * but it does always reset its private field.
	 */
	if (!page_private(head)) {
		BUG_ON(count & COUNT_CONTINUED);
		INIT_LIST_HEAD(&head->lru);
		set_page_private(head, SWP_CONTINUED);
		si->flags |= SWP_CONTINUED;
	}

	list_for_each_entry(list_page, &head->lru, lru) {
		unsigned char *map;

		/*
		 * If the previous map said no continuation, but we've found
		 * a continuation page, free our allocation and use this one.
		 */
		if (!(count & COUNT_CONTINUED))
			goto out_unlock_cont;

		map = kmap_atomic(list_page) + offset;
		count = *map;
		kunmap_atomic(map);

		/*
		 * If this continuation count now has some space in it,
		 * free our allocation and use this one.
		 */
		if ((count & ~COUNT_CONTINUED) != SWAP_CONT_MAX)
			goto out_unlock_cont;
	}

	list_add_tail(&page->lru, &head->lru);
	page = NULL;			/* now it's attached, don't free it */
out_unlock_cont:
	spin_unlock(&si->cont_lock);
out:
	unlock_cluster(ci);
	spin_unlock(&si->lock);
	put_swap_device(si);
outer:
	if (page)
		__free_page(page);
	return ret;
}

/*
 * swap_count_continued - when the original swap_map count is incremented
 * from SWAP_MAP_MAX, check if there is already a continuation page to carry
 * into, carry if so, or else fail until a new continuation page is allocated;
 * when the original swap_map count is decremented from 0 with continuation,
 * borrow from the continuation and report whether it still holds more.
 * Called while __swap_duplicate() or swap_entry_free() holds swap or cluster
 * lock.
 */
static bool swap_count_continued(struct swap_info_struct *si,
				 pgoff_t offset, unsigned char count)
{
	struct page *head;
	struct page *page;
	unsigned char *map;
	bool ret;

	head = vmalloc_to_page(si->swap_map + offset);
	if (page_private(head) != SWP_CONTINUED) {
		BUG_ON(count & COUNT_CONTINUED);
		return false;		/* need to add count continuation */
	}

	spin_lock(&si->cont_lock);
	offset &= ~PAGE_MASK;
	page = list_next_entry(head, lru);
	map = kmap_atomic(page) + offset;

	if (count == SWAP_MAP_MAX)	/* initial increment from swap_map */
		goto init_map;		/* jump over SWAP_CONT_MAX checks */

	if (count == (SWAP_MAP_MAX | COUNT_CONTINUED)) { /* incrementing */
		/*
		 * Think of how you add 1 to 999
		 */
		while (*map == (SWAP_CONT_MAX | COUNT_CONTINUED)) {
			kunmap_atomic(map);
			page = list_next_entry(page, lru);
			BUG_ON(page == head);
			map = kmap_atomic(page) + offset;
		}
		if (*map == SWAP_CONT_MAX) {
			kunmap_atomic(map);
			page = list_next_entry(page, lru);
			if (page == head) {
				ret = false;	/* add count continuation */
				goto out;
			}
			map = kmap_atomic(page) + offset;
init_map:		*map = 0;		/* we didn't zero the page */
		}
		*map += 1;
		kunmap_atomic(map);
		while ((page = list_prev_entry(page, lru)) != head) {
			map = kmap_atomic(page) + offset;
			*map = COUNT_CONTINUED;
			kunmap_atomic(map);
		}
		ret = true;			/* incremented */

	} else {				/* decrementing */
		/*
		 * Think of how you subtract 1 from 1000
		 */
		BUG_ON(count != COUNT_CONTINUED);
		while (*map == COUNT_CONTINUED) {
			kunmap_atomic(map);
			page = list_next_entry(page, lru);
			BUG_ON(page == head);
			map = kmap_atomic(page) + offset;
		}
		BUG_ON(*map == 0);
		*map -= 1;
		if (*map == 0)
			count = 0;
		kunmap_atomic(map);
		while ((page = list_prev_entry(page, lru)) != head) {
			map = kmap_atomic(page) + offset;
			*map = SWAP_CONT_MAX | count;
			count = COUNT_CONTINUED;
			kunmap_atomic(map);
		}
		ret = count == COUNT_CONTINUED;
	}
out:
	spin_unlock(&si->cont_lock);
	return ret;
}

/*
 * free_swap_count_continuations - swapoff free all the continuation pages
 * appended to the swap_map, after swap_map is quiesced, before vfree'ing it.
 */
static void free_swap_count_continuations(struct swap_info_struct *si)
{
	pgoff_t offset;

	for (offset = 0; offset < si->max; offset += PAGE_SIZE) {
		struct page *head;
		head = vmalloc_to_page(si->swap_map + offset);
		if (page_private(head)) {
			struct page *page, *next;

			list_for_each_entry_safe(page, next, &head->lru, lru) {
				list_del(&page->lru);
				__free_page(page);
			}
		}
	}
}

#if defined(CONFIG_MEMCG) && defined(CONFIG_BLK_CGROUP)
void __cgroup_throttle_swaprate(struct page *page, gfp_t gfp_mask)
{
	struct swap_info_struct *si, *next;
	int nid = page_to_nid(page);

	if (!(gfp_mask & __GFP_IO))
		return;

	if (!blk_cgroup_congested())
		return;

	/*
	 * We've already scheduled a throttle, avoid taking the global swap
	 * lock.
	 */
	if (current->throttle_queue)
		return;

	spin_lock(&swap_avail_lock);
	plist_for_each_entry_safe(si, next, &swap_avail_heads[nid],
				  avail_lists[nid]) {
		if (si->bdev) {
			blkcg_schedule_throttle(bdev_get_queue(si->bdev), true);
			break;
		}
	}
	spin_unlock(&swap_avail_lock);
}
#endif

static int __init swapfile_init(void)
{
	int nid;

	swap_avail_heads = kmalloc_array(nr_node_ids, sizeof(struct plist_head),
					 GFP_KERNEL);
	if (!swap_avail_heads) {
		pr_emerg("Not enough memory for swap heads, swap is disabled\n");
		return -ENOMEM;
	}

	for_each_node(nid)
		plist_head_init(&swap_avail_heads[nid]);

	return 0;
}
subsys_initcall(swapfile_init);<|MERGE_RESOLUTION|>--- conflicted
+++ resolved
@@ -1121,33 +1121,6 @@
 	return n_ret;
 }
 
-<<<<<<< HEAD
-/* The only caller of this function is now suspend routine */
-swp_entry_t get_swap_page_of_type(int type)
-{
-	struct swap_info_struct *si = swap_type_to_swap_info(type);
-	pgoff_t offset;
-
-	if (!si)
-		goto fail;
-
-	spin_lock(&si->lock);
-	if (si->flags & SWP_WRITEOK) {
-		/* This is called for allocating swap entry, not cache */
-		offset = scan_swap_map(si, 1);
-		if (offset) {
-			atomic_long_dec(&nr_swap_pages);
-			spin_unlock(&si->lock);
-			return swp_entry(type, offset);
-		}
-	}
-	spin_unlock(&si->lock);
-fail:
-	return (swp_entry_t) {0};
-}
-
-=======
->>>>>>> 3b17187f
 static struct swap_info_struct *__swap_info_get(swp_entry_t entry)
 {
 	struct swap_info_struct *p;
