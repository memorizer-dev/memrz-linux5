// SPDX-License-Identifier: LGPL-2.1
/*
 * Copyright (C) 2009, 2010 Red Hat Inc, Steven Rostedt <srostedt@redhat.com>
 *
 *
 *  The parts for function graph printing was taken and modified from the
 *  Linux Kernel that were written by
 *    - Copyright (C) 2009  Frederic Weisbecker,
 *  Frederic Weisbecker gave his permission to relicense the code to
 *  the Lesser General Public License.
 */
#include <inttypes.h>
#include <stdio.h>
#include <stdlib.h>
#include <string.h>
#include <stdarg.h>
#include <ctype.h>
#include <errno.h>
#include <stdint.h>
#include <limits.h>
#include <linux/time64.h>

#include <netinet/in.h>
#include "event-parse.h"

#include "event-parse-local.h"
#include "event-utils.h"
#include "trace-seq.h"

static const char *input_buf;
static unsigned long long input_buf_ptr;
static unsigned long long input_buf_siz;

static int is_flag_field;
static int is_symbolic_field;

static int show_warning = 1;

#define do_warning(fmt, ...)				\
	do {						\
		if (show_warning)			\
			warning(fmt, ##__VA_ARGS__);	\
	} while (0)

#define do_warning_event(event, fmt, ...)			\
	do {							\
		if (!show_warning)				\
			continue;				\
								\
		if (event)					\
			warning("[%s:%s] " fmt, event->system,	\
				event->name, ##__VA_ARGS__);	\
		else						\
			warning(fmt, ##__VA_ARGS__);		\
	} while (0)

static void init_input_buf(const char *buf, unsigned long long size)
{
	input_buf = buf;
	input_buf_siz = size;
	input_buf_ptr = 0;
}

const char *tep_get_input_buf(void)
{
	return input_buf;
}

unsigned long long tep_get_input_buf_ptr(void)
{
	return input_buf_ptr;
}

struct event_handler {
	struct event_handler		*next;
	int				id;
	const char			*sys_name;
	const char			*event_name;
	tep_event_handler_func		func;
	void				*context;
};

struct func_params {
	struct func_params	*next;
	enum tep_func_arg_type	type;
};

struct tep_function_handler {
	struct tep_function_handler	*next;
	enum tep_func_arg_type		ret_type;
	char				*name;
	tep_func_handler		func;
	struct func_params		*params;
	int				nr_args;
};

static unsigned long long
process_defined_func(struct trace_seq *s, void *data, int size,
		     struct tep_event *event, struct tep_print_arg *arg);

static void free_func_handle(struct tep_function_handler *func);

/**
 * tep_buffer_init - init buffer for parsing
 * @buf: buffer to parse
 * @size: the size of the buffer
 *
 * For use with tep_read_token(), this initializes the internal
 * buffer that tep_read_token() will parse.
 */
void tep_buffer_init(const char *buf, unsigned long long size)
{
	init_input_buf(buf, size);
}

void breakpoint(void)
{
	static int x;
	x++;
}

struct tep_print_arg *alloc_arg(void)
{
	return calloc(1, sizeof(struct tep_print_arg));
}

struct tep_cmdline {
	char *comm;
	int pid;
};

static int cmdline_cmp(const void *a, const void *b)
{
	const struct tep_cmdline *ca = a;
	const struct tep_cmdline *cb = b;

	if (ca->pid < cb->pid)
		return -1;
	if (ca->pid > cb->pid)
		return 1;

	return 0;
}

/* Looking for where to place the key */
static int cmdline_slot_cmp(const void *a, const void *b)
{
	const struct tep_cmdline *ca = a;
	const struct tep_cmdline *cb = b;
	const struct tep_cmdline *cb1 = cb + 1;

	if (ca->pid < cb->pid)
		return -1;

	if (ca->pid > cb->pid) {
		if (ca->pid <= cb1->pid)
			return 0;
		return 1;
	}

	return 0;
}

struct cmdline_list {
	struct cmdline_list	*next;
	char			*comm;
	int			pid;
};

static int cmdline_init(struct tep_handle *tep)
{
	struct cmdline_list *cmdlist = tep->cmdlist;
	struct cmdline_list *item;
	struct tep_cmdline *cmdlines;
	int i;

	cmdlines = malloc(sizeof(*cmdlines) * tep->cmdline_count);
	if (!cmdlines)
		return -1;

	i = 0;
	while (cmdlist) {
		cmdlines[i].pid = cmdlist->pid;
		cmdlines[i].comm = cmdlist->comm;
		i++;
		item = cmdlist;
		cmdlist = cmdlist->next;
		free(item);
	}

	qsort(cmdlines, tep->cmdline_count, sizeof(*cmdlines), cmdline_cmp);

	tep->cmdlines = cmdlines;
	tep->cmdlist = NULL;

	return 0;
}

static const char *find_cmdline(struct tep_handle *tep, int pid)
{
	const struct tep_cmdline *comm;
	struct tep_cmdline key;

	if (!pid)
		return "<idle>";

	if (!tep->cmdlines && cmdline_init(tep))
		return "<not enough memory for cmdlines!>";

	key.pid = pid;

	comm = bsearch(&key, tep->cmdlines, tep->cmdline_count,
		       sizeof(*tep->cmdlines), cmdline_cmp);

	if (comm)
		return comm->comm;
	return "<...>";
}

/**
 * tep_is_pid_registered - return if a pid has a cmdline registered
 * @tep: a handle to the trace event parser context
 * @pid: The pid to check if it has a cmdline registered with.
 *
 * Returns true if the pid has a cmdline mapped to it
 * false otherwise.
 */
bool tep_is_pid_registered(struct tep_handle *tep, int pid)
{
	const struct tep_cmdline *comm;
	struct tep_cmdline key;

	if (!pid)
		return true;

	if (!tep->cmdlines && cmdline_init(tep))
		return false;

	key.pid = pid;

	comm = bsearch(&key, tep->cmdlines, tep->cmdline_count,
		       sizeof(*tep->cmdlines), cmdline_cmp);

	if (comm)
		return true;
	return false;
}

/*
 * If the command lines have been converted to an array, then
 * we must add this pid. This is much slower than when cmdlines
 * are added before the array is initialized.
 */
static int add_new_comm(struct tep_handle *tep,
			const char *comm, int pid, bool override)
{
	struct tep_cmdline *cmdlines = tep->cmdlines;
	struct tep_cmdline *cmdline;
	struct tep_cmdline key;
	char *new_comm;
	int cnt;

	if (!pid)
		return 0;

	/* avoid duplicates */
	key.pid = pid;

	cmdline = bsearch(&key, tep->cmdlines, tep->cmdline_count,
			  sizeof(*tep->cmdlines), cmdline_cmp);
	if (cmdline) {
		if (!override) {
			errno = EEXIST;
			return -1;
		}
		new_comm = strdup(comm);
		if (!new_comm) {
			errno = ENOMEM;
			return -1;
		}
		free(cmdline->comm);
		cmdline->comm = new_comm;

		return 0;
	}

	cmdlines = realloc(cmdlines, sizeof(*cmdlines) * (tep->cmdline_count + 1));
	if (!cmdlines) {
		errno = ENOMEM;
		return -1;
	}
<<<<<<< HEAD
	pevent->cmdlines = cmdlines;

	cmdlines[pevent->cmdline_count].comm = strdup(comm);
	if (!cmdlines[pevent->cmdline_count].comm) {
=======
	tep->cmdlines = cmdlines;

	key.comm = strdup(comm);
	if (!key.comm) {
>>>>>>> f7688b48
		errno = ENOMEM;
		return -1;
	}

	if (!tep->cmdline_count) {
		/* no entries yet */
		tep->cmdlines[0] = key;
		tep->cmdline_count++;
		return 0;
	}

	/* Now find where we want to store the new cmdline */
	cmdline = bsearch(&key, tep->cmdlines, tep->cmdline_count - 1,
			  sizeof(*tep->cmdlines), cmdline_slot_cmp);

	cnt = tep->cmdline_count;
	if (cmdline) {
		/* cmdline points to the one before the spot we want */
		cmdline++;
		cnt -= cmdline - tep->cmdlines;

	} else {
		/* The new entry is either before or after the list */
		if (key.pid > tep->cmdlines[tep->cmdline_count - 1].pid) {
			tep->cmdlines[tep->cmdline_count++] = key;
			return 0;
		}
		cmdline = &tep->cmdlines[0];
	}
	memmove(cmdline + 1, cmdline, (cnt * sizeof(*cmdline)));
	*cmdline = key;

<<<<<<< HEAD
	qsort(cmdlines, pevent->cmdline_count, sizeof(*cmdlines), cmdline_cmp);
=======
	tep->cmdline_count++;
>>>>>>> f7688b48

	return 0;
}

static int _tep_register_comm(struct tep_handle *tep,
			      const char *comm, int pid, bool override)
{
	struct cmdline_list *item;

	if (tep->cmdlines)
		return add_new_comm(tep, comm, pid, override);

	item = malloc(sizeof(*item));
	if (!item)
		return -1;

	if (comm)
		item->comm = strdup(comm);
	else
		item->comm = strdup("<...>");
	if (!item->comm) {
		free(item);
		return -1;
	}
	item->pid = pid;
	item->next = tep->cmdlist;

	tep->cmdlist = item;
	tep->cmdline_count++;

	return 0;
}

/**
 * tep_register_comm - register a pid / comm mapping
 * @tep: a handle to the trace event parser context
 * @comm: the command line to register
 * @pid: the pid to map the command line to
 *
 * This adds a mapping to search for command line names with
 * a given pid. The comm is duplicated. If a command with the same pid
 * already exist, -1 is returned and errno is set to EEXIST
 */
int tep_register_comm(struct tep_handle *tep, const char *comm, int pid)
{
	return _tep_register_comm(tep, comm, pid, false);
}

/**
 * tep_override_comm - register a pid / comm mapping
 * @tep: a handle to the trace event parser context
 * @comm: the command line to register
 * @pid: the pid to map the command line to
 *
 * This adds a mapping to search for command line names with
 * a given pid. The comm is duplicated. If a command with the same pid
 * already exist, the command string is udapted with the new one
 */
int tep_override_comm(struct tep_handle *tep, const char *comm, int pid)
{
	if (!tep->cmdlines && cmdline_init(tep)) {
		errno = ENOMEM;
		return -1;
	}
	return _tep_register_comm(tep, comm, pid, true);
}

struct func_map {
	unsigned long long		addr;
	char				*func;
	char				*mod;
};

struct func_list {
	struct func_list	*next;
	unsigned long long	addr;
	char			*func;
	char			*mod;
};

static int func_cmp(const void *a, const void *b)
{
	const struct func_map *fa = a;
	const struct func_map *fb = b;

	if (fa->addr < fb->addr)
		return -1;
	if (fa->addr > fb->addr)
		return 1;

	return 0;
}

/*
 * We are searching for a record in between, not an exact
 * match.
 */
static int func_bcmp(const void *a, const void *b)
{
	const struct func_map *fa = a;
	const struct func_map *fb = b;

	if ((fa->addr == fb->addr) ||

	    (fa->addr > fb->addr &&
	     fa->addr < (fb+1)->addr))
		return 0;

	if (fa->addr < fb->addr)
		return -1;

	return 1;
}

static int func_map_init(struct tep_handle *tep)
{
	struct func_list *funclist;
	struct func_list *item;
	struct func_map *func_map;
	int i;

	func_map = malloc(sizeof(*func_map) * (tep->func_count + 1));
	if (!func_map)
		return -1;

	funclist = tep->funclist;

	i = 0;
	while (funclist) {
		func_map[i].func = funclist->func;
		func_map[i].addr = funclist->addr;
		func_map[i].mod = funclist->mod;
		i++;
		item = funclist;
		funclist = funclist->next;
		free(item);
	}

	qsort(func_map, tep->func_count, sizeof(*func_map), func_cmp);

	/*
	 * Add a special record at the end.
	 */
	func_map[tep->func_count].func = NULL;
	func_map[tep->func_count].addr = 0;
	func_map[tep->func_count].mod = NULL;

	tep->func_map = func_map;
	tep->funclist = NULL;

	return 0;
}

static struct func_map *
__find_func(struct tep_handle *tep, unsigned long long addr)
{
	struct func_map *func;
	struct func_map key;

	if (!tep->func_map)
		func_map_init(tep);

	key.addr = addr;

	func = bsearch(&key, tep->func_map, tep->func_count,
		       sizeof(*tep->func_map), func_bcmp);

	return func;
}

struct func_resolver {
	tep_func_resolver_t	*func;
	void			*priv;
	struct func_map		map;
};

/**
 * tep_set_function_resolver - set an alternative function resolver
 * @tep: a handle to the trace event parser context
 * @resolver: function to be used
 * @priv: resolver function private state.
 *
 * Some tools may have already a way to resolve kernel functions, allow them to
 * keep using it instead of duplicating all the entries inside tep->funclist.
 */
int tep_set_function_resolver(struct tep_handle *tep,
			      tep_func_resolver_t *func, void *priv)
{
	struct func_resolver *resolver = malloc(sizeof(*resolver));

	if (resolver == NULL)
		return -1;

	resolver->func = func;
	resolver->priv = priv;

	free(tep->func_resolver);
	tep->func_resolver = resolver;

	return 0;
}

/**
 * tep_reset_function_resolver - reset alternative function resolver
 * @tep: a handle to the trace event parser context
 *
 * Stop using whatever alternative resolver was set, use the default
 * one instead.
 */
void tep_reset_function_resolver(struct tep_handle *tep)
{
	free(tep->func_resolver);
	tep->func_resolver = NULL;
}

static struct func_map *
find_func(struct tep_handle *tep, unsigned long long addr)
{
	struct func_map *map;

	if (!tep->func_resolver)
		return __find_func(tep, addr);

	map = &tep->func_resolver->map;
	map->mod  = NULL;
	map->addr = addr;
	map->func = tep->func_resolver->func(tep->func_resolver->priv,
					     &map->addr, &map->mod);
	if (map->func == NULL)
		return NULL;

	return map;
}

/**
 * tep_find_function - find a function by a given address
 * @tep: a handle to the trace event parser context
 * @addr: the address to find the function with
 *
 * Returns a pointer to the function stored that has the given
 * address. Note, the address does not have to be exact, it
 * will select the function that would contain the address.
 */
const char *tep_find_function(struct tep_handle *tep, unsigned long long addr)
{
	struct func_map *map;

	map = find_func(tep, addr);
	if (!map)
		return NULL;

	return map->func;
}

/**
 * tep_find_function_address - find a function address by a given address
 * @tep: a handle to the trace event parser context
 * @addr: the address to find the function with
 *
 * Returns the address the function starts at. This can be used in
 * conjunction with tep_find_function to print both the function
 * name and the function offset.
 */
unsigned long long
tep_find_function_address(struct tep_handle *tep, unsigned long long addr)
{
	struct func_map *map;

	map = find_func(tep, addr);
	if (!map)
		return 0;

	return map->addr;
}

/**
 * tep_register_function - register a function with a given address
 * @tep: a handle to the trace event parser context
 * @function: the function name to register
 * @addr: the address the function starts at
 * @mod: the kernel module the function may be in (NULL for none)
 *
 * This registers a function name with an address and module.
 * The @func passed in is duplicated.
 */
int tep_register_function(struct tep_handle *tep, char *func,
			  unsigned long long addr, char *mod)
{
	struct func_list *item = malloc(sizeof(*item));

	if (!item)
		return -1;

	item->next = tep->funclist;
	item->func = strdup(func);
	if (!item->func)
		goto out_free;

	if (mod) {
		item->mod = strdup(mod);
		if (!item->mod)
			goto out_free_func;
	} else
		item->mod = NULL;
	item->addr = addr;

	tep->funclist = item;
	tep->func_count++;

	return 0;

out_free_func:
	free(item->func);
	item->func = NULL;
out_free:
	free(item);
	errno = ENOMEM;
	return -1;
}

/**
 * tep_print_funcs - print out the stored functions
 * @tep: a handle to the trace event parser context
 *
 * This prints out the stored functions.
 */
void tep_print_funcs(struct tep_handle *tep)
{
	int i;

	if (!tep->func_map)
		func_map_init(tep);

	for (i = 0; i < (int)tep->func_count; i++) {
		printf("%016llx %s",
		       tep->func_map[i].addr,
		       tep->func_map[i].func);
		if (tep->func_map[i].mod)
			printf(" [%s]\n", tep->func_map[i].mod);
		else
			printf("\n");
	}
}

struct printk_map {
	unsigned long long		addr;
	char				*printk;
};

struct printk_list {
	struct printk_list	*next;
	unsigned long long	addr;
	char			*printk;
};

static int printk_cmp(const void *a, const void *b)
{
	const struct printk_map *pa = a;
	const struct printk_map *pb = b;

	if (pa->addr < pb->addr)
		return -1;
	if (pa->addr > pb->addr)
		return 1;

	return 0;
}

static int printk_map_init(struct tep_handle *tep)
{
	struct printk_list *printklist;
	struct printk_list *item;
	struct printk_map *printk_map;
	int i;

	printk_map = malloc(sizeof(*printk_map) * (tep->printk_count + 1));
	if (!printk_map)
		return -1;

	printklist = tep->printklist;

	i = 0;
	while (printklist) {
		printk_map[i].printk = printklist->printk;
		printk_map[i].addr = printklist->addr;
		i++;
		item = printklist;
		printklist = printklist->next;
		free(item);
	}

	qsort(printk_map, tep->printk_count, sizeof(*printk_map), printk_cmp);

	tep->printk_map = printk_map;
	tep->printklist = NULL;

	return 0;
}

static struct printk_map *
find_printk(struct tep_handle *tep, unsigned long long addr)
{
	struct printk_map *printk;
	struct printk_map key;

	if (!tep->printk_map && printk_map_init(tep))
		return NULL;

	key.addr = addr;

	printk = bsearch(&key, tep->printk_map, tep->printk_count,
			 sizeof(*tep->printk_map), printk_cmp);

	return printk;
}

/**
 * tep_register_print_string - register a string by its address
 * @tep: a handle to the trace event parser context
 * @fmt: the string format to register
 * @addr: the address the string was located at
 *
 * This registers a string by the address it was stored in the kernel.
 * The @fmt passed in is duplicated.
 */
int tep_register_print_string(struct tep_handle *tep, const char *fmt,
			      unsigned long long addr)
{
	struct printk_list *item = malloc(sizeof(*item));
	char *p;

	if (!item)
		return -1;

	item->next = tep->printklist;
	item->addr = addr;

	/* Strip off quotes and '\n' from the end */
	if (fmt[0] == '"')
		fmt++;
	item->printk = strdup(fmt);
	if (!item->printk)
		goto out_free;

	p = item->printk + strlen(item->printk) - 1;
	if (*p == '"')
		*p = 0;

	p -= 2;
	if (strcmp(p, "\\n") == 0)
		*p = 0;

	tep->printklist = item;
	tep->printk_count++;

	return 0;

out_free:
	free(item);
	errno = ENOMEM;
	return -1;
}

/**
 * tep_print_printk - print out the stored strings
 * @tep: a handle to the trace event parser context
 *
 * This prints the string formats that were stored.
 */
void tep_print_printk(struct tep_handle *tep)
{
	int i;

	if (!tep->printk_map)
		printk_map_init(tep);

	for (i = 0; i < (int)tep->printk_count; i++) {
		printf("%016llx %s\n",
		       tep->printk_map[i].addr,
		       tep->printk_map[i].printk);
	}
}

static struct tep_event *alloc_event(void)
{
	return calloc(1, sizeof(struct tep_event));
}

static int add_event(struct tep_handle *tep, struct tep_event *event)
{
	int i;
	struct tep_event **events = realloc(tep->events, sizeof(event) *
					    (tep->nr_events + 1));
	if (!events)
		return -1;

	tep->events = events;

	for (i = 0; i < tep->nr_events; i++) {
		if (tep->events[i]->id > event->id)
			break;
	}
	if (i < tep->nr_events)
		memmove(&tep->events[i + 1],
			&tep->events[i],
			sizeof(event) * (tep->nr_events - i));

	tep->events[i] = event;
	tep->nr_events++;

	event->tep = tep;

	return 0;
}

static int event_item_type(enum tep_event_type type)
{
	switch (type) {
	case TEP_EVENT_ITEM ... TEP_EVENT_SQUOTE:
		return 1;
	case TEP_EVENT_ERROR ... TEP_EVENT_DELIM:
	default:
		return 0;
	}
}

static void free_flag_sym(struct tep_print_flag_sym *fsym)
{
	struct tep_print_flag_sym *next;

	while (fsym) {
		next = fsym->next;
		free(fsym->value);
		free(fsym->str);
		free(fsym);
		fsym = next;
	}
}

static void free_arg(struct tep_print_arg *arg)
{
	struct tep_print_arg *farg;

	if (!arg)
		return;

	switch (arg->type) {
	case TEP_PRINT_ATOM:
		free(arg->atom.atom);
		break;
	case TEP_PRINT_FIELD:
		free(arg->field.name);
		break;
	case TEP_PRINT_FLAGS:
		free_arg(arg->flags.field);
		free(arg->flags.delim);
		free_flag_sym(arg->flags.flags);
		break;
	case TEP_PRINT_SYMBOL:
		free_arg(arg->symbol.field);
		free_flag_sym(arg->symbol.symbols);
		break;
	case TEP_PRINT_HEX:
	case TEP_PRINT_HEX_STR:
		free_arg(arg->hex.field);
		free_arg(arg->hex.size);
		break;
	case TEP_PRINT_INT_ARRAY:
		free_arg(arg->int_array.field);
		free_arg(arg->int_array.count);
		free_arg(arg->int_array.el_size);
		break;
	case TEP_PRINT_TYPE:
		free(arg->typecast.type);
		free_arg(arg->typecast.item);
		break;
	case TEP_PRINT_STRING:
	case TEP_PRINT_BSTRING:
		free(arg->string.string);
		break;
	case TEP_PRINT_BITMASK:
		free(arg->bitmask.bitmask);
		break;
	case TEP_PRINT_DYNAMIC_ARRAY:
	case TEP_PRINT_DYNAMIC_ARRAY_LEN:
		free(arg->dynarray.index);
		break;
	case TEP_PRINT_OP:
		free(arg->op.op);
		free_arg(arg->op.left);
		free_arg(arg->op.right);
		break;
	case TEP_PRINT_FUNC:
		while (arg->func.args) {
			farg = arg->func.args;
			arg->func.args = farg->next;
			free_arg(farg);
		}
		break;

	case TEP_PRINT_NULL:
	default:
		break;
	}

	free(arg);
}

static enum tep_event_type get_type(int ch)
{
	if (ch == '\n')
		return TEP_EVENT_NEWLINE;
	if (isspace(ch))
		return TEP_EVENT_SPACE;
	if (isalnum(ch) || ch == '_')
		return TEP_EVENT_ITEM;
	if (ch == '\'')
		return TEP_EVENT_SQUOTE;
	if (ch == '"')
		return TEP_EVENT_DQUOTE;
	if (!isprint(ch))
		return TEP_EVENT_NONE;
	if (ch == '(' || ch == ')' || ch == ',')
		return TEP_EVENT_DELIM;

	return TEP_EVENT_OP;
}

static int __read_char(void)
{
	if (input_buf_ptr >= input_buf_siz)
		return -1;

	return input_buf[input_buf_ptr++];
}

static int __peek_char(void)
{
	if (input_buf_ptr >= input_buf_siz)
		return -1;

	return input_buf[input_buf_ptr];
}

/**
 * tep_peek_char - peek at the next character that will be read
 *
 * Returns the next character read, or -1 if end of buffer.
 */
int tep_peek_char(void)
{
	return __peek_char();
}

static int extend_token(char **tok, char *buf, int size)
{
	char *newtok = realloc(*tok, size);

	if (!newtok) {
		free(*tok);
		*tok = NULL;
		return -1;
	}

	if (!*tok)
		strcpy(newtok, buf);
	else
		strcat(newtok, buf);
	*tok = newtok;

	return 0;
}

static enum tep_event_type force_token(const char *str, char **tok);

static enum tep_event_type __read_token(char **tok)
{
	char buf[BUFSIZ];
	int ch, last_ch, quote_ch, next_ch;
	int i = 0;
	int tok_size = 0;
	enum tep_event_type type;

	*tok = NULL;


	ch = __read_char();
	if (ch < 0)
		return TEP_EVENT_NONE;

	type = get_type(ch);
	if (type == TEP_EVENT_NONE)
		return type;

	buf[i++] = ch;

	switch (type) {
	case TEP_EVENT_NEWLINE:
	case TEP_EVENT_DELIM:
		if (asprintf(tok, "%c", ch) < 0)
			return TEP_EVENT_ERROR;

		return type;

	case TEP_EVENT_OP:
		switch (ch) {
		case '-':
			next_ch = __peek_char();
			if (next_ch == '>') {
				buf[i++] = __read_char();
				break;
			}
			/* fall through */
		case '+':
		case '|':
		case '&':
		case '>':
		case '<':
			last_ch = ch;
			ch = __peek_char();
			if (ch != last_ch)
				goto test_equal;
			buf[i++] = __read_char();
			switch (last_ch) {
			case '>':
			case '<':
				goto test_equal;
			default:
				break;
			}
			break;
		case '!':
		case '=':
			goto test_equal;
		default: /* what should we do instead? */
			break;
		}
		buf[i] = 0;
		*tok = strdup(buf);
		return type;

 test_equal:
		ch = __peek_char();
		if (ch == '=')
			buf[i++] = __read_char();
		goto out;

	case TEP_EVENT_DQUOTE:
	case TEP_EVENT_SQUOTE:
		/* don't keep quotes */
		i--;
		quote_ch = ch;
		last_ch = 0;
 concat:
		do {
			if (i == (BUFSIZ - 1)) {
				buf[i] = 0;
				tok_size += BUFSIZ;

				if (extend_token(tok, buf, tok_size) < 0)
					return TEP_EVENT_NONE;
				i = 0;
			}
			last_ch = ch;
			ch = __read_char();
			buf[i++] = ch;
			/* the '\' '\' will cancel itself */
			if (ch == '\\' && last_ch == '\\')
				last_ch = 0;
		} while (ch != quote_ch || last_ch == '\\');
		/* remove the last quote */
		i--;

		/*
		 * For strings (double quotes) check the next token.
		 * If it is another string, concatinate the two.
		 */
		if (type == TEP_EVENT_DQUOTE) {
			unsigned long long save_input_buf_ptr = input_buf_ptr;

			do {
				ch = __read_char();
			} while (isspace(ch));
			if (ch == '"')
				goto concat;
			input_buf_ptr = save_input_buf_ptr;
		}

		goto out;

	case TEP_EVENT_ERROR ... TEP_EVENT_SPACE:
	case TEP_EVENT_ITEM:
	default:
		break;
	}

	while (get_type(__peek_char()) == type) {
		if (i == (BUFSIZ - 1)) {
			buf[i] = 0;
			tok_size += BUFSIZ;

			if (extend_token(tok, buf, tok_size) < 0)
				return TEP_EVENT_NONE;
			i = 0;
		}
		ch = __read_char();
		buf[i++] = ch;
	}

 out:
	buf[i] = 0;
	if (extend_token(tok, buf, tok_size + i + 1) < 0)
		return TEP_EVENT_NONE;

	if (type == TEP_EVENT_ITEM) {
		/*
		 * Older versions of the kernel has a bug that
		 * creates invalid symbols and will break the mac80211
		 * parsing. This is a work around to that bug.
		 *
		 * See Linux kernel commit:
		 *  811cb50baf63461ce0bdb234927046131fc7fa8b
		 */
		if (strcmp(*tok, "LOCAL_PR_FMT") == 0) {
			free(*tok);
			*tok = NULL;
			return force_token("\"%s\" ", tok);
		} else if (strcmp(*tok, "STA_PR_FMT") == 0) {
			free(*tok);
			*tok = NULL;
			return force_token("\" sta:%pM\" ", tok);
		} else if (strcmp(*tok, "VIF_PR_FMT") == 0) {
			free(*tok);
			*tok = NULL;
			return force_token("\" vif:%p(%d)\" ", tok);
		}
	}

	return type;
}

static enum tep_event_type force_token(const char *str, char **tok)
{
	const char *save_input_buf;
	unsigned long long save_input_buf_ptr;
	unsigned long long save_input_buf_siz;
	enum tep_event_type type;
	
	/* save off the current input pointers */
	save_input_buf = input_buf;
	save_input_buf_ptr = input_buf_ptr;
	save_input_buf_siz = input_buf_siz;

	init_input_buf(str, strlen(str));

	type = __read_token(tok);

	/* reset back to original token */
	input_buf = save_input_buf;
	input_buf_ptr = save_input_buf_ptr;
	input_buf_siz = save_input_buf_siz;

	return type;
}

static void free_token(char *tok)
{
	if (tok)
		free(tok);
}

static enum tep_event_type read_token(char **tok)
{
	enum tep_event_type type;

	for (;;) {
		type = __read_token(tok);
		if (type != TEP_EVENT_SPACE)
			return type;

		free_token(*tok);
	}

	/* not reached */
	*tok = NULL;
	return TEP_EVENT_NONE;
}

/**
 * tep_read_token - access to utilities to use the tep parser
 * @tok: The token to return
 *
 * This will parse tokens from the string given by
 * tep_init_data().
 *
 * Returns the token type.
 */
enum tep_event_type tep_read_token(char **tok)
{
	return read_token(tok);
}

/**
 * tep_free_token - free a token returned by tep_read_token
 * @token: the token to free
 */
void tep_free_token(char *token)
{
	free_token(token);
}

/* no newline */
static enum tep_event_type read_token_item(char **tok)
{
	enum tep_event_type type;

	for (;;) {
		type = __read_token(tok);
		if (type != TEP_EVENT_SPACE && type != TEP_EVENT_NEWLINE)
			return type;
		free_token(*tok);
		*tok = NULL;
	}

	/* not reached */
	*tok = NULL;
	return TEP_EVENT_NONE;
}

static int test_type(enum tep_event_type type, enum tep_event_type expect)
{
	if (type != expect) {
		do_warning("Error: expected type %d but read %d",
		    expect, type);
		return -1;
	}
	return 0;
}

static int test_type_token(enum tep_event_type type, const char *token,
		    enum tep_event_type expect, const char *expect_tok)
{
	if (type != expect) {
		do_warning("Error: expected type %d but read %d",
		    expect, type);
		return -1;
	}

	if (strcmp(token, expect_tok) != 0) {
		do_warning("Error: expected '%s' but read '%s'",
		    expect_tok, token);
		return -1;
	}
	return 0;
}

static int __read_expect_type(enum tep_event_type expect, char **tok, int newline_ok)
{
	enum tep_event_type type;

	if (newline_ok)
		type = read_token(tok);
	else
		type = read_token_item(tok);
	return test_type(type, expect);
}

static int read_expect_type(enum tep_event_type expect, char **tok)
{
	return __read_expect_type(expect, tok, 1);
}

static int __read_expected(enum tep_event_type expect, const char *str,
			   int newline_ok)
{
	enum tep_event_type type;
	char *token;
	int ret;

	if (newline_ok)
		type = read_token(&token);
	else
		type = read_token_item(&token);

	ret = test_type_token(type, token, expect, str);

	free_token(token);

	return ret;
}

static int read_expected(enum tep_event_type expect, const char *str)
{
	return __read_expected(expect, str, 1);
}

static int read_expected_item(enum tep_event_type expect, const char *str)
{
	return __read_expected(expect, str, 0);
}

static char *event_read_name(void)
{
	char *token;

	if (read_expected(TEP_EVENT_ITEM, "name") < 0)
		return NULL;

	if (read_expected(TEP_EVENT_OP, ":") < 0)
		return NULL;

	if (read_expect_type(TEP_EVENT_ITEM, &token) < 0)
		goto fail;

	return token;

 fail:
	free_token(token);
	return NULL;
}

static int event_read_id(void)
{
	char *token;
	int id;

	if (read_expected_item(TEP_EVENT_ITEM, "ID") < 0)
		return -1;

	if (read_expected(TEP_EVENT_OP, ":") < 0)
		return -1;

	if (read_expect_type(TEP_EVENT_ITEM, &token) < 0)
		goto fail;

	id = strtoul(token, NULL, 0);
	free_token(token);
	return id;

 fail:
	free_token(token);
	return -1;
}

static int field_is_string(struct tep_format_field *field)
{
	if ((field->flags & TEP_FIELD_IS_ARRAY) &&
	    (strstr(field->type, "char") || strstr(field->type, "u8") ||
	     strstr(field->type, "s8")))
		return 1;

	return 0;
}

static int field_is_dynamic(struct tep_format_field *field)
{
	if (strncmp(field->type, "__data_loc", 10) == 0)
		return 1;

	return 0;
}

static int field_is_long(struct tep_format_field *field)
{
	/* includes long long */
	if (strstr(field->type, "long"))
		return 1;

	return 0;
}

static unsigned int type_size(const char *name)
{
	/* This covers all TEP_FIELD_IS_STRING types. */
	static struct {
		const char *type;
		unsigned int size;
	} table[] = {
		{ "u8",   1 },
		{ "u16",  2 },
		{ "u32",  4 },
		{ "u64",  8 },
		{ "s8",   1 },
		{ "s16",  2 },
		{ "s32",  4 },
		{ "s64",  8 },
		{ "char", 1 },
		{ },
	};
	int i;

	for (i = 0; table[i].type; i++) {
		if (!strcmp(table[i].type, name))
			return table[i].size;
	}

	return 0;
}

static int event_read_fields(struct tep_event *event, struct tep_format_field **fields)
{
	struct tep_format_field *field = NULL;
	enum tep_event_type type;
	char *token;
	char *last_token;
	int count = 0;

	do {
		unsigned int size_dynamic = 0;

		type = read_token(&token);
		if (type == TEP_EVENT_NEWLINE) {
			free_token(token);
			return count;
		}

		count++;

		if (test_type_token(type, token, TEP_EVENT_ITEM, "field"))
			goto fail;
		free_token(token);

		type = read_token(&token);
		/*
		 * The ftrace fields may still use the "special" name.
		 * Just ignore it.
		 */
		if (event->flags & TEP_EVENT_FL_ISFTRACE &&
		    type == TEP_EVENT_ITEM && strcmp(token, "special") == 0) {
			free_token(token);
			type = read_token(&token);
		}

		if (test_type_token(type, token, TEP_EVENT_OP, ":") < 0)
			goto fail;

		free_token(token);
		if (read_expect_type(TEP_EVENT_ITEM, &token) < 0)
			goto fail;

		last_token = token;

		field = calloc(1, sizeof(*field));
		if (!field)
			goto fail;

		field->event = event;

		/* read the rest of the type */
		for (;;) {
			type = read_token(&token);
			if (type == TEP_EVENT_ITEM ||
			    (type == TEP_EVENT_OP && strcmp(token, "*") == 0) ||
			    /*
			     * Some of the ftrace fields are broken and have
			     * an illegal "." in them.
			     */
			    (event->flags & TEP_EVENT_FL_ISFTRACE &&
			     type == TEP_EVENT_OP && strcmp(token, ".") == 0)) {

				if (strcmp(token, "*") == 0)
					field->flags |= TEP_FIELD_IS_POINTER;

				if (field->type) {
					char *new_type;
					new_type = realloc(field->type,
							   strlen(field->type) +
							   strlen(last_token) + 2);
					if (!new_type) {
						free(last_token);
						goto fail;
					}
					field->type = new_type;
					strcat(field->type, " ");
					strcat(field->type, last_token);
					free(last_token);
				} else
					field->type = last_token;
				last_token = token;
				continue;
			}

			break;
		}

		if (!field->type) {
			do_warning_event(event, "%s: no type found", __func__);
			goto fail;
		}
		field->name = field->alias = last_token;

		if (test_type(type, TEP_EVENT_OP))
			goto fail;

		if (strcmp(token, "[") == 0) {
			enum tep_event_type last_type = type;
			char *brackets = token;
			char *new_brackets;
			int len;

			field->flags |= TEP_FIELD_IS_ARRAY;

			type = read_token(&token);

			if (type == TEP_EVENT_ITEM)
				field->arraylen = strtoul(token, NULL, 0);
			else
				field->arraylen = 0;

		        while (strcmp(token, "]") != 0) {
				if (last_type == TEP_EVENT_ITEM &&
				    type == TEP_EVENT_ITEM)
					len = 2;
				else
					len = 1;
				last_type = type;

				new_brackets = realloc(brackets,
						       strlen(brackets) +
						       strlen(token) + len);
				if (!new_brackets) {
					free(brackets);
					goto fail;
				}
				brackets = new_brackets;
				if (len == 2)
					strcat(brackets, " ");
				strcat(brackets, token);
				/* We only care about the last token */
				field->arraylen = strtoul(token, NULL, 0);
				free_token(token);
				type = read_token(&token);
				if (type == TEP_EVENT_NONE) {
					do_warning_event(event, "failed to find token");
					goto fail;
				}
			}

			free_token(token);

			new_brackets = realloc(brackets, strlen(brackets) + 2);
			if (!new_brackets) {
				free(brackets);
				goto fail;
			}
			brackets = new_brackets;
			strcat(brackets, "]");

			/* add brackets to type */

			type = read_token(&token);
			/*
			 * If the next token is not an OP, then it is of
			 * the format: type [] item;
			 */
			if (type == TEP_EVENT_ITEM) {
				char *new_type;
				new_type = realloc(field->type,
						   strlen(field->type) +
						   strlen(field->name) +
						   strlen(brackets) + 2);
				if (!new_type) {
					free(brackets);
					goto fail;
				}
				field->type = new_type;
				strcat(field->type, " ");
				strcat(field->type, field->name);
				size_dynamic = type_size(field->name);
				free_token(field->name);
				strcat(field->type, brackets);
				field->name = field->alias = token;
				type = read_token(&token);
			} else {
				char *new_type;
				new_type = realloc(field->type,
						   strlen(field->type) +
						   strlen(brackets) + 1);
				if (!new_type) {
					free(brackets);
					goto fail;
				}
				field->type = new_type;
				strcat(field->type, brackets);
			}
			free(brackets);
		}

		if (field_is_string(field))
			field->flags |= TEP_FIELD_IS_STRING;
		if (field_is_dynamic(field))
			field->flags |= TEP_FIELD_IS_DYNAMIC;
		if (field_is_long(field))
			field->flags |= TEP_FIELD_IS_LONG;

		if (test_type_token(type, token,  TEP_EVENT_OP, ";"))
			goto fail;
		free_token(token);

		if (read_expected(TEP_EVENT_ITEM, "offset") < 0)
			goto fail_expect;

		if (read_expected(TEP_EVENT_OP, ":") < 0)
			goto fail_expect;

		if (read_expect_type(TEP_EVENT_ITEM, &token))
			goto fail;
		field->offset = strtoul(token, NULL, 0);
		free_token(token);

		if (read_expected(TEP_EVENT_OP, ";") < 0)
			goto fail_expect;

		if (read_expected(TEP_EVENT_ITEM, "size") < 0)
			goto fail_expect;

		if (read_expected(TEP_EVENT_OP, ":") < 0)
			goto fail_expect;

		if (read_expect_type(TEP_EVENT_ITEM, &token))
			goto fail;
		field->size = strtoul(token, NULL, 0);
		free_token(token);

		if (read_expected(TEP_EVENT_OP, ";") < 0)
			goto fail_expect;

		type = read_token(&token);
		if (type != TEP_EVENT_NEWLINE) {
			/* newer versions of the kernel have a "signed" type */
			if (test_type_token(type, token, TEP_EVENT_ITEM, "signed"))
				goto fail;

			free_token(token);

			if (read_expected(TEP_EVENT_OP, ":") < 0)
				goto fail_expect;

			if (read_expect_type(TEP_EVENT_ITEM, &token))
				goto fail;

			if (strtoul(token, NULL, 0))
				field->flags |= TEP_FIELD_IS_SIGNED;

			free_token(token);
			if (read_expected(TEP_EVENT_OP, ";") < 0)
				goto fail_expect;

			if (read_expect_type(TEP_EVENT_NEWLINE, &token))
				goto fail;
		}

		free_token(token);

		if (field->flags & TEP_FIELD_IS_ARRAY) {
			if (field->arraylen)
				field->elementsize = field->size / field->arraylen;
			else if (field->flags & TEP_FIELD_IS_DYNAMIC)
				field->elementsize = size_dynamic;
			else if (field->flags & TEP_FIELD_IS_STRING)
				field->elementsize = 1;
			else if (field->flags & TEP_FIELD_IS_LONG)
				field->elementsize = event->tep ?
						     event->tep->long_size :
						     sizeof(long);
		} else
			field->elementsize = field->size;

		*fields = field;
		fields = &field->next;

	} while (1);

	return 0;

fail:
	free_token(token);
fail_expect:
	if (field) {
		free(field->type);
		free(field->name);
		free(field);
	}
	return -1;
}

static int event_read_format(struct tep_event *event)
{
	char *token;
	int ret;

	if (read_expected_item(TEP_EVENT_ITEM, "format") < 0)
		return -1;

	if (read_expected(TEP_EVENT_OP, ":") < 0)
		return -1;

	if (read_expect_type(TEP_EVENT_NEWLINE, &token))
		goto fail;
	free_token(token);

	ret = event_read_fields(event, &event->format.common_fields);
	if (ret < 0)
		return ret;
	event->format.nr_common = ret;

	ret = event_read_fields(event, &event->format.fields);
	if (ret < 0)
		return ret;
	event->format.nr_fields = ret;

	return 0;

 fail:
	free_token(token);
	return -1;
}

static enum tep_event_type
process_arg_token(struct tep_event *event, struct tep_print_arg *arg,
		  char **tok, enum tep_event_type type);

static enum tep_event_type
process_arg(struct tep_event *event, struct tep_print_arg *arg, char **tok)
{
	enum tep_event_type type;
	char *token;

	type = read_token(&token);
	*tok = token;

	return process_arg_token(event, arg, tok, type);
}

static enum tep_event_type
process_op(struct tep_event *event, struct tep_print_arg *arg, char **tok);

/*
 * For __print_symbolic() and __print_flags, we need to completely
 * evaluate the first argument, which defines what to print next.
 */
static enum tep_event_type
process_field_arg(struct tep_event *event, struct tep_print_arg *arg, char **tok)
{
	enum tep_event_type type;

	type = process_arg(event, arg, tok);

	while (type == TEP_EVENT_OP) {
		type = process_op(event, arg, tok);
	}

	return type;
}

static enum tep_event_type
process_cond(struct tep_event *event, struct tep_print_arg *top, char **tok)
{
	struct tep_print_arg *arg, *left, *right;
	enum tep_event_type type;
	char *token = NULL;

	arg = alloc_arg();
	left = alloc_arg();
	right = alloc_arg();

	if (!arg || !left || !right) {
		do_warning_event(event, "%s: not enough memory!", __func__);
		/* arg will be freed at out_free */
		free_arg(left);
		free_arg(right);
		goto out_free;
	}

	arg->type = TEP_PRINT_OP;
	arg->op.left = left;
	arg->op.right = right;

	*tok = NULL;
	type = process_arg(event, left, &token);

 again:
	if (type == TEP_EVENT_ERROR)
		goto out_free;

	/* Handle other operations in the arguments */
	if (type == TEP_EVENT_OP && strcmp(token, ":") != 0) {
		type = process_op(event, left, &token);
		goto again;
	}

	if (test_type_token(type, token, TEP_EVENT_OP, ":"))
		goto out_free;

	arg->op.op = token;

	type = process_arg(event, right, &token);

	top->op.right = arg;

	*tok = token;
	return type;

out_free:
	/* Top may point to itself */
	top->op.right = NULL;
	free_token(token);
	free_arg(arg);
	return TEP_EVENT_ERROR;
}

static enum tep_event_type
process_array(struct tep_event *event, struct tep_print_arg *top, char **tok)
{
	struct tep_print_arg *arg;
	enum tep_event_type type;
	char *token = NULL;

	arg = alloc_arg();
	if (!arg) {
		do_warning_event(event, "%s: not enough memory!", __func__);
		/* '*tok' is set to top->op.op.  No need to free. */
		*tok = NULL;
		return TEP_EVENT_ERROR;
	}

	*tok = NULL;
	type = process_arg(event, arg, &token);
	if (test_type_token(type, token, TEP_EVENT_OP, "]"))
		goto out_free;

	top->op.right = arg;

	free_token(token);
	type = read_token_item(&token);
	*tok = token;

	return type;

out_free:
	free_token(token);
	free_arg(arg);
	return TEP_EVENT_ERROR;
}

static int get_op_prio(char *op)
{
	if (!op[1]) {
		switch (op[0]) {
		case '~':
		case '!':
			return 4;
		case '*':
		case '/':
		case '%':
			return 6;
		case '+':
		case '-':
			return 7;
			/* '>>' and '<<' are 8 */
		case '<':
		case '>':
			return 9;
			/* '==' and '!=' are 10 */
		case '&':
			return 11;
		case '^':
			return 12;
		case '|':
			return 13;
		case '?':
			return 16;
		default:
			do_warning("unknown op '%c'", op[0]);
			return -1;
		}
	} else {
		if (strcmp(op, "++") == 0 ||
		    strcmp(op, "--") == 0) {
			return 3;
		} else if (strcmp(op, ">>") == 0 ||
			   strcmp(op, "<<") == 0) {
			return 8;
		} else if (strcmp(op, ">=") == 0 ||
			   strcmp(op, "<=") == 0) {
			return 9;
		} else if (strcmp(op, "==") == 0 ||
			   strcmp(op, "!=") == 0) {
			return 10;
		} else if (strcmp(op, "&&") == 0) {
			return 14;
		} else if (strcmp(op, "||") == 0) {
			return 15;
		} else {
			do_warning("unknown op '%s'", op);
			return -1;
		}
	}
}

static int set_op_prio(struct tep_print_arg *arg)
{

	/* single ops are the greatest */
	if (!arg->op.left || arg->op.left->type == TEP_PRINT_NULL)
		arg->op.prio = 0;
	else
		arg->op.prio = get_op_prio(arg->op.op);

	return arg->op.prio;
}

/* Note, *tok does not get freed, but will most likely be saved */
static enum tep_event_type
process_op(struct tep_event *event, struct tep_print_arg *arg, char **tok)
{
	struct tep_print_arg *left, *right = NULL;
	enum tep_event_type type;
	char *token;

	/* the op is passed in via tok */
	token = *tok;

	if (arg->type == TEP_PRINT_OP && !arg->op.left) {
		/* handle single op */
		if (token[1]) {
			do_warning_event(event, "bad op token %s", token);
			goto out_free;
		}
		switch (token[0]) {
		case '~':
		case '!':
		case '+':
		case '-':
			break;
		default:
			do_warning_event(event, "bad op token %s", token);
			goto out_free;

		}

		/* make an empty left */
		left = alloc_arg();
		if (!left)
			goto out_warn_free;

		left->type = TEP_PRINT_NULL;
		arg->op.left = left;

		right = alloc_arg();
		if (!right)
			goto out_warn_free;

		arg->op.right = right;

		/* do not free the token, it belongs to an op */
		*tok = NULL;
		type = process_arg(event, right, tok);

	} else if (strcmp(token, "?") == 0) {

		left = alloc_arg();
		if (!left)
			goto out_warn_free;

		/* copy the top arg to the left */
		*left = *arg;

		arg->type = TEP_PRINT_OP;
		arg->op.op = token;
		arg->op.left = left;
		arg->op.prio = 0;

		/* it will set arg->op.right */
		type = process_cond(event, arg, tok);

	} else if (strcmp(token, ">>") == 0 ||
		   strcmp(token, "<<") == 0 ||
		   strcmp(token, "&") == 0 ||
		   strcmp(token, "|") == 0 ||
		   strcmp(token, "&&") == 0 ||
		   strcmp(token, "||") == 0 ||
		   strcmp(token, "-") == 0 ||
		   strcmp(token, "+") == 0 ||
		   strcmp(token, "*") == 0 ||
		   strcmp(token, "^") == 0 ||
		   strcmp(token, "/") == 0 ||
		   strcmp(token, "%") == 0 ||
		   strcmp(token, "<") == 0 ||
		   strcmp(token, ">") == 0 ||
		   strcmp(token, "<=") == 0 ||
		   strcmp(token, ">=") == 0 ||
		   strcmp(token, "==") == 0 ||
		   strcmp(token, "!=") == 0) {

		left = alloc_arg();
		if (!left)
			goto out_warn_free;

		/* copy the top arg to the left */
		*left = *arg;

		arg->type = TEP_PRINT_OP;
		arg->op.op = token;
		arg->op.left = left;
		arg->op.right = NULL;

		if (set_op_prio(arg) == -1) {
			event->flags |= TEP_EVENT_FL_FAILED;
			/* arg->op.op (= token) will be freed at out_free */
			arg->op.op = NULL;
			goto out_free;
		}

		type = read_token_item(&token);
		*tok = token;

		/* could just be a type pointer */
		if ((strcmp(arg->op.op, "*") == 0) &&
		    type == TEP_EVENT_DELIM && (strcmp(token, ")") == 0)) {
			char *new_atom;

			if (left->type != TEP_PRINT_ATOM) {
				do_warning_event(event, "bad pointer type");
				goto out_free;
			}
			new_atom = realloc(left->atom.atom,
					    strlen(left->atom.atom) + 3);
			if (!new_atom)
				goto out_warn_free;

			left->atom.atom = new_atom;
			strcat(left->atom.atom, " *");
			free(arg->op.op);
			*arg = *left;
			free(left);

			return type;
		}

		right = alloc_arg();
		if (!right)
			goto out_warn_free;

		type = process_arg_token(event, right, tok, type);
		if (type == TEP_EVENT_ERROR) {
			free_arg(right);
			/* token was freed in process_arg_token() via *tok */
			token = NULL;
			goto out_free;
		}

		if (right->type == TEP_PRINT_OP &&
		    get_op_prio(arg->op.op) < get_op_prio(right->op.op)) {
			struct tep_print_arg tmp;

			/* rotate ops according to the priority */
			arg->op.right = right->op.left;

			tmp = *arg;
			*arg = *right;
			*right = tmp;

			arg->op.left = right;
		} else {
			arg->op.right = right;
		}

	} else if (strcmp(token, "[") == 0) {

		left = alloc_arg();
		if (!left)
			goto out_warn_free;

		*left = *arg;

		arg->type = TEP_PRINT_OP;
		arg->op.op = token;
		arg->op.left = left;

		arg->op.prio = 0;

		/* it will set arg->op.right */
		type = process_array(event, arg, tok);

	} else {
		do_warning_event(event, "unknown op '%s'", token);
		event->flags |= TEP_EVENT_FL_FAILED;
		/* the arg is now the left side */
		goto out_free;
	}

	if (type == TEP_EVENT_OP && strcmp(*tok, ":") != 0) {
		int prio;

		/* higher prios need to be closer to the root */
		prio = get_op_prio(*tok);

		if (prio > arg->op.prio)
			return process_op(event, arg, tok);

		return process_op(event, right, tok);
	}

	return type;

out_warn_free:
	do_warning_event(event, "%s: not enough memory!", __func__);
out_free:
	free_token(token);
	*tok = NULL;
	return TEP_EVENT_ERROR;
}

static enum tep_event_type
process_entry(struct tep_event *event __maybe_unused, struct tep_print_arg *arg,
	      char **tok)
{
	enum tep_event_type type;
	char *field;
	char *token;

	if (read_expected(TEP_EVENT_OP, "->") < 0)
		goto out_err;

	if (read_expect_type(TEP_EVENT_ITEM, &token) < 0)
		goto out_free;
	field = token;

	arg->type = TEP_PRINT_FIELD;
	arg->field.name = field;

	if (is_flag_field) {
		arg->field.field = tep_find_any_field(event, arg->field.name);
		arg->field.field->flags |= TEP_FIELD_IS_FLAG;
		is_flag_field = 0;
	} else if (is_symbolic_field) {
		arg->field.field = tep_find_any_field(event, arg->field.name);
		arg->field.field->flags |= TEP_FIELD_IS_SYMBOLIC;
		is_symbolic_field = 0;
	}

	type = read_token(&token);
	*tok = token;

	return type;

 out_free:
	free_token(token);
 out_err:
	*tok = NULL;
	return TEP_EVENT_ERROR;
}

static int alloc_and_process_delim(struct tep_event *event, char *next_token,
				   struct tep_print_arg **print_arg)
{
	struct tep_print_arg *field;
	enum tep_event_type type;
	char *token;
	int ret = 0;

	field = alloc_arg();
	if (!field) {
		do_warning_event(event, "%s: not enough memory!", __func__);
		errno = ENOMEM;
		return -1;
	}

	type = process_arg(event, field, &token);

	if (test_type_token(type, token, TEP_EVENT_DELIM, next_token)) {
		errno = EINVAL;
		ret = -1;
		free_arg(field);
		goto out_free_token;
	}

	*print_arg = field;

out_free_token:
	free_token(token);

	return ret;
}

static char *arg_eval (struct tep_print_arg *arg);

static unsigned long long
eval_type_str(unsigned long long val, const char *type, int pointer)
{
	int sign = 0;
	char *ref;
	int len;

	len = strlen(type);

	if (pointer) {

		if (type[len-1] != '*') {
			do_warning("pointer expected with non pointer type");
			return val;
		}

		ref = malloc(len);
		if (!ref) {
			do_warning("%s: not enough memory!", __func__);
			return val;
		}
		memcpy(ref, type, len);

		/* chop off the " *" */
		ref[len - 2] = 0;

		val = eval_type_str(val, ref, 0);
		free(ref);
		return val;
	}

	/* check if this is a pointer */
	if (type[len - 1] == '*')
		return val;

	/* Try to figure out the arg size*/
	if (strncmp(type, "struct", 6) == 0)
		/* all bets off */
		return val;

	if (strcmp(type, "u8") == 0)
		return val & 0xff;

	if (strcmp(type, "u16") == 0)
		return val & 0xffff;

	if (strcmp(type, "u32") == 0)
		return val & 0xffffffff;

	if (strcmp(type, "u64") == 0 ||
	    strcmp(type, "s64") == 0)
		return val;

	if (strcmp(type, "s8") == 0)
		return (unsigned long long)(char)val & 0xff;

	if (strcmp(type, "s16") == 0)
		return (unsigned long long)(short)val & 0xffff;

	if (strcmp(type, "s32") == 0)
		return (unsigned long long)(int)val & 0xffffffff;

	if (strncmp(type, "unsigned ", 9) == 0) {
		sign = 0;
		type += 9;
	}

	if (strcmp(type, "char") == 0) {
		if (sign)
			return (unsigned long long)(char)val & 0xff;
		else
			return val & 0xff;
	}

	if (strcmp(type, "short") == 0) {
		if (sign)
			return (unsigned long long)(short)val & 0xffff;
		else
			return val & 0xffff;
	}

	if (strcmp(type, "int") == 0) {
		if (sign)
			return (unsigned long long)(int)val & 0xffffffff;
		else
			return val & 0xffffffff;
	}

	return val;
}

/*
 * Try to figure out the type.
 */
static unsigned long long
eval_type(unsigned long long val, struct tep_print_arg *arg, int pointer)
{
	if (arg->type != TEP_PRINT_TYPE) {
		do_warning("expected type argument");
		return 0;
	}

	return eval_type_str(val, arg->typecast.type, pointer);
}

static int arg_num_eval(struct tep_print_arg *arg, long long *val)
{
	long long left, right;
	int ret = 1;

	switch (arg->type) {
	case TEP_PRINT_ATOM:
		*val = strtoll(arg->atom.atom, NULL, 0);
		break;
	case TEP_PRINT_TYPE:
		ret = arg_num_eval(arg->typecast.item, val);
		if (!ret)
			break;
		*val = eval_type(*val, arg, 0);
		break;
	case TEP_PRINT_OP:
		switch (arg->op.op[0]) {
		case '|':
			ret = arg_num_eval(arg->op.left, &left);
			if (!ret)
				break;
			ret = arg_num_eval(arg->op.right, &right);
			if (!ret)
				break;
			if (arg->op.op[1])
				*val = left || right;
			else
				*val = left | right;
			break;
		case '&':
			ret = arg_num_eval(arg->op.left, &left);
			if (!ret)
				break;
			ret = arg_num_eval(arg->op.right, &right);
			if (!ret)
				break;
			if (arg->op.op[1])
				*val = left && right;
			else
				*val = left & right;
			break;
		case '<':
			ret = arg_num_eval(arg->op.left, &left);
			if (!ret)
				break;
			ret = arg_num_eval(arg->op.right, &right);
			if (!ret)
				break;
			switch (arg->op.op[1]) {
			case 0:
				*val = left < right;
				break;
			case '<':
				*val = left << right;
				break;
			case '=':
				*val = left <= right;
				break;
			default:
				do_warning("unknown op '%s'", arg->op.op);
				ret = 0;
			}
			break;
		case '>':
			ret = arg_num_eval(arg->op.left, &left);
			if (!ret)
				break;
			ret = arg_num_eval(arg->op.right, &right);
			if (!ret)
				break;
			switch (arg->op.op[1]) {
			case 0:
				*val = left > right;
				break;
			case '>':
				*val = left >> right;
				break;
			case '=':
				*val = left >= right;
				break;
			default:
				do_warning("unknown op '%s'", arg->op.op);
				ret = 0;
			}
			break;
		case '=':
			ret = arg_num_eval(arg->op.left, &left);
			if (!ret)
				break;
			ret = arg_num_eval(arg->op.right, &right);
			if (!ret)
				break;

			if (arg->op.op[1] != '=') {
				do_warning("unknown op '%s'", arg->op.op);
				ret = 0;
			} else
				*val = left == right;
			break;
		case '!':
			ret = arg_num_eval(arg->op.left, &left);
			if (!ret)
				break;
			ret = arg_num_eval(arg->op.right, &right);
			if (!ret)
				break;

			switch (arg->op.op[1]) {
			case '=':
				*val = left != right;
				break;
			default:
				do_warning("unknown op '%s'", arg->op.op);
				ret = 0;
			}
			break;
		case '-':
			/* check for negative */
			if (arg->op.left->type == TEP_PRINT_NULL)
				left = 0;
			else
				ret = arg_num_eval(arg->op.left, &left);
			if (!ret)
				break;
			ret = arg_num_eval(arg->op.right, &right);
			if (!ret)
				break;
			*val = left - right;
			break;
		case '+':
			if (arg->op.left->type == TEP_PRINT_NULL)
				left = 0;
			else
				ret = arg_num_eval(arg->op.left, &left);
			if (!ret)
				break;
			ret = arg_num_eval(arg->op.right, &right);
			if (!ret)
				break;
			*val = left + right;
			break;
		case '~':
			ret = arg_num_eval(arg->op.right, &right);
			if (!ret)
				break;
			*val = ~right;
			break;
		default:
			do_warning("unknown op '%s'", arg->op.op);
			ret = 0;
		}
		break;

	case TEP_PRINT_NULL:
	case TEP_PRINT_FIELD ... TEP_PRINT_SYMBOL:
	case TEP_PRINT_STRING:
	case TEP_PRINT_BSTRING:
	case TEP_PRINT_BITMASK:
	default:
		do_warning("invalid eval type %d", arg->type);
		ret = 0;

	}
	return ret;
}

static char *arg_eval (struct tep_print_arg *arg)
{
	long long val;
	static char buf[24];

	switch (arg->type) {
	case TEP_PRINT_ATOM:
		return arg->atom.atom;
	case TEP_PRINT_TYPE:
		return arg_eval(arg->typecast.item);
	case TEP_PRINT_OP:
		if (!arg_num_eval(arg, &val))
			break;
		sprintf(buf, "%lld", val);
		return buf;

	case TEP_PRINT_NULL:
	case TEP_PRINT_FIELD ... TEP_PRINT_SYMBOL:
	case TEP_PRINT_STRING:
	case TEP_PRINT_BSTRING:
	case TEP_PRINT_BITMASK:
	default:
		do_warning("invalid eval type %d", arg->type);
		break;
	}

	return NULL;
}

static enum tep_event_type
process_fields(struct tep_event *event, struct tep_print_flag_sym **list, char **tok)
{
	enum tep_event_type type;
	struct tep_print_arg *arg = NULL;
	struct tep_print_flag_sym *field;
	char *token = *tok;
	char *value;

	do {
		free_token(token);
		type = read_token_item(&token);
		if (test_type_token(type, token, TEP_EVENT_OP, "{"))
			break;

		arg = alloc_arg();
		if (!arg)
			goto out_free;

		free_token(token);
		type = process_arg(event, arg, &token);

		if (type == TEP_EVENT_OP)
			type = process_op(event, arg, &token);

		if (type == TEP_EVENT_ERROR)
			goto out_free;

		if (test_type_token(type, token, TEP_EVENT_DELIM, ","))
			goto out_free;

		field = calloc(1, sizeof(*field));
		if (!field)
			goto out_free;

		value = arg_eval(arg);
		if (value == NULL)
			goto out_free_field;
		field->value = strdup(value);
		if (field->value == NULL)
			goto out_free_field;

		free_arg(arg);
		arg = alloc_arg();
		if (!arg)
			goto out_free;

		free_token(token);
		type = process_arg(event, arg, &token);
		if (test_type_token(type, token, TEP_EVENT_OP, "}"))
			goto out_free_field;

		value = arg_eval(arg);
		if (value == NULL)
			goto out_free_field;
		field->str = strdup(value);
		if (field->str == NULL)
			goto out_free_field;
		free_arg(arg);
		arg = NULL;

		*list = field;
		list = &field->next;

		free_token(token);
		type = read_token_item(&token);
	} while (type == TEP_EVENT_DELIM && strcmp(token, ",") == 0);

	*tok = token;
	return type;

out_free_field:
	free_flag_sym(field);
out_free:
	free_arg(arg);
	free_token(token);
	*tok = NULL;

	return TEP_EVENT_ERROR;
}

static enum tep_event_type
process_flags(struct tep_event *event, struct tep_print_arg *arg, char **tok)
{
	struct tep_print_arg *field;
	enum tep_event_type type;
	char *token = NULL;

	memset(arg, 0, sizeof(*arg));
	arg->type = TEP_PRINT_FLAGS;

	field = alloc_arg();
	if (!field) {
		do_warning_event(event, "%s: not enough memory!", __func__);
		goto out_free;
	}

	type = process_field_arg(event, field, &token);

	/* Handle operations in the first argument */
	while (type == TEP_EVENT_OP)
		type = process_op(event, field, &token);

	if (test_type_token(type, token, TEP_EVENT_DELIM, ","))
		goto out_free_field;
	free_token(token);

	arg->flags.field = field;

	type = read_token_item(&token);
	if (event_item_type(type)) {
		arg->flags.delim = token;
		type = read_token_item(&token);
	}

	if (test_type_token(type, token, TEP_EVENT_DELIM, ","))
		goto out_free;

	type = process_fields(event, &arg->flags.flags, &token);
	if (test_type_token(type, token, TEP_EVENT_DELIM, ")"))
		goto out_free;

	free_token(token);
	type = read_token_item(tok);
	return type;

out_free_field:
	free_arg(field);
out_free:
	free_token(token);
	*tok = NULL;
	return TEP_EVENT_ERROR;
}

static enum tep_event_type
process_symbols(struct tep_event *event, struct tep_print_arg *arg, char **tok)
{
	struct tep_print_arg *field;
	enum tep_event_type type;
	char *token = NULL;

	memset(arg, 0, sizeof(*arg));
	arg->type = TEP_PRINT_SYMBOL;

	field = alloc_arg();
	if (!field) {
		do_warning_event(event, "%s: not enough memory!", __func__);
		goto out_free;
	}

	type = process_field_arg(event, field, &token);

	if (test_type_token(type, token, TEP_EVENT_DELIM, ","))
		goto out_free_field;

	arg->symbol.field = field;

	type = process_fields(event, &arg->symbol.symbols, &token);
	if (test_type_token(type, token, TEP_EVENT_DELIM, ")"))
		goto out_free;

	free_token(token);
	type = read_token_item(tok);
	return type;

out_free_field:
	free_arg(field);
out_free:
	free_token(token);
	*tok = NULL;
	return TEP_EVENT_ERROR;
}

static enum tep_event_type
process_hex_common(struct tep_event *event, struct tep_print_arg *arg,
		   char **tok, enum tep_print_arg_type type)
{
	memset(arg, 0, sizeof(*arg));
	arg->type = type;

	if (alloc_and_process_delim(event, ",", &arg->hex.field))
		goto out;

	if (alloc_and_process_delim(event, ")", &arg->hex.size))
		goto free_field;

	return read_token_item(tok);

free_field:
	free_arg(arg->hex.field);
	arg->hex.field = NULL;
out:
	*tok = NULL;
	return TEP_EVENT_ERROR;
}

static enum tep_event_type
process_hex(struct tep_event *event, struct tep_print_arg *arg, char **tok)
{
	return process_hex_common(event, arg, tok, TEP_PRINT_HEX);
}

static enum tep_event_type
process_hex_str(struct tep_event *event, struct tep_print_arg *arg,
		char **tok)
{
	return process_hex_common(event, arg, tok, TEP_PRINT_HEX_STR);
}

static enum tep_event_type
process_int_array(struct tep_event *event, struct tep_print_arg *arg, char **tok)
{
	memset(arg, 0, sizeof(*arg));
	arg->type = TEP_PRINT_INT_ARRAY;

	if (alloc_and_process_delim(event, ",", &arg->int_array.field))
		goto out;

	if (alloc_and_process_delim(event, ",", &arg->int_array.count))
		goto free_field;

	if (alloc_and_process_delim(event, ")", &arg->int_array.el_size))
		goto free_size;

	return read_token_item(tok);

free_size:
	free_arg(arg->int_array.count);
	arg->int_array.count = NULL;
free_field:
	free_arg(arg->int_array.field);
	arg->int_array.field = NULL;
out:
	*tok = NULL;
	return TEP_EVENT_ERROR;
}

static enum tep_event_type
process_dynamic_array(struct tep_event *event, struct tep_print_arg *arg, char **tok)
{
	struct tep_format_field *field;
	enum tep_event_type type;
	char *token;

	memset(arg, 0, sizeof(*arg));
	arg->type = TEP_PRINT_DYNAMIC_ARRAY;

	/*
	 * The item within the parenthesis is another field that holds
	 * the index into where the array starts.
	 */
	type = read_token(&token);
	*tok = token;
	if (type != TEP_EVENT_ITEM)
		goto out_free;

	/* Find the field */

	field = tep_find_field(event, token);
	if (!field)
		goto out_free;

	arg->dynarray.field = field;
	arg->dynarray.index = 0;

	if (read_expected(TEP_EVENT_DELIM, ")") < 0)
		goto out_free;

	free_token(token);
	type = read_token_item(&token);
	*tok = token;
	if (type != TEP_EVENT_OP || strcmp(token, "[") != 0)
		return type;

	free_token(token);
	arg = alloc_arg();
	if (!arg) {
		do_warning_event(event, "%s: not enough memory!", __func__);
		*tok = NULL;
		return TEP_EVENT_ERROR;
	}

	type = process_arg(event, arg, &token);
	if (type == TEP_EVENT_ERROR)
		goto out_free_arg;

	if (!test_type_token(type, token, TEP_EVENT_OP, "]"))
		goto out_free_arg;

	free_token(token);
	type = read_token_item(tok);
	return type;

 out_free_arg:
	free_arg(arg);
 out_free:
	free_token(token);
	*tok = NULL;
	return TEP_EVENT_ERROR;
}

static enum tep_event_type
process_dynamic_array_len(struct tep_event *event, struct tep_print_arg *arg,
			  char **tok)
{
	struct tep_format_field *field;
	enum tep_event_type type;
	char *token;

	if (read_expect_type(TEP_EVENT_ITEM, &token) < 0)
		goto out_free;

	arg->type = TEP_PRINT_DYNAMIC_ARRAY_LEN;

	/* Find the field */
	field = tep_find_field(event, token);
	if (!field)
		goto out_free;

	arg->dynarray.field = field;
	arg->dynarray.index = 0;

	if (read_expected(TEP_EVENT_DELIM, ")") < 0)
		goto out_err;

	type = read_token(&token);
	*tok = token;

	return type;

 out_free:
	free_token(token);
 out_err:
	*tok = NULL;
	return TEP_EVENT_ERROR;
}

static enum tep_event_type
process_paren(struct tep_event *event, struct tep_print_arg *arg, char **tok)
{
	struct tep_print_arg *item_arg;
	enum tep_event_type type;
	char *token;

	type = process_arg(event, arg, &token);

	if (type == TEP_EVENT_ERROR)
		goto out_free;

	if (type == TEP_EVENT_OP)
		type = process_op(event, arg, &token);

	if (type == TEP_EVENT_ERROR)
		goto out_free;

	if (test_type_token(type, token, TEP_EVENT_DELIM, ")"))
		goto out_free;

	free_token(token);
	type = read_token_item(&token);

	/*
	 * If the next token is an item or another open paren, then
	 * this was a typecast.
	 */
	if (event_item_type(type) ||
	    (type == TEP_EVENT_DELIM && strcmp(token, "(") == 0)) {

		/* make this a typecast and contine */

		/* prevous must be an atom */
		if (arg->type != TEP_PRINT_ATOM) {
			do_warning_event(event, "previous needed to be TEP_PRINT_ATOM");
			goto out_free;
		}

		item_arg = alloc_arg();
		if (!item_arg) {
			do_warning_event(event, "%s: not enough memory!",
					 __func__);
			goto out_free;
		}

		arg->type = TEP_PRINT_TYPE;
		arg->typecast.type = arg->atom.atom;
		arg->typecast.item = item_arg;
		type = process_arg_token(event, item_arg, &token, type);

	}

	*tok = token;
	return type;

 out_free:
	free_token(token);
	*tok = NULL;
	return TEP_EVENT_ERROR;
}


static enum tep_event_type
process_str(struct tep_event *event __maybe_unused, struct tep_print_arg *arg,
	    char **tok)
{
	enum tep_event_type type;
	char *token;

	if (read_expect_type(TEP_EVENT_ITEM, &token) < 0)
		goto out_free;

	arg->type = TEP_PRINT_STRING;
	arg->string.string = token;
	arg->string.offset = -1;

	if (read_expected(TEP_EVENT_DELIM, ")") < 0)
		goto out_err;

	type = read_token(&token);
	*tok = token;

	return type;

 out_free:
	free_token(token);
 out_err:
	*tok = NULL;
	return TEP_EVENT_ERROR;
}

static enum tep_event_type
process_bitmask(struct tep_event *event __maybe_unused, struct tep_print_arg *arg,
		char **tok)
{
	enum tep_event_type type;
	char *token;

	if (read_expect_type(TEP_EVENT_ITEM, &token) < 0)
		goto out_free;

	arg->type = TEP_PRINT_BITMASK;
	arg->bitmask.bitmask = token;
	arg->bitmask.offset = -1;

	if (read_expected(TEP_EVENT_DELIM, ")") < 0)
		goto out_err;

	type = read_token(&token);
	*tok = token;

	return type;

 out_free:
	free_token(token);
 out_err:
	*tok = NULL;
	return TEP_EVENT_ERROR;
}

static struct tep_function_handler *
find_func_handler(struct tep_handle *tep, char *func_name)
{
	struct tep_function_handler *func;

	if (!tep)
		return NULL;

	for (func = tep->func_handlers; func; func = func->next) {
		if (strcmp(func->name, func_name) == 0)
			break;
	}

	return func;
}

static void remove_func_handler(struct tep_handle *tep, char *func_name)
{
	struct tep_function_handler *func;
	struct tep_function_handler **next;

	next = &tep->func_handlers;
	while ((func = *next)) {
		if (strcmp(func->name, func_name) == 0) {
			*next = func->next;
			free_func_handle(func);
			break;
		}
		next = &func->next;
	}
}

static enum tep_event_type
process_func_handler(struct tep_event *event, struct tep_function_handler *func,
		     struct tep_print_arg *arg, char **tok)
{
	struct tep_print_arg **next_arg;
	struct tep_print_arg *farg;
	enum tep_event_type type;
	char *token;
	int i;

	arg->type = TEP_PRINT_FUNC;
	arg->func.func = func;

	*tok = NULL;

	next_arg = &(arg->func.args);
	for (i = 0; i < func->nr_args; i++) {
		farg = alloc_arg();
		if (!farg) {
			do_warning_event(event, "%s: not enough memory!",
					 __func__);
			return TEP_EVENT_ERROR;
		}

		type = process_arg(event, farg, &token);
		if (i < (func->nr_args - 1)) {
			if (type != TEP_EVENT_DELIM || strcmp(token, ",") != 0) {
				do_warning_event(event,
					"Error: function '%s()' expects %d arguments but event %s only uses %d",
					func->name, func->nr_args,
					event->name, i + 1);
				goto err;
			}
		} else {
			if (type != TEP_EVENT_DELIM || strcmp(token, ")") != 0) {
				do_warning_event(event,
					"Error: function '%s()' only expects %d arguments but event %s has more",
					func->name, func->nr_args, event->name);
				goto err;
			}
		}

		*next_arg = farg;
		next_arg = &(farg->next);
		free_token(token);
	}

	type = read_token(&token);
	*tok = token;

	return type;

err:
	free_arg(farg);
	free_token(token);
	return TEP_EVENT_ERROR;
}

static enum tep_event_type
process_function(struct tep_event *event, struct tep_print_arg *arg,
		 char *token, char **tok)
{
	struct tep_function_handler *func;

	if (strcmp(token, "__print_flags") == 0) {
		free_token(token);
		is_flag_field = 1;
		return process_flags(event, arg, tok);
	}
	if (strcmp(token, "__print_symbolic") == 0) {
		free_token(token);
		is_symbolic_field = 1;
		return process_symbols(event, arg, tok);
	}
	if (strcmp(token, "__print_hex") == 0) {
		free_token(token);
		return process_hex(event, arg, tok);
	}
	if (strcmp(token, "__print_hex_str") == 0) {
		free_token(token);
		return process_hex_str(event, arg, tok);
	}
	if (strcmp(token, "__print_array") == 0) {
		free_token(token);
		return process_int_array(event, arg, tok);
	}
	if (strcmp(token, "__get_str") == 0) {
		free_token(token);
		return process_str(event, arg, tok);
	}
	if (strcmp(token, "__get_bitmask") == 0) {
		free_token(token);
		return process_bitmask(event, arg, tok);
	}
	if (strcmp(token, "__get_dynamic_array") == 0) {
		free_token(token);
		return process_dynamic_array(event, arg, tok);
	}
	if (strcmp(token, "__get_dynamic_array_len") == 0) {
		free_token(token);
		return process_dynamic_array_len(event, arg, tok);
	}

	func = find_func_handler(event->tep, token);
	if (func) {
		free_token(token);
		return process_func_handler(event, func, arg, tok);
	}

	do_warning_event(event, "function %s not defined", token);
	free_token(token);
	return TEP_EVENT_ERROR;
}

static enum tep_event_type
process_arg_token(struct tep_event *event, struct tep_print_arg *arg,
		  char **tok, enum tep_event_type type)
{
	char *token;
	char *atom;

	token = *tok;

	switch (type) {
	case TEP_EVENT_ITEM:
		if (strcmp(token, "REC") == 0) {
			free_token(token);
			type = process_entry(event, arg, &token);
			break;
		}
		atom = token;
		/* test the next token */
		type = read_token_item(&token);

		/*
		 * If the next token is a parenthesis, then this
		 * is a function.
		 */
		if (type == TEP_EVENT_DELIM && strcmp(token, "(") == 0) {
			free_token(token);
			token = NULL;
			/* this will free atom. */
			type = process_function(event, arg, atom, &token);
			break;
		}
		/* atoms can be more than one token long */
		while (type == TEP_EVENT_ITEM) {
			char *new_atom;
			new_atom = realloc(atom,
					   strlen(atom) + strlen(token) + 2);
			if (!new_atom) {
				free(atom);
				*tok = NULL;
				free_token(token);
				return TEP_EVENT_ERROR;
			}
			atom = new_atom;
			strcat(atom, " ");
			strcat(atom, token);
			free_token(token);
			type = read_token_item(&token);
		}

		arg->type = TEP_PRINT_ATOM;
		arg->atom.atom = atom;
		break;

	case TEP_EVENT_DQUOTE:
	case TEP_EVENT_SQUOTE:
		arg->type = TEP_PRINT_ATOM;
		arg->atom.atom = token;
		type = read_token_item(&token);
		break;
	case TEP_EVENT_DELIM:
		if (strcmp(token, "(") == 0) {
			free_token(token);
			type = process_paren(event, arg, &token);
			break;
		}
	case TEP_EVENT_OP:
		/* handle single ops */
		arg->type = TEP_PRINT_OP;
		arg->op.op = token;
		arg->op.left = NULL;
		type = process_op(event, arg, &token);

		/* On error, the op is freed */
		if (type == TEP_EVENT_ERROR)
			arg->op.op = NULL;

		/* return error type if errored */
		break;

	case TEP_EVENT_ERROR ... TEP_EVENT_NEWLINE:
	default:
		do_warning_event(event, "unexpected type %d", type);
		return TEP_EVENT_ERROR;
	}
	*tok = token;

	return type;
}

static int event_read_print_args(struct tep_event *event, struct tep_print_arg **list)
{
	enum tep_event_type type = TEP_EVENT_ERROR;
	struct tep_print_arg *arg;
	char *token;
	int args = 0;

	do {
		if (type == TEP_EVENT_NEWLINE) {
			type = read_token_item(&token);
			continue;
		}

		arg = alloc_arg();
		if (!arg) {
			do_warning_event(event, "%s: not enough memory!",
					 __func__);
			return -1;
		}

		type = process_arg(event, arg, &token);

		if (type == TEP_EVENT_ERROR) {
			free_token(token);
			free_arg(arg);
			return -1;
		}

		*list = arg;
		args++;

		if (type == TEP_EVENT_OP) {
			type = process_op(event, arg, &token);
			free_token(token);
			if (type == TEP_EVENT_ERROR) {
				*list = NULL;
				free_arg(arg);
				return -1;
			}
			list = &arg->next;
			continue;
		}

		if (type == TEP_EVENT_DELIM && strcmp(token, ",") == 0) {
			free_token(token);
			*list = arg;
			list = &arg->next;
			continue;
		}
		break;
	} while (type != TEP_EVENT_NONE);

	if (type != TEP_EVENT_NONE && type != TEP_EVENT_ERROR)
		free_token(token);

	return args;
}

static int event_read_print(struct tep_event *event)
{
	enum tep_event_type type;
	char *token;
	int ret;

	if (read_expected_item(TEP_EVENT_ITEM, "print") < 0)
		return -1;

	if (read_expected(TEP_EVENT_ITEM, "fmt") < 0)
		return -1;

	if (read_expected(TEP_EVENT_OP, ":") < 0)
		return -1;

	if (read_expect_type(TEP_EVENT_DQUOTE, &token) < 0)
		goto fail;

 concat:
	event->print_fmt.format = token;
	event->print_fmt.args = NULL;

	/* ok to have no arg */
	type = read_token_item(&token);

	if (type == TEP_EVENT_NONE)
		return 0;

	/* Handle concatenation of print lines */
	if (type == TEP_EVENT_DQUOTE) {
		char *cat;

		if (asprintf(&cat, "%s%s", event->print_fmt.format, token) < 0)
			goto fail;
		free_token(token);
		free_token(event->print_fmt.format);
		event->print_fmt.format = NULL;
		token = cat;
		goto concat;
	}
			     
	if (test_type_token(type, token, TEP_EVENT_DELIM, ","))
		goto fail;

	free_token(token);

	ret = event_read_print_args(event, &event->print_fmt.args);
	if (ret < 0)
		return -1;

	return ret;

 fail:
	free_token(token);
	return -1;
}

/**
 * tep_find_common_field - return a common field by event
 * @event: handle for the event
 * @name: the name of the common field to return
 *
 * Returns a common field from the event by the given @name.
 * This only searches the common fields and not all field.
 */
struct tep_format_field *
tep_find_common_field(struct tep_event *event, const char *name)
{
	struct tep_format_field *format;

	for (format = event->format.common_fields;
	     format; format = format->next) {
		if (strcmp(format->name, name) == 0)
			break;
	}

	return format;
}

/**
 * tep_find_field - find a non-common field
 * @event: handle for the event
 * @name: the name of the non-common field
 *
 * Returns a non-common field by the given @name.
 * This does not search common fields.
 */
struct tep_format_field *
tep_find_field(struct tep_event *event, const char *name)
{
	struct tep_format_field *format;

	for (format = event->format.fields;
	     format; format = format->next) {
		if (strcmp(format->name, name) == 0)
			break;
	}

	return format;
}

/**
 * tep_find_any_field - find any field by name
 * @event: handle for the event
 * @name: the name of the field
 *
 * Returns a field by the given @name.
 * This searches the common field names first, then
 * the non-common ones if a common one was not found.
 */
struct tep_format_field *
tep_find_any_field(struct tep_event *event, const char *name)
{
	struct tep_format_field *format;

	format = tep_find_common_field(event, name);
	if (format)
		return format;
	return tep_find_field(event, name);
}

/**
 * tep_read_number - read a number from data
 * @tep: a handle to the trace event parser context
 * @ptr: the raw data
 * @size: the size of the data that holds the number
 *
 * Returns the number (converted to host) from the
 * raw data.
 */
unsigned long long tep_read_number(struct tep_handle *tep,
				   const void *ptr, int size)
{
	unsigned long long val;

	switch (size) {
	case 1:
		return *(unsigned char *)ptr;
	case 2:
		return tep_data2host2(tep, *(unsigned short *)ptr);
	case 4:
		return tep_data2host4(tep, *(unsigned int *)ptr);
	case 8:
		memcpy(&val, (ptr), sizeof(unsigned long long));
		return tep_data2host8(tep, val);
	default:
		/* BUG! */
		return 0;
	}
}

/**
 * tep_read_number_field - read a number from data
 * @field: a handle to the field
 * @data: the raw data to read
 * @value: the value to place the number in
 *
 * Reads raw data according to a field offset and size,
 * and translates it into @value.
 *
 * Returns 0 on success, -1 otherwise.
 */
int tep_read_number_field(struct tep_format_field *field, const void *data,
			  unsigned long long *value)
{
	if (!field)
		return -1;
	switch (field->size) {
	case 1:
	case 2:
	case 4:
	case 8:
		*value = tep_read_number(field->event->tep,
					 data + field->offset, field->size);
		return 0;
	default:
		return -1;
	}
}

static int get_common_info(struct tep_handle *tep,
			   const char *type, int *offset, int *size)
{
	struct tep_event *event;
	struct tep_format_field *field;

	/*
	 * All events should have the same common elements.
	 * Pick any event to find where the type is;
	 */
	if (!tep->events) {
		do_warning("no event_list!");
		return -1;
	}

	event = tep->events[0];
	field = tep_find_common_field(event, type);
	if (!field)
		return -1;

	*offset = field->offset;
	*size = field->size;

	return 0;
}

static int __parse_common(struct tep_handle *tep, void *data,
			  int *size, int *offset, const char *name)
{
	int ret;

	if (!*size) {
		ret = get_common_info(tep, name, offset, size);
		if (ret < 0)
			return ret;
	}
	return tep_read_number(tep, data + *offset, *size);
}

static int trace_parse_common_type(struct tep_handle *tep, void *data)
{
	return __parse_common(tep, data,
			      &tep->type_size, &tep->type_offset,
			      "common_type");
}

static int parse_common_pid(struct tep_handle *tep, void *data)
{
	return __parse_common(tep, data,
			      &tep->pid_size, &tep->pid_offset,
			      "common_pid");
}

static int parse_common_pc(struct tep_handle *tep, void *data)
{
	return __parse_common(tep, data,
			      &tep->pc_size, &tep->pc_offset,
			      "common_preempt_count");
}

static int parse_common_flags(struct tep_handle *tep, void *data)
{
	return __parse_common(tep, data,
			      &tep->flags_size, &tep->flags_offset,
			      "common_flags");
}

static int parse_common_lock_depth(struct tep_handle *tep, void *data)
{
	return __parse_common(tep, data,
			      &tep->ld_size, &tep->ld_offset,
			      "common_lock_depth");
}

static int parse_common_migrate_disable(struct tep_handle *tep, void *data)
{
	return __parse_common(tep, data,
			      &tep->ld_size, &tep->ld_offset,
			      "common_migrate_disable");
}

static int events_id_cmp(const void *a, const void *b);

/**
 * tep_find_event - find an event by given id
 * @tep: a handle to the trace event parser context
 * @id: the id of the event
 *
 * Returns an event that has a given @id.
 */
struct tep_event *tep_find_event(struct tep_handle *tep, int id)
{
	struct tep_event **eventptr;
	struct tep_event key;
	struct tep_event *pkey = &key;

	/* Check cache first */
	if (tep->last_event && tep->last_event->id == id)
		return tep->last_event;

	key.id = id;

	eventptr = bsearch(&pkey, tep->events, tep->nr_events,
			   sizeof(*tep->events), events_id_cmp);

	if (eventptr) {
		tep->last_event = *eventptr;
		return *eventptr;
	}

	return NULL;
}

/**
 * tep_find_event_by_name - find an event by given name
 * @tep: a handle to the trace event parser context
 * @sys: the system name to search for
 * @name: the name of the event to search for
 *
 * This returns an event with a given @name and under the system
 * @sys. If @sys is NULL the first event with @name is returned.
 */
struct tep_event *
tep_find_event_by_name(struct tep_handle *tep,
		       const char *sys, const char *name)
{
	struct tep_event *event = NULL;
	int i;

	if (tep->last_event &&
	    strcmp(tep->last_event->name, name) == 0 &&
	    (!sys || strcmp(tep->last_event->system, sys) == 0))
		return tep->last_event;

	for (i = 0; i < tep->nr_events; i++) {
		event = tep->events[i];
		if (strcmp(event->name, name) == 0) {
			if (!sys)
				break;
			if (strcmp(event->system, sys) == 0)
				break;
		}
	}
	if (i == tep->nr_events)
		event = NULL;

	tep->last_event = event;
	return event;
}

static unsigned long long
eval_num_arg(void *data, int size, struct tep_event *event, struct tep_print_arg *arg)
{
	struct tep_handle *tep = event->tep;
	unsigned long long val = 0;
	unsigned long long left, right;
	struct tep_print_arg *typearg = NULL;
	struct tep_print_arg *larg;
	unsigned long offset;
	unsigned int field_size;

	switch (arg->type) {
	case TEP_PRINT_NULL:
		/* ?? */
		return 0;
	case TEP_PRINT_ATOM:
		return strtoull(arg->atom.atom, NULL, 0);
	case TEP_PRINT_FIELD:
		if (!arg->field.field) {
			arg->field.field = tep_find_any_field(event, arg->field.name);
			if (!arg->field.field)
				goto out_warning_field;
			
		}
		/* must be a number */
		val = tep_read_number(tep, data + arg->field.field->offset,
				      arg->field.field->size);
		break;
	case TEP_PRINT_FLAGS:
	case TEP_PRINT_SYMBOL:
	case TEP_PRINT_INT_ARRAY:
	case TEP_PRINT_HEX:
	case TEP_PRINT_HEX_STR:
		break;
	case TEP_PRINT_TYPE:
		val = eval_num_arg(data, size, event, arg->typecast.item);
		return eval_type(val, arg, 0);
	case TEP_PRINT_STRING:
	case TEP_PRINT_BSTRING:
	case TEP_PRINT_BITMASK:
		return 0;
	case TEP_PRINT_FUNC: {
		struct trace_seq s;
		trace_seq_init(&s);
		val = process_defined_func(&s, data, size, event, arg);
		trace_seq_destroy(&s);
		return val;
	}
	case TEP_PRINT_OP:
		if (strcmp(arg->op.op, "[") == 0) {
			/*
			 * Arrays are special, since we don't want
			 * to read the arg as is.
			 */
			right = eval_num_arg(data, size, event, arg->op.right);

			/* handle typecasts */
			larg = arg->op.left;
			while (larg->type == TEP_PRINT_TYPE) {
				if (!typearg)
					typearg = larg;
				larg = larg->typecast.item;
			}

			/* Default to long size */
			field_size = tep->long_size;

			switch (larg->type) {
			case TEP_PRINT_DYNAMIC_ARRAY:
				offset = tep_read_number(tep,
						   data + larg->dynarray.field->offset,
						   larg->dynarray.field->size);
				if (larg->dynarray.field->elementsize)
					field_size = larg->dynarray.field->elementsize;
				/*
				 * The actual length of the dynamic array is stored
				 * in the top half of the field, and the offset
				 * is in the bottom half of the 32 bit field.
				 */
				offset &= 0xffff;
				offset += right;
				break;
			case TEP_PRINT_FIELD:
				if (!larg->field.field) {
					larg->field.field =
						tep_find_any_field(event, larg->field.name);
					if (!larg->field.field) {
						arg = larg;
						goto out_warning_field;
					}
				}
				field_size = larg->field.field->elementsize;
				offset = larg->field.field->offset +
					right * larg->field.field->elementsize;
				break;
			default:
				goto default_op; /* oops, all bets off */
			}
			val = tep_read_number(tep,
					      data + offset, field_size);
			if (typearg)
				val = eval_type(val, typearg, 1);
			break;
		} else if (strcmp(arg->op.op, "?") == 0) {
			left = eval_num_arg(data, size, event, arg->op.left);
			arg = arg->op.right;
			if (left)
				val = eval_num_arg(data, size, event, arg->op.left);
			else
				val = eval_num_arg(data, size, event, arg->op.right);
			break;
		}
 default_op:
		left = eval_num_arg(data, size, event, arg->op.left);
		right = eval_num_arg(data, size, event, arg->op.right);
		switch (arg->op.op[0]) {
		case '!':
			switch (arg->op.op[1]) {
			case 0:
				val = !right;
				break;
			case '=':
				val = left != right;
				break;
			default:
				goto out_warning_op;
			}
			break;
		case '~':
			val = ~right;
			break;
		case '|':
			if (arg->op.op[1])
				val = left || right;
			else
				val = left | right;
			break;
		case '&':
			if (arg->op.op[1])
				val = left && right;
			else
				val = left & right;
			break;
		case '<':
			switch (arg->op.op[1]) {
			case 0:
				val = left < right;
				break;
			case '<':
				val = left << right;
				break;
			case '=':
				val = left <= right;
				break;
			default:
				goto out_warning_op;
			}
			break;
		case '>':
			switch (arg->op.op[1]) {
			case 0:
				val = left > right;
				break;
			case '>':
				val = left >> right;
				break;
			case '=':
				val = left >= right;
				break;
			default:
				goto out_warning_op;
			}
			break;
		case '=':
			if (arg->op.op[1] != '=')
				goto out_warning_op;

			val = left == right;
			break;
		case '-':
			val = left - right;
			break;
		case '+':
			val = left + right;
			break;
		case '/':
			val = left / right;
			break;
		case '%':
			val = left % right;
			break;
		case '*':
			val = left * right;
			break;
		default:
			goto out_warning_op;
		}
		break;
	case TEP_PRINT_DYNAMIC_ARRAY_LEN:
		offset = tep_read_number(tep,
					 data + arg->dynarray.field->offset,
					 arg->dynarray.field->size);
		/*
		 * The total allocated length of the dynamic array is
		 * stored in the top half of the field, and the offset
		 * is in the bottom half of the 32 bit field.
		 */
		val = (unsigned long long)(offset >> 16);
		break;
	case TEP_PRINT_DYNAMIC_ARRAY:
		/* Without [], we pass the address to the dynamic data */
		offset = tep_read_number(tep,
					 data + arg->dynarray.field->offset,
					 arg->dynarray.field->size);
		/*
		 * The total allocated length of the dynamic array is
		 * stored in the top half of the field, and the offset
		 * is in the bottom half of the 32 bit field.
		 */
		offset &= 0xffff;
		val = (unsigned long long)((unsigned long)data + offset);
		break;
	default: /* not sure what to do there */
		return 0;
	}
	return val;

out_warning_op:
	do_warning_event(event, "%s: unknown op '%s'", __func__, arg->op.op);
	return 0;

out_warning_field:
	do_warning_event(event, "%s: field %s not found",
			 __func__, arg->field.name);
	return 0;
}

struct flag {
	const char *name;
	unsigned long long value;
};

static const struct flag flags[] = {
	{ "HI_SOFTIRQ", 0 },
	{ "TIMER_SOFTIRQ", 1 },
	{ "NET_TX_SOFTIRQ", 2 },
	{ "NET_RX_SOFTIRQ", 3 },
	{ "BLOCK_SOFTIRQ", 4 },
	{ "IRQ_POLL_SOFTIRQ", 5 },
	{ "TASKLET_SOFTIRQ", 6 },
	{ "SCHED_SOFTIRQ", 7 },
	{ "HRTIMER_SOFTIRQ", 8 },
	{ "RCU_SOFTIRQ", 9 },

	{ "HRTIMER_NORESTART", 0 },
	{ "HRTIMER_RESTART", 1 },
};

static long long eval_flag(const char *flag)
{
	int i;

	/*
	 * Some flags in the format files do not get converted.
	 * If the flag is not numeric, see if it is something that
	 * we already know about.
	 */
	if (isdigit(flag[0]))
		return strtoull(flag, NULL, 0);

	for (i = 0; i < (int)(sizeof(flags)/sizeof(flags[0])); i++)
		if (strcmp(flags[i].name, flag) == 0)
			return flags[i].value;

	return -1LL;
}

static void print_str_to_seq(struct trace_seq *s, const char *format,
			     int len_arg, const char *str)
{
	if (len_arg >= 0)
		trace_seq_printf(s, format, len_arg, str);
	else
		trace_seq_printf(s, format, str);
}

static void print_bitmask_to_seq(struct tep_handle *tep,
				 struct trace_seq *s, const char *format,
				 int len_arg, const void *data, int size)
{
	int nr_bits = size * 8;
	int str_size = (nr_bits + 3) / 4;
	int len = 0;
	char buf[3];
	char *str;
	int index;
	int i;

	/*
	 * The kernel likes to put in commas every 32 bits, we
	 * can do the same.
	 */
	str_size += (nr_bits - 1) / 32;

	str = malloc(str_size + 1);
	if (!str) {
		do_warning("%s: not enough memory!", __func__);
		return;
	}
	str[str_size] = 0;

	/* Start out with -2 for the two chars per byte */
	for (i = str_size - 2; i >= 0; i -= 2) {
		/*
		 * data points to a bit mask of size bytes.
		 * In the kernel, this is an array of long words, thus
		 * endianness is very important.
		 */
		if (tep->file_bigendian)
			index = size - (len + 1);
		else
			index = len;

		snprintf(buf, 3, "%02x", *((unsigned char *)data + index));
		memcpy(str + i, buf, 2);
		len++;
		if (!(len & 3) && i > 0) {
			i--;
			str[i] = ',';
		}
	}

	if (len_arg >= 0)
		trace_seq_printf(s, format, len_arg, str);
	else
		trace_seq_printf(s, format, str);

	free(str);
}

static void print_str_arg(struct trace_seq *s, void *data, int size,
			  struct tep_event *event, const char *format,
			  int len_arg, struct tep_print_arg *arg)
{
	struct tep_handle *tep = event->tep;
	struct tep_print_flag_sym *flag;
	struct tep_format_field *field;
	struct printk_map *printk;
	long long val, fval;
	unsigned long long addr;
	char *str;
	unsigned char *hex;
	int print;
	int i, len;

	switch (arg->type) {
	case TEP_PRINT_NULL:
		/* ?? */
		return;
	case TEP_PRINT_ATOM:
		print_str_to_seq(s, format, len_arg, arg->atom.atom);
		return;
	case TEP_PRINT_FIELD:
		field = arg->field.field;
		if (!field) {
			field = tep_find_any_field(event, arg->field.name);
			if (!field) {
				str = arg->field.name;
				goto out_warning_field;
			}
			arg->field.field = field;
		}
		/* Zero sized fields, mean the rest of the data */
		len = field->size ? : size - field->offset;

		/*
		 * Some events pass in pointers. If this is not an array
		 * and the size is the same as long_size, assume that it
		 * is a pointer.
		 */
		if (!(field->flags & TEP_FIELD_IS_ARRAY) &&
		    field->size == tep->long_size) {

			/* Handle heterogeneous recording and processing
			 * architectures
			 *
			 * CASE I:
			 * Traces recorded on 32-bit devices (32-bit
			 * addressing) and processed on 64-bit devices:
			 * In this case, only 32 bits should be read.
			 *
			 * CASE II:
			 * Traces recorded on 64 bit devices and processed
			 * on 32-bit devices:
			 * In this case, 64 bits must be read.
			 */
			addr = (tep->long_size == 8) ?
				*(unsigned long long *)(data + field->offset) :
				(unsigned long long)*(unsigned int *)(data + field->offset);

			/* Check if it matches a print format */
			printk = find_printk(tep, addr);
			if (printk)
				trace_seq_puts(s, printk->printk);
			else
				trace_seq_printf(s, "%llx", addr);
			break;
		}
		str = malloc(len + 1);
		if (!str) {
			do_warning_event(event, "%s: not enough memory!",
					 __func__);
			return;
		}
		memcpy(str, data + field->offset, len);
		str[len] = 0;
		print_str_to_seq(s, format, len_arg, str);
		free(str);
		break;
	case TEP_PRINT_FLAGS:
		val = eval_num_arg(data, size, event, arg->flags.field);
		print = 0;
		for (flag = arg->flags.flags; flag; flag = flag->next) {
			fval = eval_flag(flag->value);
			if (!val && fval < 0) {
				print_str_to_seq(s, format, len_arg, flag->str);
				break;
			}
			if (fval > 0 && (val & fval) == fval) {
				if (print && arg->flags.delim)
					trace_seq_puts(s, arg->flags.delim);
				print_str_to_seq(s, format, len_arg, flag->str);
				print = 1;
				val &= ~fval;
			}
		}
		if (val) {
			if (print && arg->flags.delim)
				trace_seq_puts(s, arg->flags.delim);
			trace_seq_printf(s, "0x%llx", val);
		}
		break;
	case TEP_PRINT_SYMBOL:
		val = eval_num_arg(data, size, event, arg->symbol.field);
		for (flag = arg->symbol.symbols; flag; flag = flag->next) {
			fval = eval_flag(flag->value);
			if (val == fval) {
				print_str_to_seq(s, format, len_arg, flag->str);
				break;
			}
		}
		if (!flag)
			trace_seq_printf(s, "0x%llx", val);
		break;
	case TEP_PRINT_HEX:
	case TEP_PRINT_HEX_STR:
		if (arg->hex.field->type == TEP_PRINT_DYNAMIC_ARRAY) {
			unsigned long offset;
			offset = tep_read_number(tep,
				data + arg->hex.field->dynarray.field->offset,
				arg->hex.field->dynarray.field->size);
			hex = data + (offset & 0xffff);
		} else {
			field = arg->hex.field->field.field;
			if (!field) {
				str = arg->hex.field->field.name;
				field = tep_find_any_field(event, str);
				if (!field)
					goto out_warning_field;
				arg->hex.field->field.field = field;
			}
			hex = data + field->offset;
		}
		len = eval_num_arg(data, size, event, arg->hex.size);
		for (i = 0; i < len; i++) {
			if (i && arg->type == TEP_PRINT_HEX)
				trace_seq_putc(s, ' ');
			trace_seq_printf(s, "%02x", hex[i]);
		}
		break;

	case TEP_PRINT_INT_ARRAY: {
		void *num;
		int el_size;

		if (arg->int_array.field->type == TEP_PRINT_DYNAMIC_ARRAY) {
			unsigned long offset;
			struct tep_format_field *field =
				arg->int_array.field->dynarray.field;
			offset = tep_read_number(tep,
						 data + field->offset,
						 field->size);
			num = data + (offset & 0xffff);
		} else {
			field = arg->int_array.field->field.field;
			if (!field) {
				str = arg->int_array.field->field.name;
				field = tep_find_any_field(event, str);
				if (!field)
					goto out_warning_field;
				arg->int_array.field->field.field = field;
			}
			num = data + field->offset;
		}
		len = eval_num_arg(data, size, event, arg->int_array.count);
		el_size = eval_num_arg(data, size, event,
				       arg->int_array.el_size);
		for (i = 0; i < len; i++) {
			if (i)
				trace_seq_putc(s, ' ');

			if (el_size == 1) {
				trace_seq_printf(s, "%u", *(uint8_t *)num);
			} else if (el_size == 2) {
				trace_seq_printf(s, "%u", *(uint16_t *)num);
			} else if (el_size == 4) {
				trace_seq_printf(s, "%u", *(uint32_t *)num);
			} else if (el_size == 8) {
				trace_seq_printf(s, "%"PRIu64, *(uint64_t *)num);
			} else {
				trace_seq_printf(s, "BAD SIZE:%d 0x%x",
						 el_size, *(uint8_t *)num);
				el_size = 1;
			}

			num += el_size;
		}
		break;
	}
	case TEP_PRINT_TYPE:
		break;
	case TEP_PRINT_STRING: {
		int str_offset;

		if (arg->string.offset == -1) {
			struct tep_format_field *f;

			f = tep_find_any_field(event, arg->string.string);
			arg->string.offset = f->offset;
		}
		str_offset = tep_data2host4(tep, *(unsigned int *)(data + arg->string.offset));
		str_offset &= 0xffff;
		print_str_to_seq(s, format, len_arg, ((char *)data) + str_offset);
		break;
	}
	case TEP_PRINT_BSTRING:
		print_str_to_seq(s, format, len_arg, arg->string.string);
		break;
	case TEP_PRINT_BITMASK: {
		int bitmask_offset;
		int bitmask_size;

		if (arg->bitmask.offset == -1) {
			struct tep_format_field *f;

			f = tep_find_any_field(event, arg->bitmask.bitmask);
			arg->bitmask.offset = f->offset;
		}
		bitmask_offset = tep_data2host4(tep, *(unsigned int *)(data + arg->bitmask.offset));
		bitmask_size = bitmask_offset >> 16;
		bitmask_offset &= 0xffff;
		print_bitmask_to_seq(tep, s, format, len_arg,
				     data + bitmask_offset, bitmask_size);
		break;
	}
	case TEP_PRINT_OP:
		/*
		 * The only op for string should be ? :
		 */
		if (arg->op.op[0] != '?')
			return;
		val = eval_num_arg(data, size, event, arg->op.left);
		if (val)
			print_str_arg(s, data, size, event,
				      format, len_arg, arg->op.right->op.left);
		else
			print_str_arg(s, data, size, event,
				      format, len_arg, arg->op.right->op.right);
		break;
	case TEP_PRINT_FUNC:
		process_defined_func(s, data, size, event, arg);
		break;
	default:
		/* well... */
		break;
	}

	return;

out_warning_field:
	do_warning_event(event, "%s: field %s not found",
			 __func__, arg->field.name);
}

static unsigned long long
process_defined_func(struct trace_seq *s, void *data, int size,
		     struct tep_event *event, struct tep_print_arg *arg)
{
	struct tep_function_handler *func_handle = arg->func.func;
	struct func_params *param;
	unsigned long long *args;
	unsigned long long ret;
	struct tep_print_arg *farg;
	struct trace_seq str;
	struct save_str {
		struct save_str *next;
		char *str;
	} *strings = NULL, *string;
	int i;

	if (!func_handle->nr_args) {
		ret = (*func_handle->func)(s, NULL);
		goto out;
	}

	farg = arg->func.args;
	param = func_handle->params;

	ret = ULLONG_MAX;
	args = malloc(sizeof(*args) * func_handle->nr_args);
	if (!args)
		goto out;

	for (i = 0; i < func_handle->nr_args; i++) {
		switch (param->type) {
		case TEP_FUNC_ARG_INT:
		case TEP_FUNC_ARG_LONG:
		case TEP_FUNC_ARG_PTR:
			args[i] = eval_num_arg(data, size, event, farg);
			break;
		case TEP_FUNC_ARG_STRING:
			trace_seq_init(&str);
			print_str_arg(&str, data, size, event, "%s", -1, farg);
			trace_seq_terminate(&str);
			string = malloc(sizeof(*string));
			if (!string) {
				do_warning_event(event, "%s(%d): malloc str",
						 __func__, __LINE__);
				goto out_free;
			}
			string->next = strings;
			string->str = strdup(str.buffer);
			if (!string->str) {
				free(string);
				do_warning_event(event, "%s(%d): malloc str",
						 __func__, __LINE__);
				goto out_free;
			}
			args[i] = (uintptr_t)string->str;
			strings = string;
			trace_seq_destroy(&str);
			break;
		default:
			/*
			 * Something went totally wrong, this is not
			 * an input error, something in this code broke.
			 */
			do_warning_event(event, "Unexpected end of arguments\n");
			goto out_free;
		}
		farg = farg->next;
		param = param->next;
	}

	ret = (*func_handle->func)(s, args);
out_free:
	free(args);
	while (strings) {
		string = strings;
		strings = string->next;
		free(string->str);
		free(string);
	}

 out:
	/* TBD : handle return type here */
	return ret;
}

static void free_args(struct tep_print_arg *args)
{
	struct tep_print_arg *next;

	while (args) {
		next = args->next;

		free_arg(args);
		args = next;
	}
}

static struct tep_print_arg *make_bprint_args(char *fmt, void *data, int size, struct tep_event *event)
{
	struct tep_handle *tep = event->tep;
	struct tep_format_field *field, *ip_field;
	struct tep_print_arg *args, *arg, **next;
	unsigned long long ip, val;
	char *ptr;
	void *bptr;
	int vsize = 0;

	field = tep->bprint_buf_field;
	ip_field = tep->bprint_ip_field;

	if (!field) {
		field = tep_find_field(event, "buf");
		if (!field) {
			do_warning_event(event, "can't find buffer field for binary printk");
			return NULL;
		}
		ip_field = tep_find_field(event, "ip");
		if (!ip_field) {
			do_warning_event(event, "can't find ip field for binary printk");
			return NULL;
		}
		tep->bprint_buf_field = field;
		tep->bprint_ip_field = ip_field;
	}

	ip = tep_read_number(tep, data + ip_field->offset, ip_field->size);

	/*
	 * The first arg is the IP pointer.
	 */
	args = alloc_arg();
	if (!args) {
		do_warning_event(event, "%s(%d): not enough memory!",
				 __func__, __LINE__);
		return NULL;
	}
	arg = args;
	arg->next = NULL;
	next = &arg->next;

	arg->type = TEP_PRINT_ATOM;
		
	if (asprintf(&arg->atom.atom, "%lld", ip) < 0)
		goto out_free;

	/* skip the first "%ps: " */
	for (ptr = fmt + 5, bptr = data + field->offset;
	     bptr < data + size && *ptr; ptr++) {
		int ls = 0;

		if (*ptr == '%') {
 process_again:
			ptr++;
			switch (*ptr) {
			case '%':
				break;
			case 'l':
				ls++;
				goto process_again;
			case 'L':
				ls = 2;
				goto process_again;
			case '0' ... '9':
				goto process_again;
			case '.':
				goto process_again;
			case 'z':
			case 'Z':
				ls = 1;
				goto process_again;
			case 'p':
				ls = 1;
				if (isalnum(ptr[1])) {
					ptr++;
					/* Check for special pointers */
					switch (*ptr) {
					case 's':
					case 'S':
					case 'x':
						break;
					case 'f':
					case 'F':
						/*
						 * Pre-5.5 kernels use %pf and
						 * %pF for printing symbols
						 * while kernels since 5.5 use
						 * %pfw for fwnodes. So check
						 * %p[fF] isn't followed by 'w'.
						 */
						if (ptr[1] != 'w')
							break;
						/* fall through */
					default:
						/*
						 * Older kernels do not process
						 * dereferenced pointers.
						 * Only process if the pointer
						 * value is a printable.
						 */
						if (isprint(*(char *)bptr))
							goto process_string;
					}
				}
				/* fall through */
			case 'd':
			case 'u':
			case 'x':
			case 'i':
				switch (ls) {
				case 0:
					vsize = 4;
					break;
				case 1:
					vsize = tep->long_size;
					break;
				case 2:
					vsize = 8;
					break;
				default:
					vsize = ls; /* ? */
					break;
				}
			/* fall through */
			case '*':
				if (*ptr == '*')
					vsize = 4;

				/* the pointers are always 4 bytes aligned */
				bptr = (void *)(((unsigned long)bptr + 3) &
						~3);
				val = tep_read_number(tep, bptr, vsize);
				bptr += vsize;
				arg = alloc_arg();
				if (!arg) {
					do_warning_event(event, "%s(%d): not enough memory!",
						   __func__, __LINE__);
					goto out_free;
				}
				arg->next = NULL;
				arg->type = TEP_PRINT_ATOM;
				if (asprintf(&arg->atom.atom, "%lld", val) < 0) {
					free(arg);
					goto out_free;
				}
				*next = arg;
				next = &arg->next;
				/*
				 * The '*' case means that an arg is used as the length.
				 * We need to continue to figure out for what.
				 */
				if (*ptr == '*')
					goto process_again;

				break;
			case 's':
 process_string:
				arg = alloc_arg();
				if (!arg) {
					do_warning_event(event, "%s(%d): not enough memory!",
						   __func__, __LINE__);
					goto out_free;
				}
				arg->next = NULL;
				arg->type = TEP_PRINT_BSTRING;
				arg->string.string = strdup(bptr);
				if (!arg->string.string)
					goto out_free;
				bptr += strlen(bptr) + 1;
				*next = arg;
				next = &arg->next;
			default:
				break;
			}
		}
	}

	return args;

out_free:
	free_args(args);
	return NULL;
}

static char *
get_bprint_format(void *data, int size __maybe_unused,
		  struct tep_event *event)
{
	struct tep_handle *tep = event->tep;
	unsigned long long addr;
	struct tep_format_field *field;
	struct printk_map *printk;
	char *format;

	field = tep->bprint_fmt_field;

	if (!field) {
		field = tep_find_field(event, "fmt");
		if (!field) {
			do_warning_event(event, "can't find format field for binary printk");
			return NULL;
		}
		tep->bprint_fmt_field = field;
	}

	addr = tep_read_number(tep, data + field->offset, field->size);

	printk = find_printk(tep, addr);
	if (!printk) {
		if (asprintf(&format, "%%ps: (NO FORMAT FOUND at %llx)\n", addr) < 0)
			return NULL;
		return format;
	}

	if (asprintf(&format, "%s: %s", "%ps", printk->printk) < 0)
		return NULL;

	return format;
}

static void print_mac_arg(struct trace_seq *s, int mac, void *data, int size,
			  struct tep_event *event, struct tep_print_arg *arg)
{
	unsigned char *buf;
	const char *fmt = "%.2x:%.2x:%.2x:%.2x:%.2x:%.2x";

	if (arg->type == TEP_PRINT_FUNC) {
		process_defined_func(s, data, size, event, arg);
		return;
	}

	if (arg->type != TEP_PRINT_FIELD) {
		trace_seq_printf(s, "ARG TYPE NOT FIELD BUT %d",
				 arg->type);
		return;
	}

	if (mac == 'm')
		fmt = "%.2x%.2x%.2x%.2x%.2x%.2x";
	if (!arg->field.field) {
		arg->field.field =
			tep_find_any_field(event, arg->field.name);
		if (!arg->field.field) {
			do_warning_event(event, "%s: field %s not found",
					 __func__, arg->field.name);
			return;
		}
	}
	if (arg->field.field->size != 6) {
		trace_seq_printf(s, "INVALIDMAC");
		return;
	}
	buf = data + arg->field.field->offset;
	trace_seq_printf(s, fmt, buf[0], buf[1], buf[2], buf[3], buf[4], buf[5]);
}

static void print_ip4_addr(struct trace_seq *s, char i, unsigned char *buf)
{
	const char *fmt;

	if (i == 'i')
		fmt = "%03d.%03d.%03d.%03d";
	else
		fmt = "%d.%d.%d.%d";

	trace_seq_printf(s, fmt, buf[0], buf[1], buf[2], buf[3]);
}

static inline bool ipv6_addr_v4mapped(const struct in6_addr *a)
{
	return ((unsigned long)(a->s6_addr32[0] | a->s6_addr32[1]) |
		(unsigned long)(a->s6_addr32[2] ^ htonl(0x0000ffff))) == 0UL;
}

static inline bool ipv6_addr_is_isatap(const struct in6_addr *addr)
{
	return (addr->s6_addr32[2] | htonl(0x02000000)) == htonl(0x02005EFE);
}

static void print_ip6c_addr(struct trace_seq *s, unsigned char *addr)
{
	int i, j, range;
	unsigned char zerolength[8];
	int longest = 1;
	int colonpos = -1;
	uint16_t word;
	uint8_t hi, lo;
	bool needcolon = false;
	bool useIPv4;
	struct in6_addr in6;

	memcpy(&in6, addr, sizeof(struct in6_addr));

	useIPv4 = ipv6_addr_v4mapped(&in6) || ipv6_addr_is_isatap(&in6);

	memset(zerolength, 0, sizeof(zerolength));

	if (useIPv4)
		range = 6;
	else
		range = 8;

	/* find position of longest 0 run */
	for (i = 0; i < range; i++) {
		for (j = i; j < range; j++) {
			if (in6.s6_addr16[j] != 0)
				break;
			zerolength[i]++;
		}
	}
	for (i = 0; i < range; i++) {
		if (zerolength[i] > longest) {
			longest = zerolength[i];
			colonpos = i;
		}
	}
	if (longest == 1)		/* don't compress a single 0 */
		colonpos = -1;

	/* emit address */
	for (i = 0; i < range; i++) {
		if (i == colonpos) {
			if (needcolon || i == 0)
				trace_seq_printf(s, ":");
			trace_seq_printf(s, ":");
			needcolon = false;
			i += longest - 1;
			continue;
		}
		if (needcolon) {
			trace_seq_printf(s, ":");
			needcolon = false;
		}
		/* hex u16 without leading 0s */
		word = ntohs(in6.s6_addr16[i]);
		hi = word >> 8;
		lo = word & 0xff;
		if (hi)
			trace_seq_printf(s, "%x%02x", hi, lo);
		else
			trace_seq_printf(s, "%x", lo);

		needcolon = true;
	}

	if (useIPv4) {
		if (needcolon)
			trace_seq_printf(s, ":");
		print_ip4_addr(s, 'I', &in6.s6_addr[12]);
	}

	return;
}

static void print_ip6_addr(struct trace_seq *s, char i, unsigned char *buf)
{
	int j;

	for (j = 0; j < 16; j += 2) {
		trace_seq_printf(s, "%02x%02x", buf[j], buf[j+1]);
		if (i == 'I' && j < 14)
			trace_seq_printf(s, ":");
	}
}

/*
 * %pi4   print an IPv4 address with leading zeros
 * %pI4   print an IPv4 address without leading zeros
 * %pi6   print an IPv6 address without colons
 * %pI6   print an IPv6 address with colons
 * %pI6c  print an IPv6 address in compressed form with colons
 * %pISpc print an IP address based on sockaddr; p adds port.
 */
static int print_ipv4_arg(struct trace_seq *s, const char *ptr, char i,
			  void *data, int size, struct tep_event *event,
			  struct tep_print_arg *arg)
{
	unsigned char *buf;

	if (arg->type == TEP_PRINT_FUNC) {
		process_defined_func(s, data, size, event, arg);
		return 0;
	}

	if (arg->type != TEP_PRINT_FIELD) {
		trace_seq_printf(s, "ARG TYPE NOT FIELD BUT %d", arg->type);
		return 0;
	}

	if (!arg->field.field) {
		arg->field.field =
			tep_find_any_field(event, arg->field.name);
		if (!arg->field.field) {
			do_warning("%s: field %s not found",
				   __func__, arg->field.name);
			return 0;
		}
	}

	buf = data + arg->field.field->offset;

	if (arg->field.field->size != 4) {
		trace_seq_printf(s, "INVALIDIPv4");
		return 0;
	}
	print_ip4_addr(s, i, buf);

	return 0;
}

static int print_ipv6_arg(struct trace_seq *s, const char *ptr, char i,
			  void *data, int size, struct tep_event *event,
			  struct tep_print_arg *arg)
{
	char have_c = 0;
	unsigned char *buf;
	int rc = 0;

	/* pI6c */
	if (i == 'I' && *ptr == 'c') {
		have_c = 1;
		ptr++;
		rc++;
	}

	if (arg->type == TEP_PRINT_FUNC) {
		process_defined_func(s, data, size, event, arg);
		return rc;
	}

	if (arg->type != TEP_PRINT_FIELD) {
		trace_seq_printf(s, "ARG TYPE NOT FIELD BUT %d", arg->type);
		return rc;
	}

	if (!arg->field.field) {
		arg->field.field =
			tep_find_any_field(event, arg->field.name);
		if (!arg->field.field) {
			do_warning("%s: field %s not found",
				   __func__, arg->field.name);
			return rc;
		}
	}

	buf = data + arg->field.field->offset;

	if (arg->field.field->size != 16) {
		trace_seq_printf(s, "INVALIDIPv6");
		return rc;
	}

	if (have_c)
		print_ip6c_addr(s, buf);
	else
		print_ip6_addr(s, i, buf);

	return rc;
}

static int print_ipsa_arg(struct trace_seq *s, const char *ptr, char i,
			  void *data, int size, struct tep_event *event,
			  struct tep_print_arg *arg)
{
	char have_c = 0, have_p = 0;
	unsigned char *buf;
	struct sockaddr_storage *sa;
	int rc = 0;

	/* pISpc */
	if (i == 'I') {
		if (*ptr == 'p') {
			have_p = 1;
			ptr++;
			rc++;
		}
		if (*ptr == 'c') {
			have_c = 1;
			ptr++;
			rc++;
		}
	}

	if (arg->type == TEP_PRINT_FUNC) {
		process_defined_func(s, data, size, event, arg);
		return rc;
	}

	if (arg->type != TEP_PRINT_FIELD) {
		trace_seq_printf(s, "ARG TYPE NOT FIELD BUT %d", arg->type);
		return rc;
	}

	if (!arg->field.field) {
		arg->field.field =
			tep_find_any_field(event, arg->field.name);
		if (!arg->field.field) {
			do_warning("%s: field %s not found",
				   __func__, arg->field.name);
			return rc;
		}
	}

	sa = (struct sockaddr_storage *) (data + arg->field.field->offset);

	if (sa->ss_family == AF_INET) {
		struct sockaddr_in *sa4 = (struct sockaddr_in *) sa;

		if (arg->field.field->size < sizeof(struct sockaddr_in)) {
			trace_seq_printf(s, "INVALIDIPv4");
			return rc;
		}

		print_ip4_addr(s, i, (unsigned char *) &sa4->sin_addr);
		if (have_p)
			trace_seq_printf(s, ":%d", ntohs(sa4->sin_port));


	} else if (sa->ss_family == AF_INET6) {
		struct sockaddr_in6 *sa6 = (struct sockaddr_in6 *) sa;

		if (arg->field.field->size < sizeof(struct sockaddr_in6)) {
			trace_seq_printf(s, "INVALIDIPv6");
			return rc;
		}

		if (have_p)
			trace_seq_printf(s, "[");

		buf = (unsigned char *) &sa6->sin6_addr;
		if (have_c)
			print_ip6c_addr(s, buf);
		else
			print_ip6_addr(s, i, buf);

		if (have_p)
			trace_seq_printf(s, "]:%d", ntohs(sa6->sin6_port));
	}

	return rc;
}

static int print_ip_arg(struct trace_seq *s, const char *ptr,
			void *data, int size, struct tep_event *event,
			struct tep_print_arg *arg)
{
	char i = *ptr;  /* 'i' or 'I' */
	char ver;
	int rc = 0;

	ptr++;
	rc++;

	ver = *ptr;
	ptr++;
	rc++;

	switch (ver) {
	case '4':
		rc += print_ipv4_arg(s, ptr, i, data, size, event, arg);
		break;
	case '6':
		rc += print_ipv6_arg(s, ptr, i, data, size, event, arg);
		break;
	case 'S':
		rc += print_ipsa_arg(s, ptr, i, data, size, event, arg);
		break;
	default:
		return 0;
	}

	return rc;
}

static int is_printable_array(char *p, unsigned int len)
{
	unsigned int i;

	for (i = 0; i < len && p[i]; i++)
		if (!isprint(p[i]) && !isspace(p[i]))
		    return 0;
	return 1;
}

void tep_print_field(struct trace_seq *s, void *data,
		     struct tep_format_field *field)
{
	unsigned long long val;
	unsigned int offset, len, i;
	struct tep_handle *tep = field->event->tep;

	if (field->flags & TEP_FIELD_IS_ARRAY) {
		offset = field->offset;
		len = field->size;
		if (field->flags & TEP_FIELD_IS_DYNAMIC) {
			val = tep_read_number(tep, data + offset, len);
			offset = val;
			len = offset >> 16;
			offset &= 0xffff;
		}
		if (field->flags & TEP_FIELD_IS_STRING &&
		    is_printable_array(data + offset, len)) {
			trace_seq_printf(s, "%s", (char *)data + offset);
		} else {
			trace_seq_puts(s, "ARRAY[");
			for (i = 0; i < len; i++) {
				if (i)
					trace_seq_puts(s, ", ");
				trace_seq_printf(s, "%02x",
						 *((unsigned char *)data + offset + i));
			}
			trace_seq_putc(s, ']');
			field->flags &= ~TEP_FIELD_IS_STRING;
		}
	} else {
		val = tep_read_number(tep, data + field->offset,
				      field->size);
		if (field->flags & TEP_FIELD_IS_POINTER) {
			trace_seq_printf(s, "0x%llx", val);
		} else if (field->flags & TEP_FIELD_IS_SIGNED) {
			switch (field->size) {
			case 4:
				/*
				 * If field is long then print it in hex.
				 * A long usually stores pointers.
				 */
				if (field->flags & TEP_FIELD_IS_LONG)
					trace_seq_printf(s, "0x%x", (int)val);
				else
					trace_seq_printf(s, "%d", (int)val);
				break;
			case 2:
				trace_seq_printf(s, "%2d", (short)val);
				break;
			case 1:
				trace_seq_printf(s, "%1d", (char)val);
				break;
			default:
				trace_seq_printf(s, "%lld", val);
			}
		} else {
			if (field->flags & TEP_FIELD_IS_LONG)
				trace_seq_printf(s, "0x%llx", val);
			else
				trace_seq_printf(s, "%llu", val);
		}
	}
}

void tep_print_fields(struct trace_seq *s, void *data,
		      int size __maybe_unused, struct tep_event *event)
{
	struct tep_format_field *field;

	field = event->format.fields;
	while (field) {
		trace_seq_printf(s, " %s=", field->name);
		tep_print_field(s, data, field);
		field = field->next;
	}
}

static void pretty_print(struct trace_seq *s, void *data, int size, struct tep_event *event)
{
	struct tep_handle *tep = event->tep;
	struct tep_print_fmt *print_fmt = &event->print_fmt;
	struct tep_print_arg *arg = print_fmt->args;
	struct tep_print_arg *args = NULL;
	const char *ptr = print_fmt->format;
	unsigned long long val;
	struct func_map *func;
	const char *saveptr;
	struct trace_seq p;
	char *bprint_fmt = NULL;
	char format[32];
	int show_func;
	int len_as_arg;
	int len_arg = 0;
	int len;
	int ls;

	if (event->flags & TEP_EVENT_FL_FAILED) {
		trace_seq_printf(s, "[FAILED TO PARSE]");
		tep_print_fields(s, data, size, event);
		return;
	}

	if (event->flags & TEP_EVENT_FL_ISBPRINT) {
		bprint_fmt = get_bprint_format(data, size, event);
		args = make_bprint_args(bprint_fmt, data, size, event);
		arg = args;
		ptr = bprint_fmt;
	}

	for (; *ptr; ptr++) {
		ls = 0;
		if (*ptr == '\\') {
			ptr++;
			switch (*ptr) {
			case 'n':
				trace_seq_putc(s, '\n');
				break;
			case 't':
				trace_seq_putc(s, '\t');
				break;
			case 'r':
				trace_seq_putc(s, '\r');
				break;
			case '\\':
				trace_seq_putc(s, '\\');
				break;
			default:
				trace_seq_putc(s, *ptr);
				break;
			}

		} else if (*ptr == '%') {
			saveptr = ptr;
			show_func = 0;
			len_as_arg = 0;
 cont_process:
			ptr++;
			switch (*ptr) {
			case '%':
				trace_seq_putc(s, '%');
				break;
			case '#':
				/* FIXME: need to handle properly */
				goto cont_process;
			case 'h':
				ls--;
				goto cont_process;
			case 'l':
				ls++;
				goto cont_process;
			case 'L':
				ls = 2;
				goto cont_process;
			case '*':
				/* The argument is the length. */
				if (!arg) {
					do_warning_event(event, "no argument match");
					event->flags |= TEP_EVENT_FL_FAILED;
					goto out_failed;
				}
				len_arg = eval_num_arg(data, size, event, arg);
				len_as_arg = 1;
				arg = arg->next;
				goto cont_process;
			case '.':
			case 'z':
			case 'Z':
			case '0' ... '9':
			case '-':
				goto cont_process;
			case 'p':
				if (tep->long_size == 4)
					ls = 1;
				else
					ls = 2;

				if (isalnum(ptr[1]))
					ptr++;

				if (arg->type == TEP_PRINT_BSTRING) {
					trace_seq_puts(s, arg->string.string);
					arg = arg->next;
					break;
				}

				if (*ptr == 'F' || *ptr == 'f' ||
				    *ptr == 'S' || *ptr == 's') {
					show_func = *ptr;
				} else if (*ptr == 'M' || *ptr == 'm') {
					print_mac_arg(s, *ptr, data, size, event, arg);
					arg = arg->next;
					break;
				} else if (*ptr == 'I' || *ptr == 'i') {
					int n;

					n = print_ip_arg(s, ptr, data, size, event, arg);
					if (n > 0) {
						ptr += n - 1;
						arg = arg->next;
						break;
					}
				}

				/* fall through */
			case 'd':
			case 'i':
			case 'x':
			case 'X':
			case 'u':
				if (!arg) {
					do_warning_event(event, "no argument match");
					event->flags |= TEP_EVENT_FL_FAILED;
					goto out_failed;
				}

				len = ((unsigned long)ptr + 1) -
					(unsigned long)saveptr;

				/* should never happen */
				if (len > 31) {
					do_warning_event(event, "bad format!");
					event->flags |= TEP_EVENT_FL_FAILED;
					len = 31;
				}

				memcpy(format, saveptr, len);
				format[len] = 0;

				val = eval_num_arg(data, size, event, arg);
				arg = arg->next;

				if (show_func) {
					func = find_func(tep, val);
					if (func) {
						trace_seq_puts(s, func->func);
						if (show_func == 'F')
							trace_seq_printf(s,
							       "+0x%llx",
							       val - func->addr);
						break;
					}
				}
				if (tep->long_size == 8 && ls == 1 &&
				    sizeof(long) != 8) {
					char *p;

					/* make %l into %ll */
					if (ls == 1 && (p = strchr(format, 'l')))
						memmove(p+1, p, strlen(p)+1);
					else if (strcmp(format, "%p") == 0)
						strcpy(format, "0x%llx");
					ls = 2;
				}
				switch (ls) {
				case -2:
					if (len_as_arg)
						trace_seq_printf(s, format, len_arg, (char)val);
					else
						trace_seq_printf(s, format, (char)val);
					break;
				case -1:
					if (len_as_arg)
						trace_seq_printf(s, format, len_arg, (short)val);
					else
						trace_seq_printf(s, format, (short)val);
					break;
				case 0:
					if (len_as_arg)
						trace_seq_printf(s, format, len_arg, (int)val);
					else
						trace_seq_printf(s, format, (int)val);
					break;
				case 1:
					if (len_as_arg)
						trace_seq_printf(s, format, len_arg, (long)val);
					else
						trace_seq_printf(s, format, (long)val);
					break;
				case 2:
					if (len_as_arg)
						trace_seq_printf(s, format, len_arg,
								 (long long)val);
					else
						trace_seq_printf(s, format, (long long)val);
					break;
				default:
					do_warning_event(event, "bad count (%d)", ls);
					event->flags |= TEP_EVENT_FL_FAILED;
				}
				break;
			case 's':
				if (!arg) {
					do_warning_event(event, "no matching argument");
					event->flags |= TEP_EVENT_FL_FAILED;
					goto out_failed;
				}

				len = ((unsigned long)ptr + 1) -
					(unsigned long)saveptr;

				/* should never happen */
				if (len > 31) {
					do_warning_event(event, "bad format!");
					event->flags |= TEP_EVENT_FL_FAILED;
					len = 31;
				}

				memcpy(format, saveptr, len);
				format[len] = 0;
				if (!len_as_arg)
					len_arg = -1;
				/* Use helper trace_seq */
				trace_seq_init(&p);
				print_str_arg(&p, data, size, event,
					      format, len_arg, arg);
				trace_seq_terminate(&p);
				trace_seq_puts(s, p.buffer);
				trace_seq_destroy(&p);
				arg = arg->next;
				break;
			default:
				trace_seq_printf(s, ">%c<", *ptr);

			}
		} else
			trace_seq_putc(s, *ptr);
	}

	if (event->flags & TEP_EVENT_FL_FAILED) {
out_failed:
		trace_seq_printf(s, "[FAILED TO PARSE]");
	}

	if (args) {
		free_args(args);
		free(bprint_fmt);
	}
}

/*
 * This parses out the Latency format (interrupts disabled,
 * need rescheduling, in hard/soft interrupt, preempt count
 * and lock depth) and places it into the trace_seq.
 */
static void data_latency_format(struct tep_handle *tep, struct trace_seq *s,
				char *format, struct tep_record *record)
{
	static int check_lock_depth = 1;
	static int check_migrate_disable = 1;
	static int lock_depth_exists;
	static int migrate_disable_exists;
	unsigned int lat_flags;
	struct trace_seq sq;
	unsigned int pc;
	int lock_depth = 0;
	int migrate_disable = 0;
	int hardirq;
	int softirq;
	void *data = record->data;

	trace_seq_init(&sq);
	lat_flags = parse_common_flags(tep, data);
	pc = parse_common_pc(tep, data);
	/* lock_depth may not always exist */
	if (lock_depth_exists)
		lock_depth = parse_common_lock_depth(tep, data);
	else if (check_lock_depth) {
		lock_depth = parse_common_lock_depth(tep, data);
		if (lock_depth < 0)
			check_lock_depth = 0;
		else
			lock_depth_exists = 1;
	}

	/* migrate_disable may not always exist */
	if (migrate_disable_exists)
		migrate_disable = parse_common_migrate_disable(tep, data);
	else if (check_migrate_disable) {
		migrate_disable = parse_common_migrate_disable(tep, data);
		if (migrate_disable < 0)
			check_migrate_disable = 0;
		else
			migrate_disable_exists = 1;
	}

	hardirq = lat_flags & TRACE_FLAG_HARDIRQ;
	softirq = lat_flags & TRACE_FLAG_SOFTIRQ;

	trace_seq_printf(&sq, "%c%c%c",
	       (lat_flags & TRACE_FLAG_IRQS_OFF) ? 'd' :
	       (lat_flags & TRACE_FLAG_IRQS_NOSUPPORT) ?
	       'X' : '.',
	       (lat_flags & TRACE_FLAG_NEED_RESCHED) ?
	       'N' : '.',
	       (hardirq && softirq) ? 'H' :
	       hardirq ? 'h' : softirq ? 's' : '.');

	if (pc)
		trace_seq_printf(&sq, "%x", pc);
	else
		trace_seq_printf(&sq, ".");

	if (migrate_disable_exists) {
		if (migrate_disable < 0)
			trace_seq_printf(&sq, ".");
		else
			trace_seq_printf(&sq, "%d", migrate_disable);
	}

	if (lock_depth_exists) {
		if (lock_depth < 0)
			trace_seq_printf(&sq, ".");
		else
			trace_seq_printf(&sq, "%d", lock_depth);
	}

	if (sq.state == TRACE_SEQ__MEM_ALLOC_FAILED) {
		s->state = TRACE_SEQ__MEM_ALLOC_FAILED;
		return;
	}

	trace_seq_terminate(&sq);
	trace_seq_puts(s, sq.buffer);
	trace_seq_destroy(&sq);
	trace_seq_terminate(s);
}

/**
 * tep_data_type - parse out the given event type
 * @tep: a handle to the trace event parser context
 * @rec: the record to read from
 *
 * This returns the event id from the @rec.
 */
int tep_data_type(struct tep_handle *tep, struct tep_record *rec)
{
	return trace_parse_common_type(tep, rec->data);
}

/**
 * tep_data_pid - parse the PID from record
 * @tep: a handle to the trace event parser context
 * @rec: the record to parse
 *
 * This returns the PID from a record.
 */
int tep_data_pid(struct tep_handle *tep, struct tep_record *rec)
{
	return parse_common_pid(tep, rec->data);
}

/**
 * tep_data_preempt_count - parse the preempt count from the record
 * @tep: a handle to the trace event parser context
 * @rec: the record to parse
 *
 * This returns the preempt count from a record.
 */
int tep_data_preempt_count(struct tep_handle *tep, struct tep_record *rec)
{
	return parse_common_pc(tep, rec->data);
}

/**
 * tep_data_flags - parse the latency flags from the record
 * @tep: a handle to the trace event parser context
 * @rec: the record to parse
 *
 * This returns the latency flags from a record.
 *
 *  Use trace_flag_type enum for the flags (see event-parse.h).
 */
int tep_data_flags(struct tep_handle *tep, struct tep_record *rec)
{
	return parse_common_flags(tep, rec->data);
}

/**
 * tep_data_comm_from_pid - return the command line from PID
 * @tep: a handle to the trace event parser context
 * @pid: the PID of the task to search for
 *
 * This returns a pointer to the command line that has the given
 * @pid.
 */
const char *tep_data_comm_from_pid(struct tep_handle *tep, int pid)
{
	const char *comm;

	comm = find_cmdline(tep, pid);
	return comm;
}

static struct tep_cmdline *
pid_from_cmdlist(struct tep_handle *tep, const char *comm, struct tep_cmdline *next)
{
	struct cmdline_list *cmdlist = (struct cmdline_list *)next;

	if (cmdlist)
		cmdlist = cmdlist->next;
	else
		cmdlist = tep->cmdlist;

	while (cmdlist && strcmp(cmdlist->comm, comm) != 0)
		cmdlist = cmdlist->next;

	return (struct tep_cmdline *)cmdlist;
}

/**
 * tep_data_pid_from_comm - return the pid from a given comm
 * @tep: a handle to the trace event parser context
 * @comm: the cmdline to find the pid from
 * @next: the cmdline structure to find the next comm
 *
 * This returns the cmdline structure that holds a pid for a given
 * comm, or NULL if none found. As there may be more than one pid for
 * a given comm, the result of this call can be passed back into
 * a recurring call in the @next parameter, and then it will find the
 * next pid.
 * Also, it does a linear search, so it may be slow.
 */
struct tep_cmdline *tep_data_pid_from_comm(struct tep_handle *tep, const char *comm,
					   struct tep_cmdline *next)
{
	struct tep_cmdline *cmdline;

	/*
	 * If the cmdlines have not been converted yet, then use
	 * the list.
	 */
	if (!tep->cmdlines)
		return pid_from_cmdlist(tep, comm, next);

	if (next) {
		/*
		 * The next pointer could have been still from
		 * a previous call before cmdlines were created
		 */
		if (next < tep->cmdlines ||
		    next >= tep->cmdlines + tep->cmdline_count)
			next = NULL;
		else
			cmdline  = next++;
	}

	if (!next)
		cmdline = tep->cmdlines;

	while (cmdline < tep->cmdlines + tep->cmdline_count) {
		if (strcmp(cmdline->comm, comm) == 0)
			return cmdline;
		cmdline++;
	}
	return NULL;
}

/**
 * tep_cmdline_pid - return the pid associated to a given cmdline
 * @tep: a handle to the trace event parser context
 * @cmdline: The cmdline structure to get the pid from
 *
 * Returns the pid for a give cmdline. If @cmdline is NULL, then
 * -1 is returned.
 */
int tep_cmdline_pid(struct tep_handle *tep, struct tep_cmdline *cmdline)
{
	struct cmdline_list *cmdlist = (struct cmdline_list *)cmdline;

	if (!cmdline)
		return -1;

	/*
	 * If cmdlines have not been created yet, or cmdline is
	 * not part of the array, then treat it as a cmdlist instead.
	 */
	if (!tep->cmdlines ||
	    cmdline < tep->cmdlines ||
	    cmdline >= tep->cmdlines + tep->cmdline_count)
		return cmdlist->pid;

	return cmdline->pid;
}

/*
 * This parses the raw @data using the given @event information and
 * writes the print format into the trace_seq.
 */
static void print_event_info(struct trace_seq *s, char *format, bool raw,
			     struct tep_event *event, struct tep_record *record)
{
	int print_pretty = 1;

	if (raw || (event->flags & TEP_EVENT_FL_PRINTRAW))
		tep_print_fields(s, record->data, record->size, event);
	else {

		if (event->handler && !(event->flags & TEP_EVENT_FL_NOHANDLE))
			print_pretty = event->handler(s, record, event,
						      event->context);

		if (print_pretty)
			pretty_print(s, record->data, record->size, event);
	}

	trace_seq_terminate(s);
}

/**
 * tep_find_event_by_record - return the event from a given record
 * @tep: a handle to the trace event parser context
 * @record: The record to get the event from
 *
 * Returns the associated event for a given record, or NULL if non is
 * is found.
 */
struct tep_event *
tep_find_event_by_record(struct tep_handle *tep, struct tep_record *record)
{
	int type;

	if (record->size < 0) {
		do_warning("ug! negative record size %d", record->size);
		return NULL;
	}

	type = trace_parse_common_type(tep, record->data);

	return tep_find_event(tep, type);
}

/*
 * Writes the timestamp of the record into @s. Time divisor and precision can be
 * specified as part of printf @format string. Example:
 *	"%3.1000d" - divide the time by 1000 and print the first 3 digits
 *	before the dot. Thus, the timestamp "123456000" will be printed as
 *	"123.456"
 */
static void print_event_time(struct tep_handle *tep, struct trace_seq *s,
				 char *format, struct tep_event *event,
				 struct tep_record *record)
{
	unsigned long long time;
	char *divstr;
	int prec = 0, pr;
	int div = 0;
	int p10 = 1;

	if (isdigit(*(format + 1)))
		prec = atoi(format + 1);
	divstr = strchr(format, '.');
	if (divstr && isdigit(*(divstr + 1)))
		div = atoi(divstr + 1);
	time = record->ts;
	if (div) {
		time += div / 2;
		time /= div;
	}
	pr = prec;
	while (pr--)
		p10 *= 10;

	if (p10 > 1 && p10 < time)
		trace_seq_printf(s, "%5llu.%0*llu", time / p10, prec, time % p10);
	else
		trace_seq_printf(s, "%12llu\n", time);
}

struct print_event_type {
	enum {
		EVENT_TYPE_INT = 1,
		EVENT_TYPE_STRING,
		EVENT_TYPE_UNKNOWN,
	} type;
	char format[32];
};

static void print_string(struct tep_handle *tep, struct trace_seq *s,
			 struct tep_record *record, struct tep_event *event,
			 const char *arg, struct print_event_type *type)
{
	const char *comm;
	int pid;

	if (strncmp(arg, TEP_PRINT_LATENCY, strlen(TEP_PRINT_LATENCY)) == 0) {
		data_latency_format(tep, s, type->format, record);
	} else if (strncmp(arg, TEP_PRINT_COMM, strlen(TEP_PRINT_COMM)) == 0) {
		pid = parse_common_pid(tep, record->data);
		comm = find_cmdline(tep, pid);
		trace_seq_printf(s, type->format, comm);
	} else if (strncmp(arg, TEP_PRINT_INFO_RAW, strlen(TEP_PRINT_INFO_RAW)) == 0) {
		print_event_info(s, type->format, true, event, record);
	} else if (strncmp(arg, TEP_PRINT_INFO, strlen(TEP_PRINT_INFO)) == 0) {
		print_event_info(s, type->format, false, event, record);
	} else if  (strncmp(arg, TEP_PRINT_NAME, strlen(TEP_PRINT_NAME)) == 0) {
		trace_seq_printf(s, type->format, event->name);
	} else {
		trace_seq_printf(s, "[UNKNOWN TEP TYPE %s]", arg);
	}

}

static void print_int(struct tep_handle *tep, struct trace_seq *s,
		      struct tep_record *record, struct tep_event *event,
		      int arg, struct print_event_type *type)
{
	int param;

	switch (arg) {
	case TEP_PRINT_CPU:
		param = record->cpu;
		break;
	case TEP_PRINT_PID:
		param = parse_common_pid(tep, record->data);
		break;
	case TEP_PRINT_TIME:
		return print_event_time(tep, s, type->format, event, record);
	default:
		return;
	}
	trace_seq_printf(s, type->format, param);
}

static int tep_print_event_param_type(char *format,
				      struct print_event_type *type)
{
	char *str = format + 1;
	int i = 1;

	type->type = EVENT_TYPE_UNKNOWN;
	while (*str) {
		switch (*str) {
		case 'd':
		case 'u':
		case 'i':
		case 'x':
		case 'X':
		case 'o':
			type->type = EVENT_TYPE_INT;
			break;
		case 's':
			type->type = EVENT_TYPE_STRING;
			break;
		}
		str++;
		i++;
		if (type->type != EVENT_TYPE_UNKNOWN)
			break;
	}
	memset(type->format, 0, 32);
	memcpy(type->format, format, i < 32 ? i : 31);
	return i;
}

/**
 * tep_print_event - Write various event information
 * @tep: a handle to the trace event parser context
 * @s: the trace_seq to write to
 * @record: The record to get the event from
 * @format: a printf format string. Supported event fileds:
 *	TEP_PRINT_PID, "%d" - event PID
 *	TEP_PRINT_CPU, "%d" - event CPU
 *	TEP_PRINT_COMM, "%s" - event command string
 *	TEP_PRINT_NAME, "%s" - event name
 *	TEP_PRINT_LATENCY, "%s" - event latency
 *	TEP_PRINT_TIME, %d - event time stamp. A divisor and precision
 *			can be specified as part of this format string:
 *			"%precision.divisord". Example:
 *			"%3.1000d" - divide the time by 1000 and print the first
 *			3 digits before the dot. Thus, the time stamp
 *			"123456000" will be printed as "123.456"
 *	TEP_PRINT_INFO, "%s" - event information. If any width is specified in
 *			the format string, the event information will be printed
 *			in raw format.
 * Writes the specified event information into @s.
 */
void tep_print_event(struct tep_handle *tep, struct trace_seq *s,
		     struct tep_record *record, const char *fmt, ...)
{
	struct print_event_type type;
	char *format = strdup(fmt);
	char *current = format;
	char *str = format;
	int offset;
	va_list args;
	struct tep_event *event;

	if (!format)
		return;

	event = tep_find_event_by_record(tep, record);
	va_start(args, fmt);
	while (*current) {
		current = strchr(str, '%');
		if (!current) {
			trace_seq_puts(s, str);
			break;
		}
		memset(&type, 0, sizeof(type));
		offset = tep_print_event_param_type(current, &type);
		*current = '\0';
		trace_seq_puts(s, str);
		current += offset;
		switch (type.type) {
		case EVENT_TYPE_STRING:
			print_string(tep, s, record, event,
				     va_arg(args, char*), &type);
			break;
		case EVENT_TYPE_INT:
			print_int(tep, s, record, event,
				  va_arg(args, int), &type);
			break;
		case EVENT_TYPE_UNKNOWN:
		default:
			trace_seq_printf(s, "[UNKNOWN TYPE]");
			break;
		}
		str = current;

	}
	va_end(args);
	free(format);
}

static int events_id_cmp(const void *a, const void *b)
{
	struct tep_event * const * ea = a;
	struct tep_event * const * eb = b;

	if ((*ea)->id < (*eb)->id)
		return -1;

	if ((*ea)->id > (*eb)->id)
		return 1;

	return 0;
}

static int events_name_cmp(const void *a, const void *b)
{
	struct tep_event * const * ea = a;
	struct tep_event * const * eb = b;
	int res;

	res = strcmp((*ea)->name, (*eb)->name);
	if (res)
		return res;

	res = strcmp((*ea)->system, (*eb)->system);
	if (res)
		return res;

	return events_id_cmp(a, b);
}

static int events_system_cmp(const void *a, const void *b)
{
	struct tep_event * const * ea = a;
	struct tep_event * const * eb = b;
	int res;

	res = strcmp((*ea)->system, (*eb)->system);
	if (res)
		return res;

	res = strcmp((*ea)->name, (*eb)->name);
	if (res)
		return res;

	return events_id_cmp(a, b);
}

static struct tep_event **list_events_copy(struct tep_handle *tep)
{
	struct tep_event **events;

	if (!tep)
		return NULL;

	events = malloc(sizeof(*events) * (tep->nr_events + 1));
	if (!events)
		return NULL;

	memcpy(events, tep->events, sizeof(*events) * tep->nr_events);
	events[tep->nr_events] = NULL;
	return events;
}

static void list_events_sort(struct tep_event **events, int nr_events,
			     enum tep_event_sort_type sort_type)
{
	int (*sort)(const void *a, const void *b);

	switch (sort_type) {
	case TEP_EVENT_SORT_ID:
		sort = events_id_cmp;
		break;
	case TEP_EVENT_SORT_NAME:
		sort = events_name_cmp;
		break;
	case TEP_EVENT_SORT_SYSTEM:
		sort = events_system_cmp;
		break;
	default:
		sort = NULL;
	}

	if (sort)
		qsort(events, nr_events, sizeof(*events), sort);
}

/**
 * tep_list_events - Get events, sorted by given criteria.
 * @tep: a handle to the tep context
 * @sort_type: desired sort order of the events in the array
 *
 * Returns an array of pointers to all events, sorted by the given
 * @sort_type criteria. The last element of the array is NULL. The returned
 * memory must not be freed, it is managed by the library.
 * The function is not thread safe.
 */
struct tep_event **tep_list_events(struct tep_handle *tep,
				   enum tep_event_sort_type sort_type)
{
	struct tep_event **events;

	if (!tep)
		return NULL;

	events = tep->sort_events;
	if (events && tep->last_type == sort_type)
		return events;

	if (!events) {
		events = list_events_copy(tep);
		if (!events)
			return NULL;

		tep->sort_events = events;

		/* the internal events are sorted by id */
		if (sort_type == TEP_EVENT_SORT_ID) {
			tep->last_type = sort_type;
			return events;
		}
	}

	list_events_sort(events, tep->nr_events, sort_type);
	tep->last_type = sort_type;

	return events;
}


/**
 * tep_list_events_copy - Thread safe version of tep_list_events()
 * @tep: a handle to the tep context
 * @sort_type: desired sort order of the events in the array
 *
 * Returns an array of pointers to all events, sorted by the given
 * @sort_type criteria. The last element of the array is NULL. The returned
 * array is newly allocated inside the function and must be freed by the caller
 */
struct tep_event **tep_list_events_copy(struct tep_handle *tep,
					enum tep_event_sort_type sort_type)
{
	struct tep_event **events;

	if (!tep)
		return NULL;

	events = list_events_copy(tep);
	if (!events)
		return NULL;

	/* the internal events are sorted by id */
	if (sort_type == TEP_EVENT_SORT_ID)
		return events;

	list_events_sort(events, tep->nr_events, sort_type);

	return events;
}

static struct tep_format_field **
get_event_fields(const char *type, const char *name,
		 int count, struct tep_format_field *list)
{
	struct tep_format_field **fields;
	struct tep_format_field *field;
	int i = 0;

	fields = malloc(sizeof(*fields) * (count + 1));
	if (!fields)
		return NULL;

	for (field = list; field; field = field->next) {
		fields[i++] = field;
		if (i == count + 1) {
			do_warning("event %s has more %s fields than specified",
				name, type);
			i--;
			break;
		}
	}

	if (i != count)
		do_warning("event %s has less %s fields than specified",
			name, type);

	fields[i] = NULL;

	return fields;
}

/**
 * tep_event_common_fields - return a list of common fields for an event
 * @event: the event to return the common fields of.
 *
 * Returns an allocated array of fields. The last item in the array is NULL.
 * The array must be freed with free().
 */
struct tep_format_field **tep_event_common_fields(struct tep_event *event)
{
	return get_event_fields("common", event->name,
				event->format.nr_common,
				event->format.common_fields);
}

/**
 * tep_event_fields - return a list of event specific fields for an event
 * @event: the event to return the fields of.
 *
 * Returns an allocated array of fields. The last item in the array is NULL.
 * The array must be freed with free().
 */
struct tep_format_field **tep_event_fields(struct tep_event *event)
{
	return get_event_fields("event", event->name,
				event->format.nr_fields,
				event->format.fields);
}

static void print_fields(struct trace_seq *s, struct tep_print_flag_sym *field)
{
	trace_seq_printf(s, "{ %s, %s }", field->value, field->str);
	if (field->next) {
		trace_seq_puts(s, ", ");
		print_fields(s, field->next);
	}
}

/* for debugging */
static void print_args(struct tep_print_arg *args)
{
	int print_paren = 1;
	struct trace_seq s;

	switch (args->type) {
	case TEP_PRINT_NULL:
		printf("null");
		break;
	case TEP_PRINT_ATOM:
		printf("%s", args->atom.atom);
		break;
	case TEP_PRINT_FIELD:
		printf("REC->%s", args->field.name);
		break;
	case TEP_PRINT_FLAGS:
		printf("__print_flags(");
		print_args(args->flags.field);
		printf(", %s, ", args->flags.delim);
		trace_seq_init(&s);
		print_fields(&s, args->flags.flags);
		trace_seq_do_printf(&s);
		trace_seq_destroy(&s);
		printf(")");
		break;
	case TEP_PRINT_SYMBOL:
		printf("__print_symbolic(");
		print_args(args->symbol.field);
		printf(", ");
		trace_seq_init(&s);
		print_fields(&s, args->symbol.symbols);
		trace_seq_do_printf(&s);
		trace_seq_destroy(&s);
		printf(")");
		break;
	case TEP_PRINT_HEX:
		printf("__print_hex(");
		print_args(args->hex.field);
		printf(", ");
		print_args(args->hex.size);
		printf(")");
		break;
	case TEP_PRINT_HEX_STR:
		printf("__print_hex_str(");
		print_args(args->hex.field);
		printf(", ");
		print_args(args->hex.size);
		printf(")");
		break;
	case TEP_PRINT_INT_ARRAY:
		printf("__print_array(");
		print_args(args->int_array.field);
		printf(", ");
		print_args(args->int_array.count);
		printf(", ");
		print_args(args->int_array.el_size);
		printf(")");
		break;
	case TEP_PRINT_STRING:
	case TEP_PRINT_BSTRING:
		printf("__get_str(%s)", args->string.string);
		break;
	case TEP_PRINT_BITMASK:
		printf("__get_bitmask(%s)", args->bitmask.bitmask);
		break;
	case TEP_PRINT_TYPE:
		printf("(%s)", args->typecast.type);
		print_args(args->typecast.item);
		break;
	case TEP_PRINT_OP:
		if (strcmp(args->op.op, ":") == 0)
			print_paren = 0;
		if (print_paren)
			printf("(");
		print_args(args->op.left);
		printf(" %s ", args->op.op);
		print_args(args->op.right);
		if (print_paren)
			printf(")");
		break;
	default:
		/* we should warn... */
		return;
	}
	if (args->next) {
		printf("\n");
		print_args(args->next);
	}
}

static void parse_header_field(const char *field,
			       int *offset, int *size, int mandatory)
{
	unsigned long long save_input_buf_ptr;
	unsigned long long save_input_buf_siz;
	char *token;
	int type;

	save_input_buf_ptr = input_buf_ptr;
	save_input_buf_siz = input_buf_siz;

	if (read_expected(TEP_EVENT_ITEM, "field") < 0)
		return;
	if (read_expected(TEP_EVENT_OP, ":") < 0)
		return;

	/* type */
	if (read_expect_type(TEP_EVENT_ITEM, &token) < 0)
		goto fail;
	free_token(token);

	/*
	 * If this is not a mandatory field, then test it first.
	 */
	if (mandatory) {
		if (read_expected(TEP_EVENT_ITEM, field) < 0)
			return;
	} else {
		if (read_expect_type(TEP_EVENT_ITEM, &token) < 0)
			goto fail;
		if (strcmp(token, field) != 0)
			goto discard;
		free_token(token);
	}

	if (read_expected(TEP_EVENT_OP, ";") < 0)
		return;
	if (read_expected(TEP_EVENT_ITEM, "offset") < 0)
		return;
	if (read_expected(TEP_EVENT_OP, ":") < 0)
		return;
	if (read_expect_type(TEP_EVENT_ITEM, &token) < 0)
		goto fail;
	*offset = atoi(token);
	free_token(token);
	if (read_expected(TEP_EVENT_OP, ";") < 0)
		return;
	if (read_expected(TEP_EVENT_ITEM, "size") < 0)
		return;
	if (read_expected(TEP_EVENT_OP, ":") < 0)
		return;
	if (read_expect_type(TEP_EVENT_ITEM, &token) < 0)
		goto fail;
	*size = atoi(token);
	free_token(token);
	if (read_expected(TEP_EVENT_OP, ";") < 0)
		return;
	type = read_token(&token);
	if (type != TEP_EVENT_NEWLINE) {
		/* newer versions of the kernel have a "signed" type */
		if (type != TEP_EVENT_ITEM)
			goto fail;

		if (strcmp(token, "signed") != 0)
			goto fail;

		free_token(token);

		if (read_expected(TEP_EVENT_OP, ":") < 0)
			return;

		if (read_expect_type(TEP_EVENT_ITEM, &token))
			goto fail;

		free_token(token);
		if (read_expected(TEP_EVENT_OP, ";") < 0)
			return;

		if (read_expect_type(TEP_EVENT_NEWLINE, &token))
			goto fail;
	}
 fail:
	free_token(token);
	return;

 discard:
	input_buf_ptr = save_input_buf_ptr;
	input_buf_siz = save_input_buf_siz;
	*offset = 0;
	*size = 0;
	free_token(token);
}

/**
 * tep_parse_header_page - parse the data stored in the header page
 * @tep: a handle to the trace event parser context
 * @buf: the buffer storing the header page format string
 * @size: the size of @buf
 * @long_size: the long size to use if there is no header
 *
 * This parses the header page format for information on the
 * ring buffer used. The @buf should be copied from
 *
 * /sys/kernel/debug/tracing/events/header_page
 */
int tep_parse_header_page(struct tep_handle *tep, char *buf, unsigned long size,
			  int long_size)
{
	int ignore;

	if (!size) {
		/*
		 * Old kernels did not have header page info.
		 * Sorry but we just use what we find here in user space.
		 */
		tep->header_page_ts_size = sizeof(long long);
		tep->header_page_size_size = long_size;
		tep->header_page_data_offset = sizeof(long long) + long_size;
		tep->old_format = 1;
		return -1;
	}
	init_input_buf(buf, size);

	parse_header_field("timestamp", &tep->header_page_ts_offset,
			   &tep->header_page_ts_size, 1);
	parse_header_field("commit", &tep->header_page_size_offset,
			   &tep->header_page_size_size, 1);
	parse_header_field("overwrite", &tep->header_page_overwrite,
			   &ignore, 0);
	parse_header_field("data", &tep->header_page_data_offset,
			   &tep->header_page_data_size, 1);

	return 0;
}

static int event_matches(struct tep_event *event,
			 int id, const char *sys_name,
			 const char *event_name)
{
	if (id >= 0 && id != event->id)
		return 0;

	if (event_name && (strcmp(event_name, event->name) != 0))
		return 0;

	if (sys_name && (strcmp(sys_name, event->system) != 0))
		return 0;

	return 1;
}

static void free_handler(struct event_handler *handle)
{
	free((void *)handle->sys_name);
	free((void *)handle->event_name);
	free(handle);
}

static int find_event_handle(struct tep_handle *tep, struct tep_event *event)
{
	struct event_handler *handle, **next;

	for (next = &tep->handlers; *next;
	     next = &(*next)->next) {
		handle = *next;
		if (event_matches(event, handle->id,
				  handle->sys_name,
				  handle->event_name))
			break;
	}

	if (!(*next))
		return 0;

	pr_stat("overriding event (%d) %s:%s with new print handler",
		event->id, event->system, event->name);

	event->handler = handle->func;
	event->context = handle->context;

	*next = handle->next;
	free_handler(handle);

	return 1;
}

/**
 * __tep_parse_format - parse the event format
 * @buf: the buffer storing the event format string
 * @size: the size of @buf
 * @sys: the system the event belongs to
 *
 * This parses the event format and creates an event structure
 * to quickly parse raw data for a given event.
 *
 * These files currently come from:
 *
 * /sys/kernel/debug/tracing/events/.../.../format
 */
enum tep_errno __tep_parse_format(struct tep_event **eventp,
				  struct tep_handle *tep, const char *buf,
				  unsigned long size, const char *sys)
{
	struct tep_event *event;
	int ret;

	init_input_buf(buf, size);

	*eventp = event = alloc_event();
	if (!event)
		return TEP_ERRNO__MEM_ALLOC_FAILED;

	event->name = event_read_name();
	if (!event->name) {
		/* Bad event? */
		ret = TEP_ERRNO__MEM_ALLOC_FAILED;
		goto event_alloc_failed;
	}

	if (strcmp(sys, "ftrace") == 0) {
		event->flags |= TEP_EVENT_FL_ISFTRACE;

		if (strcmp(event->name, "bprint") == 0)
			event->flags |= TEP_EVENT_FL_ISBPRINT;
	}
		
	event->id = event_read_id();
	if (event->id < 0) {
		ret = TEP_ERRNO__READ_ID_FAILED;
		/*
		 * This isn't an allocation error actually.
		 * But as the ID is critical, just bail out.
		 */
		goto event_alloc_failed;
	}

	event->system = strdup(sys);
	if (!event->system) {
		ret = TEP_ERRNO__MEM_ALLOC_FAILED;
		goto event_alloc_failed;
	}

	/* Add tep to event so that it can be referenced */
	event->tep = tep;

	ret = event_read_format(event);
	if (ret < 0) {
		ret = TEP_ERRNO__READ_FORMAT_FAILED;
		goto event_parse_failed;
	}

	/*
	 * If the event has an override, don't print warnings if the event
	 * print format fails to parse.
	 */
	if (tep && find_event_handle(tep, event))
		show_warning = 0;

	ret = event_read_print(event);
	show_warning = 1;

	if (ret < 0) {
		ret = TEP_ERRNO__READ_PRINT_FAILED;
		goto event_parse_failed;
	}

	if (!ret && (event->flags & TEP_EVENT_FL_ISFTRACE)) {
		struct tep_format_field *field;
		struct tep_print_arg *arg, **list;

		/* old ftrace had no args */
		list = &event->print_fmt.args;
		for (field = event->format.fields; field; field = field->next) {
			arg = alloc_arg();
			if (!arg) {
				event->flags |= TEP_EVENT_FL_FAILED;
				return TEP_ERRNO__OLD_FTRACE_ARG_FAILED;
			}
			arg->type = TEP_PRINT_FIELD;
			arg->field.name = strdup(field->name);
			if (!arg->field.name) {
				event->flags |= TEP_EVENT_FL_FAILED;
				free_arg(arg);
				return TEP_ERRNO__OLD_FTRACE_ARG_FAILED;
			}
			arg->field.field = field;
			*list = arg;
			list = &arg->next;
		}
		return 0;
	}

	return 0;

 event_parse_failed:
	event->flags |= TEP_EVENT_FL_FAILED;
	return ret;

 event_alloc_failed:
	free(event->system);
	free(event->name);
	free(event);
	*eventp = NULL;
	return ret;
}

static enum tep_errno
__parse_event(struct tep_handle *tep,
	      struct tep_event **eventp,
	      const char *buf, unsigned long size,
	      const char *sys)
{
	int ret = __tep_parse_format(eventp, tep, buf, size, sys);
	struct tep_event *event = *eventp;

	if (event == NULL)
		return ret;

	if (tep && add_event(tep, event)) {
		ret = TEP_ERRNO__MEM_ALLOC_FAILED;
		goto event_add_failed;
	}

#define PRINT_ARGS 0
	if (PRINT_ARGS && event->print_fmt.args)
		print_args(event->print_fmt.args);

	return 0;

event_add_failed:
	tep_free_event(event);
	return ret;
}

/**
 * tep_parse_format - parse the event format
 * @tep: a handle to the trace event parser context
 * @eventp: returned format
 * @buf: the buffer storing the event format string
 * @size: the size of @buf
 * @sys: the system the event belongs to
 *
 * This parses the event format and creates an event structure
 * to quickly parse raw data for a given event.
 *
 * These files currently come from:
 *
 * /sys/kernel/debug/tracing/events/.../.../format
 */
enum tep_errno tep_parse_format(struct tep_handle *tep,
				struct tep_event **eventp,
				const char *buf,
				unsigned long size, const char *sys)
{
	return __parse_event(tep, eventp, buf, size, sys);
}

/**
 * tep_parse_event - parse the event format
 * @tep: a handle to the trace event parser context
 * @buf: the buffer storing the event format string
 * @size: the size of @buf
 * @sys: the system the event belongs to
 *
 * This parses the event format and creates an event structure
 * to quickly parse raw data for a given event.
 *
 * These files currently come from:
 *
 * /sys/kernel/debug/tracing/events/.../.../format
 */
enum tep_errno tep_parse_event(struct tep_handle *tep, const char *buf,
			       unsigned long size, const char *sys)
{
	struct tep_event *event = NULL;
	return __parse_event(tep, &event, buf, size, sys);
}

int get_field_val(struct trace_seq *s, struct tep_format_field *field,
		  const char *name, struct tep_record *record,
		  unsigned long long *val, int err)
{
	if (!field) {
		if (err)
			trace_seq_printf(s, "<CANT FIND FIELD %s>", name);
		return -1;
	}

	if (tep_read_number_field(field, record->data, val)) {
		if (err)
			trace_seq_printf(s, " %s=INVALID", name);
		return -1;
	}

	return 0;
}

/**
 * tep_get_field_raw - return the raw pointer into the data field
 * @s: The seq to print to on error
 * @event: the event that the field is for
 * @name: The name of the field
 * @record: The record with the field name.
 * @len: place to store the field length.
 * @err: print default error if failed.
 *
 * Returns a pointer into record->data of the field and places
 * the length of the field in @len.
 *
 * On failure, it returns NULL.
 */
void *tep_get_field_raw(struct trace_seq *s, struct tep_event *event,
			const char *name, struct tep_record *record,
			int *len, int err)
{
	struct tep_format_field *field;
	void *data = record->data;
	unsigned offset;
	int dummy;

	if (!event)
		return NULL;

	field = tep_find_field(event, name);

	if (!field) {
		if (err)
			trace_seq_printf(s, "<CANT FIND FIELD %s>", name);
		return NULL;
	}

	/* Allow @len to be NULL */
	if (!len)
		len = &dummy;

	offset = field->offset;
	if (field->flags & TEP_FIELD_IS_DYNAMIC) {
		offset = tep_read_number(event->tep,
					 data + offset, field->size);
		*len = offset >> 16;
		offset &= 0xffff;
	} else
		*len = field->size;

	return data + offset;
}

/**
 * tep_get_field_val - find a field and return its value
 * @s: The seq to print to on error
 * @event: the event that the field is for
 * @name: The name of the field
 * @record: The record with the field name.
 * @val: place to store the value of the field.
 * @err: print default error if failed.
 *
 * Returns 0 on success -1 on field not found.
 */
int tep_get_field_val(struct trace_seq *s, struct tep_event *event,
		      const char *name, struct tep_record *record,
		      unsigned long long *val, int err)
{
	struct tep_format_field *field;

	if (!event)
		return -1;

	field = tep_find_field(event, name);

	return get_field_val(s, field, name, record, val, err);
}

/**
 * tep_get_common_field_val - find a common field and return its value
 * @s: The seq to print to on error
 * @event: the event that the field is for
 * @name: The name of the field
 * @record: The record with the field name.
 * @val: place to store the value of the field.
 * @err: print default error if failed.
 *
 * Returns 0 on success -1 on field not found.
 */
int tep_get_common_field_val(struct trace_seq *s, struct tep_event *event,
			     const char *name, struct tep_record *record,
			     unsigned long long *val, int err)
{
	struct tep_format_field *field;

	if (!event)
		return -1;

	field = tep_find_common_field(event, name);

	return get_field_val(s, field, name, record, val, err);
}

/**
 * tep_get_any_field_val - find a any field and return its value
 * @s: The seq to print to on error
 * @event: the event that the field is for
 * @name: The name of the field
 * @record: The record with the field name.
 * @val: place to store the value of the field.
 * @err: print default error if failed.
 *
 * Returns 0 on success -1 on field not found.
 */
int tep_get_any_field_val(struct trace_seq *s, struct tep_event *event,
			  const char *name, struct tep_record *record,
			  unsigned long long *val, int err)
{
	struct tep_format_field *field;

	if (!event)
		return -1;

	field = tep_find_any_field(event, name);

	return get_field_val(s, field, name, record, val, err);
}

/**
 * tep_print_num_field - print a field and a format
 * @s: The seq to print to
 * @fmt: The printf format to print the field with.
 * @event: the event that the field is for
 * @name: The name of the field
 * @record: The record with the field name.
 * @err: print default error if failed.
 *
 * Returns positive value on success, negative in case of an error,
 * or 0 if buffer is full.
 */
int tep_print_num_field(struct trace_seq *s, const char *fmt,
			struct tep_event *event, const char *name,
			struct tep_record *record, int err)
{
	struct tep_format_field *field = tep_find_field(event, name);
	unsigned long long val;

	if (!field)
		goto failed;

	if (tep_read_number_field(field, record->data, &val))
		goto failed;

	return trace_seq_printf(s, fmt, val);

 failed:
	if (err)
		trace_seq_printf(s, "CAN'T FIND FIELD \"%s\"", name);
	return -1;
}

/**
 * tep_print_func_field - print a field and a format for function pointers
 * @s: The seq to print to
 * @fmt: The printf format to print the field with.
 * @event: the event that the field is for
 * @name: The name of the field
 * @record: The record with the field name.
 * @err: print default error if failed.
 *
 * Returns positive value on success, negative in case of an error,
 * or 0 if buffer is full.
 */
int tep_print_func_field(struct trace_seq *s, const char *fmt,
			 struct tep_event *event, const char *name,
			 struct tep_record *record, int err)
{
	struct tep_format_field *field = tep_find_field(event, name);
	struct tep_handle *tep = event->tep;
	unsigned long long val;
	struct func_map *func;
	char tmp[128];

	if (!field)
		goto failed;

	if (tep_read_number_field(field, record->data, &val))
		goto failed;

	func = find_func(tep, val);

	if (func)
		snprintf(tmp, 128, "%s/0x%llx", func->func, func->addr - val);
	else
		sprintf(tmp, "0x%08llx", val);

	return trace_seq_printf(s, fmt, tmp);

 failed:
	if (err)
		trace_seq_printf(s, "CAN'T FIND FIELD \"%s\"", name);
	return -1;
}

static void free_func_handle(struct tep_function_handler *func)
{
	struct func_params *params;

	free(func->name);

	while (func->params) {
		params = func->params;
		func->params = params->next;
		free(params);
	}

	free(func);
}

/**
 * tep_register_print_function - register a helper function
 * @tep: a handle to the trace event parser context
 * @func: the function to process the helper function
 * @ret_type: the return type of the helper function
 * @name: the name of the helper function
 * @parameters: A list of enum tep_func_arg_type
 *
 * Some events may have helper functions in the print format arguments.
 * This allows a plugin to dynamically create a way to process one
 * of these functions.
 *
 * The @parameters is a variable list of tep_func_arg_type enums that
 * must end with TEP_FUNC_ARG_VOID.
 */
int tep_register_print_function(struct tep_handle *tep,
				tep_func_handler func,
				enum tep_func_arg_type ret_type,
				char *name, ...)
{
	struct tep_function_handler *func_handle;
	struct func_params **next_param;
	struct func_params *param;
	enum tep_func_arg_type type;
	va_list ap;
	int ret;

	func_handle = find_func_handler(tep, name);
	if (func_handle) {
		/*
		 * This is most like caused by the users own
		 * plugins updating the function. This overrides the
		 * system defaults.
		 */
		pr_stat("override of function helper '%s'", name);
		remove_func_handler(tep, name);
	}

	func_handle = calloc(1, sizeof(*func_handle));
	if (!func_handle) {
		do_warning("Failed to allocate function handler");
		return TEP_ERRNO__MEM_ALLOC_FAILED;
	}

	func_handle->ret_type = ret_type;
	func_handle->name = strdup(name);
	func_handle->func = func;
	if (!func_handle->name) {
		do_warning("Failed to allocate function name");
		free(func_handle);
		return TEP_ERRNO__MEM_ALLOC_FAILED;
	}

	next_param = &(func_handle->params);
	va_start(ap, name);
	for (;;) {
		type = va_arg(ap, enum tep_func_arg_type);
		if (type == TEP_FUNC_ARG_VOID)
			break;

		if (type >= TEP_FUNC_ARG_MAX_TYPES) {
			do_warning("Invalid argument type %d", type);
			ret = TEP_ERRNO__INVALID_ARG_TYPE;
			goto out_free;
		}

		param = malloc(sizeof(*param));
		if (!param) {
			do_warning("Failed to allocate function param");
			ret = TEP_ERRNO__MEM_ALLOC_FAILED;
			goto out_free;
		}
		param->type = type;
		param->next = NULL;

		*next_param = param;
		next_param = &(param->next);

		func_handle->nr_args++;
	}
	va_end(ap);

	func_handle->next = tep->func_handlers;
	tep->func_handlers = func_handle;

	return 0;
 out_free:
	va_end(ap);
	free_func_handle(func_handle);
	return ret;
}

/**
 * tep_unregister_print_function - unregister a helper function
 * @tep: a handle to the trace event parser context
 * @func: the function to process the helper function
 * @name: the name of the helper function
 *
 * This function removes existing print handler for function @name.
 *
 * Returns 0 if the handler was removed successully, -1 otherwise.
 */
int tep_unregister_print_function(struct tep_handle *tep,
				  tep_func_handler func, char *name)
{
	struct tep_function_handler *func_handle;

	func_handle = find_func_handler(tep, name);
	if (func_handle && func_handle->func == func) {
		remove_func_handler(tep, name);
		return 0;
	}
	return -1;
}

static struct tep_event *search_event(struct tep_handle *tep, int id,
				      const char *sys_name,
				      const char *event_name)
{
	struct tep_event *event;

	if (id >= 0) {
		/* search by id */
		event = tep_find_event(tep, id);
		if (!event)
			return NULL;
		if (event_name && (strcmp(event_name, event->name) != 0))
			return NULL;
		if (sys_name && (strcmp(sys_name, event->system) != 0))
			return NULL;
	} else {
		event = tep_find_event_by_name(tep, sys_name, event_name);
		if (!event)
			return NULL;
	}
	return event;
}

/**
 * tep_register_event_handler - register a way to parse an event
 * @tep: a handle to the trace event parser context
 * @id: the id of the event to register
 * @sys_name: the system name the event belongs to
 * @event_name: the name of the event
 * @func: the function to call to parse the event information
 * @context: the data to be passed to @func
 *
 * This function allows a developer to override the parsing of
 * a given event. If for some reason the default print format
 * is not sufficient, this function will register a function
 * for an event to be used to parse the data instead.
 *
 * If @id is >= 0, then it is used to find the event.
 * else @sys_name and @event_name are used.
 *
 * Returns:
 *  TEP_REGISTER_SUCCESS_OVERWRITE if an existing handler is overwritten
 *  TEP_REGISTER_SUCCESS if a new handler is registered successfully
 *  negative TEP_ERRNO_... in case of an error
 *
 */
int tep_register_event_handler(struct tep_handle *tep, int id,
			       const char *sys_name, const char *event_name,
			       tep_event_handler_func func, void *context)
{
	struct tep_event *event;
	struct event_handler *handle;

	event = search_event(tep, id, sys_name, event_name);
	if (event == NULL)
		goto not_found;

	pr_stat("overriding event (%d) %s:%s with new print handler",
		event->id, event->system, event->name);

	event->handler = func;
	event->context = context;
	return TEP_REGISTER_SUCCESS_OVERWRITE;

 not_found:
	/* Save for later use. */
	handle = calloc(1, sizeof(*handle));
	if (!handle) {
		do_warning("Failed to allocate event handler");
		return TEP_ERRNO__MEM_ALLOC_FAILED;
	}

	handle->id = id;
	if (event_name)
		handle->event_name = strdup(event_name);
	if (sys_name)
		handle->sys_name = strdup(sys_name);

	if ((event_name && !handle->event_name) ||
	    (sys_name && !handle->sys_name)) {
		do_warning("Failed to allocate event/sys name");
		free((void *)handle->event_name);
		free((void *)handle->sys_name);
		free(handle);
		return TEP_ERRNO__MEM_ALLOC_FAILED;
	}

	handle->func = func;
	handle->next = tep->handlers;
	tep->handlers = handle;
	handle->context = context;

	return TEP_REGISTER_SUCCESS;
}

static int handle_matches(struct event_handler *handler, int id,
			  const char *sys_name, const char *event_name,
			  tep_event_handler_func func, void *context)
{
	if (id >= 0 && id != handler->id)
		return 0;

	if (event_name && (strcmp(event_name, handler->event_name) != 0))
		return 0;

	if (sys_name && (strcmp(sys_name, handler->sys_name) != 0))
		return 0;

	if (func != handler->func || context != handler->context)
		return 0;

	return 1;
}

/**
 * tep_unregister_event_handler - unregister an existing event handler
 * @tep: a handle to the trace event parser context
 * @id: the id of the event to unregister
 * @sys_name: the system name the handler belongs to
 * @event_name: the name of the event handler
 * @func: the function to call to parse the event information
 * @context: the data to be passed to @func
 *
 * This function removes existing event handler (parser).
 *
 * If @id is >= 0, then it is used to find the event.
 * else @sys_name and @event_name are used.
 *
 * Returns 0 if handler was removed successfully, -1 if event was not found.
 */
int tep_unregister_event_handler(struct tep_handle *tep, int id,
				 const char *sys_name, const char *event_name,
				 tep_event_handler_func func, void *context)
{
	struct tep_event *event;
	struct event_handler *handle;
	struct event_handler **next;

	event = search_event(tep, id, sys_name, event_name);
	if (event == NULL)
		goto not_found;

	if (event->handler == func && event->context == context) {
		pr_stat("removing override handler for event (%d) %s:%s. Going back to default handler.",
			event->id, event->system, event->name);

		event->handler = NULL;
		event->context = NULL;
		return 0;
	}

not_found:
	for (next = &tep->handlers; *next; next = &(*next)->next) {
		handle = *next;
		if (handle_matches(handle, id, sys_name, event_name,
				   func, context))
			break;
	}

	if (!(*next))
		return -1;

	*next = handle->next;
	free_handler(handle);

	return 0;
}

/**
 * tep_alloc - create a tep handle
 */
struct tep_handle *tep_alloc(void)
{
	struct tep_handle *tep = calloc(1, sizeof(*tep));

	if (tep) {
		tep->ref_count = 1;
		tep->host_bigendian = tep_is_bigendian();
	}

	return tep;
}

void tep_ref(struct tep_handle *tep)
{
	tep->ref_count++;
}

int tep_get_ref(struct tep_handle *tep)
{
	if (tep)
		return tep->ref_count;
	return 0;
}

void tep_free_format_field(struct tep_format_field *field)
{
	free(field->type);
	if (field->alias != field->name)
		free(field->alias);
	free(field->name);
	free(field);
}

static void free_format_fields(struct tep_format_field *field)
{
	struct tep_format_field *next;

	while (field) {
		next = field->next;
		tep_free_format_field(field);
		field = next;
	}
}

static void free_formats(struct tep_format *format)
{
	free_format_fields(format->common_fields);
	free_format_fields(format->fields);
}

void tep_free_event(struct tep_event *event)
{
	free(event->name);
	free(event->system);

	free_formats(&event->format);

	free(event->print_fmt.format);
	free_args(event->print_fmt.args);

	free(event);
}

/**
 * tep_free - free a tep handle
 * @tep: the tep handle to free
 */
void tep_free(struct tep_handle *tep)
{
	struct cmdline_list *cmdlist, *cmdnext;
	struct func_list *funclist, *funcnext;
	struct printk_list *printklist, *printknext;
	struct tep_function_handler *func_handler;
	struct event_handler *handle;
	int i;

	if (!tep)
		return;

	cmdlist = tep->cmdlist;
	funclist = tep->funclist;
	printklist = tep->printklist;

	tep->ref_count--;
	if (tep->ref_count)
		return;

	if (tep->cmdlines) {
		for (i = 0; i < tep->cmdline_count; i++)
			free(tep->cmdlines[i].comm);
		free(tep->cmdlines);
	}

	while (cmdlist) {
		cmdnext = cmdlist->next;
		free(cmdlist->comm);
		free(cmdlist);
		cmdlist = cmdnext;
	}

	if (tep->func_map) {
		for (i = 0; i < (int)tep->func_count; i++) {
			free(tep->func_map[i].func);
			free(tep->func_map[i].mod);
		}
		free(tep->func_map);
	}

	while (funclist) {
		funcnext = funclist->next;
		free(funclist->func);
		free(funclist->mod);
		free(funclist);
		funclist = funcnext;
	}

	while (tep->func_handlers) {
		func_handler = tep->func_handlers;
		tep->func_handlers = func_handler->next;
		free_func_handle(func_handler);
	}

	if (tep->printk_map) {
		for (i = 0; i < (int)tep->printk_count; i++)
			free(tep->printk_map[i].printk);
		free(tep->printk_map);
	}

	while (printklist) {
		printknext = printklist->next;
		free(printklist->printk);
		free(printklist);
		printklist = printknext;
	}

	for (i = 0; i < tep->nr_events; i++)
		tep_free_event(tep->events[i]);

	while (tep->handlers) {
		handle = tep->handlers;
		tep->handlers = handle->next;
		free_handler(handle);
	}

	free(tep->events);
	free(tep->sort_events);
	free(tep->func_resolver);

	free(tep);
}

void tep_unref(struct tep_handle *tep)
{
	tep_free(tep);
}<|MERGE_RESOLUTION|>--- conflicted
+++ resolved
@@ -289,17 +289,10 @@
 		errno = ENOMEM;
 		return -1;
 	}
-<<<<<<< HEAD
-	pevent->cmdlines = cmdlines;
-
-	cmdlines[pevent->cmdline_count].comm = strdup(comm);
-	if (!cmdlines[pevent->cmdline_count].comm) {
-=======
 	tep->cmdlines = cmdlines;
 
 	key.comm = strdup(comm);
 	if (!key.comm) {
->>>>>>> f7688b48
 		errno = ENOMEM;
 		return -1;
 	}
@@ -332,11 +325,7 @@
 	memmove(cmdline + 1, cmdline, (cnt * sizeof(*cmdline)));
 	*cmdline = key;
 
-<<<<<<< HEAD
-	qsort(cmdlines, pevent->cmdline_count, sizeof(*cmdlines), cmdline_cmp);
-=======
 	tep->cmdline_count++;
->>>>>>> f7688b48
 
 	return 0;
 }
