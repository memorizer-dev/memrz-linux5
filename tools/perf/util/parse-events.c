--- conflicted
+++ resolved
@@ -2347,11 +2347,7 @@
 		evsel__delete(evsel);
 	}
 
-<<<<<<< HEAD
-	thread_map__put(tmap);
-=======
 	perf_thread_map__put(tmap);
->>>>>>> f7688b48
 	return ret;
 }
 
