--- conflicted
+++ resolved
@@ -942,11 +942,7 @@
 
 	if (sym == NULL)
 		return 0;
-<<<<<<< HEAD
-	src = symbol__hists(sym, evsel->evlist->nr_entries);
-=======
 	src = symbol__hists(sym, evsel->evlist->core.nr_entries);
->>>>>>> f7688b48
 	return (src) ?  __symbol__inc_addr_samples(sym, map, src, evsel->idx,
 						   addr, sample) : 0;
 }
