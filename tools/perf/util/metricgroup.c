--- conflicted
+++ resolved
@@ -1100,17 +1100,10 @@
 		parse_events_print_error(&parse_error, extra_events.buf);
 		goto out;
 	}
-<<<<<<< HEAD
-	ret = metricgroup__setup_events(&group_list, metric_no_merge,
-					perf_evlist, metric_events);
-out:
-	metricgroup__free_egroups(&group_list);
-=======
 	ret = metricgroup__setup_events(&metric_list, metric_no_merge,
 					perf_evlist, metric_events);
 out:
 	metricgroup__free_metrics(&metric_list);
->>>>>>> 85b047c6
 	strbuf_release(&extra_events);
 	return ret;
 }
