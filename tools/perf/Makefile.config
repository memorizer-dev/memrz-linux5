# SPDX-License-Identifier: GPL-2.0-only

ifeq ($(src-perf),)
src-perf := $(srctree)/tools/perf
endif

ifeq ($(obj-perf),)
obj-perf := $(OUTPUT)
endif

ifneq ($(obj-perf),)
obj-perf := $(abspath $(obj-perf))/
endif

$(shell printf "" > $(OUTPUT).config-detected)
detected     = $(shell echo "$(1)=y"       >> $(OUTPUT).config-detected)
detected_var = $(shell echo "$(1)=$($(1))" >> $(OUTPUT).config-detected)

CFLAGS := $(EXTRA_CFLAGS) $(EXTRA_WARNINGS)

include $(srctree)/tools/scripts/Makefile.arch

$(call detected_var,SRCARCH)

NO_PERF_REGS := 1
NO_SYSCALL_TABLE := 1

# Additional ARCH settings for ppc
ifeq ($(SRCARCH),powerpc)
  NO_PERF_REGS := 0
  NO_SYSCALL_TABLE := 0
  CFLAGS += -I$(OUTPUT)arch/powerpc/include/generated
  LIBUNWIND_LIBS := -lunwind -lunwind-ppc64
endif

# Additional ARCH settings for x86
ifeq ($(SRCARCH),x86)
  $(call detected,CONFIG_X86)
  ifeq (${IS_64_BIT}, 1)
    NO_SYSCALL_TABLE := 0
    CFLAGS += -DHAVE_ARCH_X86_64_SUPPORT -I$(OUTPUT)arch/x86/include/generated
    ARCH_INCLUDE = ../../arch/x86/lib/memcpy_64.S ../../arch/x86/lib/memset_64.S
    LIBUNWIND_LIBS = -lunwind-x86_64 -lunwind -llzma
    $(call detected,CONFIG_X86_64)
  else
    LIBUNWIND_LIBS = -lunwind-x86 -llzma -lunwind
  endif
  NO_PERF_REGS := 0
endif

ifeq ($(SRCARCH),arm)
  NO_PERF_REGS := 0
  LIBUNWIND_LIBS = -lunwind -lunwind-arm
endif

ifeq ($(SRCARCH),arm64)
  NO_PERF_REGS := 0
  NO_SYSCALL_TABLE := 0
  CFLAGS += -I$(OUTPUT)arch/arm64/include/generated
  LIBUNWIND_LIBS = -lunwind -lunwind-aarch64
endif

ifeq ($(SRCARCH),riscv)
  NO_PERF_REGS := 0
endif

ifeq ($(SRCARCH),csky)
  NO_PERF_REGS := 0
endif

ifeq ($(ARCH),s390)
  NO_PERF_REGS := 0
  NO_SYSCALL_TABLE := 0
  CFLAGS += -fPIC -I$(OUTPUT)arch/s390/include/generated
endif

ifeq ($(NO_PERF_REGS),0)
  $(call detected,CONFIG_PERF_REGS)
endif

ifneq ($(NO_SYSCALL_TABLE),1)
  CFLAGS += -DHAVE_SYSCALL_TABLE_SUPPORT
endif

# So far there's only x86 and arm libdw unwind support merged in perf.
# Disable it on all other architectures in case libdw unwind
# support is detected in system. Add supported architectures
# to the check.
ifneq ($(SRCARCH),$(filter $(SRCARCH),x86 arm arm64 powerpc s390 csky riscv))
  NO_LIBDW_DWARF_UNWIND := 1
endif

ifeq ($(LIBUNWIND_LIBS),)
  NO_LIBUNWIND := 1
endif
#
# For linking with debug library, run like:
#
#   make DEBUG=1 LIBUNWIND_DIR=/opt/libunwind/
#

libunwind_arch_set_flags = $(eval $(libunwind_arch_set_flags_code))
define libunwind_arch_set_flags_code
  FEATURE_CHECK_CFLAGS-libunwind-$(1)  = -I$(LIBUNWIND_DIR)/include
  FEATURE_CHECK_LDFLAGS-libunwind-$(1) = -L$(LIBUNWIND_DIR)/lib
endef

ifdef LIBUNWIND_DIR
  LIBUNWIND_CFLAGS  = -I$(LIBUNWIND_DIR)/include
  LIBUNWIND_LDFLAGS = -L$(LIBUNWIND_DIR)/lib
  LIBUNWIND_ARCHS = x86 x86_64 arm aarch64 debug-frame-arm debug-frame-aarch64
  $(foreach libunwind_arch,$(LIBUNWIND_ARCHS),$(call libunwind_arch_set_flags,$(libunwind_arch)))
endif

# Set per-feature check compilation flags
FEATURE_CHECK_CFLAGS-libunwind = $(LIBUNWIND_CFLAGS)
FEATURE_CHECK_LDFLAGS-libunwind = $(LIBUNWIND_LDFLAGS) $(LIBUNWIND_LIBS)
FEATURE_CHECK_CFLAGS-libunwind-debug-frame = $(LIBUNWIND_CFLAGS)
FEATURE_CHECK_LDFLAGS-libunwind-debug-frame = $(LIBUNWIND_LDFLAGS) $(LIBUNWIND_LIBS)

FEATURE_CHECK_LDFLAGS-libunwind-arm = -lunwind -lunwind-arm
FEATURE_CHECK_LDFLAGS-libunwind-aarch64 = -lunwind -lunwind-aarch64
FEATURE_CHECK_LDFLAGS-libunwind-x86 = -lunwind -llzma -lunwind-x86
FEATURE_CHECK_LDFLAGS-libunwind-x86_64 = -lunwind -llzma -lunwind-x86_64

FEATURE_CHECK_LDFLAGS-libcrypto = -lcrypto

ifdef CSINCLUDES
  LIBOPENCSD_CFLAGS := -I$(CSINCLUDES)
endif
OPENCSDLIBS := -lopencsd_c_api -lopencsd
ifdef CSLIBS
  LIBOPENCSD_LDFLAGS := -L$(CSLIBS)
endif
FEATURE_CHECK_CFLAGS-libopencsd := $(LIBOPENCSD_CFLAGS)
FEATURE_CHECK_LDFLAGS-libopencsd := $(LIBOPENCSD_LDFLAGS) $(OPENCSDLIBS)

ifeq ($(NO_PERF_REGS),0)
  CFLAGS += -DHAVE_PERF_REGS_SUPPORT
endif

# for linking with debug library, run like:
# make DEBUG=1 LIBDW_DIR=/opt/libdw/
ifdef LIBDW_DIR
  LIBDW_CFLAGS  := -I$(LIBDW_DIR)/include
  LIBDW_LDFLAGS := -L$(LIBDW_DIR)/lib
endif
DWARFLIBS := -ldw
ifeq ($(findstring -static,${LDFLAGS}),-static)
  DWARFLIBS += -lelf -lebl -ldl -lz -llzma -lbz2
endif
FEATURE_CHECK_CFLAGS-libdw-dwarf-unwind := $(LIBDW_CFLAGS)
FEATURE_CHECK_LDFLAGS-libdw-dwarf-unwind := $(LIBDW_LDFLAGS) $(DWARFLIBS)

# for linking with debug library, run like:
# make DEBUG=1 LIBBABELTRACE_DIR=/opt/libbabeltrace/
ifdef LIBBABELTRACE_DIR
  LIBBABELTRACE_CFLAGS  := -I$(LIBBABELTRACE_DIR)/include
  LIBBABELTRACE_LDFLAGS := -L$(LIBBABELTRACE_DIR)/lib
endif
FEATURE_CHECK_CFLAGS-libbabeltrace := $(LIBBABELTRACE_CFLAGS)
FEATURE_CHECK_LDFLAGS-libbabeltrace := $(LIBBABELTRACE_LDFLAGS) -lbabeltrace-ctf

ifdef LIBZSTD_DIR
  LIBZSTD_CFLAGS  := -I$(LIBZSTD_DIR)/lib
  LIBZSTD_LDFLAGS := -L$(LIBZSTD_DIR)/lib
endif
FEATURE_CHECK_CFLAGS-libzstd := $(LIBZSTD_CFLAGS)
FEATURE_CHECK_LDFLAGS-libzstd := $(LIBZSTD_LDFLAGS)

FEATURE_CHECK_CFLAGS-bpf = -I. -I$(srctree)/tools/include -I$(srctree)/tools/arch/$(SRCARCH)/include/uapi -I$(srctree)/tools/include/uapi
# include ARCH specific config
-include $(src-perf)/arch/$(SRCARCH)/Makefile

ifdef PERF_HAVE_ARCH_REGS_QUERY_REGISTER_OFFSET
  CFLAGS += -DHAVE_ARCH_REGS_QUERY_REGISTER_OFFSET
endif

include $(srctree)/tools/scripts/utilities.mak

ifeq ($(call get-executable,$(FLEX)),)
  dummy := $(error Error: $(FLEX) is missing on this system, please install it)
endif

ifeq ($(call get-executable,$(BISON)),)
  dummy := $(error Error: $(BISON) is missing on this system, please install it)
endif

# Treat warnings as errors unless directed not to
ifneq ($(WERROR),0)
  CFLAGS += -Werror
  CXXFLAGS += -Werror
endif

ifndef DEBUG
  DEBUG := 0
endif

ifeq ($(DEBUG),0)
ifeq ($(CC_NO_CLANG), 0)
  CFLAGS += -O3
else
  CFLAGS += -O6
endif
endif

ifdef PARSER_DEBUG
  PARSER_DEBUG_BISON := -t
  PARSER_DEBUG_FLEX  := -d
  CFLAGS             += -DPARSER_DEBUG
  $(call detected_var,PARSER_DEBUG_BISON)
  $(call detected_var,PARSER_DEBUG_FLEX)
endif

# Try different combinations to accommodate systems that only have
# python[2][-config] in weird combinations but always preferring
# python2 and python2-config as per pep-0394. If we catch a
# python[-config] in version 3, the version check will kill it.
PYTHON2 := $(if $(call get-executable,python2),python2,python)
override PYTHON := $(call get-executable-or-default,PYTHON,$(PYTHON2))
PYTHON2_CONFIG := \
  $(if $(call get-executable,$(PYTHON)-config),$(PYTHON)-config,python-config)
override PYTHON_CONFIG := \
  $(call get-executable-or-default,PYTHON_CONFIG,$(PYTHON2_CONFIG))

grep-libs  = $(filter -l%,$(1))
strip-libs  = $(filter-out -l%,$(1))

PYTHON_CONFIG_SQ := $(call shell-sq,$(PYTHON_CONFIG))

ifdef PYTHON_CONFIG
  PYTHON_EMBED_LDOPTS := $(shell $(PYTHON_CONFIG_SQ) --ldflags 2>/dev/null)
  PYTHON_EMBED_LDFLAGS := $(call strip-libs,$(PYTHON_EMBED_LDOPTS))
  PYTHON_EMBED_LIBADD := $(call grep-libs,$(PYTHON_EMBED_LDOPTS)) -lutil
  PYTHON_EMBED_CCOPTS := $(shell $(PYTHON_CONFIG_SQ) --includes 2>/dev/null)
  FLAGS_PYTHON_EMBED := $(PYTHON_EMBED_CCOPTS) $(PYTHON_EMBED_LDOPTS)
endif

FEATURE_CHECK_CFLAGS-libpython := $(PYTHON_EMBED_CCOPTS)
FEATURE_CHECK_LDFLAGS-libpython := $(PYTHON_EMBED_LDOPTS)
FEATURE_CHECK_CFLAGS-libpython-version := $(PYTHON_EMBED_CCOPTS)
FEATURE_CHECK_LDFLAGS-libpython-version := $(PYTHON_EMBED_LDOPTS)

FEATURE_CHECK_LDFLAGS-libaio = -lrt

FEATURE_CHECK_LDFLAGS-disassembler-four-args = -lbfd -lopcodes -ldl

CFLAGS += -fno-omit-frame-pointer
CFLAGS += -ggdb3
CFLAGS += -funwind-tables
CFLAGS += -Wall
CFLAGS += -Wextra
CFLAGS += -std=gnu99

CXXFLAGS += -std=gnu++11 -fno-exceptions -fno-rtti
CXXFLAGS += -Wall
CXXFLAGS += -fno-omit-frame-pointer
CXXFLAGS += -ggdb3
CXXFLAGS += -funwind-tables
CXXFLAGS += -Wno-strict-aliasing

# Enforce a non-executable stack, as we may regress (again) in the future by
# adding assembler files missing the .GNU-stack linker note.
LDFLAGS += -Wl,-z,noexecstack

EXTLIBS = -lpthread -lrt -lm -ldl

ifeq ($(FEATURES_DUMP),)
include $(srctree)/tools/build/Makefile.feature
else
include $(FEATURES_DUMP)
endif

ifeq ($(feature-stackprotector-all), 1)
  CFLAGS += -fstack-protector-all
endif

ifeq ($(DEBUG),0)
  ifeq ($(feature-fortify-source), 1)
    CFLAGS += -D_FORTIFY_SOURCE=2
  endif
endif

INC_FLAGS += -I$(src-perf)/lib/include
INC_FLAGS += -I$(src-perf)/util/include
INC_FLAGS += -I$(src-perf)/arch/$(SRCARCH)/include
INC_FLAGS += -I$(srctree)/tools/include/
INC_FLAGS += -I$(srctree)/tools/arch/$(SRCARCH)/include/uapi
INC_FLAGS += -I$(srctree)/tools/include/uapi
INC_FLAGS += -I$(srctree)/tools/arch/$(SRCARCH)/include/
INC_FLAGS += -I$(srctree)/tools/arch/$(SRCARCH)/

# $(obj-perf)      for generated common-cmds.h
# $(obj-perf)/util for generated bison/flex headers
ifneq ($(OUTPUT),)
INC_FLAGS += -I$(obj-perf)/util
INC_FLAGS += -I$(obj-perf)
endif

INC_FLAGS += -I$(src-perf)/util
INC_FLAGS += -I$(src-perf)
INC_FLAGS += -I$(srctree)/tools/lib/

CFLAGS   += $(INC_FLAGS)
CXXFLAGS += $(INC_FLAGS)

CFLAGS += -D_LARGEFILE64_SOURCE -D_FILE_OFFSET_BITS=64 -D_GNU_SOURCE

ifeq ($(feature-sync-compare-and-swap), 1)
  CFLAGS += -DHAVE_SYNC_COMPARE_AND_SWAP_SUPPORT
endif

ifeq ($(feature-pthread-attr-setaffinity-np), 1)
  CFLAGS += -DHAVE_PTHREAD_ATTR_SETAFFINITY_NP
endif

ifeq ($(feature-pthread-barrier), 1)
  CFLAGS += -DHAVE_PTHREAD_BARRIER
endif

ifndef NO_BIONIC
  $(call feature_check,bionic)
  ifeq ($(feature-bionic), 1)
    BIONIC := 1
    CFLAGS += -DLACKS_SIGQUEUE_PROTOTYPE
    CFLAGS += -DLACKS_OPEN_MEMSTREAM_PROTOTYPE
    EXTLIBS := $(filter-out -lrt,$(EXTLIBS))
    EXTLIBS := $(filter-out -lpthread,$(EXTLIBS))
  endif
endif

ifeq ($(feature-eventfd), 1)
  CFLAGS += -DHAVE_EVENTFD
endif

ifeq ($(feature-get_current_dir_name), 1)
  CFLAGS += -DHAVE_GET_CURRENT_DIR_NAME
endif

ifeq ($(feature-gettid), 1)
  CFLAGS += -DHAVE_GETTID
endif

ifdef NO_LIBELF
  NO_DWARF := 1
  NO_DEMANGLE := 1
  NO_LIBUNWIND := 1
  NO_LIBDW_DWARF_UNWIND := 1
  NO_LIBBPF := 1
  NO_JVMTI := 1
else
  ifeq ($(feature-libelf), 0)
    ifeq ($(feature-glibc), 1)
      LIBC_SUPPORT := 1
    endif
    ifeq ($(BIONIC),1)
      LIBC_SUPPORT := 1
    endif
    ifeq ($(LIBC_SUPPORT),1)
      msg := $(warning No libelf found. Disables 'probe' tool, jvmti and BPF support in 'perf record'. Please install libelf-dev, libelf-devel or elfutils-libelf-devel);

      NO_LIBELF := 1
      NO_DWARF := 1
      NO_DEMANGLE := 1
      NO_LIBUNWIND := 1
      NO_LIBDW_DWARF_UNWIND := 1
      NO_LIBBPF := 1
      NO_JVMTI := 1
    else
      ifneq ($(filter s% -static%,$(LDFLAGS),),)
        msg := $(error No static glibc found, please install glibc-static);
      else
        msg := $(error No gnu/libc-version.h found, please install glibc-dev[el]);
      endif
    endif
  else
    ifndef NO_LIBDW_DWARF_UNWIND
      ifneq ($(feature-libdw-dwarf-unwind),1)
        NO_LIBDW_DWARF_UNWIND := 1
        msg := $(warning No libdw DWARF unwind found, Please install elfutils-devel/libdw-dev >= 0.158 and/or set LIBDW_DIR);
      endif
    endif
    ifneq ($(feature-dwarf), 1)
      ifndef NO_DWARF
        msg := $(warning No libdw.h found or old libdw.h found or elfutils is older than 0.138, disables dwarf support. Please install new elfutils-devel/libdw-dev);
        NO_DWARF := 1
      endif
    else
      ifneq ($(feature-dwarf_getlocations), 1)
        msg := $(warning Old libdw.h, finding variables at given 'perf probe' point will not work, install elfutils-devel/libdw-dev >= 0.157);
      else
        CFLAGS += -DHAVE_DWARF_GETLOCATIONS_SUPPORT
      endif # dwarf_getlocations
    endif # Dwarf support
  endif # libelf support
endif # NO_LIBELF

ifeq ($(feature-glibc), 1)
  CFLAGS += -DHAVE_GLIBC_SUPPORT
endif

ifeq ($(feature-libaio), 1)
  ifndef NO_AIO
    CFLAGS += -DHAVE_AIO_SUPPORT
  endif
endif

ifdef NO_DWARF
  NO_LIBDW_DWARF_UNWIND := 1
endif

ifeq ($(feature-sched_getcpu), 1)
  CFLAGS += -DHAVE_SCHED_GETCPU_SUPPORT
endif

ifeq ($(feature-setns), 1)
  CFLAGS += -DHAVE_SETNS_SUPPORT
  $(call detected,CONFIG_SETNS)
endif

ifdef CORESIGHT
  $(call feature_check,libopencsd)
  ifeq ($(feature-libopencsd), 1)
    CFLAGS += -DHAVE_CSTRACE_SUPPORT $(LIBOPENCSD_CFLAGS)
    ifeq ($(feature-reallocarray), 0)
      CFLAGS += -DCOMPAT_NEED_REALLOCARRAY
    endif
    LDFLAGS += $(LIBOPENCSD_LDFLAGS)
    EXTLIBS += $(OPENCSDLIBS)
    $(call detected,CONFIG_LIBOPENCSD)
    ifdef CSTRACE_RAW
      CFLAGS += -DCS_DEBUG_RAW
      ifeq (${CSTRACE_RAW}, packed)
        CFLAGS += -DCS_RAW_PACKED
      endif
    endif
  endif
endif

ifndef NO_LIBELF
  CFLAGS += -DHAVE_LIBELF_SUPPORT
  EXTLIBS += -lelf
  $(call detected,CONFIG_LIBELF)

  ifeq ($(feature-libelf-mmap), 1)
    CFLAGS += -DHAVE_LIBELF_MMAP_SUPPORT
  endif

  ifeq ($(feature-libelf-getphdrnum), 1)
    CFLAGS += -DHAVE_ELF_GETPHDRNUM_SUPPORT
  endif

  ifeq ($(feature-libelf-gelf_getnote), 1)
    CFLAGS += -DHAVE_GELF_GETNOTE_SUPPORT
  else
    msg := $(warning gelf_getnote() not found on libelf, SDT support disabled);
  endif

  ifeq ($(feature-libelf-getshdrstrndx), 1)
    CFLAGS += -DHAVE_ELF_GETSHDRSTRNDX_SUPPORT
  endif

  ifndef NO_DWARF
    ifeq ($(origin PERF_HAVE_DWARF_REGS), undefined)
      msg := $(warning DWARF register mappings have not been defined for architecture $(SRCARCH), DWARF support disabled);
      NO_DWARF := 1
    else
      CFLAGS += -DHAVE_DWARF_SUPPORT $(LIBDW_CFLAGS)
      LDFLAGS += $(LIBDW_LDFLAGS)
      EXTLIBS += ${DWARFLIBS}
      $(call detected,CONFIG_DWARF)
    endif # PERF_HAVE_DWARF_REGS
  endif # NO_DWARF

  ifndef NO_LIBBPF
    ifeq ($(feature-bpf), 1)
      CFLAGS += -DHAVE_LIBBPF_SUPPORT
      $(call detected,CONFIG_LIBBPF)
    endif

    ifndef NO_DWARF
      ifdef PERF_HAVE_ARCH_REGS_QUERY_REGISTER_OFFSET
        CFLAGS += -DHAVE_BPF_PROLOGUE
        $(call detected,CONFIG_BPF_PROLOGUE)
      else
        msg := $(warning BPF prologue is not supported by architecture $(SRCARCH), missing regs_query_register_offset());
      endif
    else
      msg := $(warning DWARF support is off, BPF prologue is disabled);
    endif

  endif # NO_LIBBPF
endif # NO_LIBELF

ifndef NO_SDT
  ifneq ($(feature-sdt), 1)
    msg := $(warning No sys/sdt.h found, no SDT events are defined, please install systemtap-sdt-devel or systemtap-sdt-dev);
    NO_SDT := 1;
  else
    CFLAGS += -DHAVE_SDT_EVENT
    $(call detected,CONFIG_SDT_EVENT)
  endif
endif

ifdef PERF_HAVE_JITDUMP
  ifndef NO_LIBELF
    $(call detected,CONFIG_JITDUMP)
    CFLAGS += -DHAVE_JITDUMP
  endif
endif

ifeq ($(SRCARCH),powerpc)
  ifndef NO_DWARF
    CFLAGS += -DHAVE_SKIP_CALLCHAIN_IDX
  endif
endif

ifndef NO_LIBUNWIND
  have_libunwind :=

  $(call feature_check,libunwind-x86)
  ifeq ($(feature-libunwind-x86), 1)
    $(call detected,CONFIG_LIBUNWIND_X86)
    CFLAGS += -DHAVE_LIBUNWIND_X86_SUPPORT
    LDFLAGS += -lunwind-x86
    EXTLIBS_LIBUNWIND += -lunwind-x86
    have_libunwind = 1
  endif

  $(call feature_check,libunwind-aarch64)
  ifeq ($(feature-libunwind-aarch64), 1)
    $(call detected,CONFIG_LIBUNWIND_AARCH64)
    CFLAGS += -DHAVE_LIBUNWIND_AARCH64_SUPPORT
    LDFLAGS += -lunwind-aarch64
    EXTLIBS_LIBUNWIND += -lunwind-aarch64
    have_libunwind = 1
    $(call feature_check,libunwind-debug-frame-aarch64)
    ifneq ($(feature-libunwind-debug-frame-aarch64), 1)
      msg := $(warning No debug_frame support found in libunwind-aarch64);
      CFLAGS += -DNO_LIBUNWIND_DEBUG_FRAME_AARCH64
    endif
  endif

  ifneq ($(feature-libunwind), 1)
    msg := $(warning No libunwind found. Please install libunwind-dev[el] >= 1.1 and/or set LIBUNWIND_DIR);
    NO_LOCAL_LIBUNWIND := 1
  else
    have_libunwind := 1
    $(call detected,CONFIG_LOCAL_LIBUNWIND)
  endif

  ifneq ($(have_libunwind), 1)
    NO_LIBUNWIND := 1
  endif
else
  NO_LOCAL_LIBUNWIND := 1
endif

ifndef NO_LIBBPF
  ifneq ($(feature-bpf), 1)
    msg := $(warning BPF API too old. Please install recent kernel headers. BPF support in 'perf record' is disabled.)
    NO_LIBBPF := 1
  endif
endif

dwarf-post-unwind := 1
dwarf-post-unwind-text := BUG

# setup DWARF post unwinder
ifdef NO_LIBUNWIND
  ifdef NO_LIBDW_DWARF_UNWIND
    msg := $(warning Disabling post unwind, no support found.);
    dwarf-post-unwind := 0
  else
    dwarf-post-unwind-text := libdw
    $(call detected,CONFIG_LIBDW_DWARF_UNWIND)
  endif
else
  dwarf-post-unwind-text := libunwind
  $(call detected,CONFIG_LIBUNWIND)
  # Enable libunwind support by default.
  ifndef NO_LIBDW_DWARF_UNWIND
    NO_LIBDW_DWARF_UNWIND := 1
  endif
endif

ifeq ($(dwarf-post-unwind),1)
  CFLAGS += -DHAVE_DWARF_UNWIND_SUPPORT
  $(call detected,CONFIG_DWARF_UNWIND)
else
  NO_DWARF_UNWIND := 1
endif

ifndef NO_LOCAL_LIBUNWIND
  ifeq ($(SRCARCH),$(filter $(SRCARCH),arm arm64))
    $(call feature_check,libunwind-debug-frame)
    ifneq ($(feature-libunwind-debug-frame), 1)
      msg := $(warning No debug_frame support found in libunwind);
      CFLAGS += -DNO_LIBUNWIND_DEBUG_FRAME
    endif
  else
    # non-ARM has no dwarf_find_debug_frame() function:
    CFLAGS += -DNO_LIBUNWIND_DEBUG_FRAME
  endif
  EXTLIBS += $(LIBUNWIND_LIBS)
  LDFLAGS += $(LIBUNWIND_LIBS)
endif
ifeq ($(findstring -static,${LDFLAGS}),-static)
  # gcc -static links libgcc_eh which contans piece of libunwind
  LIBUNWIND_LDFLAGS += -Wl,--allow-multiple-definition
endif

ifndef NO_LIBUNWIND
  CFLAGS  += -DHAVE_LIBUNWIND_SUPPORT
  CFLAGS  += $(LIBUNWIND_CFLAGS)
  LDFLAGS += $(LIBUNWIND_LDFLAGS)
  EXTLIBS += $(EXTLIBS_LIBUNWIND)
endif

ifeq ($(NO_SYSCALL_TABLE),0)
  $(call detected,CONFIG_TRACE)
else
  ifndef NO_LIBAUDIT
    ifneq ($(feature-libaudit), 1)
      msg := $(warning No libaudit.h found, disables 'trace' tool, please install audit-libs-devel or libaudit-dev);
      NO_LIBAUDIT := 1
    else
      CFLAGS += -DHAVE_LIBAUDIT_SUPPORT
      EXTLIBS += -laudit
      $(call detected,CONFIG_TRACE)
    endif
  endif
endif

ifndef NO_LIBCRYPTO
  ifneq ($(feature-libcrypto), 1)
    msg := $(warning No libcrypto.h found, disables jitted code injection, please install openssl-devel or libssl-dev);
    NO_LIBCRYPTO := 1
  else
    CFLAGS += -DHAVE_LIBCRYPTO_SUPPORT
    EXTLIBS += -lcrypto
    $(call detected,CONFIG_CRYPTO)
  endif
endif

ifdef NO_NEWT
  NO_SLANG=1
endif

ifndef NO_SLANG
  ifneq ($(feature-libslang), 1)
    ifneq ($(feature-libslang-include-subdir), 1)
      msg := $(warning slang not found, disables TUI support. Please install slang-devel, libslang-dev or libslang2-dev);
      NO_SLANG := 1
    else
      CFLAGS += -DHAVE_SLANG_INCLUDE_SUBDIR
    endif
  endif
  ifndef NO_SLANG
    # Fedora has /usr/include/slang/slang.h, but ubuntu /usr/include/slang.h
    CFLAGS += -DHAVE_SLANG_SUPPORT
    EXTLIBS += -lslang
    $(call detected,CONFIG_SLANG)
  endif
endif

ifndef NO_GTK2
  FLAGS_GTK2=$(CFLAGS) $(LDFLAGS) $(EXTLIBS) $(shell $(PKG_CONFIG) --libs --cflags gtk+-2.0 2>/dev/null)
  ifneq ($(feature-gtk2), 1)
    msg := $(warning GTK2 not found, disables GTK2 support. Please install gtk2-devel or libgtk2.0-dev);
    NO_GTK2 := 1
  else
    ifeq ($(feature-gtk2-infobar), 1)
      GTK_CFLAGS := -DHAVE_GTK_INFO_BAR_SUPPORT
    endif
    CFLAGS += -DHAVE_GTK2_SUPPORT
    GTK_CFLAGS += $(shell $(PKG_CONFIG) --cflags gtk+-2.0 2>/dev/null)
    GTK_LIBS := $(shell $(PKG_CONFIG) --libs gtk+-2.0 2>/dev/null)
    EXTLIBS += -ldl
  endif
endif

ifdef NO_LIBPERL
  CFLAGS += -DNO_LIBPERL
else
  PERL_EMBED_LDOPTS = $(shell perl -MExtUtils::Embed -e ldopts 2>/dev/null)
  PERL_EMBED_LDFLAGS = $(call strip-libs,$(PERL_EMBED_LDOPTS))
  PERL_EMBED_LIBADD = $(call grep-libs,$(PERL_EMBED_LDOPTS))
  PERL_EMBED_CCOPTS = $(shell perl -MExtUtils::Embed -e ccopts 2>/dev/null)
  PERL_EMBED_CCOPTS := $(filter-out -specs=%,$(PERL_EMBED_CCOPTS))
  PERL_EMBED_LDOPTS := $(filter-out -specs=%,$(PERL_EMBED_LDOPTS))
  FLAGS_PERL_EMBED=$(PERL_EMBED_CCOPTS) $(PERL_EMBED_LDOPTS)

  ifneq ($(feature-libperl), 1)
    CFLAGS += -DNO_LIBPERL
    NO_LIBPERL := 1
    msg := $(warning Missing perl devel files. Disabling perl scripting support, please install perl-ExtUtils-Embed/libperl-dev);
  else
    LDFLAGS += $(PERL_EMBED_LDFLAGS)
    EXTLIBS += $(PERL_EMBED_LIBADD)
    CFLAGS += -DHAVE_LIBPERL_SUPPORT
    $(call detected,CONFIG_LIBPERL)
  endif
endif

ifeq ($(feature-timerfd), 1)
  CFLAGS += -DHAVE_TIMERFD_SUPPORT
else
  msg := $(warning No timerfd support. Disables 'perf kvm stat live');
endif

disable-python = $(eval $(disable-python_code))
define disable-python_code
  CFLAGS += -DNO_LIBPYTHON
  $(warning $1)
  NO_LIBPYTHON := 1
endef

ifdef NO_LIBPYTHON
  $(call disable-python,Python support disabled by user)
else

  ifndef PYTHON
    $(call disable-python,No python interpreter was found: disables Python support - please install python-devel/python-dev)
  else
    PYTHON_WORD := $(call shell-wordify,$(PYTHON))

    ifndef PYTHON_CONFIG
      $(call disable-python,No 'python-config' tool was found: disables Python support - please install python-devel/python-dev)
    else

      ifneq ($(feature-libpython), 1)
        $(call disable-python,No 'Python.h' (for Python 2.x support) was found: disables Python support - please install python-devel/python-dev)
      else
         LDFLAGS += $(PYTHON_EMBED_LDFLAGS)
         EXTLIBS += $(PYTHON_EMBED_LIBADD)
         LANG_BINDINGS += $(obj-perf)python/perf.so
         CFLAGS += -DHAVE_LIBPYTHON_SUPPORT
         $(call detected,CONFIG_LIBPYTHON)
      endif
    endif
  endif
endif

ifeq ($(feature-libbfd), 1)
<<<<<<< HEAD
  EXTLIBS += -lbfd
=======
  EXTLIBS += -lbfd -lopcodes
>>>>>>> f7688b48
else
  # we are on a system that requires -liberty and (maybe) -lz
  # to link against -lbfd; test each case individually here

  # call all detections now so we get correct
  # status in VF output
  $(call feature_check,libbfd-liberty)
  $(call feature_check,libbfd-liberty-z)

  ifeq ($(feature-libbfd-liberty), 1)
<<<<<<< HEAD
    EXTLIBS += -lbfd -liberty
  else
    ifeq ($(feature-libbfd-liberty-z), 1)
      EXTLIBS += -lbfd -liberty -lz
=======
    EXTLIBS += -lbfd -lopcodes -liberty
    FEATURE_CHECK_LDFLAGS-disassembler-four-args += -liberty -ldl
  else
    ifeq ($(feature-libbfd-liberty-z), 1)
      EXTLIBS += -lbfd -lopcodes -liberty -lz
      FEATURE_CHECK_LDFLAGS-disassembler-four-args += -liberty -lz -ldl
>>>>>>> f7688b48
    endif
  endif
  $(call feature_check,disassembler-four-args)
endif

ifdef NO_DEMANGLE
  CFLAGS += -DNO_DEMANGLE
else
  ifdef HAVE_CPLUS_DEMANGLE_SUPPORT
    EXTLIBS += -liberty
  else
    ifeq ($(filter -liberty,$(EXTLIBS)),)
      $(call feature_check,cplus-demangle)

      # we dont have neither HAVE_CPLUS_DEMANGLE_SUPPORT
      # or any of 'bfd iberty z' trinity
      ifeq ($(feature-cplus-demangle), 1)
        EXTLIBS += -liberty
      else
        msg := $(warning No bfd.h/libbfd found, please install binutils-dev[el]/zlib-static/libiberty-dev to gain symbol demangling)
        CFLAGS += -DNO_DEMANGLE
      endif
    endif
  endif

  ifneq ($(filter -liberty,$(EXTLIBS)),)
    CFLAGS += -DHAVE_CPLUS_DEMANGLE_SUPPORT
  endif
endif

ifneq ($(filter -lbfd,$(EXTLIBS)),)
  CFLAGS += -DHAVE_LIBBFD_SUPPORT
endif

ifndef NO_ZLIB
  ifeq ($(feature-zlib), 1)
    CFLAGS += -DHAVE_ZLIB_SUPPORT
    EXTLIBS += -lz
    $(call detected,CONFIG_ZLIB)
  else
    NO_ZLIB := 1
  endif
endif

ifndef NO_LZMA
  ifeq ($(feature-lzma), 1)
    CFLAGS += -DHAVE_LZMA_SUPPORT
    EXTLIBS += -llzma
    $(call detected,CONFIG_LZMA)
  else
    msg := $(warning No liblzma found, disables xz kernel module decompression, please install xz-devel/liblzma-dev);
    NO_LZMA := 1
  endif
endif

ifndef NO_LIBZSTD
  ifeq ($(feature-libzstd), 1)
    CFLAGS += -DHAVE_ZSTD_SUPPORT
    CFLAGS += $(LIBZSTD_CFLAGS)
    LDFLAGS += $(LIBZSTD_LDFLAGS)
    EXTLIBS += -lzstd
    $(call detected,CONFIG_ZSTD)
  else
    msg := $(warning No libzstd found, disables trace compression, please install libzstd-dev[el] and/or set LIBZSTD_DIR);
    NO_LIBZSTD := 1
  endif
endif

ifndef NO_LIBCAP
  ifeq ($(feature-libcap), 1)
    CFLAGS += -DHAVE_LIBCAP_SUPPORT
    EXTLIBS += -lcap
    $(call detected,CONFIG_LIBCAP)
  else
    msg := $(warning No libcap found, disables capability support, please install libcap-devel/libcap-dev);
    NO_LIBCAP := 1
  endif
endif

ifndef NO_BACKTRACE
  ifeq ($(feature-backtrace), 1)
    CFLAGS += -DHAVE_BACKTRACE_SUPPORT
  endif
endif

ifndef NO_LIBNUMA
  ifeq ($(feature-libnuma), 0)
    msg := $(warning No numa.h found, disables 'perf bench numa mem' benchmark, please install numactl-devel/libnuma-devel/libnuma-dev);
    NO_LIBNUMA := 1
  else
    ifeq ($(feature-numa_num_possible_cpus), 0)
      msg := $(warning Old numa library found, disables 'perf bench numa mem' benchmark, please install numactl-devel/libnuma-devel/libnuma-dev >= 2.0.8);
      NO_LIBNUMA := 1
    else
      CFLAGS += -DHAVE_LIBNUMA_SUPPORT
      EXTLIBS += -lnuma
      $(call detected,CONFIG_NUMA)
    endif
  endif
endif

ifdef HAVE_KVM_STAT_SUPPORT
    CFLAGS += -DHAVE_KVM_STAT_SUPPORT
endif

ifeq ($(feature-disassembler-four-args), 1)
    CFLAGS += -DDISASM_FOUR_ARGS_SIGNATURE
endif

ifeq (${IS_64_BIT}, 1)
  ifndef NO_PERF_READ_VDSO32
    $(call feature_check,compile-32)
    ifeq ($(feature-compile-32), 1)
      CFLAGS += -DHAVE_PERF_READ_VDSO32
    else
      NO_PERF_READ_VDSO32 := 1
    endif
  endif
  ifneq ($(SRCARCH), x86)
    NO_PERF_READ_VDSOX32 := 1
  endif
  ifndef NO_PERF_READ_VDSOX32
    $(call feature_check,compile-x32)
    ifeq ($(feature-compile-x32), 1)
      CFLAGS += -DHAVE_PERF_READ_VDSOX32
    else
      NO_PERF_READ_VDSOX32 := 1
    endif
  endif
else
  NO_PERF_READ_VDSO32 := 1
  NO_PERF_READ_VDSOX32 := 1
endif

ifndef NO_LIBBABELTRACE
  $(call feature_check,libbabeltrace)
  ifeq ($(feature-libbabeltrace), 1)
    CFLAGS += -DHAVE_LIBBABELTRACE_SUPPORT $(LIBBABELTRACE_CFLAGS)
    LDFLAGS += $(LIBBABELTRACE_LDFLAGS)
    EXTLIBS += -lbabeltrace-ctf
    $(call detected,CONFIG_LIBBABELTRACE)
  else
    msg := $(warning No libbabeltrace found, disables 'perf data' CTF format support, please install libbabeltrace-dev[el]/libbabeltrace-ctf-dev);
  endif
endif

ifndef NO_AUXTRACE
  ifeq ($(SRCARCH),x86)
    ifeq ($(feature-get_cpuid), 0)
      msg := $(warning Your gcc lacks the __get_cpuid() builtin, disables support for auxtrace/Intel PT, please install a newer gcc);
      NO_AUXTRACE := 1
    endif
  endif
  ifndef NO_AUXTRACE
    $(call detected,CONFIG_AUXTRACE)
    CFLAGS += -DHAVE_AUXTRACE_SUPPORT
  endif
endif

ifndef NO_JVMTI
  ifneq (,$(wildcard /usr/sbin/update-java-alternatives))
    JDIR=$(shell /usr/sbin/update-java-alternatives -l | head -1 | awk '{print $$3}')
  else
    ifneq (,$(wildcard /usr/sbin/alternatives))
      JDIR=$(shell /usr/sbin/alternatives --display java | tail -1 | cut -d' ' -f 5 | sed -e 's%/jre/bin/java.%%g' -e 's%/bin/java.%%g')
    endif
  endif
  ifndef JDIR
    $(warning No alternatives command found, you need to set JDIR= to point to the root of your Java directory)
    NO_JVMTI := 1
  endif
endif

ifndef NO_JVMTI
  FEATURE_CHECK_CFLAGS-jvmti := -I$(JDIR)/include -I$(JDIR)/include/linux
  $(call feature_check,jvmti)
  ifeq ($(feature-jvmti), 1)
    $(call detected_var,JDIR)
    ifndef NO_JVMTI_CMLR
      FEATURE_CHECK_CFLAGS-jvmti-cmlr := $(FEATURE_CHECK_CFLAGS-jvmti)
      $(call feature_check,jvmti-cmlr)
      ifeq ($(feature-jvmti-cmlr), 1)
        CFLAGS += -DHAVE_JVMTI_CMLR
      endif
    endif # NO_JVMTI_CMLR
  else
    $(warning No openjdk development package found, please install JDK package, e.g. openjdk-8-jdk, java-1.8.0-openjdk-devel)
    NO_JVMTI := 1
  endif
endif

USE_CXX = 0
USE_CLANGLLVM = 0
ifdef LIBCLANGLLVM
  $(call feature_check,cxx)
  ifneq ($(feature-cxx), 1)
    msg := $(warning No g++ found, disable clang and llvm support. Please install g++)
  else
    $(call feature_check,llvm)
    $(call feature_check,llvm-version)
    ifneq ($(feature-llvm), 1)
      msg := $(warning No suitable libLLVM found, disabling builtin clang and LLVM support. Please install llvm-dev(el) (>= 3.9.0))
    else
      $(call feature_check,clang)
      ifneq ($(feature-clang), 1)
        msg := $(warning No suitable libclang found, disabling builtin clang and LLVM support. Please install libclang-dev(el) (>= 3.9.0))
      else
        CFLAGS += -DHAVE_LIBCLANGLLVM_SUPPORT
        CXXFLAGS += -DHAVE_LIBCLANGLLVM_SUPPORT -I$(shell $(LLVM_CONFIG) --includedir)
        $(call detected,CONFIG_CXX)
        $(call detected,CONFIG_CLANGLLVM)
	USE_CXX = 1
	USE_LLVM = 1
	USE_CLANG = 1
        ifneq ($(feature-llvm-version),1)
          msg := $(warning This version of LLVM is not tested. May cause build errors)
        endif
      endif
    endif
  endif
endif

# Among the variables below, these:
#   perfexecdir
#   perf_include_dir
#   perf_examples_dir
#   template_dir
#   mandir
#   infodir
#   htmldir
#   ETC_PERFCONFIG (but not sysconfdir)
# can be specified as a relative path some/where/else;
# this is interpreted as relative to $(prefix) and "perf" at
# runtime figures out where they are based on the path to the executable.
# This can help installing the suite in a relocatable way.

# Make the path relative to DESTDIR, not to prefix
ifndef DESTDIR
prefix ?= $(HOME)
endif
bindir_relative = bin
bindir = $(abspath $(prefix)/$(bindir_relative))
mandir = share/man
infodir = share/info
perfexecdir = libexec/perf-core
perf_include_dir = lib/perf/include
perf_examples_dir = lib/perf/examples
sharedir = $(prefix)/share
template_dir = share/perf-core/templates
STRACE_GROUPS_DIR = share/perf-core/strace/groups
htmldir = share/doc/perf-doc
tipdir = share/doc/perf-tip
srcdir = $(srctree)/tools/perf
ifeq ($(prefix),/usr)
sysconfdir = /etc
ETC_PERFCONFIG = $(sysconfdir)/perfconfig
else
sysconfdir = $(prefix)/etc
ETC_PERFCONFIG = etc/perfconfig
endif
ifndef lib
ifeq ($(SRCARCH)$(IS_64_BIT), x861)
lib = lib64
else
lib = lib
endif
endif # lib
libdir = $(prefix)/$(lib)

# Shell quote (do not use $(call) to accommodate ancient setups);
ETC_PERFCONFIG_SQ = $(subst ','\'',$(ETC_PERFCONFIG))
STRACE_GROUPS_DIR_SQ = $(subst ','\'',$(STRACE_GROUPS_DIR))
DESTDIR_SQ = $(subst ','\'',$(DESTDIR))
bindir_SQ = $(subst ','\'',$(bindir))
mandir_SQ = $(subst ','\'',$(mandir))
infodir_SQ = $(subst ','\'',$(infodir))
perfexecdir_SQ = $(subst ','\'',$(perfexecdir))
perf_include_dir_SQ = $(subst ','\'',$(perf_include_dir))
perf_examples_dir_SQ = $(subst ','\'',$(perf_examples_dir))
template_dir_SQ = $(subst ','\'',$(template_dir))
htmldir_SQ = $(subst ','\'',$(htmldir))
tipdir_SQ = $(subst ','\'',$(tipdir))
prefix_SQ = $(subst ','\'',$(prefix))
sysconfdir_SQ = $(subst ','\'',$(sysconfdir))
libdir_SQ = $(subst ','\'',$(libdir))
srcdir_SQ = $(subst ','\'',$(srcdir))

ifneq ($(filter /%,$(firstword $(perfexecdir))),)
perfexec_instdir = $(perfexecdir)
perf_include_instdir = $(perf_include_dir)
perf_examples_instdir = $(perf_examples_dir)
STRACE_GROUPS_INSTDIR = $(STRACE_GROUPS_DIR)
tip_instdir = $(tipdir)
else
perfexec_instdir = $(prefix)/$(perfexecdir)
perf_include_instdir = $(prefix)/$(perf_include_dir)
perf_examples_instdir = $(prefix)/$(perf_examples_dir)
STRACE_GROUPS_INSTDIR = $(prefix)/$(STRACE_GROUPS_DIR)
tip_instdir = $(prefix)/$(tipdir)
endif
perfexec_instdir_SQ = $(subst ','\'',$(perfexec_instdir))
perf_include_instdir_SQ = $(subst ','\'',$(perf_include_instdir))
perf_examples_instdir_SQ = $(subst ','\'',$(perf_examples_instdir))
STRACE_GROUPS_INSTDIR_SQ = $(subst ','\'',$(STRACE_GROUPS_INSTDIR))
tip_instdir_SQ = $(subst ','\'',$(tip_instdir))

# If we install to $(HOME) we keep the traceevent default:
# $(HOME)/.traceevent/plugins
# Otherwise we install plugins into the global $(libdir).
ifdef DESTDIR
plugindir=$(libdir)/traceevent/plugins
plugindir_SQ= $(subst ','\'',$(plugindir))
endif

print_var = $(eval $(print_var_code)) $(info $(MSG))
define print_var_code
    MSG = $(shell printf '...%30s: %s' $(1) $($(1)))
endef

ifeq ($(VF),1)
  # Display EXTRA features which are detected manualy
  # from here with feature_check call and thus cannot
  # be partof global state output.
  $(foreach feat,$(FEATURE_TESTS_EXTRA),$(call feature_print_status,$(feat),))
  $(call print_var,prefix)
  $(call print_var,bindir)
  $(call print_var,libdir)
  $(call print_var,sysconfdir)
  $(call print_var,LIBUNWIND_DIR)
  $(call print_var,LIBDW_DIR)
  $(call print_var,JDIR)

  ifeq ($(dwarf-post-unwind),1)
    $(call feature_print_text,"DWARF post unwind library", $(dwarf-post-unwind-text))
  endif
  $(info )
endif

$(call detected_var,bindir_SQ)
$(call detected_var,PYTHON_WORD)
ifneq ($(OUTPUT),)
$(call detected_var,OUTPUT)
endif
$(call detected_var,htmldir_SQ)
$(call detected_var,infodir_SQ)
$(call detected_var,mandir_SQ)
$(call detected_var,ETC_PERFCONFIG_SQ)
$(call detected_var,STRACE_GROUPS_DIR_SQ)
$(call detected_var,prefix_SQ)
$(call detected_var,perfexecdir_SQ)
$(call detected_var,perf_include_dir_SQ)
$(call detected_var,perf_examples_dir_SQ)
$(call detected_var,tipdir_SQ)
$(call detected_var,srcdir_SQ)
$(call detected_var,LIBDIR)
$(call detected_var,GTK_CFLAGS)
$(call detected_var,PERL_EMBED_CCOPTS)
$(call detected_var,PYTHON_EMBED_CCOPTS)<|MERGE_RESOLUTION|>--- conflicted
+++ resolved
@@ -743,11 +743,7 @@
 endif
 
 ifeq ($(feature-libbfd), 1)
-<<<<<<< HEAD
-  EXTLIBS += -lbfd
-=======
   EXTLIBS += -lbfd -lopcodes
->>>>>>> f7688b48
 else
   # we are on a system that requires -liberty and (maybe) -lz
   # to link against -lbfd; test each case individually here
@@ -758,19 +754,12 @@
   $(call feature_check,libbfd-liberty-z)
 
   ifeq ($(feature-libbfd-liberty), 1)
-<<<<<<< HEAD
-    EXTLIBS += -lbfd -liberty
-  else
-    ifeq ($(feature-libbfd-liberty-z), 1)
-      EXTLIBS += -lbfd -liberty -lz
-=======
     EXTLIBS += -lbfd -lopcodes -liberty
     FEATURE_CHECK_LDFLAGS-disassembler-four-args += -liberty -ldl
   else
     ifeq ($(feature-libbfd-liberty-z), 1)
       EXTLIBS += -lbfd -lopcodes -liberty -lz
       FEATURE_CHECK_LDFLAGS-disassembler-four-args += -liberty -lz -ldl
->>>>>>> f7688b48
     endif
   endif
   $(call feature_check,disassembler-four-args)
