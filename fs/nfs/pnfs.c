--- conflicted
+++ resolved
@@ -1454,11 +1454,7 @@
 	/* lo ref dropped in pnfs_roc_release() */
 	layoutreturn = pnfs_prepare_layoutreturn(lo, &stateid, &lc_cred, &iomode);
 	/* If the creds don't match, we can't compound the layoutreturn */
-<<<<<<< HEAD
-	if (!layoutreturn || cred_fscmp(cred, lo->plh_lc_cred) != 0)
-=======
 	if (!layoutreturn || cred_fscmp(cred, lc_cred) != 0)
->>>>>>> d1988041
 		goto out_noroc;
 
 	roc = layoutreturn;
