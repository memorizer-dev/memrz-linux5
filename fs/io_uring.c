--- conflicted
+++ resolved
@@ -996,12 +996,9 @@
 	ACCT_PINNED,
 };
 
-<<<<<<< HEAD
-=======
 static void __io_uring_cancel_task_requests(struct io_ring_ctx *ctx,
 					    struct task_struct *task);
 
->>>>>>> e0733463
 static void destroy_fixed_file_ref_node(struct fixed_file_ref_node *ref_node);
 static struct fixed_file_ref_node *alloc_fixed_file_ref_node(
 			struct io_ring_ctx *ctx);
@@ -1059,17 +1056,6 @@
 		__io_clean_op(req);
 }
 
-<<<<<<< HEAD
-static inline bool __io_match_files(struct io_kiocb *req,
-				    struct files_struct *files)
-{
-	if (req->file && req->file->f_op == &io_uring_fops)
-		return true;
-
-	return ((req->flags & REQ_F_WORK_INITIALIZED) &&
-	        (req->work.flags & IO_WQ_WORK_FILES)) &&
-		req->work.identity->files == files;
-=======
 static inline void io_set_resource_node(struct io_kiocb *req)
 {
 	struct io_ring_ctx *ctx = req->ctx;
@@ -1078,18 +1064,13 @@
 		req->fixed_file_refs = &ctx->file_data->node->refs;
 		percpu_ref_get(req->fixed_file_refs);
 	}
->>>>>>> e0733463
 }
 
 static bool io_match_task(struct io_kiocb *head,
 			  struct task_struct *task,
 			  struct files_struct *files)
 {
-<<<<<<< HEAD
-	struct io_kiocb *link;
-=======
 	struct io_kiocb *req;
->>>>>>> e0733463
 
 	if (task && head->task != task) {
 		/* in terms of cancelation, always match if req task is dead */
@@ -1099,15 +1080,6 @@
 	}
 	if (!files)
 		return true;
-<<<<<<< HEAD
-	if (__io_match_files(head, files))
-		return true;
-	if (head->flags & REQ_F_LINK_HEAD) {
-		list_for_each_entry(link, &head->link_list, link_list) {
-			if (__io_match_files(link, files))
-				return true;
-		}
-=======
 
 	io_for_each_link(req, head) {
 		if (!(req->flags & REQ_F_WORK_INITIALIZED))
@@ -1117,17 +1089,11 @@
 		if ((req->work.flags & IO_WQ_WORK_FILES) &&
 		    req->work.identity->files == files)
 			return true;
->>>>>>> e0733463
 	}
 	return false;
 }
 
-<<<<<<< HEAD
-
-static void io_sq_thread_drop_mm(void)
-=======
 static void io_sq_thread_drop_mm_files(void)
->>>>>>> e0733463
 {
 	struct files_struct *files = current->files;
 	struct mm_struct *mm = current->mm;
@@ -1768,16 +1734,9 @@
 
 static void io_cqring_ev_posted(struct io_ring_ctx *ctx)
 {
-<<<<<<< HEAD
-	if (wq_has_sleeper(&ctx->cq_wait)) {
-		wake_up_interruptible(&ctx->cq_wait);
-		kill_fasync(&ctx->cq_fasync, SIGIO, POLL_IN);
-	}
-=======
 	/* see waitqueue_active() comment */
 	smp_mb();
 
->>>>>>> e0733463
 	if (waitqueue_active(&ctx->wait))
 		wake_up(&ctx->wait);
 	if (ctx->sq_data && waitqueue_active(&ctx->sq_data->wait))
@@ -1790,8 +1749,6 @@
 	}
 }
 
-<<<<<<< HEAD
-=======
 static void io_cqring_ev_posted_iopoll(struct io_ring_ctx *ctx)
 {
 	/* see waitqueue_active() comment */
@@ -1809,7 +1766,6 @@
 	}
 }
 
->>>>>>> e0733463
 /* Returns true if there are no backlogged entries after the flush */
 static bool __io_cqring_overflow_flush(struct io_ring_ctx *ctx, bool force,
 				       struct task_struct *tsk,
@@ -1822,24 +1778,11 @@
 	bool all_flushed, posted;
 	LIST_HEAD(list);
 
-<<<<<<< HEAD
-	if (!force) {
-		if ((ctx->cached_cq_tail - READ_ONCE(rings->cq.head) ==
-		    rings->cq_ring_entries))
-			return false;
-	}
-=======
 	if (!force && __io_cqring_events(ctx) == rings->cq_ring_entries)
 		return false;
->>>>>>> e0733463
 
 	posted = false;
 	spin_lock_irqsave(&ctx->completion_lock, flags);
-<<<<<<< HEAD
-
-	cqe = NULL;
-=======
->>>>>>> e0733463
 	list_for_each_entry_safe(req, tmp, &ctx->cq_overflow_list, compl.list) {
 		if (!io_match_task(req, tsk, files))
 			continue;
@@ -1881,20 +1824,6 @@
 	}
 
 	return all_flushed;
-}
-
-static void io_cqring_overflow_flush(struct io_ring_ctx *ctx, bool force,
-				     struct task_struct *tsk,
-				     struct files_struct *files)
-{
-	if (test_bit(0, &ctx->cq_check_overflow)) {
-		/* iopoll syncs against uring_lock, not completion_lock */
-		if (ctx->flags & IORING_SETUP_IOPOLL)
-			mutex_lock(&ctx->uring_lock);
-		__io_cqring_overflow_flush(ctx, force, tsk, files);
-		if (ctx->flags & IORING_SETUP_IOPOLL)
-			mutex_unlock(&ctx->uring_lock);
-	}
 }
 
 static void io_cqring_overflow_flush(struct io_ring_ctx *ctx, bool force,
@@ -2271,24 +2200,16 @@
 	struct io_ring_ctx *ctx = req->ctx;
 
 	mutex_lock(&ctx->uring_lock);
-<<<<<<< HEAD
-	if (!ctx->sqo_dead && !__io_sq_thread_acquire_mm(ctx))
-=======
 	if (!ctx->sqo_dead &&
 	    !__io_sq_thread_acquire_mm(ctx) &&
 	    !__io_sq_thread_acquire_files(ctx))
->>>>>>> e0733463
 		__io_queue_sqe(req, NULL);
 	else
 		__io_req_task_cancel(req, -EFAULT);
 	mutex_unlock(&ctx->uring_lock);
 
 	if (ctx->flags & IORING_SETUP_SQPOLL)
-<<<<<<< HEAD
-		io_sq_thread_drop_mm();
-=======
 		io_sq_thread_drop_mm_files();
->>>>>>> e0733463
 }
 
 static void io_req_task_submit(struct callback_head *cb)
@@ -2473,11 +2394,6 @@
 
 static unsigned io_cqring_events(struct io_ring_ctx *ctx)
 {
-<<<<<<< HEAD
-	struct io_rings *rings = ctx->rings;
-
-=======
->>>>>>> e0733463
 	/* See comment at the top of this file */
 	smp_rmb();
 	return __io_cqring_events(ctx);
@@ -6553,22 +6469,6 @@
 	    !(req->flags & REQ_F_INFLIGHT)) {
 		io_req_init_async(req);
 		req->flags |= REQ_F_INFLIGHT;
-<<<<<<< HEAD
-
-		spin_lock_irq(&ctx->inflight_lock);
-		list_add(&req->inflight_entry, &ctx->inflight_list);
-		spin_unlock_irq(&ctx->inflight_lock);
-	}
-
-	return file;
-}
-
-static int io_req_set_file(struct io_submit_state *state, struct io_kiocb *req,
-			   int fd)
-{
-	bool fixed;
-=======
->>>>>>> e0733463
 
 		spin_lock_irq(&ctx->inflight_lock);
 		list_add(&req->inflight_entry, &ctx->inflight_list);
@@ -7136,26 +7036,7 @@
 			sq_thread_idle = ctx->sq_thread_idle;
 	}
 
-<<<<<<< HEAD
-	finish_wait(&sqd->wait, &ctx->sqo_wait_entry);
-	io_ring_clear_wakeup_flag(ctx);
-
-	/* if we're handling multiple rings, cap submit size for fairness */
-	if (cap_entries && to_submit > 8)
-		to_submit = 8;
-
-	mutex_lock(&ctx->uring_lock);
-	if (likely(!percpu_ref_is_dying(&ctx->refs) && !ctx->sqo_dead))
-		ret = io_submit_sqes(ctx, to_submit);
-	mutex_unlock(&ctx->uring_lock);
-
-	if (!io_sqring_full(ctx) && wq_has_sleeper(&ctx->sqo_sq_wait))
-		wake_up(&ctx->sqo_sq_wait);
-
-	return SQT_DID_WORK;
-=======
 	sqd->sq_thread_idle = sq_thread_idle;
->>>>>>> e0733463
 }
 
 static void io_sqd_init_new(struct io_sq_data *sqd)
@@ -7235,11 +7116,7 @@
 
 		if (sqt_spin || !time_after(jiffies, timeout)) {
 			io_run_task_work();
-<<<<<<< HEAD
-			io_sq_thread_drop_mm();
-=======
 			io_sq_thread_drop_mm_files();
->>>>>>> e0733463
 			cond_resched();
 			if (sqt_spin)
 				timeout = jiffies + sqd->sq_thread_idle;
@@ -7277,11 +7154,7 @@
 	}
 
 	io_run_task_work();
-<<<<<<< HEAD
-	io_sq_thread_drop_mm();
-=======
 	io_sq_thread_drop_mm_files();
->>>>>>> e0733463
 
 	if (cur_css)
 		io_sq_thread_unassociate_blkcg();
@@ -7413,9 +7286,6 @@
 			finish_wait(&ctx->wait, &iowq.wq);
 			continue;
 		}
-<<<<<<< HEAD
-		schedule();
-=======
 		if (uts) {
 			timeout = schedule_timeout(timeout);
 			if (timeout == 0) {
@@ -7425,7 +7295,6 @@
 		} else {
 			schedule();
 		}
->>>>>>> e0733463
 	} while (1);
 	finish_wait(&ctx->wait, &iowq.wq);
 
@@ -8854,10 +8723,6 @@
 	smp_rmb();
 	if (!io_sqring_full(ctx))
 		mask |= EPOLLOUT | EPOLLWRNORM;
-<<<<<<< HEAD
-	io_cqring_overflow_flush(ctx, false, NULL, NULL);
-	if (io_cqring_events(ctx))
-=======
 
 	/*
 	 * Don't flush cqring overflow list here, just do a simple check.
@@ -8873,7 +8738,6 @@
 	 * pushs them to do the flush.
 	 */
 	if (io_cqring_events(ctx) || test_bit(0, &ctx->cq_check_overflow))
->>>>>>> e0733463
 		mask |= EPOLLIN | EPOLLRDNORM;
 
 	return mask;
@@ -8912,11 +8776,7 @@
 	 * as nobody else will be looking for them.
 	 */
 	do {
-<<<<<<< HEAD
-		io_iopoll_try_reap_events(ctx);
-=======
 		__io_uring_cancel_task_requests(ctx, NULL);
->>>>>>> e0733463
 	} while (!wait_for_completion_timeout(&ctx->ref_comp, HZ/20));
 	io_ring_ctx_free(ctx);
 }
@@ -8932,18 +8792,11 @@
 {
 	mutex_lock(&ctx->uring_lock);
 	percpu_ref_kill(&ctx->refs);
-<<<<<<< HEAD
-	/* if force is set, the ring is going away. always drop after that */
-=======
->>>>>>> e0733463
 
 	if (WARN_ON_ONCE((ctx->flags & IORING_SETUP_SQPOLL) && !ctx->sqo_dead))
 		ctx->sqo_dead = 1;
 
-<<<<<<< HEAD
-=======
 	/* if force is set, the ring is going away. always drop after that */
->>>>>>> e0733463
 	ctx->cq_overflow_flushed = 1;
 	if (ctx->rings)
 		__io_cqring_overflow_flush(ctx, true, NULL, NULL);
@@ -9067,10 +8920,7 @@
 		io_wq_cancel_cb(ctx->io_wq, io_cancel_task_cb, &cancel, true);
 		io_poll_remove_all(ctx, task, files);
 		io_kill_timeouts(ctx, task, files);
-<<<<<<< HEAD
-=======
 		io_cqring_overflow_flush(ctx, true, task, files);
->>>>>>> e0733463
 		/* cancellations _may_ trigger task work */
 		io_run_task_work();
 
@@ -9090,17 +8940,11 @@
 		enum io_wq_cancel cret;
 		bool ret = false;
 
-<<<<<<< HEAD
-		cret = io_wq_cancel_cb(ctx->io_wq, io_cancel_task_cb, &cancel, true);
-		if (cret != IO_WQ_CANCEL_NOTFOUND)
-			ret = true;
-=======
 		if (ctx->io_wq) {
 			cret = io_wq_cancel_cb(ctx->io_wq, io_cancel_task_cb,
 					       &cancel, true);
 			ret |= (cret != IO_WQ_CANCEL_NOTFOUND);
 		}
->>>>>>> e0733463
 
 		/* SQPOLL thread does its own polling */
 		if (!(ctx->flags & IORING_SETUP_SQPOLL)) {
@@ -9112,15 +8956,9 @@
 
 		ret |= io_poll_remove_all(ctx, task, NULL);
 		ret |= io_kill_timeouts(ctx, task, NULL);
-<<<<<<< HEAD
-		if (!ret)
-			break;
-		io_run_task_work();
-=======
 		ret |= io_run_task_work();
 		if (!ret)
 			break;
->>>>>>> e0733463
 		cond_resched();
 	}
 }
@@ -9446,8 +9284,6 @@
 	finish_wait(&ctx->sqo_sq_wait, &wait);
 out:
 	return ret;
-<<<<<<< HEAD
-=======
 }
 
 static int io_get_ext_arg(unsigned flags, const void __user *argp, size_t *argsz,
@@ -9478,7 +9314,6 @@
 	*argsz = arg.sigmask_sz;
 	*ts = u64_to_user_ptr(arg.ts);
 	return 0;
->>>>>>> e0733463
 }
 
 SYSCALL_DEFINE6(io_uring_enter, unsigned int, fd, u32, to_submit,
