// SPDX-License-Identifier: GPL-2.0
/*
 *  linux/fs/read_write.c
 *
 *  Copyright (C) 1991, 1992  Linus Torvalds
 */

#include <linux/slab.h>
#include <linux/stat.h>
#include <linux/sched/xacct.h>
#include <linux/fcntl.h>
#include <linux/file.h>
#include <linux/uio.h>
#include <linux/fsnotify.h>
#include <linux/security.h>
#include <linux/export.h>
#include <linux/syscalls.h>
#include <linux/pagemap.h>
#include <linux/splice.h>
#include <linux/compat.h>
#include <linux/mount.h>
#include <linux/fs.h>
#include "internal.h"

#include <linux/uaccess.h>
#include <asm/unistd.h>

const struct file_operations generic_ro_fops = {
	.llseek		= generic_file_llseek,
	.read_iter	= generic_file_read_iter,
	.mmap		= generic_file_readonly_mmap,
	.splice_read	= generic_file_splice_read,
};

EXPORT_SYMBOL(generic_ro_fops);

static inline bool unsigned_offsets(struct file *file)
{
	return file->f_mode & FMODE_UNSIGNED_OFFSET;
}

/**
 * vfs_setpos - update the file offset for lseek
 * @file:	file structure in question
 * @offset:	file offset to seek to
 * @maxsize:	maximum file size
 *
 * This is a low-level filesystem helper for updating the file offset to
 * the value specified by @offset if the given offset is valid and it is
 * not equal to the current file offset.
 *
 * Return the specified offset on success and -EINVAL on invalid offset.
 */
loff_t vfs_setpos(struct file *file, loff_t offset, loff_t maxsize)
{
	if (offset < 0 && !unsigned_offsets(file))
		return -EINVAL;
	if (offset > maxsize)
		return -EINVAL;

	if (offset != file->f_pos) {
		file->f_pos = offset;
		file->f_version = 0;
	}
	return offset;
}
EXPORT_SYMBOL(vfs_setpos);

/**
 * generic_file_llseek_size - generic llseek implementation for regular files
 * @file:	file structure to seek on
 * @offset:	file offset to seek to
 * @whence:	type of seek
 * @size:	max size of this file in file system
 * @eof:	offset used for SEEK_END position
 *
 * This is a variant of generic_file_llseek that allows passing in a custom
 * maximum file size and a custom EOF position, for e.g. hashed directories
 *
 * Synchronization:
 * SEEK_SET and SEEK_END are unsynchronized (but atomic on 64bit platforms)
 * SEEK_CUR is synchronized against other SEEK_CURs, but not read/writes.
 * read/writes behave like SEEK_SET against seeks.
 */
loff_t
generic_file_llseek_size(struct file *file, loff_t offset, int whence,
		loff_t maxsize, loff_t eof)
{
	switch (whence) {
	case SEEK_END:
		offset += eof;
		break;
	case SEEK_CUR:
		/*
		 * Here we special-case the lseek(fd, 0, SEEK_CUR)
		 * position-querying operation.  Avoid rewriting the "same"
		 * f_pos value back to the file because a concurrent read(),
		 * write() or lseek() might have altered it
		 */
		if (offset == 0)
			return file->f_pos;
		/*
		 * f_lock protects against read/modify/write race with other
		 * SEEK_CURs. Note that parallel writes and reads behave
		 * like SEEK_SET.
		 */
		spin_lock(&file->f_lock);
		offset = vfs_setpos(file, file->f_pos + offset, maxsize);
		spin_unlock(&file->f_lock);
		return offset;
	case SEEK_DATA:
		/*
		 * In the generic case the entire file is data, so as long as
		 * offset isn't at the end of the file then the offset is data.
		 */
		if ((unsigned long long)offset >= eof)
			return -ENXIO;
		break;
	case SEEK_HOLE:
		/*
		 * There is a virtual hole at the end of the file, so as long as
		 * offset isn't i_size or larger, return i_size.
		 */
		if ((unsigned long long)offset >= eof)
			return -ENXIO;
		offset = eof;
		break;
	}

	return vfs_setpos(file, offset, maxsize);
}
EXPORT_SYMBOL(generic_file_llseek_size);

/**
 * generic_file_llseek - generic llseek implementation for regular files
 * @file:	file structure to seek on
 * @offset:	file offset to seek to
 * @whence:	type of seek
 *
 * This is a generic implemenation of ->llseek useable for all normal local
 * filesystems.  It just updates the file offset to the value specified by
 * @offset and @whence.
 */
loff_t generic_file_llseek(struct file *file, loff_t offset, int whence)
{
	struct inode *inode = file->f_mapping->host;

	return generic_file_llseek_size(file, offset, whence,
					inode->i_sb->s_maxbytes,
					i_size_read(inode));
}
EXPORT_SYMBOL(generic_file_llseek);

/**
 * fixed_size_llseek - llseek implementation for fixed-sized devices
 * @file:	file structure to seek on
 * @offset:	file offset to seek to
 * @whence:	type of seek
 * @size:	size of the file
 *
 */
loff_t fixed_size_llseek(struct file *file, loff_t offset, int whence, loff_t size)
{
	switch (whence) {
	case SEEK_SET: case SEEK_CUR: case SEEK_END:
		return generic_file_llseek_size(file, offset, whence,
						size, size);
	default:
		return -EINVAL;
	}
}
EXPORT_SYMBOL(fixed_size_llseek);

/**
 * no_seek_end_llseek - llseek implementation for fixed-sized devices
 * @file:	file structure to seek on
 * @offset:	file offset to seek to
 * @whence:	type of seek
 *
 */
loff_t no_seek_end_llseek(struct file *file, loff_t offset, int whence)
{
	switch (whence) {
	case SEEK_SET: case SEEK_CUR:
		return generic_file_llseek_size(file, offset, whence,
						OFFSET_MAX, 0);
	default:
		return -EINVAL;
	}
}
EXPORT_SYMBOL(no_seek_end_llseek);

/**
 * no_seek_end_llseek_size - llseek implementation for fixed-sized devices
 * @file:	file structure to seek on
 * @offset:	file offset to seek to
 * @whence:	type of seek
 * @size:	maximal offset allowed
 *
 */
loff_t no_seek_end_llseek_size(struct file *file, loff_t offset, int whence, loff_t size)
{
	switch (whence) {
	case SEEK_SET: case SEEK_CUR:
		return generic_file_llseek_size(file, offset, whence,
						size, 0);
	default:
		return -EINVAL;
	}
}
EXPORT_SYMBOL(no_seek_end_llseek_size);

/**
 * noop_llseek - No Operation Performed llseek implementation
 * @file:	file structure to seek on
 * @offset:	file offset to seek to
 * @whence:	type of seek
 *
 * This is an implementation of ->llseek useable for the rare special case when
 * userspace expects the seek to succeed but the (device) file is actually not
 * able to perform the seek. In this case you use noop_llseek() instead of
 * falling back to the default implementation of ->llseek.
 */
loff_t noop_llseek(struct file *file, loff_t offset, int whence)
{
	return file->f_pos;
}
EXPORT_SYMBOL(noop_llseek);

loff_t no_llseek(struct file *file, loff_t offset, int whence)
{
	return -ESPIPE;
}
EXPORT_SYMBOL(no_llseek);

loff_t default_llseek(struct file *file, loff_t offset, int whence)
{
	struct inode *inode = file_inode(file);
	loff_t retval;

	inode_lock(inode);
	switch (whence) {
		case SEEK_END:
			offset += i_size_read(inode);
			break;
		case SEEK_CUR:
			if (offset == 0) {
				retval = file->f_pos;
				goto out;
			}
			offset += file->f_pos;
			break;
		case SEEK_DATA:
			/*
			 * In the generic case the entire file is data, so as
			 * long as offset isn't at the end of the file then the
			 * offset is data.
			 */
			if (offset >= inode->i_size) {
				retval = -ENXIO;
				goto out;
			}
			break;
		case SEEK_HOLE:
			/*
			 * There is a virtual hole at the end of the file, so
			 * as long as offset isn't i_size or larger, return
			 * i_size.
			 */
			if (offset >= inode->i_size) {
				retval = -ENXIO;
				goto out;
			}
			offset = inode->i_size;
			break;
	}
	retval = -EINVAL;
	if (offset >= 0 || unsigned_offsets(file)) {
		if (offset != file->f_pos) {
			file->f_pos = offset;
			file->f_version = 0;
		}
		retval = offset;
	}
out:
	inode_unlock(inode);
	return retval;
}
EXPORT_SYMBOL(default_llseek);

loff_t vfs_llseek(struct file *file, loff_t offset, int whence)
{
	loff_t (*fn)(struct file *, loff_t, int);

	fn = no_llseek;
	if (file->f_mode & FMODE_LSEEK) {
		if (file->f_op->llseek)
			fn = file->f_op->llseek;
	}
	return fn(file, offset, whence);
}
EXPORT_SYMBOL(vfs_llseek);

off_t ksys_lseek(unsigned int fd, off_t offset, unsigned int whence)
{
	off_t retval;
	struct fd f = fdget_pos(fd);
	if (!f.file)
		return -EBADF;

	retval = -EINVAL;
	if (whence <= SEEK_MAX) {
		loff_t res = vfs_llseek(f.file, offset, whence);
		retval = res;
		if (res != (loff_t)retval)
			retval = -EOVERFLOW;	/* LFS: should only happen on 32 bit platforms */
	}
	fdput_pos(f);
	return retval;
}

SYSCALL_DEFINE3(lseek, unsigned int, fd, off_t, offset, unsigned int, whence)
{
	return ksys_lseek(fd, offset, whence);
}

#ifdef CONFIG_COMPAT
COMPAT_SYSCALL_DEFINE3(lseek, unsigned int, fd, compat_off_t, offset, unsigned int, whence)
{
	return ksys_lseek(fd, offset, whence);
}
#endif

#if !defined(CONFIG_64BIT) || defined(CONFIG_COMPAT)
SYSCALL_DEFINE5(llseek, unsigned int, fd, unsigned long, offset_high,
		unsigned long, offset_low, loff_t __user *, result,
		unsigned int, whence)
{
	int retval;
	struct fd f = fdget_pos(fd);
	loff_t offset;

	if (!f.file)
		return -EBADF;

	retval = -EINVAL;
	if (whence > SEEK_MAX)
		goto out_putf;

	offset = vfs_llseek(f.file, ((loff_t) offset_high << 32) | offset_low,
			whence);

	retval = (int)offset;
	if (offset >= 0) {
		retval = -EFAULT;
		if (!copy_to_user(result, &offset, sizeof(offset)))
			retval = 0;
	}
out_putf:
	fdput_pos(f);
	return retval;
}
#endif

int rw_verify_area(int read_write, struct file *file, const loff_t *ppos, size_t count)
{
	struct inode *inode;
	int retval = -EINVAL;

	inode = file_inode(file);
	if (unlikely((ssize_t) count < 0))
		return retval;

	/*
	 * ranged mandatory locking does not apply to streams - it makes sense
	 * only for files where position has a meaning.
	 */
	if (ppos) {
		loff_t pos = *ppos;

		if (unlikely(pos < 0)) {
			if (!unsigned_offsets(file))
				return retval;
			if (count >= -pos) /* both values are in 0..LLONG_MAX */
				return -EOVERFLOW;
		} else if (unlikely((loff_t) (pos + count) < 0)) {
			if (!unsigned_offsets(file))
				return retval;
		}

		if (unlikely(inode->i_flctx && mandatory_lock(inode))) {
			retval = locks_mandatory_area(inode, file, pos, pos + count - 1,
					read_write == READ ? F_RDLCK : F_WRLCK);
			if (retval < 0)
				return retval;
		}
	}

	return security_file_permission(file,
				read_write == READ ? MAY_READ : MAY_WRITE);
}

static ssize_t new_sync_read(struct file *filp, char __user *buf, size_t len, loff_t *ppos)
{
	struct iovec iov = { .iov_base = buf, .iov_len = len };
	struct kiocb kiocb;
	struct iov_iter iter;
	ssize_t ret;

	init_sync_kiocb(&kiocb, filp);
	kiocb.ki_pos = (ppos ? *ppos : 0);
	iov_iter_init(&iter, READ, &iov, 1, len);

	ret = call_read_iter(filp, &kiocb, &iter);
	BUG_ON(ret == -EIOCBQUEUED);
	if (ppos)
		*ppos = kiocb.ki_pos;
	return ret;
}

ssize_t __vfs_read(struct file *file, char __user *buf, size_t count,
		   loff_t *pos)
{
	if (file->f_op->read)
		return file->f_op->read(file, buf, count, pos);
	else if (file->f_op->read_iter)
		return new_sync_read(file, buf, count, pos);
	else
		return -EINVAL;
}

ssize_t kernel_read(struct file *file, void *buf, size_t count, loff_t *pos)
{
	mm_segment_t old_fs;
	ssize_t result;

	old_fs = get_fs();
	set_fs(KERNEL_DS);
	/* The cast to a user pointer is valid due to the set_fs() */
	result = vfs_read(file, (void __user *)buf, count, pos);
	set_fs(old_fs);
	return result;
}
EXPORT_SYMBOL(kernel_read);

ssize_t vfs_read(struct file *file, char __user *buf, size_t count, loff_t *pos)
{
	ssize_t ret;

	if (!(file->f_mode & FMODE_READ))
		return -EBADF;
	if (!(file->f_mode & FMODE_CAN_READ))
		return -EINVAL;
	if (unlikely(!access_ok(buf, count)))
		return -EFAULT;

	ret = rw_verify_area(READ, file, pos, count);
	if (!ret) {
		if (count > MAX_RW_COUNT)
			count =  MAX_RW_COUNT;
		ret = __vfs_read(file, buf, count, pos);
		if (ret > 0) {
			fsnotify_access(file);
			add_rchar(current, ret);
		}
		inc_syscr(current);
	}

	return ret;
}

static ssize_t new_sync_write(struct file *filp, const char __user *buf, size_t len, loff_t *ppos)
{
	struct iovec iov = { .iov_base = (void __user *)buf, .iov_len = len };
	struct kiocb kiocb;
	struct iov_iter iter;
	ssize_t ret;

	init_sync_kiocb(&kiocb, filp);
	kiocb.ki_pos = (ppos ? *ppos : 0);
	iov_iter_init(&iter, WRITE, &iov, 1, len);

	ret = call_write_iter(filp, &kiocb, &iter);
	BUG_ON(ret == -EIOCBQUEUED);
	if (ret > 0 && ppos)
		*ppos = kiocb.ki_pos;
	return ret;
}

static ssize_t __vfs_write(struct file *file, const char __user *p,
			   size_t count, loff_t *pos)
{
	if (file->f_op->write)
		return file->f_op->write(file, p, count, pos);
	else if (file->f_op->write_iter)
		return new_sync_write(file, p, count, pos);
	else
		return -EINVAL;
}

ssize_t __kernel_write(struct file *file, const void *buf, size_t count, loff_t *pos)
{
	mm_segment_t old_fs;
	const char __user *p;
	ssize_t ret;

	if (!(file->f_mode & FMODE_CAN_WRITE))
		return -EINVAL;

	old_fs = get_fs();
	set_fs(KERNEL_DS);
	p = (__force const char __user *)buf;
	if (count > MAX_RW_COUNT)
		count =  MAX_RW_COUNT;
	ret = __vfs_write(file, p, count, pos);
	set_fs(old_fs);
	if (ret > 0) {
		fsnotify_modify(file);
		add_wchar(current, ret);
	}
	inc_syscw(current);
	return ret;
}
EXPORT_SYMBOL(__kernel_write);

ssize_t kernel_write(struct file *file, const void *buf, size_t count,
			    loff_t *pos)
{
	mm_segment_t old_fs;
	ssize_t res;

	old_fs = get_fs();
	set_fs(KERNEL_DS);
	/* The cast to a user pointer is valid due to the set_fs() */
	res = vfs_write(file, (__force const char __user *)buf, count, pos);
	set_fs(old_fs);

	return res;
}
EXPORT_SYMBOL(kernel_write);

ssize_t vfs_write(struct file *file, const char __user *buf, size_t count, loff_t *pos)
{
	ssize_t ret;

	if (!(file->f_mode & FMODE_WRITE))
		return -EBADF;
	if (!(file->f_mode & FMODE_CAN_WRITE))
		return -EINVAL;
	if (unlikely(!access_ok(buf, count)))
		return -EFAULT;

	ret = rw_verify_area(WRITE, file, pos, count);
	if (!ret) {
		if (count > MAX_RW_COUNT)
			count =  MAX_RW_COUNT;
		file_start_write(file);
		ret = __vfs_write(file, buf, count, pos);
		if (ret > 0) {
			fsnotify_modify(file);
			add_wchar(current, ret);
		}
		inc_syscw(current);
		file_end_write(file);
	}

	return ret;
}

/* file_ppos returns &file->f_pos or NULL if file is stream */
static inline loff_t *file_ppos(struct file *file)
{
<<<<<<< HEAD
	return file->f_mode & FMODE_STREAM ? 0 : file->f_pos;
}

static inline void file_pos_write(struct file *file, loff_t pos)
{
	if ((file->f_mode & FMODE_STREAM) == 0)
		file->f_pos = pos;
=======
	return file->f_mode & FMODE_STREAM ? NULL : &file->f_pos;
>>>>>>> f7688b48
}

ssize_t ksys_read(unsigned int fd, char __user *buf, size_t count)
{
	struct fd f = fdget_pos(fd);
	ssize_t ret = -EBADF;

	if (f.file) {
		loff_t pos, *ppos = file_ppos(f.file);
		if (ppos) {
			pos = *ppos;
			ppos = &pos;
		}
		ret = vfs_read(f.file, buf, count, ppos);
		if (ret >= 0 && ppos)
			f.file->f_pos = pos;
		fdput_pos(f);
	}
	return ret;
}

SYSCALL_DEFINE3(read, unsigned int, fd, char __user *, buf, size_t, count)
{
	return ksys_read(fd, buf, count);
}

ssize_t ksys_write(unsigned int fd, const char __user *buf, size_t count)
{
	struct fd f = fdget_pos(fd);
	ssize_t ret = -EBADF;

	if (f.file) {
		loff_t pos, *ppos = file_ppos(f.file);
		if (ppos) {
			pos = *ppos;
			ppos = &pos;
		}
		ret = vfs_write(f.file, buf, count, ppos);
		if (ret >= 0 && ppos)
			f.file->f_pos = pos;
		fdput_pos(f);
	}

	return ret;
}

SYSCALL_DEFINE3(write, unsigned int, fd, const char __user *, buf,
		size_t, count)
{
	return ksys_write(fd, buf, count);
}

ssize_t ksys_pread64(unsigned int fd, char __user *buf, size_t count,
		     loff_t pos)
{
	struct fd f;
	ssize_t ret = -EBADF;

	if (pos < 0)
		return -EINVAL;

	f = fdget(fd);
	if (f.file) {
		ret = -ESPIPE;
		if (f.file->f_mode & FMODE_PREAD)
			ret = vfs_read(f.file, buf, count, &pos);
		fdput(f);
	}

	return ret;
}

SYSCALL_DEFINE4(pread64, unsigned int, fd, char __user *, buf,
			size_t, count, loff_t, pos)
{
	return ksys_pread64(fd, buf, count, pos);
}

ssize_t ksys_pwrite64(unsigned int fd, const char __user *buf,
		      size_t count, loff_t pos)
{
	struct fd f;
	ssize_t ret = -EBADF;

	if (pos < 0)
		return -EINVAL;

	f = fdget(fd);
	if (f.file) {
		ret = -ESPIPE;
		if (f.file->f_mode & FMODE_PWRITE)  
			ret = vfs_write(f.file, buf, count, &pos);
		fdput(f);
	}

	return ret;
}

SYSCALL_DEFINE4(pwrite64, unsigned int, fd, const char __user *, buf,
			 size_t, count, loff_t, pos)
{
	return ksys_pwrite64(fd, buf, count, pos);
}

static ssize_t do_iter_readv_writev(struct file *filp, struct iov_iter *iter,
		loff_t *ppos, int type, rwf_t flags)
{
	struct kiocb kiocb;
	ssize_t ret;

	init_sync_kiocb(&kiocb, filp);
	ret = kiocb_set_rw_flags(&kiocb, flags);
	if (ret)
		return ret;
	kiocb.ki_pos = (ppos ? *ppos : 0);

	if (type == READ)
		ret = call_read_iter(filp, &kiocb, iter);
	else
		ret = call_write_iter(filp, &kiocb, iter);
	BUG_ON(ret == -EIOCBQUEUED);
	if (ppos)
		*ppos = kiocb.ki_pos;
	return ret;
}

/* Do it by hand, with file-ops */
static ssize_t do_loop_readv_writev(struct file *filp, struct iov_iter *iter,
		loff_t *ppos, int type, rwf_t flags)
{
	ssize_t ret = 0;

	if (flags & ~RWF_HIPRI)
		return -EOPNOTSUPP;

	while (iov_iter_count(iter)) {
		struct iovec iovec = iov_iter_iovec(iter);
		ssize_t nr;

		if (type == READ) {
			nr = filp->f_op->read(filp, iovec.iov_base,
					      iovec.iov_len, ppos);
		} else {
			nr = filp->f_op->write(filp, iovec.iov_base,
					       iovec.iov_len, ppos);
		}

		if (nr < 0) {
			if (!ret)
				ret = nr;
			break;
		}
		ret += nr;
		if (nr != iovec.iov_len)
			break;
		iov_iter_advance(iter, nr);
	}

	return ret;
}

/**
 * rw_copy_check_uvector() - Copy an array of &struct iovec from userspace
 *     into the kernel and check that it is valid.
 *
 * @type: One of %CHECK_IOVEC_ONLY, %READ, or %WRITE.
 * @uvector: Pointer to the userspace array.
 * @nr_segs: Number of elements in userspace array.
 * @fast_segs: Number of elements in @fast_pointer.
 * @fast_pointer: Pointer to (usually small on-stack) kernel array.
 * @ret_pointer: (output parameter) Pointer to a variable that will point to
 *     either @fast_pointer, a newly allocated kernel array, or NULL,
 *     depending on which array was used.
 *
 * This function copies an array of &struct iovec of @nr_segs from
 * userspace into the kernel and checks that each element is valid (e.g.
 * it does not point to a kernel address or cause overflow by being too
 * large, etc.).
 *
 * As an optimization, the caller may provide a pointer to a small
 * on-stack array in @fast_pointer, typically %UIO_FASTIOV elements long
 * (the size of this array, or 0 if unused, should be given in @fast_segs).
 *
 * @ret_pointer will always point to the array that was used, so the
 * caller must take care not to call kfree() on it e.g. in case the
 * @fast_pointer array was used and it was allocated on the stack.
 *
 * Return: The total number of bytes covered by the iovec array on success
 *   or a negative error code on error.
 */
ssize_t rw_copy_check_uvector(int type, const struct iovec __user * uvector,
			      unsigned long nr_segs, unsigned long fast_segs,
			      struct iovec *fast_pointer,
			      struct iovec **ret_pointer)
{
	unsigned long seg;
	ssize_t ret;
	struct iovec *iov = fast_pointer;

	/*
	 * SuS says "The readv() function *may* fail if the iovcnt argument
	 * was less than or equal to 0, or greater than {IOV_MAX}.  Linux has
	 * traditionally returned zero for zero segments, so...
	 */
	if (nr_segs == 0) {
		ret = 0;
		goto out;
	}

	/*
	 * First get the "struct iovec" from user memory and
	 * verify all the pointers
	 */
	if (nr_segs > UIO_MAXIOV) {
		ret = -EINVAL;
		goto out;
	}
	if (nr_segs > fast_segs) {
		iov = kmalloc_array(nr_segs, sizeof(struct iovec), GFP_KERNEL);
		if (iov == NULL) {
			ret = -ENOMEM;
			goto out;
		}
	}
	if (copy_from_user(iov, uvector, nr_segs*sizeof(*uvector))) {
		ret = -EFAULT;
		goto out;
	}

	/*
	 * According to the Single Unix Specification we should return EINVAL
	 * if an element length is < 0 when cast to ssize_t or if the
	 * total length would overflow the ssize_t return value of the
	 * system call.
	 *
	 * Linux caps all read/write calls to MAX_RW_COUNT, and avoids the
	 * overflow case.
	 */
	ret = 0;
	for (seg = 0; seg < nr_segs; seg++) {
		void __user *buf = iov[seg].iov_base;
		ssize_t len = (ssize_t)iov[seg].iov_len;

		/* see if we we're about to use an invalid len or if
		 * it's about to overflow ssize_t */
		if (len < 0) {
			ret = -EINVAL;
			goto out;
		}
		if (type >= 0
		    && unlikely(!access_ok(buf, len))) {
			ret = -EFAULT;
			goto out;
		}
		if (len > MAX_RW_COUNT - ret) {
			len = MAX_RW_COUNT - ret;
			iov[seg].iov_len = len;
		}
		ret += len;
	}
out:
	*ret_pointer = iov;
	return ret;
}

#ifdef CONFIG_COMPAT
ssize_t compat_rw_copy_check_uvector(int type,
		const struct compat_iovec __user *uvector, unsigned long nr_segs,
		unsigned long fast_segs, struct iovec *fast_pointer,
		struct iovec **ret_pointer)
{
	compat_ssize_t tot_len;
	struct iovec *iov = *ret_pointer = fast_pointer;
	ssize_t ret = 0;
	int seg;

	/*
	 * SuS says "The readv() function *may* fail if the iovcnt argument
	 * was less than or equal to 0, or greater than {IOV_MAX}.  Linux has
	 * traditionally returned zero for zero segments, so...
	 */
	if (nr_segs == 0)
		goto out;

	ret = -EINVAL;
	if (nr_segs > UIO_MAXIOV)
		goto out;
	if (nr_segs > fast_segs) {
		ret = -ENOMEM;
		iov = kmalloc_array(nr_segs, sizeof(struct iovec), GFP_KERNEL);
		if (iov == NULL)
			goto out;
	}
	*ret_pointer = iov;

	ret = -EFAULT;
	if (!access_ok(uvector, nr_segs*sizeof(*uvector)))
		goto out;

	/*
	 * Single unix specification:
	 * We should -EINVAL if an element length is not >= 0 and fitting an
	 * ssize_t.
	 *
	 * In Linux, the total length is limited to MAX_RW_COUNT, there is
	 * no overflow possibility.
	 */
	tot_len = 0;
	ret = -EINVAL;
	for (seg = 0; seg < nr_segs; seg++) {
		compat_uptr_t buf;
		compat_ssize_t len;

		if (__get_user(len, &uvector->iov_len) ||
		   __get_user(buf, &uvector->iov_base)) {
			ret = -EFAULT;
			goto out;
		}
		if (len < 0)	/* size_t not fitting in compat_ssize_t .. */
			goto out;
		if (type >= 0 &&
		    !access_ok(compat_ptr(buf), len)) {
			ret = -EFAULT;
			goto out;
		}
		if (len > MAX_RW_COUNT - tot_len)
			len = MAX_RW_COUNT - tot_len;
		tot_len += len;
		iov->iov_base = compat_ptr(buf);
		iov->iov_len = (compat_size_t) len;
		uvector++;
		iov++;
	}
	ret = tot_len;

out:
	return ret;
}
#endif

static ssize_t do_iter_read(struct file *file, struct iov_iter *iter,
		loff_t *pos, rwf_t flags)
{
	size_t tot_len;
	ssize_t ret = 0;

	if (!(file->f_mode & FMODE_READ))
		return -EBADF;
	if (!(file->f_mode & FMODE_CAN_READ))
		return -EINVAL;

	tot_len = iov_iter_count(iter);
	if (!tot_len)
		goto out;
	ret = rw_verify_area(READ, file, pos, tot_len);
	if (ret < 0)
		return ret;

	if (file->f_op->read_iter)
		ret = do_iter_readv_writev(file, iter, pos, READ, flags);
	else
		ret = do_loop_readv_writev(file, iter, pos, READ, flags);
out:
	if (ret >= 0)
		fsnotify_access(file);
	return ret;
}

ssize_t vfs_iter_read(struct file *file, struct iov_iter *iter, loff_t *ppos,
		rwf_t flags)
{
	if (!file->f_op->read_iter)
		return -EINVAL;
	return do_iter_read(file, iter, ppos, flags);
}
EXPORT_SYMBOL(vfs_iter_read);

static ssize_t do_iter_write(struct file *file, struct iov_iter *iter,
		loff_t *pos, rwf_t flags)
{
	size_t tot_len;
	ssize_t ret = 0;

	if (!(file->f_mode & FMODE_WRITE))
		return -EBADF;
	if (!(file->f_mode & FMODE_CAN_WRITE))
		return -EINVAL;

	tot_len = iov_iter_count(iter);
	if (!tot_len)
		return 0;
	ret = rw_verify_area(WRITE, file, pos, tot_len);
	if (ret < 0)
		return ret;

	if (file->f_op->write_iter)
		ret = do_iter_readv_writev(file, iter, pos, WRITE, flags);
	else
		ret = do_loop_readv_writev(file, iter, pos, WRITE, flags);
	if (ret > 0)
		fsnotify_modify(file);
	return ret;
}

ssize_t vfs_iter_write(struct file *file, struct iov_iter *iter, loff_t *ppos,
		rwf_t flags)
{
	if (!file->f_op->write_iter)
		return -EINVAL;
	return do_iter_write(file, iter, ppos, flags);
}
EXPORT_SYMBOL(vfs_iter_write);

ssize_t vfs_readv(struct file *file, const struct iovec __user *vec,
		  unsigned long vlen, loff_t *pos, rwf_t flags)
{
	struct iovec iovstack[UIO_FASTIOV];
	struct iovec *iov = iovstack;
	struct iov_iter iter;
	ssize_t ret;

	ret = import_iovec(READ, vec, vlen, ARRAY_SIZE(iovstack), &iov, &iter);
	if (ret >= 0) {
		ret = do_iter_read(file, &iter, pos, flags);
		kfree(iov);
	}

	return ret;
}

static ssize_t vfs_writev(struct file *file, const struct iovec __user *vec,
		   unsigned long vlen, loff_t *pos, rwf_t flags)
{
	struct iovec iovstack[UIO_FASTIOV];
	struct iovec *iov = iovstack;
	struct iov_iter iter;
	ssize_t ret;

	ret = import_iovec(WRITE, vec, vlen, ARRAY_SIZE(iovstack), &iov, &iter);
	if (ret >= 0) {
		file_start_write(file);
		ret = do_iter_write(file, &iter, pos, flags);
		file_end_write(file);
		kfree(iov);
	}
	return ret;
}

static ssize_t do_readv(unsigned long fd, const struct iovec __user *vec,
			unsigned long vlen, rwf_t flags)
{
	struct fd f = fdget_pos(fd);
	ssize_t ret = -EBADF;

	if (f.file) {
		loff_t pos, *ppos = file_ppos(f.file);
		if (ppos) {
			pos = *ppos;
			ppos = &pos;
		}
		ret = vfs_readv(f.file, vec, vlen, ppos, flags);
		if (ret >= 0 && ppos)
			f.file->f_pos = pos;
		fdput_pos(f);
	}

	if (ret > 0)
		add_rchar(current, ret);
	inc_syscr(current);
	return ret;
}

static ssize_t do_writev(unsigned long fd, const struct iovec __user *vec,
			 unsigned long vlen, rwf_t flags)
{
	struct fd f = fdget_pos(fd);
	ssize_t ret = -EBADF;

	if (f.file) {
		loff_t pos, *ppos = file_ppos(f.file);
		if (ppos) {
			pos = *ppos;
			ppos = &pos;
		}
		ret = vfs_writev(f.file, vec, vlen, ppos, flags);
		if (ret >= 0 && ppos)
			f.file->f_pos = pos;
		fdput_pos(f);
	}

	if (ret > 0)
		add_wchar(current, ret);
	inc_syscw(current);
	return ret;
}

static inline loff_t pos_from_hilo(unsigned long high, unsigned long low)
{
#define HALF_LONG_BITS (BITS_PER_LONG / 2)
	return (((loff_t)high << HALF_LONG_BITS) << HALF_LONG_BITS) | low;
}

static ssize_t do_preadv(unsigned long fd, const struct iovec __user *vec,
			 unsigned long vlen, loff_t pos, rwf_t flags)
{
	struct fd f;
	ssize_t ret = -EBADF;

	if (pos < 0)
		return -EINVAL;

	f = fdget(fd);
	if (f.file) {
		ret = -ESPIPE;
		if (f.file->f_mode & FMODE_PREAD)
			ret = vfs_readv(f.file, vec, vlen, &pos, flags);
		fdput(f);
	}

	if (ret > 0)
		add_rchar(current, ret);
	inc_syscr(current);
	return ret;
}

static ssize_t do_pwritev(unsigned long fd, const struct iovec __user *vec,
			  unsigned long vlen, loff_t pos, rwf_t flags)
{
	struct fd f;
	ssize_t ret = -EBADF;

	if (pos < 0)
		return -EINVAL;

	f = fdget(fd);
	if (f.file) {
		ret = -ESPIPE;
		if (f.file->f_mode & FMODE_PWRITE)
			ret = vfs_writev(f.file, vec, vlen, &pos, flags);
		fdput(f);
	}

	if (ret > 0)
		add_wchar(current, ret);
	inc_syscw(current);
	return ret;
}

SYSCALL_DEFINE3(readv, unsigned long, fd, const struct iovec __user *, vec,
		unsigned long, vlen)
{
	return do_readv(fd, vec, vlen, 0);
}

SYSCALL_DEFINE3(writev, unsigned long, fd, const struct iovec __user *, vec,
		unsigned long, vlen)
{
	return do_writev(fd, vec, vlen, 0);
}

SYSCALL_DEFINE5(preadv, unsigned long, fd, const struct iovec __user *, vec,
		unsigned long, vlen, unsigned long, pos_l, unsigned long, pos_h)
{
	loff_t pos = pos_from_hilo(pos_h, pos_l);

	return do_preadv(fd, vec, vlen, pos, 0);
}

SYSCALL_DEFINE6(preadv2, unsigned long, fd, const struct iovec __user *, vec,
		unsigned long, vlen, unsigned long, pos_l, unsigned long, pos_h,
		rwf_t, flags)
{
	loff_t pos = pos_from_hilo(pos_h, pos_l);

	if (pos == -1)
		return do_readv(fd, vec, vlen, flags);

	return do_preadv(fd, vec, vlen, pos, flags);
}

SYSCALL_DEFINE5(pwritev, unsigned long, fd, const struct iovec __user *, vec,
		unsigned long, vlen, unsigned long, pos_l, unsigned long, pos_h)
{
	loff_t pos = pos_from_hilo(pos_h, pos_l);

	return do_pwritev(fd, vec, vlen, pos, 0);
}

SYSCALL_DEFINE6(pwritev2, unsigned long, fd, const struct iovec __user *, vec,
		unsigned long, vlen, unsigned long, pos_l, unsigned long, pos_h,
		rwf_t, flags)
{
	loff_t pos = pos_from_hilo(pos_h, pos_l);

	if (pos == -1)
		return do_writev(fd, vec, vlen, flags);

	return do_pwritev(fd, vec, vlen, pos, flags);
}

#ifdef CONFIG_COMPAT
static size_t compat_readv(struct file *file,
			   const struct compat_iovec __user *vec,
			   unsigned long vlen, loff_t *pos, rwf_t flags)
{
	struct iovec iovstack[UIO_FASTIOV];
	struct iovec *iov = iovstack;
	struct iov_iter iter;
	ssize_t ret;

	ret = compat_import_iovec(READ, vec, vlen, UIO_FASTIOV, &iov, &iter);
	if (ret >= 0) {
		ret = do_iter_read(file, &iter, pos, flags);
		kfree(iov);
	}
	if (ret > 0)
		add_rchar(current, ret);
	inc_syscr(current);
	return ret;
}

static size_t do_compat_readv(compat_ulong_t fd,
				 const struct compat_iovec __user *vec,
				 compat_ulong_t vlen, rwf_t flags)
{
	struct fd f = fdget_pos(fd);
	ssize_t ret;
	loff_t pos;

	if (!f.file)
		return -EBADF;
	pos = f.file->f_pos;
	ret = compat_readv(f.file, vec, vlen, &pos, flags);
	if (ret >= 0)
		f.file->f_pos = pos;
	fdput_pos(f);
	return ret;

}

COMPAT_SYSCALL_DEFINE3(readv, compat_ulong_t, fd,
		const struct compat_iovec __user *,vec,
		compat_ulong_t, vlen)
{
	return do_compat_readv(fd, vec, vlen, 0);
}

static long do_compat_preadv64(unsigned long fd,
				  const struct compat_iovec __user *vec,
				  unsigned long vlen, loff_t pos, rwf_t flags)
{
	struct fd f;
	ssize_t ret;

	if (pos < 0)
		return -EINVAL;
	f = fdget(fd);
	if (!f.file)
		return -EBADF;
	ret = -ESPIPE;
	if (f.file->f_mode & FMODE_PREAD)
		ret = compat_readv(f.file, vec, vlen, &pos, flags);
	fdput(f);
	return ret;
}

#ifdef __ARCH_WANT_COMPAT_SYS_PREADV64
COMPAT_SYSCALL_DEFINE4(preadv64, unsigned long, fd,
		const struct compat_iovec __user *,vec,
		unsigned long, vlen, loff_t, pos)
{
	return do_compat_preadv64(fd, vec, vlen, pos, 0);
}
#endif

COMPAT_SYSCALL_DEFINE5(preadv, compat_ulong_t, fd,
		const struct compat_iovec __user *,vec,
		compat_ulong_t, vlen, u32, pos_low, u32, pos_high)
{
	loff_t pos = ((loff_t)pos_high << 32) | pos_low;

	return do_compat_preadv64(fd, vec, vlen, pos, 0);
}

#ifdef __ARCH_WANT_COMPAT_SYS_PREADV64V2
COMPAT_SYSCALL_DEFINE5(preadv64v2, unsigned long, fd,
		const struct compat_iovec __user *,vec,
		unsigned long, vlen, loff_t, pos, rwf_t, flags)
{
	if (pos == -1)
		return do_compat_readv(fd, vec, vlen, flags);

	return do_compat_preadv64(fd, vec, vlen, pos, flags);
}
#endif

COMPAT_SYSCALL_DEFINE6(preadv2, compat_ulong_t, fd,
		const struct compat_iovec __user *,vec,
		compat_ulong_t, vlen, u32, pos_low, u32, pos_high,
		rwf_t, flags)
{
	loff_t pos = ((loff_t)pos_high << 32) | pos_low;

	if (pos == -1)
		return do_compat_readv(fd, vec, vlen, flags);

	return do_compat_preadv64(fd, vec, vlen, pos, flags);
}

static size_t compat_writev(struct file *file,
			    const struct compat_iovec __user *vec,
			    unsigned long vlen, loff_t *pos, rwf_t flags)
{
	struct iovec iovstack[UIO_FASTIOV];
	struct iovec *iov = iovstack;
	struct iov_iter iter;
	ssize_t ret;

	ret = compat_import_iovec(WRITE, vec, vlen, UIO_FASTIOV, &iov, &iter);
	if (ret >= 0) {
		file_start_write(file);
		ret = do_iter_write(file, &iter, pos, flags);
		file_end_write(file);
		kfree(iov);
	}
	if (ret > 0)
		add_wchar(current, ret);
	inc_syscw(current);
	return ret;
}

static size_t do_compat_writev(compat_ulong_t fd,
				  const struct compat_iovec __user* vec,
				  compat_ulong_t vlen, rwf_t flags)
{
	struct fd f = fdget_pos(fd);
	ssize_t ret;
	loff_t pos;

	if (!f.file)
		return -EBADF;
	pos = f.file->f_pos;
	ret = compat_writev(f.file, vec, vlen, &pos, flags);
	if (ret >= 0)
		f.file->f_pos = pos;
	fdput_pos(f);
	return ret;
}

COMPAT_SYSCALL_DEFINE3(writev, compat_ulong_t, fd,
		const struct compat_iovec __user *, vec,
		compat_ulong_t, vlen)
{
	return do_compat_writev(fd, vec, vlen, 0);
}

static long do_compat_pwritev64(unsigned long fd,
				   const struct compat_iovec __user *vec,
				   unsigned long vlen, loff_t pos, rwf_t flags)
{
	struct fd f;
	ssize_t ret;

	if (pos < 0)
		return -EINVAL;
	f = fdget(fd);
	if (!f.file)
		return -EBADF;
	ret = -ESPIPE;
	if (f.file->f_mode & FMODE_PWRITE)
		ret = compat_writev(f.file, vec, vlen, &pos, flags);
	fdput(f);
	return ret;
}

#ifdef __ARCH_WANT_COMPAT_SYS_PWRITEV64
COMPAT_SYSCALL_DEFINE4(pwritev64, unsigned long, fd,
		const struct compat_iovec __user *,vec,
		unsigned long, vlen, loff_t, pos)
{
	return do_compat_pwritev64(fd, vec, vlen, pos, 0);
}
#endif

COMPAT_SYSCALL_DEFINE5(pwritev, compat_ulong_t, fd,
		const struct compat_iovec __user *,vec,
		compat_ulong_t, vlen, u32, pos_low, u32, pos_high)
{
	loff_t pos = ((loff_t)pos_high << 32) | pos_low;

	return do_compat_pwritev64(fd, vec, vlen, pos, 0);
}

#ifdef __ARCH_WANT_COMPAT_SYS_PWRITEV64V2
COMPAT_SYSCALL_DEFINE5(pwritev64v2, unsigned long, fd,
		const struct compat_iovec __user *,vec,
		unsigned long, vlen, loff_t, pos, rwf_t, flags)
{
	if (pos == -1)
		return do_compat_writev(fd, vec, vlen, flags);

	return do_compat_pwritev64(fd, vec, vlen, pos, flags);
}
#endif

COMPAT_SYSCALL_DEFINE6(pwritev2, compat_ulong_t, fd,
		const struct compat_iovec __user *,vec,
		compat_ulong_t, vlen, u32, pos_low, u32, pos_high, rwf_t, flags)
{
	loff_t pos = ((loff_t)pos_high << 32) | pos_low;

	if (pos == -1)
		return do_compat_writev(fd, vec, vlen, flags);

	return do_compat_pwritev64(fd, vec, vlen, pos, flags);
}

#endif

static ssize_t do_sendfile(int out_fd, int in_fd, loff_t *ppos,
		  	   size_t count, loff_t max)
{
	struct fd in, out;
	struct inode *in_inode, *out_inode;
	loff_t pos;
	loff_t out_pos;
	ssize_t retval;
	int fl;

	/*
	 * Get input file, and verify that it is ok..
	 */
	retval = -EBADF;
	in = fdget(in_fd);
	if (!in.file)
		goto out;
	if (!(in.file->f_mode & FMODE_READ))
		goto fput_in;
	retval = -ESPIPE;
	if (!ppos) {
		pos = in.file->f_pos;
	} else {
		pos = *ppos;
		if (!(in.file->f_mode & FMODE_PREAD))
			goto fput_in;
	}
	retval = rw_verify_area(READ, in.file, &pos, count);
	if (retval < 0)
		goto fput_in;
	if (count > MAX_RW_COUNT)
		count =  MAX_RW_COUNT;

	/*
	 * Get output file, and verify that it is ok..
	 */
	retval = -EBADF;
	out = fdget(out_fd);
	if (!out.file)
		goto fput_in;
	if (!(out.file->f_mode & FMODE_WRITE))
		goto fput_out;
	in_inode = file_inode(in.file);
	out_inode = file_inode(out.file);
	out_pos = out.file->f_pos;
	retval = rw_verify_area(WRITE, out.file, &out_pos, count);
	if (retval < 0)
		goto fput_out;

	if (!max)
		max = min(in_inode->i_sb->s_maxbytes, out_inode->i_sb->s_maxbytes);

	if (unlikely(pos + count > max)) {
		retval = -EOVERFLOW;
		if (pos >= max)
			goto fput_out;
		count = max - pos;
	}

	fl = 0;
#if 0
	/*
	 * We need to debate whether we can enable this or not. The
	 * man page documents EAGAIN return for the output at least,
	 * and the application is arguably buggy if it doesn't expect
	 * EAGAIN on a non-blocking file descriptor.
	 */
	if (in.file->f_flags & O_NONBLOCK)
		fl = SPLICE_F_NONBLOCK;
#endif
	file_start_write(out.file);
	retval = do_splice_direct(in.file, &pos, out.file, &out_pos, count, fl);
	file_end_write(out.file);

	if (retval > 0) {
		add_rchar(current, retval);
		add_wchar(current, retval);
		fsnotify_access(in.file);
		fsnotify_modify(out.file);
		out.file->f_pos = out_pos;
		if (ppos)
			*ppos = pos;
		else
			in.file->f_pos = pos;
	}

	inc_syscr(current);
	inc_syscw(current);
	if (pos > max)
		retval = -EOVERFLOW;

fput_out:
	fdput(out);
fput_in:
	fdput(in);
out:
	return retval;
}

SYSCALL_DEFINE4(sendfile, int, out_fd, int, in_fd, off_t __user *, offset, size_t, count)
{
	loff_t pos;
	off_t off;
	ssize_t ret;

	if (offset) {
		if (unlikely(get_user(off, offset)))
			return -EFAULT;
		pos = off;
		ret = do_sendfile(out_fd, in_fd, &pos, count, MAX_NON_LFS);
		if (unlikely(put_user(pos, offset)))
			return -EFAULT;
		return ret;
	}

	return do_sendfile(out_fd, in_fd, NULL, count, 0);
}

SYSCALL_DEFINE4(sendfile64, int, out_fd, int, in_fd, loff_t __user *, offset, size_t, count)
{
	loff_t pos;
	ssize_t ret;

	if (offset) {
		if (unlikely(copy_from_user(&pos, offset, sizeof(loff_t))))
			return -EFAULT;
		ret = do_sendfile(out_fd, in_fd, &pos, count, 0);
		if (unlikely(put_user(pos, offset)))
			return -EFAULT;
		return ret;
	}

	return do_sendfile(out_fd, in_fd, NULL, count, 0);
}

#ifdef CONFIG_COMPAT
COMPAT_SYSCALL_DEFINE4(sendfile, int, out_fd, int, in_fd,
		compat_off_t __user *, offset, compat_size_t, count)
{
	loff_t pos;
	off_t off;
	ssize_t ret;

	if (offset) {
		if (unlikely(get_user(off, offset)))
			return -EFAULT;
		pos = off;
		ret = do_sendfile(out_fd, in_fd, &pos, count, MAX_NON_LFS);
		if (unlikely(put_user(pos, offset)))
			return -EFAULT;
		return ret;
	}

	return do_sendfile(out_fd, in_fd, NULL, count, 0);
}

COMPAT_SYSCALL_DEFINE4(sendfile64, int, out_fd, int, in_fd,
		compat_loff_t __user *, offset, compat_size_t, count)
{
	loff_t pos;
	ssize_t ret;

	if (offset) {
		if (unlikely(copy_from_user(&pos, offset, sizeof(loff_t))))
			return -EFAULT;
		ret = do_sendfile(out_fd, in_fd, &pos, count, 0);
		if (unlikely(put_user(pos, offset)))
			return -EFAULT;
		return ret;
	}

	return do_sendfile(out_fd, in_fd, NULL, count, 0);
}
#endif

/**
 * generic_copy_file_range - copy data between two files
 * @file_in:	file structure to read from
 * @pos_in:	file offset to read from
 * @file_out:	file structure to write data to
 * @pos_out:	file offset to write data to
 * @len:	amount of data to copy
 * @flags:	copy flags
 *
 * This is a generic filesystem helper to copy data from one file to another.
 * It has no constraints on the source or destination file owners - the files
 * can belong to different superblocks and different filesystem types. Short
 * copies are allowed.
 *
 * This should be called from the @file_out filesystem, as per the
 * ->copy_file_range() method.
 *
 * Returns the number of bytes copied or a negative error indicating the
 * failure.
 */

ssize_t generic_copy_file_range(struct file *file_in, loff_t pos_in,
				struct file *file_out, loff_t pos_out,
				size_t len, unsigned int flags)
{
	return do_splice_direct(file_in, &pos_in, file_out, &pos_out,
				len > MAX_RW_COUNT ? MAX_RW_COUNT : len, 0);
}
EXPORT_SYMBOL(generic_copy_file_range);

static ssize_t do_copy_file_range(struct file *file_in, loff_t pos_in,
				  struct file *file_out, loff_t pos_out,
				  size_t len, unsigned int flags)
{
	/*
	 * Although we now allow filesystems to handle cross sb copy, passing
	 * a file of the wrong filesystem type to filesystem driver can result
	 * in an attempt to dereference the wrong type of ->private_data, so
	 * avoid doing that until we really have a good reason.  NFS defines
	 * several different file_system_type structures, but they all end up
	 * using the same ->copy_file_range() function pointer.
	 */
	if (file_out->f_op->copy_file_range &&
	    file_out->f_op->copy_file_range == file_in->f_op->copy_file_range)
		return file_out->f_op->copy_file_range(file_in, pos_in,
						       file_out, pos_out,
						       len, flags);

	return generic_copy_file_range(file_in, pos_in, file_out, pos_out, len,
				       flags);
}

/*
 * copy_file_range() differs from regular file read and write in that it
 * specifically allows return partial success.  When it does so is up to
 * the copy_file_range method.
 */
ssize_t vfs_copy_file_range(struct file *file_in, loff_t pos_in,
			    struct file *file_out, loff_t pos_out,
			    size_t len, unsigned int flags)
{
	ssize_t ret;

	if (flags != 0)
		return -EINVAL;

	ret = generic_copy_file_checks(file_in, pos_in, file_out, pos_out, &len,
				       flags);
	if (unlikely(ret))
		return ret;

	ret = rw_verify_area(READ, file_in, &pos_in, len);
	if (unlikely(ret))
		return ret;

	ret = rw_verify_area(WRITE, file_out, &pos_out, len);
	if (unlikely(ret))
		return ret;

	if (len == 0)
		return 0;

	file_start_write(file_out);

	/*
	 * Try cloning first, this is supported by more file systems, and
	 * more efficient if both clone and copy are supported (e.g. NFS).
	 */
	if (file_in->f_op->remap_file_range &&
	    file_inode(file_in)->i_sb == file_inode(file_out)->i_sb) {
		loff_t cloned;

		cloned = file_in->f_op->remap_file_range(file_in, pos_in,
				file_out, pos_out,
				min_t(loff_t, MAX_RW_COUNT, len),
				REMAP_FILE_CAN_SHORTEN);
		if (cloned > 0) {
			ret = cloned;
			goto done;
		}
	}

	ret = do_copy_file_range(file_in, pos_in, file_out, pos_out, len,
				flags);
	WARN_ON_ONCE(ret == -EOPNOTSUPP);
done:
	if (ret > 0) {
		fsnotify_access(file_in);
		add_rchar(current, ret);
		fsnotify_modify(file_out);
		add_wchar(current, ret);
	}

	inc_syscr(current);
	inc_syscw(current);

	file_end_write(file_out);

	return ret;
}
EXPORT_SYMBOL(vfs_copy_file_range);

SYSCALL_DEFINE6(copy_file_range, int, fd_in, loff_t __user *, off_in,
		int, fd_out, loff_t __user *, off_out,
		size_t, len, unsigned int, flags)
{
	loff_t pos_in;
	loff_t pos_out;
	struct fd f_in;
	struct fd f_out;
	ssize_t ret = -EBADF;

	f_in = fdget(fd_in);
	if (!f_in.file)
		goto out2;

	f_out = fdget(fd_out);
	if (!f_out.file)
		goto out1;

	ret = -EFAULT;
	if (off_in) {
		if (copy_from_user(&pos_in, off_in, sizeof(loff_t)))
			goto out;
	} else {
		pos_in = f_in.file->f_pos;
	}

	if (off_out) {
		if (copy_from_user(&pos_out, off_out, sizeof(loff_t)))
			goto out;
	} else {
		pos_out = f_out.file->f_pos;
	}

	ret = vfs_copy_file_range(f_in.file, pos_in, f_out.file, pos_out, len,
				  flags);
	if (ret > 0) {
		pos_in += ret;
		pos_out += ret;

		if (off_in) {
			if (copy_to_user(off_in, &pos_in, sizeof(loff_t)))
				ret = -EFAULT;
		} else {
			f_in.file->f_pos = pos_in;
		}

		if (off_out) {
			if (copy_to_user(off_out, &pos_out, sizeof(loff_t)))
				ret = -EFAULT;
		} else {
			f_out.file->f_pos = pos_out;
		}
	}

out:
	fdput(f_out);
out1:
	fdput(f_in);
out2:
	return ret;
}

static int remap_verify_area(struct file *file, loff_t pos, loff_t len,
			     bool write)
{
	struct inode *inode = file_inode(file);

	if (unlikely(pos < 0 || len < 0))
		return -EINVAL;

	 if (unlikely((loff_t) (pos + len) < 0))
		return -EINVAL;

	if (unlikely(inode->i_flctx && mandatory_lock(inode))) {
		loff_t end = len ? pos + len - 1 : OFFSET_MAX;
		int retval;

		retval = locks_mandatory_area(inode, file, pos, end,
				write ? F_WRLCK : F_RDLCK);
		if (retval < 0)
			return retval;
	}

	return security_file_permission(file, write ? MAY_WRITE : MAY_READ);
}
/*
 * Ensure that we don't remap a partial EOF block in the middle of something
 * else.  Assume that the offsets have already been checked for block
 * alignment.
 *
 * For deduplication we always scale down to the previous block because we
 * can't meaningfully compare post-EOF contents.
 *
 * For clone we only link a partial EOF block above the destination file's EOF.
<<<<<<< HEAD
=======
 *
 * Shorten the request if possible.
>>>>>>> f7688b48
 */
static int generic_remap_check_len(struct inode *inode_in,
				   struct inode *inode_out,
				   loff_t pos_out,
<<<<<<< HEAD
				   u64 *len,
				   bool is_dedupe)
{
	u64 blkmask = i_blocksize(inode_in) - 1;
=======
				   loff_t *len,
				   unsigned int remap_flags)
{
	u64 blkmask = i_blocksize(inode_in) - 1;
	loff_t new_len = *len;
>>>>>>> f7688b48

	if ((*len & blkmask) == 0)
		return 0;

<<<<<<< HEAD
	if (is_dedupe)
		*len &= ~blkmask;
	else if (pos_out + *len < i_size_read(inode_out))
		return -EINVAL;

	return 0;
=======
	if ((remap_flags & REMAP_FILE_DEDUP) ||
	    pos_out + *len < i_size_read(inode_out))
		new_len &= ~blkmask;

	if (new_len == *len)
		return 0;

	if (remap_flags & REMAP_FILE_CAN_SHORTEN) {
		*len = new_len;
		return 0;
	}

	return (remap_flags & REMAP_FILE_DEDUP) ? -EBADE : -EINVAL;
}

/* Read a page's worth of file data into the page cache. */
static struct page *vfs_dedupe_get_page(struct inode *inode, loff_t offset)
{
	struct page *page;

	page = read_mapping_page(inode->i_mapping, offset >> PAGE_SHIFT, NULL);
	if (IS_ERR(page))
		return page;
	if (!PageUptodate(page)) {
		put_page(page);
		return ERR_PTR(-EIO);
	}
	return page;
}

/*
 * Lock two pages, ensuring that we lock in offset order if the pages are from
 * the same file.
 */
static void vfs_lock_two_pages(struct page *page1, struct page *page2)
{
	/* Always lock in order of increasing index. */
	if (page1->index > page2->index)
		swap(page1, page2);

	lock_page(page1);
	if (page1 != page2)
		lock_page(page2);
}

/* Unlock two pages, being careful not to unlock the same page twice. */
static void vfs_unlock_two_pages(struct page *page1, struct page *page2)
{
	unlock_page(page1);
	if (page1 != page2)
		unlock_page(page2);
}

/*
 * Compare extents of two files to see if they are the same.
 * Caller must have locked both inodes to prevent write races.
 */
static int vfs_dedupe_file_range_compare(struct inode *src, loff_t srcoff,
					 struct inode *dest, loff_t destoff,
					 loff_t len, bool *is_same)
{
	loff_t src_poff;
	loff_t dest_poff;
	void *src_addr;
	void *dest_addr;
	struct page *src_page;
	struct page *dest_page;
	loff_t cmp_len;
	bool same;
	int error;

	error = -EINVAL;
	same = true;
	while (len) {
		src_poff = srcoff & (PAGE_SIZE - 1);
		dest_poff = destoff & (PAGE_SIZE - 1);
		cmp_len = min(PAGE_SIZE - src_poff,
			      PAGE_SIZE - dest_poff);
		cmp_len = min(cmp_len, len);
		if (cmp_len <= 0)
			goto out_error;

		src_page = vfs_dedupe_get_page(src, srcoff);
		if (IS_ERR(src_page)) {
			error = PTR_ERR(src_page);
			goto out_error;
		}
		dest_page = vfs_dedupe_get_page(dest, destoff);
		if (IS_ERR(dest_page)) {
			error = PTR_ERR(dest_page);
			put_page(src_page);
			goto out_error;
		}

		vfs_lock_two_pages(src_page, dest_page);

		/*
		 * Now that we've locked both pages, make sure they're still
		 * mapped to the file data we're interested in.  If not,
		 * someone is invalidating pages on us and we lose.
		 */
		if (!PageUptodate(src_page) || !PageUptodate(dest_page) ||
		    src_page->mapping != src->i_mapping ||
		    dest_page->mapping != dest->i_mapping) {
			same = false;
			goto unlock;
		}

		src_addr = kmap_atomic(src_page);
		dest_addr = kmap_atomic(dest_page);

		flush_dcache_page(src_page);
		flush_dcache_page(dest_page);

		if (memcmp(src_addr + src_poff, dest_addr + dest_poff, cmp_len))
			same = false;

		kunmap_atomic(dest_addr);
		kunmap_atomic(src_addr);
unlock:
		vfs_unlock_two_pages(src_page, dest_page);
		put_page(dest_page);
		put_page(src_page);

		if (!same)
			break;

		srcoff += cmp_len;
		destoff += cmp_len;
		len -= cmp_len;
	}

	*is_same = same;
	return 0;

out_error:
	return error;
>>>>>>> f7688b48
}

/*
 * Check that the two inodes are eligible for cloning, the ranges make
 * sense, and then flush all dirty data.  Caller must ensure that the
 * inodes have been locked against any other modifications.
 *
 * If there's an error, then the usual negative error code is returned.
 * Otherwise returns 0 with *len set to the request length.
 */
int generic_remap_file_range_prep(struct file *file_in, loff_t pos_in,
				  struct file *file_out, loff_t pos_out,
				  loff_t *len, unsigned int remap_flags)
{
	struct inode *inode_in = file_inode(file_in);
	struct inode *inode_out = file_inode(file_out);
	bool same_inode = (inode_in == inode_out);
	int ret;

	/* Don't touch certain kinds of inodes */
	if (IS_IMMUTABLE(inode_out))
		return -EPERM;

	if (IS_SWAPFILE(inode_in) || IS_SWAPFILE(inode_out))
		return -ETXTBSY;

	/* Don't reflink dirs, pipes, sockets... */
	if (S_ISDIR(inode_in->i_mode) || S_ISDIR(inode_out->i_mode))
		return -EISDIR;
	if (!S_ISREG(inode_in->i_mode) || !S_ISREG(inode_out->i_mode))
		return -EINVAL;

	/* Zero length dedupe exits immediately; reflink goes to EOF. */
	if (*len == 0) {
		loff_t isize = i_size_read(inode_in);

		if ((remap_flags & REMAP_FILE_DEDUP) || pos_in == isize)
			return 0;
		if (pos_in > isize)
			return -EINVAL;
		*len = isize - pos_in;
		if (*len == 0)
			return 0;
	}

	/* Check that we don't violate system file offset limits. */
	ret = generic_remap_checks(file_in, pos_in, file_out, pos_out, len,
			remap_flags);
	if (ret)
		return ret;

	/* Wait for the completion of any pending IOs on both files */
	inode_dio_wait(inode_in);
	if (!same_inode)
		inode_dio_wait(inode_out);

	ret = filemap_write_and_wait_range(inode_in->i_mapping,
			pos_in, pos_in + *len - 1);
	if (ret)
		return ret;

	ret = filemap_write_and_wait_range(inode_out->i_mapping,
			pos_out, pos_out + *len - 1);
	if (ret)
		return ret;

	/*
	 * Check that the extents are the same.
	 */
	if (remap_flags & REMAP_FILE_DEDUP) {
		bool		is_same = false;

		ret = vfs_dedupe_file_range_compare(inode_in, pos_in,
				inode_out, pos_out, *len, &is_same);
		if (ret)
			return ret;
		if (!is_same)
			return -EBADE;
	}

	ret = generic_remap_check_len(inode_in, inode_out, pos_out, len,
<<<<<<< HEAD
			is_dedupe);
	if (ret)
		return ret;

	return 1;
=======
			remap_flags);
	if (ret)
		return ret;

	/* If can't alter the file contents, we're done. */
	if (!(remap_flags & REMAP_FILE_DEDUP))
		ret = file_modified(file_out);

	return ret;
>>>>>>> f7688b48
}
EXPORT_SYMBOL(generic_remap_file_range_prep);

loff_t do_clone_file_range(struct file *file_in, loff_t pos_in,
			   struct file *file_out, loff_t pos_out,
			   loff_t len, unsigned int remap_flags)
{
	loff_t ret;

	WARN_ON_ONCE(remap_flags & REMAP_FILE_DEDUP);

	/*
	 * FICLONE/FICLONERANGE ioctls enforce that src and dest files are on
	 * the same mount. Practically, they only need to be on the same file
	 * system.
	 */
	if (file_inode(file_in)->i_sb != file_inode(file_out)->i_sb)
		return -EXDEV;

	ret = generic_file_rw_checks(file_in, file_out);
	if (ret < 0)
		return ret;

	if (!file_in->f_op->remap_file_range)
		return -EOPNOTSUPP;

	ret = remap_verify_area(file_in, pos_in, len, false);
	if (ret)
		return ret;

	ret = remap_verify_area(file_out, pos_out, len, true);
	if (ret)
		return ret;

	ret = file_in->f_op->remap_file_range(file_in, pos_in,
			file_out, pos_out, len, remap_flags);
	if (ret < 0)
		return ret;

	fsnotify_access(file_in);
	fsnotify_modify(file_out);
	return ret;
}
EXPORT_SYMBOL(do_clone_file_range);

loff_t vfs_clone_file_range(struct file *file_in, loff_t pos_in,
			    struct file *file_out, loff_t pos_out,
			    loff_t len, unsigned int remap_flags)
{
	loff_t ret;

	file_start_write(file_out);
	ret = do_clone_file_range(file_in, pos_in, file_out, pos_out, len,
				  remap_flags);
	file_end_write(file_out);

	return ret;
}
EXPORT_SYMBOL(vfs_clone_file_range);

<<<<<<< HEAD
/* Read a page's worth of file data into the page cache. */
static struct page *vfs_dedupe_get_page(struct inode *inode, loff_t offset)
{
	struct address_space *mapping;
	struct page *page;
	pgoff_t n;

	n = offset >> PAGE_SHIFT;
	mapping = inode->i_mapping;
	page = read_mapping_page(mapping, n, NULL);
	if (IS_ERR(page))
		return page;
	if (!PageUptodate(page)) {
		put_page(page);
		return ERR_PTR(-EIO);
	}
	return page;
}

/*
 * Lock two pages, ensuring that we lock in offset order if the pages are from
 * the same file.
 */
static void vfs_lock_two_pages(struct page *page1, struct page *page2)
{
	/* Always lock in order of increasing index. */
	if (page1->index > page2->index)
		swap(page1, page2);

	lock_page(page1);
	if (page1 != page2)
		lock_page(page2);
}

/* Unlock two pages, being careful not to unlock the same page twice. */
static void vfs_unlock_two_pages(struct page *page1, struct page *page2)
{
	unlock_page(page1);
	if (page1 != page2)
		unlock_page(page2);
}

/*
 * Compare extents of two files to see if they are the same.
 * Caller must have locked both inodes to prevent write races.
 */
int vfs_dedupe_file_range_compare(struct inode *src, loff_t srcoff,
				  struct inode *dest, loff_t destoff,
				  loff_t len, bool *is_same)
{
	loff_t src_poff;
	loff_t dest_poff;
	void *src_addr;
	void *dest_addr;
	struct page *src_page;
	struct page *dest_page;
	loff_t cmp_len;
	bool same;
	int error;

	error = -EINVAL;
	same = true;
	while (len) {
		src_poff = srcoff & (PAGE_SIZE - 1);
		dest_poff = destoff & (PAGE_SIZE - 1);
		cmp_len = min(PAGE_SIZE - src_poff,
			      PAGE_SIZE - dest_poff);
		cmp_len = min(cmp_len, len);
		if (cmp_len <= 0)
			goto out_error;

		src_page = vfs_dedupe_get_page(src, srcoff);
		if (IS_ERR(src_page)) {
			error = PTR_ERR(src_page);
			goto out_error;
		}
		dest_page = vfs_dedupe_get_page(dest, destoff);
		if (IS_ERR(dest_page)) {
			error = PTR_ERR(dest_page);
			put_page(src_page);
			goto out_error;
		}

		vfs_lock_two_pages(src_page, dest_page);

		/*
		 * Now that we've locked both pages, make sure they're still
		 * mapped to the file data we're interested in.  If not,
		 * someone is invalidating pages on us and we lose.
		 */
		if (!PageUptodate(src_page) || !PageUptodate(dest_page) ||
		    src_page->mapping != src->i_mapping ||
		    dest_page->mapping != dest->i_mapping) {
			same = false;
			goto unlock;
		}

		src_addr = kmap_atomic(src_page);
		dest_addr = kmap_atomic(dest_page);

		flush_dcache_page(src_page);
		flush_dcache_page(dest_page);

		if (memcmp(src_addr + src_poff, dest_addr + dest_poff, cmp_len))
			same = false;

		kunmap_atomic(dest_addr);
		kunmap_atomic(src_addr);
unlock:
		vfs_unlock_two_pages(src_page, dest_page);
		put_page(dest_page);
		put_page(src_page);

		if (!same)
			break;

		srcoff += cmp_len;
		destoff += cmp_len;
		len -= cmp_len;
	}

	*is_same = same;
	return 0;
=======
/* Check whether we are allowed to dedupe the destination file */
static bool allow_file_dedupe(struct file *file)
{
	if (capable(CAP_SYS_ADMIN))
		return true;
	if (file->f_mode & FMODE_WRITE)
		return true;
	if (uid_eq(current_fsuid(), file_inode(file)->i_uid))
		return true;
	if (!inode_permission(file_inode(file), MAY_WRITE))
		return true;
	return false;
}

loff_t vfs_dedupe_file_range_one(struct file *src_file, loff_t src_pos,
				 struct file *dst_file, loff_t dst_pos,
				 loff_t len, unsigned int remap_flags)
{
	loff_t ret;
>>>>>>> f7688b48

	WARN_ON_ONCE(remap_flags & ~(REMAP_FILE_DEDUP |
				     REMAP_FILE_CAN_SHORTEN));

	ret = mnt_want_write_file(dst_file);
	if (ret)
		return ret;

	ret = remap_verify_area(dst_file, dst_pos, len, true);
	if (ret < 0)
		goto out_drop_write;

	ret = -EPERM;
	if (!allow_file_dedupe(dst_file))
		goto out_drop_write;

	ret = -EXDEV;
	if (src_file->f_path.mnt != dst_file->f_path.mnt)
		goto out_drop_write;

	ret = -EISDIR;
	if (S_ISDIR(file_inode(dst_file)->i_mode))
		goto out_drop_write;

	ret = -EINVAL;
	if (!dst_file->f_op->remap_file_range)
		goto out_drop_write;

	if (len == 0) {
		ret = 0;
		goto out_drop_write;
	}

	ret = dst_file->f_op->remap_file_range(src_file, src_pos, dst_file,
			dst_pos, len, remap_flags | REMAP_FILE_DEDUP);
out_drop_write:
	mnt_drop_write_file(dst_file);

	return ret;
}
EXPORT_SYMBOL(vfs_dedupe_file_range_one);

int vfs_dedupe_file_range(struct file *file, struct file_dedupe_range *same)
{
	struct file_dedupe_range_info *info;
	struct inode *src = file_inode(file);
	u64 off;
	u64 len;
	int i;
	int ret;
	u16 count = same->dest_count;
	loff_t deduped;

	if (!(file->f_mode & FMODE_READ))
		return -EINVAL;

	if (same->reserved1 || same->reserved2)
		return -EINVAL;

	off = same->src_offset;
	len = same->src_length;

	if (S_ISDIR(src->i_mode))
		return -EISDIR;

	if (!S_ISREG(src->i_mode))
		return -EINVAL;

	if (!file->f_op->remap_file_range)
		return -EOPNOTSUPP;

	ret = remap_verify_area(file, off, len, false);
	if (ret < 0)
		return ret;
	ret = 0;

	if (off + len > i_size_read(src))
		return -EINVAL;

	/* Arbitrary 1G limit on a single dedupe request, can be raised. */
	len = min_t(u64, len, 1 << 30);

	/* pre-format output fields to sane values */
	for (i = 0; i < count; i++) {
		same->info[i].bytes_deduped = 0ULL;
		same->info[i].status = FILE_DEDUPE_RANGE_SAME;
	}

	for (i = 0, info = same->info; i < count; i++, info++) {
		struct fd dst_fd = fdget(info->dest_fd);
		struct file *dst_file = dst_fd.file;

		if (!dst_file) {
			info->status = -EBADF;
			goto next_loop;
		}

		if (info->reserved) {
			info->status = -EINVAL;
			goto next_fdput;
		}

		deduped = vfs_dedupe_file_range_one(file, off, dst_file,
						    info->dest_offset, len,
						    REMAP_FILE_CAN_SHORTEN);
		if (deduped == -EBADE)
			info->status = FILE_DEDUPE_RANGE_DIFFERS;
		else if (deduped < 0)
			info->status = deduped;
		else
			info->bytes_deduped = len;

next_fdput:
		fdput(dst_fd);
next_loop:
		if (fatal_signal_pending(current))
			break;
	}
	return ret;
}
EXPORT_SYMBOL(vfs_dedupe_file_range);<|MERGE_RESOLUTION|>--- conflicted
+++ resolved
@@ -570,17 +570,7 @@
 /* file_ppos returns &file->f_pos or NULL if file is stream */
 static inline loff_t *file_ppos(struct file *file)
 {
-<<<<<<< HEAD
-	return file->f_mode & FMODE_STREAM ? 0 : file->f_pos;
-}
-
-static inline void file_pos_write(struct file *file, loff_t pos)
-{
-	if ((file->f_mode & FMODE_STREAM) == 0)
-		file->f_pos = pos;
-=======
 	return file->f_mode & FMODE_STREAM ? NULL : &file->f_pos;
->>>>>>> f7688b48
 }
 
 ssize_t ksys_read(unsigned int fd, char __user *buf, size_t count)
@@ -1791,39 +1781,21 @@
  * can't meaningfully compare post-EOF contents.
  *
  * For clone we only link a partial EOF block above the destination file's EOF.
-<<<<<<< HEAD
-=======
  *
  * Shorten the request if possible.
->>>>>>> f7688b48
  */
 static int generic_remap_check_len(struct inode *inode_in,
 				   struct inode *inode_out,
 				   loff_t pos_out,
-<<<<<<< HEAD
-				   u64 *len,
-				   bool is_dedupe)
-{
-	u64 blkmask = i_blocksize(inode_in) - 1;
-=======
 				   loff_t *len,
 				   unsigned int remap_flags)
 {
 	u64 blkmask = i_blocksize(inode_in) - 1;
 	loff_t new_len = *len;
->>>>>>> f7688b48
 
 	if ((*len & blkmask) == 0)
 		return 0;
 
-<<<<<<< HEAD
-	if (is_dedupe)
-		*len &= ~blkmask;
-	else if (pos_out + *len < i_size_read(inode_out))
-		return -EINVAL;
-
-	return 0;
-=======
 	if ((remap_flags & REMAP_FILE_DEDUP) ||
 	    pos_out + *len < i_size_read(inode_out))
 		new_len &= ~blkmask;
@@ -1961,7 +1933,6 @@
 
 out_error:
 	return error;
->>>>>>> f7688b48
 }
 
 /*
@@ -2043,13 +2014,6 @@
 	}
 
 	ret = generic_remap_check_len(inode_in, inode_out, pos_out, len,
-<<<<<<< HEAD
-			is_dedupe);
-	if (ret)
-		return ret;
-
-	return 1;
-=======
 			remap_flags);
 	if (ret)
 		return ret;
@@ -2059,7 +2023,6 @@
 		ret = file_modified(file_out);
 
 	return ret;
->>>>>>> f7688b48
 }
 EXPORT_SYMBOL(generic_remap_file_range_prep);
 
@@ -2120,131 +2083,6 @@
 }
 EXPORT_SYMBOL(vfs_clone_file_range);
 
-<<<<<<< HEAD
-/* Read a page's worth of file data into the page cache. */
-static struct page *vfs_dedupe_get_page(struct inode *inode, loff_t offset)
-{
-	struct address_space *mapping;
-	struct page *page;
-	pgoff_t n;
-
-	n = offset >> PAGE_SHIFT;
-	mapping = inode->i_mapping;
-	page = read_mapping_page(mapping, n, NULL);
-	if (IS_ERR(page))
-		return page;
-	if (!PageUptodate(page)) {
-		put_page(page);
-		return ERR_PTR(-EIO);
-	}
-	return page;
-}
-
-/*
- * Lock two pages, ensuring that we lock in offset order if the pages are from
- * the same file.
- */
-static void vfs_lock_two_pages(struct page *page1, struct page *page2)
-{
-	/* Always lock in order of increasing index. */
-	if (page1->index > page2->index)
-		swap(page1, page2);
-
-	lock_page(page1);
-	if (page1 != page2)
-		lock_page(page2);
-}
-
-/* Unlock two pages, being careful not to unlock the same page twice. */
-static void vfs_unlock_two_pages(struct page *page1, struct page *page2)
-{
-	unlock_page(page1);
-	if (page1 != page2)
-		unlock_page(page2);
-}
-
-/*
- * Compare extents of two files to see if they are the same.
- * Caller must have locked both inodes to prevent write races.
- */
-int vfs_dedupe_file_range_compare(struct inode *src, loff_t srcoff,
-				  struct inode *dest, loff_t destoff,
-				  loff_t len, bool *is_same)
-{
-	loff_t src_poff;
-	loff_t dest_poff;
-	void *src_addr;
-	void *dest_addr;
-	struct page *src_page;
-	struct page *dest_page;
-	loff_t cmp_len;
-	bool same;
-	int error;
-
-	error = -EINVAL;
-	same = true;
-	while (len) {
-		src_poff = srcoff & (PAGE_SIZE - 1);
-		dest_poff = destoff & (PAGE_SIZE - 1);
-		cmp_len = min(PAGE_SIZE - src_poff,
-			      PAGE_SIZE - dest_poff);
-		cmp_len = min(cmp_len, len);
-		if (cmp_len <= 0)
-			goto out_error;
-
-		src_page = vfs_dedupe_get_page(src, srcoff);
-		if (IS_ERR(src_page)) {
-			error = PTR_ERR(src_page);
-			goto out_error;
-		}
-		dest_page = vfs_dedupe_get_page(dest, destoff);
-		if (IS_ERR(dest_page)) {
-			error = PTR_ERR(dest_page);
-			put_page(src_page);
-			goto out_error;
-		}
-
-		vfs_lock_two_pages(src_page, dest_page);
-
-		/*
-		 * Now that we've locked both pages, make sure they're still
-		 * mapped to the file data we're interested in.  If not,
-		 * someone is invalidating pages on us and we lose.
-		 */
-		if (!PageUptodate(src_page) || !PageUptodate(dest_page) ||
-		    src_page->mapping != src->i_mapping ||
-		    dest_page->mapping != dest->i_mapping) {
-			same = false;
-			goto unlock;
-		}
-
-		src_addr = kmap_atomic(src_page);
-		dest_addr = kmap_atomic(dest_page);
-
-		flush_dcache_page(src_page);
-		flush_dcache_page(dest_page);
-
-		if (memcmp(src_addr + src_poff, dest_addr + dest_poff, cmp_len))
-			same = false;
-
-		kunmap_atomic(dest_addr);
-		kunmap_atomic(src_addr);
-unlock:
-		vfs_unlock_two_pages(src_page, dest_page);
-		put_page(dest_page);
-		put_page(src_page);
-
-		if (!same)
-			break;
-
-		srcoff += cmp_len;
-		destoff += cmp_len;
-		len -= cmp_len;
-	}
-
-	*is_same = same;
-	return 0;
-=======
 /* Check whether we are allowed to dedupe the destination file */
 static bool allow_file_dedupe(struct file *file)
 {
@@ -2264,7 +2102,6 @@
 				 loff_t len, unsigned int remap_flags)
 {
 	loff_t ret;
->>>>>>> f7688b48
 
 	WARN_ON_ONCE(remap_flags & ~(REMAP_FILE_DEDUP |
 				     REMAP_FILE_CAN_SHORTEN));
