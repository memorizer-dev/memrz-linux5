--- conflicted
+++ resolved
@@ -597,12 +597,8 @@
 	 * lock so that stat transfer can synchronize against them.
 	 * Let's continue after I_WB_SWITCH is guaranteed to be visible.
 	 */
-<<<<<<< HEAD
-	call_rcu(&isw->rcu_head, inode_switch_wbs_rcu_fn);
-=======
 	INIT_RCU_WORK(&isw->work, inode_switch_wbs_work_fn);
 	queue_rcu_work(isw_wq, &isw->work);
->>>>>>> 3b17187f
 	return;
 
 out_free:
@@ -1638,11 +1634,7 @@
 	 * change I_DIRTY_TIME into I_DIRTY_SYNC.
 	 */
 	if ((inode->i_state & I_DIRTY_TIME) &&
-<<<<<<< HEAD
-	    (wbc->sync_mode == WB_SYNC_ALL || wbc->for_sync ||
-=======
 	    (wbc->sync_mode == WB_SYNC_ALL ||
->>>>>>> 3b17187f
 	     time_after(jiffies, inode->dirtied_time_when +
 			dirtytime_expire_interval * HZ))) {
 		trace_writeback_lazytime(inode);
@@ -1650,16 +1642,10 @@
 	}
 
 	/*
-<<<<<<< HEAD
-	 * Some filesystems may redirty the inode during the writeback
-	 * due to delalloc, clear dirty metadata flags right before
-	 * write_inode()
-=======
 	 * Get and clear the dirty flags from i_state.  This needs to be done
 	 * after calling writepages because some filesystems may redirty the
 	 * inode during writepages due to delalloc.  It also needs to be done
 	 * after handling timestamp expiration, as that may dirty the inode too.
->>>>>>> 3b17187f
 	 */
 	spin_lock(&inode->i_lock);
 	dirty = inode->i_state & I_DIRTY;
