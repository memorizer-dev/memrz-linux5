// SPDX-License-Identifier: GPL-2.0
/*
 *  linux/fs/ext4/inode.c
 *
 * Copyright (C) 1992, 1993, 1994, 1995
 * Remy Card (card@masi.ibp.fr)
 * Laboratoire MASI - Institut Blaise Pascal
 * Universite Pierre et Marie Curie (Paris VI)
 *
 *  from
 *
 *  linux/fs/minix/inode.c
 *
 *  Copyright (C) 1991, 1992  Linus Torvalds
 *
 *  64-bit file support on 64-bit platforms by Jakub Jelinek
 *	(jj@sunsite.ms.mff.cuni.cz)
 *
 *  Assorted race fixes, rewrite of ext4_get_block() by Al Viro, 2000
 */

#include <linux/fs.h>
#include <linux/mount.h>
#include <linux/time.h>
#include <linux/highuid.h>
#include <linux/pagemap.h>
#include <linux/dax.h>
#include <linux/quotaops.h>
#include <linux/string.h>
#include <linux/buffer_head.h>
#include <linux/writeback.h>
#include <linux/pagevec.h>
#include <linux/mpage.h>
#include <linux/namei.h>
#include <linux/uio.h>
#include <linux/bio.h>
#include <linux/workqueue.h>
#include <linux/kernel.h>
#include <linux/printk.h>
#include <linux/slab.h>
#include <linux/bitops.h>
#include <linux/iomap.h>
#include <linux/iversion.h>

#include "ext4_jbd2.h"
#include "xattr.h"
#include "acl.h"
#include "truncate.h"

#include <trace/events/ext4.h>

static __u32 ext4_inode_csum(struct inode *inode, struct ext4_inode *raw,
			      struct ext4_inode_info *ei)
{
	struct ext4_sb_info *sbi = EXT4_SB(inode->i_sb);
	__u32 csum;
	__u16 dummy_csum = 0;
	int offset = offsetof(struct ext4_inode, i_checksum_lo);
	unsigned int csum_size = sizeof(dummy_csum);

	csum = ext4_chksum(sbi, ei->i_csum_seed, (__u8 *)raw, offset);
	csum = ext4_chksum(sbi, csum, (__u8 *)&dummy_csum, csum_size);
	offset += csum_size;
	csum = ext4_chksum(sbi, csum, (__u8 *)raw + offset,
			   EXT4_GOOD_OLD_INODE_SIZE - offset);

	if (EXT4_INODE_SIZE(inode->i_sb) > EXT4_GOOD_OLD_INODE_SIZE) {
		offset = offsetof(struct ext4_inode, i_checksum_hi);
		csum = ext4_chksum(sbi, csum, (__u8 *)raw +
				   EXT4_GOOD_OLD_INODE_SIZE,
				   offset - EXT4_GOOD_OLD_INODE_SIZE);
		if (EXT4_FITS_IN_INODE(raw, ei, i_checksum_hi)) {
			csum = ext4_chksum(sbi, csum, (__u8 *)&dummy_csum,
					   csum_size);
			offset += csum_size;
		}
		csum = ext4_chksum(sbi, csum, (__u8 *)raw + offset,
				   EXT4_INODE_SIZE(inode->i_sb) - offset);
	}

	return csum;
}

static int ext4_inode_csum_verify(struct inode *inode, struct ext4_inode *raw,
				  struct ext4_inode_info *ei)
{
	__u32 provided, calculated;

	if (EXT4_SB(inode->i_sb)->s_es->s_creator_os !=
	    cpu_to_le32(EXT4_OS_LINUX) ||
	    !ext4_has_metadata_csum(inode->i_sb))
		return 1;

	provided = le16_to_cpu(raw->i_checksum_lo);
	calculated = ext4_inode_csum(inode, raw, ei);
	if (EXT4_INODE_SIZE(inode->i_sb) > EXT4_GOOD_OLD_INODE_SIZE &&
	    EXT4_FITS_IN_INODE(raw, ei, i_checksum_hi))
		provided |= ((__u32)le16_to_cpu(raw->i_checksum_hi)) << 16;
	else
		calculated &= 0xFFFF;

	return provided == calculated;
}

void ext4_inode_csum_set(struct inode *inode, struct ext4_inode *raw,
			 struct ext4_inode_info *ei)
{
	__u32 csum;

	if (EXT4_SB(inode->i_sb)->s_es->s_creator_os !=
	    cpu_to_le32(EXT4_OS_LINUX) ||
	    !ext4_has_metadata_csum(inode->i_sb))
		return;

	csum = ext4_inode_csum(inode, raw, ei);
	raw->i_checksum_lo = cpu_to_le16(csum & 0xFFFF);
	if (EXT4_INODE_SIZE(inode->i_sb) > EXT4_GOOD_OLD_INODE_SIZE &&
	    EXT4_FITS_IN_INODE(raw, ei, i_checksum_hi))
		raw->i_checksum_hi = cpu_to_le16(csum >> 16);
}

static inline int ext4_begin_ordered_truncate(struct inode *inode,
					      loff_t new_size)
{
	trace_ext4_begin_ordered_truncate(inode, new_size);
	/*
	 * If jinode is zero, then we never opened the file for
	 * writing, so there's no need to call
	 * jbd2_journal_begin_ordered_truncate() since there's no
	 * outstanding writes we need to flush.
	 */
	if (!EXT4_I(inode)->jinode)
		return 0;
	return jbd2_journal_begin_ordered_truncate(EXT4_JOURNAL(inode),
						   EXT4_I(inode)->jinode,
						   new_size);
}

static void ext4_invalidatepage(struct page *page, unsigned int offset,
				unsigned int length);
static int __ext4_journalled_writepage(struct page *page, unsigned int len);
static int ext4_meta_trans_blocks(struct inode *inode, int lblocks,
				  int pextents);

/*
 * Test whether an inode is a fast symlink.
 * A fast symlink has its symlink data stored in ext4_inode_info->i_data.
 */
int ext4_inode_is_fast_symlink(struct inode *inode)
{
	if (!(EXT4_I(inode)->i_flags & EXT4_EA_INODE_FL)) {
		int ea_blocks = EXT4_I(inode)->i_file_acl ?
				EXT4_CLUSTER_SIZE(inode->i_sb) >> 9 : 0;

		if (ext4_has_inline_data(inode))
			return 0;

		return (S_ISLNK(inode->i_mode) && inode->i_blocks - ea_blocks == 0);
	}
	return S_ISLNK(inode->i_mode) && inode->i_size &&
	       (inode->i_size < EXT4_N_BLOCKS * 4);
}

/*
 * Called at the last iput() if i_nlink is zero.
 */
void ext4_evict_inode(struct inode *inode)
{
	handle_t *handle;
	int err;
	/*
	 * Credits for final inode cleanup and freeing:
	 * sb + inode (ext4_orphan_del()), block bitmap, group descriptor
	 * (xattr block freeing), bitmap, group descriptor (inode freeing)
	 */
	int extra_credits = 6;
	struct ext4_xattr_inode_array *ea_inode_array = NULL;
	bool freeze_protected = false;

	trace_ext4_evict_inode(inode);

	if (inode->i_nlink) {
		/*
		 * When journalling data dirty buffers are tracked only in the
		 * journal. So although mm thinks everything is clean and
		 * ready for reaping the inode might still have some pages to
		 * write in the running transaction or waiting to be
		 * checkpointed. Thus calling jbd2_journal_invalidatepage()
		 * (via truncate_inode_pages()) to discard these buffers can
		 * cause data loss. Also even if we did not discard these
		 * buffers, we would have no way to find them after the inode
		 * is reaped and thus user could see stale data if he tries to
		 * read them before the transaction is checkpointed. So be
		 * careful and force everything to disk here... We use
		 * ei->i_datasync_tid to store the newest transaction
		 * containing inode's data.
		 *
		 * Note that directories do not have this problem because they
		 * don't use page cache.
		 */
		if (inode->i_ino != EXT4_JOURNAL_INO &&
		    ext4_should_journal_data(inode) &&
		    (S_ISLNK(inode->i_mode) || S_ISREG(inode->i_mode)) &&
		    inode->i_data.nrpages) {
			journal_t *journal = EXT4_SB(inode->i_sb)->s_journal;
			tid_t commit_tid = EXT4_I(inode)->i_datasync_tid;

			jbd2_complete_transaction(journal, commit_tid);
			filemap_write_and_wait(&inode->i_data);
		}
		truncate_inode_pages_final(&inode->i_data);

		goto no_delete;
	}

	if (is_bad_inode(inode))
		goto no_delete;
	dquot_initialize(inode);

	if (ext4_should_order_data(inode))
		ext4_begin_ordered_truncate(inode, 0);
	truncate_inode_pages_final(&inode->i_data);

	/*
	 * For inodes with journalled data, transaction commit could have
	 * dirtied the inode. Flush worker is ignoring it because of I_FREEING
	 * flag but we still need to remove the inode from the writeback lists.
	 */
	if (!list_empty_careful(&inode->i_io_list)) {
		WARN_ON_ONCE(!ext4_should_journal_data(inode));
		inode_io_list_del(inode);
	}

	/*
	 * Protect us against freezing - iput() caller didn't have to have any
	 * protection against it. When we are in a running transaction though,
	 * we are already protected against freezing and we cannot grab further
	 * protection due to lock ordering constraints.
	 */
	if (!ext4_journal_current_handle()) {
		sb_start_intwrite(inode->i_sb);
		freeze_protected = true;
	}

	if (!IS_NOQUOTA(inode))
		extra_credits += EXT4_MAXQUOTAS_DEL_BLOCKS(inode->i_sb);

	/*
	 * Block bitmap, group descriptor, and inode are accounted in both
	 * ext4_blocks_for_truncate() and extra_credits. So subtract 3.
	 */
	handle = ext4_journal_start(inode, EXT4_HT_TRUNCATE,
			 ext4_blocks_for_truncate(inode) + extra_credits - 3);
	if (IS_ERR(handle)) {
		ext4_std_error(inode->i_sb, PTR_ERR(handle));
		/*
		 * If we're going to skip the normal cleanup, we still need to
		 * make sure that the in-core orphan linked list is properly
		 * cleaned up.
		 */
		ext4_orphan_del(NULL, inode);
		if (freeze_protected)
			sb_end_intwrite(inode->i_sb);
		goto no_delete;
	}

	if (IS_SYNC(inode))
		ext4_handle_sync(handle);

	/*
	 * Set inode->i_size to 0 before calling ext4_truncate(). We need
	 * special handling of symlinks here because i_size is used to
	 * determine whether ext4_inode_info->i_data contains symlink data or
	 * block mappings. Setting i_size to 0 will remove its fast symlink
	 * status. Erase i_data so that it becomes a valid empty block map.
	 */
	if (ext4_inode_is_fast_symlink(inode))
		memset(EXT4_I(inode)->i_data, 0, sizeof(EXT4_I(inode)->i_data));
	inode->i_size = 0;
	err = ext4_mark_inode_dirty(handle, inode);
	if (err) {
		ext4_warning(inode->i_sb,
			     "couldn't mark inode dirty (err %d)", err);
		goto stop_handle;
	}
	if (inode->i_blocks) {
		err = ext4_truncate(inode);
		if (err) {
			ext4_error_err(inode->i_sb, -err,
				       "couldn't truncate inode %lu (err %d)",
				       inode->i_ino, err);
			goto stop_handle;
		}
	}

	/* Remove xattr references. */
	err = ext4_xattr_delete_inode(handle, inode, &ea_inode_array,
				      extra_credits);
	if (err) {
		ext4_warning(inode->i_sb, "xattr delete (err %d)", err);
stop_handle:
		ext4_journal_stop(handle);
		ext4_orphan_del(NULL, inode);
		if (freeze_protected)
			sb_end_intwrite(inode->i_sb);
		ext4_xattr_inode_array_free(ea_inode_array);
		goto no_delete;
	}

	/*
	 * Kill off the orphan record which ext4_truncate created.
	 * AKPM: I think this can be inside the above `if'.
	 * Note that ext4_orphan_del() has to be able to cope with the
	 * deletion of a non-existent orphan - this is because we don't
	 * know if ext4_truncate() actually created an orphan record.
	 * (Well, we could do this if we need to, but heck - it works)
	 */
	ext4_orphan_del(handle, inode);
	EXT4_I(inode)->i_dtime	= (__u32)ktime_get_real_seconds();

	/*
	 * One subtle ordering requirement: if anything has gone wrong
	 * (transaction abort, IO errors, whatever), then we can still
	 * do these next steps (the fs will already have been marked as
	 * having errors), but we can't free the inode if the mark_dirty
	 * fails.
	 */
	if (ext4_mark_inode_dirty(handle, inode))
		/* If that failed, just do the required in-core inode clear. */
		ext4_clear_inode(inode);
	else
		ext4_free_inode(handle, inode);
	ext4_journal_stop(handle);
	if (freeze_protected)
		sb_end_intwrite(inode->i_sb);
	ext4_xattr_inode_array_free(ea_inode_array);
	return;
no_delete:
	if (!list_empty(&EXT4_I(inode)->i_fc_list))
		ext4_fc_mark_ineligible(inode->i_sb, EXT4_FC_REASON_NOMEM);
	ext4_clear_inode(inode);	/* We must guarantee clearing of inode... */
}

#ifdef CONFIG_QUOTA
qsize_t *ext4_get_reserved_space(struct inode *inode)
{
	return &EXT4_I(inode)->i_reserved_quota;
}
#endif

/*
 * Called with i_data_sem down, which is important since we can call
 * ext4_discard_preallocations() from here.
 */
void ext4_da_update_reserve_space(struct inode *inode,
					int used, int quota_claim)
{
	struct ext4_sb_info *sbi = EXT4_SB(inode->i_sb);
	struct ext4_inode_info *ei = EXT4_I(inode);

	spin_lock(&ei->i_block_reservation_lock);
	trace_ext4_da_update_reserve_space(inode, used, quota_claim);
	if (unlikely(used > ei->i_reserved_data_blocks)) {
		ext4_warning(inode->i_sb, "%s: ino %lu, used %d "
			 "with only %d reserved data blocks",
			 __func__, inode->i_ino, used,
			 ei->i_reserved_data_blocks);
		WARN_ON(1);
		used = ei->i_reserved_data_blocks;
	}

	/* Update per-inode reservations */
	ei->i_reserved_data_blocks -= used;
	percpu_counter_sub(&sbi->s_dirtyclusters_counter, used);

	spin_unlock(&ei->i_block_reservation_lock);

	/* Update quota subsystem for data blocks */
	if (quota_claim)
		dquot_claim_block(inode, EXT4_C2B(sbi, used));
	else {
		/*
		 * We did fallocate with an offset that is already delayed
		 * allocated. So on delayed allocated writeback we should
		 * not re-claim the quota for fallocated blocks.
		 */
		dquot_release_reservation_block(inode, EXT4_C2B(sbi, used));
	}

	/*
	 * If we have done all the pending block allocations and if
	 * there aren't any writers on the inode, we can discard the
	 * inode's preallocations.
	 */
	if ((ei->i_reserved_data_blocks == 0) &&
	    !inode_is_open_for_write(inode))
		ext4_discard_preallocations(inode, 0);
}

static int __check_block_validity(struct inode *inode, const char *func,
				unsigned int line,
				struct ext4_map_blocks *map)
{
	if (ext4_has_feature_journal(inode->i_sb) &&
	    (inode->i_ino ==
	     le32_to_cpu(EXT4_SB(inode->i_sb)->s_es->s_journal_inum)))
		return 0;
	if (!ext4_inode_block_valid(inode, map->m_pblk, map->m_len)) {
		ext4_error_inode(inode, func, line, map->m_pblk,
				 "lblock %lu mapped to illegal pblock %llu "
				 "(length %d)", (unsigned long) map->m_lblk,
				 map->m_pblk, map->m_len);
		return -EFSCORRUPTED;
	}
	return 0;
}

int ext4_issue_zeroout(struct inode *inode, ext4_lblk_t lblk, ext4_fsblk_t pblk,
		       ext4_lblk_t len)
{
	int ret;

	if (IS_ENCRYPTED(inode) && S_ISREG(inode->i_mode))
		return fscrypt_zeroout_range(inode, lblk, pblk, len);

	ret = sb_issue_zeroout(inode->i_sb, pblk, len, GFP_NOFS);
	if (ret > 0)
		ret = 0;

	return ret;
}

#define check_block_validity(inode, map)	\
	__check_block_validity((inode), __func__, __LINE__, (map))

#ifdef ES_AGGRESSIVE_TEST
static void ext4_map_blocks_es_recheck(handle_t *handle,
				       struct inode *inode,
				       struct ext4_map_blocks *es_map,
				       struct ext4_map_blocks *map,
				       int flags)
{
	int retval;

	map->m_flags = 0;
	/*
	 * There is a race window that the result is not the same.
	 * e.g. xfstests #223 when dioread_nolock enables.  The reason
	 * is that we lookup a block mapping in extent status tree with
	 * out taking i_data_sem.  So at the time the unwritten extent
	 * could be converted.
	 */
	down_read(&EXT4_I(inode)->i_data_sem);
	if (ext4_test_inode_flag(inode, EXT4_INODE_EXTENTS)) {
		retval = ext4_ext_map_blocks(handle, inode, map, 0);
	} else {
		retval = ext4_ind_map_blocks(handle, inode, map, 0);
	}
	up_read((&EXT4_I(inode)->i_data_sem));

	/*
	 * We don't check m_len because extent will be collpased in status
	 * tree.  So the m_len might not equal.
	 */
	if (es_map->m_lblk != map->m_lblk ||
	    es_map->m_flags != map->m_flags ||
	    es_map->m_pblk != map->m_pblk) {
		printk("ES cache assertion failed for inode: %lu "
		       "es_cached ex [%d/%d/%llu/%x] != "
		       "found ex [%d/%d/%llu/%x] retval %d flags %x\n",
		       inode->i_ino, es_map->m_lblk, es_map->m_len,
		       es_map->m_pblk, es_map->m_flags, map->m_lblk,
		       map->m_len, map->m_pblk, map->m_flags,
		       retval, flags);
	}
}
#endif /* ES_AGGRESSIVE_TEST */

/*
 * The ext4_map_blocks() function tries to look up the requested blocks,
 * and returns if the blocks are already mapped.
 *
 * Otherwise it takes the write lock of the i_data_sem and allocate blocks
 * and store the allocated blocks in the result buffer head and mark it
 * mapped.
 *
 * If file type is extents based, it will call ext4_ext_map_blocks(),
 * Otherwise, call with ext4_ind_map_blocks() to handle indirect mapping
 * based files
 *
 * On success, it returns the number of blocks being mapped or allocated.  if
 * create==0 and the blocks are pre-allocated and unwritten, the resulting @map
 * is marked as unwritten. If the create == 1, it will mark @map as mapped.
 *
 * It returns 0 if plain look up failed (blocks have not been allocated), in
 * that case, @map is returned as unmapped but we still do fill map->m_len to
 * indicate the length of a hole starting at map->m_lblk.
 *
 * It returns the error in case of allocation failure.
 */
int ext4_map_blocks(handle_t *handle, struct inode *inode,
		    struct ext4_map_blocks *map, int flags)
{
	struct extent_status es;
	int retval;
	int ret = 0;
#ifdef ES_AGGRESSIVE_TEST
	struct ext4_map_blocks orig_map;

	memcpy(&orig_map, map, sizeof(*map));
#endif

	map->m_flags = 0;
	ext_debug(inode, "flag 0x%x, max_blocks %u, logical block %lu\n",
		  flags, map->m_len, (unsigned long) map->m_lblk);

	/*
	 * ext4_map_blocks returns an int, and m_len is an unsigned int
	 */
	if (unlikely(map->m_len > INT_MAX))
		map->m_len = INT_MAX;

	/* We can handle the block number less than EXT_MAX_BLOCKS */
	if (unlikely(map->m_lblk >= EXT_MAX_BLOCKS))
		return -EFSCORRUPTED;

	/* Lookup extent status tree firstly */
	if (!(EXT4_SB(inode->i_sb)->s_mount_state & EXT4_FC_REPLAY) &&
	    ext4_es_lookup_extent(inode, map->m_lblk, NULL, &es)) {
		if (ext4_es_is_written(&es) || ext4_es_is_unwritten(&es)) {
			map->m_pblk = ext4_es_pblock(&es) +
					map->m_lblk - es.es_lblk;
			map->m_flags |= ext4_es_is_written(&es) ?
					EXT4_MAP_MAPPED : EXT4_MAP_UNWRITTEN;
			retval = es.es_len - (map->m_lblk - es.es_lblk);
			if (retval > map->m_len)
				retval = map->m_len;
			map->m_len = retval;
		} else if (ext4_es_is_delayed(&es) || ext4_es_is_hole(&es)) {
			map->m_pblk = 0;
			retval = es.es_len - (map->m_lblk - es.es_lblk);
			if (retval > map->m_len)
				retval = map->m_len;
			map->m_len = retval;
			retval = 0;
		} else {
			BUG();
		}
#ifdef ES_AGGRESSIVE_TEST
		ext4_map_blocks_es_recheck(handle, inode, map,
					   &orig_map, flags);
#endif
		goto found;
	}

	/*
	 * Try to see if we can get the block without requesting a new
	 * file system block.
	 */
	down_read(&EXT4_I(inode)->i_data_sem);
	if (ext4_test_inode_flag(inode, EXT4_INODE_EXTENTS)) {
		retval = ext4_ext_map_blocks(handle, inode, map, 0);
	} else {
		retval = ext4_ind_map_blocks(handle, inode, map, 0);
	}
	if (retval > 0) {
		unsigned int status;

		if (unlikely(retval != map->m_len)) {
			ext4_warning(inode->i_sb,
				     "ES len assertion failed for inode "
				     "%lu: retval %d != map->m_len %d",
				     inode->i_ino, retval, map->m_len);
			WARN_ON(1);
		}

		status = map->m_flags & EXT4_MAP_UNWRITTEN ?
				EXTENT_STATUS_UNWRITTEN : EXTENT_STATUS_WRITTEN;
		if (!(flags & EXT4_GET_BLOCKS_DELALLOC_RESERVE) &&
		    !(status & EXTENT_STATUS_WRITTEN) &&
		    ext4_es_scan_range(inode, &ext4_es_is_delayed, map->m_lblk,
				       map->m_lblk + map->m_len - 1))
			status |= EXTENT_STATUS_DELAYED;
		ret = ext4_es_insert_extent(inode, map->m_lblk,
					    map->m_len, map->m_pblk, status);
		if (ret < 0)
			retval = ret;
	}
	up_read((&EXT4_I(inode)->i_data_sem));

found:
	if (retval > 0 && map->m_flags & EXT4_MAP_MAPPED) {
		ret = check_block_validity(inode, map);
		if (ret != 0)
			return ret;
	}

	/* If it is only a block(s) look up */
	if ((flags & EXT4_GET_BLOCKS_CREATE) == 0)
		return retval;

	/*
	 * Returns if the blocks have already allocated
	 *
	 * Note that if blocks have been preallocated
	 * ext4_ext_get_block() returns the create = 0
	 * with buffer head unmapped.
	 */
	if (retval > 0 && map->m_flags & EXT4_MAP_MAPPED)
		/*
		 * If we need to convert extent to unwritten
		 * we continue and do the actual work in
		 * ext4_ext_map_blocks()
		 */
		if (!(flags & EXT4_GET_BLOCKS_CONVERT_UNWRITTEN))
			return retval;

	/*
	 * Here we clear m_flags because after allocating an new extent,
	 * it will be set again.
	 */
	map->m_flags &= ~EXT4_MAP_FLAGS;

	/*
	 * New blocks allocate and/or writing to unwritten extent
	 * will possibly result in updating i_data, so we take
	 * the write lock of i_data_sem, and call get_block()
	 * with create == 1 flag.
	 */
	down_write(&EXT4_I(inode)->i_data_sem);

	/*
	 * We need to check for EXT4 here because migrate
	 * could have changed the inode type in between
	 */
	if (ext4_test_inode_flag(inode, EXT4_INODE_EXTENTS)) {
		retval = ext4_ext_map_blocks(handle, inode, map, flags);
	} else {
		retval = ext4_ind_map_blocks(handle, inode, map, flags);

		if (retval > 0 && map->m_flags & EXT4_MAP_NEW) {
			/*
			 * We allocated new blocks which will result in
			 * i_data's format changing.  Force the migrate
			 * to fail by clearing migrate flags
			 */
			ext4_clear_inode_state(inode, EXT4_STATE_EXT_MIGRATE);
		}

		/*
		 * Update reserved blocks/metadata blocks after successful
		 * block allocation which had been deferred till now. We don't
		 * support fallocate for non extent files. So we can update
		 * reserve space here.
		 */
		if ((retval > 0) &&
			(flags & EXT4_GET_BLOCKS_DELALLOC_RESERVE))
			ext4_da_update_reserve_space(inode, retval, 1);
	}

	if (retval > 0) {
		unsigned int status;

		if (unlikely(retval != map->m_len)) {
			ext4_warning(inode->i_sb,
				     "ES len assertion failed for inode "
				     "%lu: retval %d != map->m_len %d",
				     inode->i_ino, retval, map->m_len);
			WARN_ON(1);
		}

		/*
		 * We have to zeroout blocks before inserting them into extent
		 * status tree. Otherwise someone could look them up there and
		 * use them before they are really zeroed. We also have to
		 * unmap metadata before zeroing as otherwise writeback can
		 * overwrite zeros with stale data from block device.
		 */
		if (flags & EXT4_GET_BLOCKS_ZERO &&
		    map->m_flags & EXT4_MAP_MAPPED &&
		    map->m_flags & EXT4_MAP_NEW) {
			ret = ext4_issue_zeroout(inode, map->m_lblk,
						 map->m_pblk, map->m_len);
			if (ret) {
				retval = ret;
				goto out_sem;
			}
		}

		/*
		 * If the extent has been zeroed out, we don't need to update
		 * extent status tree.
		 */
		if ((flags & EXT4_GET_BLOCKS_PRE_IO) &&
		    ext4_es_lookup_extent(inode, map->m_lblk, NULL, &es)) {
			if (ext4_es_is_written(&es))
				goto out_sem;
		}
		status = map->m_flags & EXT4_MAP_UNWRITTEN ?
				EXTENT_STATUS_UNWRITTEN : EXTENT_STATUS_WRITTEN;
		if (!(flags & EXT4_GET_BLOCKS_DELALLOC_RESERVE) &&
		    !(status & EXTENT_STATUS_WRITTEN) &&
		    ext4_es_scan_range(inode, &ext4_es_is_delayed, map->m_lblk,
				       map->m_lblk + map->m_len - 1))
			status |= EXTENT_STATUS_DELAYED;
		ret = ext4_es_insert_extent(inode, map->m_lblk, map->m_len,
					    map->m_pblk, status);
		if (ret < 0) {
			retval = ret;
			goto out_sem;
		}
	}

out_sem:
	up_write((&EXT4_I(inode)->i_data_sem));
	if (retval > 0 && map->m_flags & EXT4_MAP_MAPPED) {
		ret = check_block_validity(inode, map);
		if (ret != 0)
			return ret;

		/*
		 * Inodes with freshly allocated blocks where contents will be
		 * visible after transaction commit must be on transaction's
		 * ordered data list.
		 */
		if (map->m_flags & EXT4_MAP_NEW &&
		    !(map->m_flags & EXT4_MAP_UNWRITTEN) &&
		    !(flags & EXT4_GET_BLOCKS_ZERO) &&
		    !ext4_is_quota_file(inode) &&
		    ext4_should_order_data(inode)) {
			loff_t start_byte =
				(loff_t)map->m_lblk << inode->i_blkbits;
			loff_t length = (loff_t)map->m_len << inode->i_blkbits;

			if (flags & EXT4_GET_BLOCKS_IO_SUBMIT)
				ret = ext4_jbd2_inode_add_wait(handle, inode,
						start_byte, length);
			else
				ret = ext4_jbd2_inode_add_write(handle, inode,
						start_byte, length);
			if (ret)
				return ret;
		}
		ext4_fc_track_range(handle, inode, map->m_lblk,
			    map->m_lblk + map->m_len - 1);
	}

	if (retval < 0)
		ext_debug(inode, "failed with err %d\n", retval);
	return retval;
}

/*
 * Update EXT4_MAP_FLAGS in bh->b_state. For buffer heads attached to pages
 * we have to be careful as someone else may be manipulating b_state as well.
 */
static void ext4_update_bh_state(struct buffer_head *bh, unsigned long flags)
{
	unsigned long old_state;
	unsigned long new_state;

	flags &= EXT4_MAP_FLAGS;

	/* Dummy buffer_head? Set non-atomically. */
	if (!bh->b_page) {
		bh->b_state = (bh->b_state & ~EXT4_MAP_FLAGS) | flags;
		return;
	}
	/*
	 * Someone else may be modifying b_state. Be careful! This is ugly but
	 * once we get rid of using bh as a container for mapping information
	 * to pass to / from get_block functions, this can go away.
	 */
	do {
		old_state = READ_ONCE(bh->b_state);
		new_state = (old_state & ~EXT4_MAP_FLAGS) | flags;
	} while (unlikely(
		 cmpxchg(&bh->b_state, old_state, new_state) != old_state));
}

static int _ext4_get_block(struct inode *inode, sector_t iblock,
			   struct buffer_head *bh, int flags)
{
	struct ext4_map_blocks map;
	int ret = 0;

	if (ext4_has_inline_data(inode))
		return -ERANGE;

	map.m_lblk = iblock;
	map.m_len = bh->b_size >> inode->i_blkbits;

	ret = ext4_map_blocks(ext4_journal_current_handle(), inode, &map,
			      flags);
	if (ret > 0) {
		map_bh(bh, inode->i_sb, map.m_pblk);
		ext4_update_bh_state(bh, map.m_flags);
		bh->b_size = inode->i_sb->s_blocksize * map.m_len;
		ret = 0;
	} else if (ret == 0) {
		/* hole case, need to fill in bh->b_size */
		bh->b_size = inode->i_sb->s_blocksize * map.m_len;
	}
	return ret;
}

int ext4_get_block(struct inode *inode, sector_t iblock,
		   struct buffer_head *bh, int create)
{
	return _ext4_get_block(inode, iblock, bh,
			       create ? EXT4_GET_BLOCKS_CREATE : 0);
}

/*
 * Get block function used when preparing for buffered write if we require
 * creating an unwritten extent if blocks haven't been allocated.  The extent
 * will be converted to written after the IO is complete.
 */
int ext4_get_block_unwritten(struct inode *inode, sector_t iblock,
			     struct buffer_head *bh_result, int create)
{
	ext4_debug("ext4_get_block_unwritten: inode %lu, create flag %d\n",
		   inode->i_ino, create);
	return _ext4_get_block(inode, iblock, bh_result,
			       EXT4_GET_BLOCKS_IO_CREATE_EXT);
}

/* Maximum number of blocks we map for direct IO at once. */
#define DIO_MAX_BLOCKS 4096

/*
 * `handle' can be NULL if create is zero
 */
struct buffer_head *ext4_getblk(handle_t *handle, struct inode *inode,
				ext4_lblk_t block, int map_flags)
{
	struct ext4_map_blocks map;
	struct buffer_head *bh;
	int create = map_flags & EXT4_GET_BLOCKS_CREATE;
	int err;

	ASSERT((EXT4_SB(inode->i_sb)->s_mount_state & EXT4_FC_REPLAY)
		    || handle != NULL || create == 0);

	map.m_lblk = block;
	map.m_len = 1;
	err = ext4_map_blocks(handle, inode, &map, map_flags);

	if (err == 0)
		return create ? ERR_PTR(-ENOSPC) : NULL;
	if (err < 0)
		return ERR_PTR(err);

	bh = sb_getblk(inode->i_sb, map.m_pblk);
	if (unlikely(!bh))
		return ERR_PTR(-ENOMEM);
	if (map.m_flags & EXT4_MAP_NEW) {
		ASSERT(create != 0);
		ASSERT((EXT4_SB(inode->i_sb)->s_mount_state & EXT4_FC_REPLAY)
			    || (handle != NULL));

		/*
		 * Now that we do not always journal data, we should
		 * keep in mind whether this should always journal the
		 * new buffer as metadata.  For now, regular file
		 * writes use ext4_get_block instead, so it's not a
		 * problem.
		 */
		lock_buffer(bh);
		BUFFER_TRACE(bh, "call get_create_access");
		err = ext4_journal_get_create_access(handle, inode->i_sb, bh,
						     EXT4_JTR_NONE);
		if (unlikely(err)) {
			unlock_buffer(bh);
			goto errout;
		}
		if (!buffer_uptodate(bh)) {
			memset(bh->b_data, 0, inode->i_sb->s_blocksize);
			set_buffer_uptodate(bh);
		}
		unlock_buffer(bh);
		BUFFER_TRACE(bh, "call ext4_handle_dirty_metadata");
		err = ext4_handle_dirty_metadata(handle, inode, bh);
		if (unlikely(err))
			goto errout;
	} else
		BUFFER_TRACE(bh, "not a new buffer");
	return bh;
errout:
	brelse(bh);
	return ERR_PTR(err);
}

struct buffer_head *ext4_bread(handle_t *handle, struct inode *inode,
			       ext4_lblk_t block, int map_flags)
{
	struct buffer_head *bh;
	int ret;

	bh = ext4_getblk(handle, inode, block, map_flags);
	if (IS_ERR(bh))
		return bh;
	if (!bh || ext4_buffer_uptodate(bh))
		return bh;

	ret = ext4_read_bh_lock(bh, REQ_META | REQ_PRIO, true);
	if (ret) {
		put_bh(bh);
		return ERR_PTR(ret);
	}
	return bh;
}

/* Read a contiguous batch of blocks. */
int ext4_bread_batch(struct inode *inode, ext4_lblk_t block, int bh_count,
		     bool wait, struct buffer_head **bhs)
{
	int i, err;

	for (i = 0; i < bh_count; i++) {
		bhs[i] = ext4_getblk(NULL, inode, block + i, 0 /* map_flags */);
		if (IS_ERR(bhs[i])) {
			err = PTR_ERR(bhs[i]);
			bh_count = i;
			goto out_brelse;
		}
	}

	for (i = 0; i < bh_count; i++)
		/* Note that NULL bhs[i] is valid because of holes. */
		if (bhs[i] && !ext4_buffer_uptodate(bhs[i]))
			ext4_read_bh_lock(bhs[i], REQ_META | REQ_PRIO, false);

	if (!wait)
		return 0;

	for (i = 0; i < bh_count; i++)
		if (bhs[i])
			wait_on_buffer(bhs[i]);

	for (i = 0; i < bh_count; i++) {
		if (bhs[i] && !buffer_uptodate(bhs[i])) {
			err = -EIO;
			goto out_brelse;
		}
	}
	return 0;

out_brelse:
	for (i = 0; i < bh_count; i++) {
		brelse(bhs[i]);
		bhs[i] = NULL;
	}
	return err;
}

int ext4_walk_page_buffers(handle_t *handle, struct inode *inode,
			   struct buffer_head *head,
			   unsigned from,
			   unsigned to,
			   int *partial,
			   int (*fn)(handle_t *handle, struct inode *inode,
				     struct buffer_head *bh))
{
	struct buffer_head *bh;
	unsigned block_start, block_end;
	unsigned blocksize = head->b_size;
	int err, ret = 0;
	struct buffer_head *next;

	for (bh = head, block_start = 0;
	     ret == 0 && (bh != head || !block_start);
	     block_start = block_end, bh = next) {
		next = bh->b_this_page;
		block_end = block_start + blocksize;
		if (block_end <= from || block_start >= to) {
			if (partial && !buffer_uptodate(bh))
				*partial = 1;
			continue;
		}
		err = (*fn)(handle, inode, bh);
		if (!ret)
			ret = err;
	}
	return ret;
}

/*
 * To preserve ordering, it is essential that the hole instantiation and
 * the data write be encapsulated in a single transaction.  We cannot
 * close off a transaction and start a new one between the ext4_get_block()
 * and the commit_write().  So doing the jbd2_journal_start at the start of
 * prepare_write() is the right place.
 *
 * Also, this function can nest inside ext4_writepage().  In that case, we
 * *know* that ext4_writepage() has generated enough buffer credits to do the
 * whole page.  So we won't block on the journal in that case, which is good,
 * because the caller may be PF_MEMALLOC.
 *
 * By accident, ext4 can be reentered when a transaction is open via
 * quota file writes.  If we were to commit the transaction while thus
 * reentered, there can be a deadlock - we would be holding a quota
 * lock, and the commit would never complete if another thread had a
 * transaction open and was blocking on the quota lock - a ranking
 * violation.
 *
 * So what we do is to rely on the fact that jbd2_journal_stop/journal_start
 * will _not_ run commit under these circumstances because handle->h_ref
 * is elevated.  We'll still have enough credits for the tiny quotafile
 * write.
 */
int do_journal_get_write_access(handle_t *handle, struct inode *inode,
				struct buffer_head *bh)
{
	int dirty = buffer_dirty(bh);
	int ret;

	if (!buffer_mapped(bh) || buffer_freed(bh))
		return 0;
	/*
	 * __block_write_begin() could have dirtied some buffers. Clean
	 * the dirty bit as jbd2_journal_get_write_access() could complain
	 * otherwise about fs integrity issues. Setting of the dirty bit
	 * by __block_write_begin() isn't a real problem here as we clear
	 * the bit before releasing a page lock and thus writeback cannot
	 * ever write the buffer.
	 */
	if (dirty)
		clear_buffer_dirty(bh);
	BUFFER_TRACE(bh, "get write access");
	ret = ext4_journal_get_write_access(handle, inode->i_sb, bh,
					    EXT4_JTR_NONE);
	if (!ret && dirty)
		ret = ext4_handle_dirty_metadata(handle, NULL, bh);
	return ret;
}

#ifdef CONFIG_FS_ENCRYPTION
static int ext4_block_write_begin(struct page *page, loff_t pos, unsigned len,
				  get_block_t *get_block)
{
	unsigned from = pos & (PAGE_SIZE - 1);
	unsigned to = from + len;
	struct inode *inode = page->mapping->host;
	unsigned block_start, block_end;
	sector_t block;
	int err = 0;
	unsigned blocksize = inode->i_sb->s_blocksize;
	unsigned bbits;
	struct buffer_head *bh, *head, *wait[2];
	int nr_wait = 0;
	int i;

	BUG_ON(!PageLocked(page));
	BUG_ON(from > PAGE_SIZE);
	BUG_ON(to > PAGE_SIZE);
	BUG_ON(from > to);

	if (!page_has_buffers(page))
		create_empty_buffers(page, blocksize, 0);
	head = page_buffers(page);
	bbits = ilog2(blocksize);
	block = (sector_t)page->index << (PAGE_SHIFT - bbits);

	for (bh = head, block_start = 0; bh != head || !block_start;
	    block++, block_start = block_end, bh = bh->b_this_page) {
		block_end = block_start + blocksize;
		if (block_end <= from || block_start >= to) {
			if (PageUptodate(page)) {
				set_buffer_uptodate(bh);
			}
			continue;
		}
		if (buffer_new(bh))
			clear_buffer_new(bh);
		if (!buffer_mapped(bh)) {
			WARN_ON(bh->b_size != blocksize);
			err = get_block(inode, block, bh, 1);
			if (err)
				break;
			if (buffer_new(bh)) {
				if (PageUptodate(page)) {
					clear_buffer_new(bh);
					set_buffer_uptodate(bh);
					mark_buffer_dirty(bh);
					continue;
				}
				if (block_end > to || block_start < from)
					zero_user_segments(page, to, block_end,
							   block_start, from);
				continue;
			}
		}
		if (PageUptodate(page)) {
			set_buffer_uptodate(bh);
			continue;
		}
		if (!buffer_uptodate(bh) && !buffer_delay(bh) &&
		    !buffer_unwritten(bh) &&
		    (block_start < from || block_end > to)) {
			ext4_read_bh_lock(bh, 0, false);
			wait[nr_wait++] = bh;
		}
	}
	/*
	 * If we issued read requests, let them complete.
	 */
	for (i = 0; i < nr_wait; i++) {
		wait_on_buffer(wait[i]);
		if (!buffer_uptodate(wait[i]))
			err = -EIO;
	}
	if (unlikely(err)) {
		page_zero_new_buffers(page, from, to);
	} else if (fscrypt_inode_uses_fs_layer_crypto(inode)) {
		for (i = 0; i < nr_wait; i++) {
			int err2;

			err2 = fscrypt_decrypt_pagecache_blocks(page, blocksize,
								bh_offset(wait[i]));
			if (err2) {
				clear_buffer_uptodate(wait[i]);
				err = err2;
			}
		}
	}

	return err;
}
#endif

static int ext4_write_begin(struct file *file, struct address_space *mapping,
			    loff_t pos, unsigned len, unsigned flags,
			    struct page **pagep, void **fsdata)
{
	struct inode *inode = mapping->host;
	int ret, needed_blocks;
	handle_t *handle;
	int retries = 0;
	struct page *page;
	pgoff_t index;
	unsigned from, to;

	if (unlikely(ext4_forced_shutdown(EXT4_SB(inode->i_sb))))
		return -EIO;

	trace_ext4_write_begin(inode, pos, len, flags);
	/*
	 * Reserve one block more for addition to orphan list in case
	 * we allocate blocks but write fails for some reason
	 */
	needed_blocks = ext4_writepage_trans_blocks(inode) + 1;
	index = pos >> PAGE_SHIFT;
	from = pos & (PAGE_SIZE - 1);
	to = from + len;

	if (ext4_test_inode_state(inode, EXT4_STATE_MAY_INLINE_DATA)) {
		ret = ext4_try_to_write_inline_data(mapping, inode, pos, len,
						    flags, pagep);
		if (ret < 0)
			return ret;
		if (ret == 1)
			return 0;
	}

	/*
	 * grab_cache_page_write_begin() can take a long time if the
	 * system is thrashing due to memory pressure, or if the page
	 * is being written back.  So grab it first before we start
	 * the transaction handle.  This also allows us to allocate
	 * the page (if needed) without using GFP_NOFS.
	 */
retry_grab:
	page = grab_cache_page_write_begin(mapping, index, flags);
	if (!page)
		return -ENOMEM;
	unlock_page(page);

retry_journal:
	handle = ext4_journal_start(inode, EXT4_HT_WRITE_PAGE, needed_blocks);
	if (IS_ERR(handle)) {
		put_page(page);
		return PTR_ERR(handle);
	}

	lock_page(page);
	if (page->mapping != mapping) {
		/* The page got truncated from under us */
		unlock_page(page);
		put_page(page);
		ext4_journal_stop(handle);
		goto retry_grab;
	}
	/* In case writeback began while the page was unlocked */
	wait_for_stable_page(page);

#ifdef CONFIG_FS_ENCRYPTION
	if (ext4_should_dioread_nolock(inode))
		ret = ext4_block_write_begin(page, pos, len,
					     ext4_get_block_unwritten);
	else
		ret = ext4_block_write_begin(page, pos, len,
					     ext4_get_block);
#else
	if (ext4_should_dioread_nolock(inode))
		ret = __block_write_begin(page, pos, len,
					  ext4_get_block_unwritten);
	else
		ret = __block_write_begin(page, pos, len, ext4_get_block);
#endif
	if (!ret && ext4_should_journal_data(inode)) {
		ret = ext4_walk_page_buffers(handle, inode,
					     page_buffers(page), from, to, NULL,
					     do_journal_get_write_access);
	}

	if (ret) {
		bool extended = (pos + len > inode->i_size) &&
				!ext4_verity_in_progress(inode);

		unlock_page(page);
		/*
		 * __block_write_begin may have instantiated a few blocks
		 * outside i_size.  Trim these off again. Don't need
		 * i_size_read because we hold i_mutex.
		 *
		 * Add inode to orphan list in case we crash before
		 * truncate finishes
		 */
		if (extended && ext4_can_truncate(inode))
			ext4_orphan_add(handle, inode);

		ext4_journal_stop(handle);
		if (extended) {
			ext4_truncate_failed_write(inode);
			/*
			 * If truncate failed early the inode might
			 * still be on the orphan list; we need to
			 * make sure the inode is removed from the
			 * orphan list in that case.
			 */
			if (inode->i_nlink)
				ext4_orphan_del(NULL, inode);
		}

		if (ret == -ENOSPC &&
		    ext4_should_retry_alloc(inode->i_sb, &retries))
			goto retry_journal;
		put_page(page);
		return ret;
	}
	*pagep = page;
	return ret;
}

/* For write_end() in data=journal mode */
static int write_end_fn(handle_t *handle, struct inode *inode,
			struct buffer_head *bh)
{
	int ret;
	if (!buffer_mapped(bh) || buffer_freed(bh))
		return 0;
	set_buffer_uptodate(bh);
	ret = ext4_handle_dirty_metadata(handle, NULL, bh);
	clear_buffer_meta(bh);
	clear_buffer_prio(bh);
	return ret;
}

/*
 * We need to pick up the new inode size which generic_commit_write gave us
 * `file' can be NULL - eg, when called from page_symlink().
 *
 * ext4 never places buffers on inode->i_mapping->private_list.  metadata
 * buffers are managed internally.
 */
static int ext4_write_end(struct file *file,
			  struct address_space *mapping,
			  loff_t pos, unsigned len, unsigned copied,
			  struct page *page, void *fsdata)
{
	handle_t *handle = ext4_journal_current_handle();
	struct inode *inode = mapping->host;
	loff_t old_size = inode->i_size;
	int ret = 0, ret2;
	int i_size_changed = 0;
	bool verity = ext4_verity_in_progress(inode);

	trace_ext4_write_end(inode, pos, len, copied);
<<<<<<< HEAD
	if (inline_data) {
		ret = ext4_write_inline_data_end(inode, pos, len,
						 copied, page);
		if (ret < 0) {
			unlock_page(page);
			put_page(page);
			goto errout;
		}
		copied = ret;
		ret = 0;
	} else
		copied = block_write_end(file, mapping, pos,
					 len, copied, page, fsdata);
=======

	if (ext4_has_inline_data(inode))
		return ext4_write_inline_data_end(inode, pos, len, copied, page);

	copied = block_write_end(file, mapping, pos, len, copied, page, fsdata);
>>>>>>> 3b17187f
	/*
	 * it's important to update i_size while still holding page lock:
	 * page writeout could otherwise come in and zero beyond i_size.
	 *
	 * If FS_IOC_ENABLE_VERITY is running on this inode, then Merkle tree
	 * blocks are being written past EOF, so skip the i_size update.
	 */
	if (!verity)
		i_size_changed = ext4_update_inode_size(inode, pos + copied);
	unlock_page(page);
	put_page(page);

	if (old_size < pos && !verity)
		pagecache_isize_extended(inode, old_size, pos);
	/*
	 * Don't mark the inode dirty under page lock. First, it unnecessarily
	 * makes the holding time of page lock longer. Second, it forces lock
	 * ordering of page lock and transaction start for journaling
	 * filesystems.
	 */
	if (i_size_changed)
		ret = ext4_mark_inode_dirty(handle, inode);

errout:
	if (pos + len > inode->i_size && !verity && ext4_can_truncate(inode))
		/* if we have allocated more blocks and copied
		 * less. We will have blocks allocated outside
		 * inode->i_size. So truncate them
		 */
		ext4_orphan_add(handle, inode);

	ret2 = ext4_journal_stop(handle);
	if (!ret)
		ret = ret2;

	if (pos + len > inode->i_size && !verity) {
		ext4_truncate_failed_write(inode);
		/*
		 * If truncate failed early the inode might still be
		 * on the orphan list; we need to make sure the inode
		 * is removed from the orphan list in that case.
		 */
		if (inode->i_nlink)
			ext4_orphan_del(NULL, inode);
	}

	return ret ? ret : copied;
}

/*
 * This is a private version of page_zero_new_buffers() which doesn't
 * set the buffer to be dirty, since in data=journalled mode we need
 * to call ext4_handle_dirty_metadata() instead.
 */
static void ext4_journalled_zero_new_buffers(handle_t *handle,
					    struct inode *inode,
					    struct page *page,
					    unsigned from, unsigned to)
{
	unsigned int block_start = 0, block_end;
	struct buffer_head *head, *bh;

	bh = head = page_buffers(page);
	do {
		block_end = block_start + bh->b_size;
		if (buffer_new(bh)) {
			if (block_end > from && block_start < to) {
				if (!PageUptodate(page)) {
					unsigned start, size;

					start = max(from, block_start);
					size = min(to, block_end) - start;

					zero_user(page, start, size);
					write_end_fn(handle, inode, bh);
				}
				clear_buffer_new(bh);
			}
		}
		block_start = block_end;
		bh = bh->b_this_page;
	} while (bh != head);
}

static int ext4_journalled_write_end(struct file *file,
				     struct address_space *mapping,
				     loff_t pos, unsigned len, unsigned copied,
				     struct page *page, void *fsdata)
{
	handle_t *handle = ext4_journal_current_handle();
	struct inode *inode = mapping->host;
	loff_t old_size = inode->i_size;
	int ret = 0, ret2;
	int partial = 0;
	unsigned from, to;
	int size_changed = 0;
	bool verity = ext4_verity_in_progress(inode);

	trace_ext4_journalled_write_end(inode, pos, len, copied);
	from = pos & (PAGE_SIZE - 1);
	to = from + len;

	BUG_ON(!ext4_handle_valid(handle));

<<<<<<< HEAD
	if (inline_data) {
		ret = ext4_write_inline_data_end(inode, pos, len,
						 copied, page);
		if (ret < 0) {
			unlock_page(page);
			put_page(page);
			goto errout;
		}
		copied = ret;
		ret = 0;
	} else if (unlikely(copied < len) && !PageUptodate(page)) {
=======
	if (ext4_has_inline_data(inode))
		return ext4_write_inline_data_end(inode, pos, len, copied, page);

	if (unlikely(copied < len) && !PageUptodate(page)) {
>>>>>>> 3b17187f
		copied = 0;
		ext4_journalled_zero_new_buffers(handle, inode, page, from, to);
	} else {
		if (unlikely(copied < len))
			ext4_journalled_zero_new_buffers(handle, inode, page,
							 from + copied, to);
		ret = ext4_walk_page_buffers(handle, inode, page_buffers(page),
					     from, from + copied, &partial,
					     write_end_fn);
		if (!partial)
			SetPageUptodate(page);
	}
	if (!verity)
		size_changed = ext4_update_inode_size(inode, pos + copied);
	ext4_set_inode_state(inode, EXT4_STATE_JDATA);
	EXT4_I(inode)->i_datasync_tid = handle->h_transaction->t_tid;
	unlock_page(page);
	put_page(page);

	if (old_size < pos && !verity)
		pagecache_isize_extended(inode, old_size, pos);

	if (size_changed) {
		ret2 = ext4_mark_inode_dirty(handle, inode);
		if (!ret)
			ret = ret2;
	}

errout:
	if (pos + len > inode->i_size && !verity && ext4_can_truncate(inode))
		/* if we have allocated more blocks and copied
		 * less. We will have blocks allocated outside
		 * inode->i_size. So truncate them
		 */
		ext4_orphan_add(handle, inode);

	ret2 = ext4_journal_stop(handle);
	if (!ret)
		ret = ret2;
	if (pos + len > inode->i_size && !verity) {
		ext4_truncate_failed_write(inode);
		/*
		 * If truncate failed early the inode might still be
		 * on the orphan list; we need to make sure the inode
		 * is removed from the orphan list in that case.
		 */
		if (inode->i_nlink)
			ext4_orphan_del(NULL, inode);
	}

	return ret ? ret : copied;
}

/*
 * Reserve space for a single cluster
 */
static int ext4_da_reserve_space(struct inode *inode)
{
	struct ext4_sb_info *sbi = EXT4_SB(inode->i_sb);
	struct ext4_inode_info *ei = EXT4_I(inode);
	int ret;

	/*
	 * We will charge metadata quota at writeout time; this saves
	 * us from metadata over-estimation, though we may go over by
	 * a small amount in the end.  Here we just reserve for data.
	 */
	ret = dquot_reserve_block(inode, EXT4_C2B(sbi, 1));
	if (ret)
		return ret;

	spin_lock(&ei->i_block_reservation_lock);
	if (ext4_claim_free_clusters(sbi, 1, 0)) {
		spin_unlock(&ei->i_block_reservation_lock);
		dquot_release_reservation_block(inode, EXT4_C2B(sbi, 1));
		return -ENOSPC;
	}
	ei->i_reserved_data_blocks++;
	trace_ext4_da_reserve_space(inode);
	spin_unlock(&ei->i_block_reservation_lock);

	return 0;       /* success */
}

void ext4_da_release_space(struct inode *inode, int to_free)
{
	struct ext4_sb_info *sbi = EXT4_SB(inode->i_sb);
	struct ext4_inode_info *ei = EXT4_I(inode);

	if (!to_free)
		return;		/* Nothing to release, exit */

	spin_lock(&EXT4_I(inode)->i_block_reservation_lock);

	trace_ext4_da_release_space(inode, to_free);
	if (unlikely(to_free > ei->i_reserved_data_blocks)) {
		/*
		 * if there aren't enough reserved blocks, then the
		 * counter is messed up somewhere.  Since this
		 * function is called from invalidate page, it's
		 * harmless to return without any action.
		 */
		ext4_warning(inode->i_sb, "ext4_da_release_space: "
			 "ino %lu, to_free %d with only %d reserved "
			 "data blocks", inode->i_ino, to_free,
			 ei->i_reserved_data_blocks);
		WARN_ON(1);
		to_free = ei->i_reserved_data_blocks;
	}
	ei->i_reserved_data_blocks -= to_free;

	/* update fs dirty data blocks counter */
	percpu_counter_sub(&sbi->s_dirtyclusters_counter, to_free);

	spin_unlock(&EXT4_I(inode)->i_block_reservation_lock);

	dquot_release_reservation_block(inode, EXT4_C2B(sbi, to_free));
}

/*
 * Delayed allocation stuff
 */

struct mpage_da_data {
	struct inode *inode;
	struct writeback_control *wbc;

	pgoff_t first_page;	/* The first page to write */
	pgoff_t next_page;	/* Current page to examine */
	pgoff_t last_page;	/* Last page to examine */
	/*
	 * Extent to map - this can be after first_page because that can be
	 * fully mapped. We somewhat abuse m_flags to store whether the extent
	 * is delalloc or unwritten.
	 */
	struct ext4_map_blocks map;
	struct ext4_io_submit io_submit;	/* IO submission data */
	unsigned int do_map:1;
	unsigned int scanned_until_end:1;
};

static void mpage_release_unused_pages(struct mpage_da_data *mpd,
				       bool invalidate)
{
	int nr_pages, i;
	pgoff_t index, end;
	struct pagevec pvec;
	struct inode *inode = mpd->inode;
	struct address_space *mapping = inode->i_mapping;

	/* This is necessary when next_page == 0. */
	if (mpd->first_page >= mpd->next_page)
		return;

	mpd->scanned_until_end = 0;
	index = mpd->first_page;
	end   = mpd->next_page - 1;
	if (invalidate) {
		ext4_lblk_t start, last;
		start = index << (PAGE_SHIFT - inode->i_blkbits);
		last = end << (PAGE_SHIFT - inode->i_blkbits);
		ext4_es_remove_extent(inode, start, last - start + 1);
	}

	pagevec_init(&pvec);
	while (index <= end) {
		nr_pages = pagevec_lookup_range(&pvec, mapping, &index, end);
		if (nr_pages == 0)
			break;
		for (i = 0; i < nr_pages; i++) {
			struct page *page = pvec.pages[i];

			BUG_ON(!PageLocked(page));
			BUG_ON(PageWriteback(page));
			if (invalidate) {
				if (page_mapped(page))
					clear_page_dirty_for_io(page);
				block_invalidatepage(page, 0, PAGE_SIZE);
				ClearPageUptodate(page);
			}
			unlock_page(page);
		}
		pagevec_release(&pvec);
	}
}

static void ext4_print_free_blocks(struct inode *inode)
{
	struct ext4_sb_info *sbi = EXT4_SB(inode->i_sb);
	struct super_block *sb = inode->i_sb;
	struct ext4_inode_info *ei = EXT4_I(inode);

	ext4_msg(sb, KERN_CRIT, "Total free blocks count %lld",
	       EXT4_C2B(EXT4_SB(inode->i_sb),
			ext4_count_free_clusters(sb)));
	ext4_msg(sb, KERN_CRIT, "Free/Dirty block details");
	ext4_msg(sb, KERN_CRIT, "free_blocks=%lld",
	       (long long) EXT4_C2B(EXT4_SB(sb),
		percpu_counter_sum(&sbi->s_freeclusters_counter)));
	ext4_msg(sb, KERN_CRIT, "dirty_blocks=%lld",
	       (long long) EXT4_C2B(EXT4_SB(sb),
		percpu_counter_sum(&sbi->s_dirtyclusters_counter)));
	ext4_msg(sb, KERN_CRIT, "Block reservation details");
	ext4_msg(sb, KERN_CRIT, "i_reserved_data_blocks=%u",
		 ei->i_reserved_data_blocks);
	return;
}

static int ext4_bh_delay_or_unwritten(handle_t *handle, struct inode *inode,
				      struct buffer_head *bh)
{
	return (buffer_delay(bh) || buffer_unwritten(bh)) && buffer_dirty(bh);
}

/*
 * ext4_insert_delayed_block - adds a delayed block to the extents status
 *                             tree, incrementing the reserved cluster/block
 *                             count or making a pending reservation
 *                             where needed
 *
 * @inode - file containing the newly added block
 * @lblk - logical block to be added
 *
 * Returns 0 on success, negative error code on failure.
 */
static int ext4_insert_delayed_block(struct inode *inode, ext4_lblk_t lblk)
{
	struct ext4_sb_info *sbi = EXT4_SB(inode->i_sb);
	int ret;
	bool allocated = false;
	bool reserved = false;

	/*
	 * If the cluster containing lblk is shared with a delayed,
	 * written, or unwritten extent in a bigalloc file system, it's
	 * already been accounted for and does not need to be reserved.
	 * A pending reservation must be made for the cluster if it's
	 * shared with a written or unwritten extent and doesn't already
	 * have one.  Written and unwritten extents can be purged from the
	 * extents status tree if the system is under memory pressure, so
	 * it's necessary to examine the extent tree if a search of the
	 * extents status tree doesn't get a match.
	 */
	if (sbi->s_cluster_ratio == 1) {
		ret = ext4_da_reserve_space(inode);
		if (ret != 0)   /* ENOSPC */
			goto errout;
		reserved = true;
	} else {   /* bigalloc */
		if (!ext4_es_scan_clu(inode, &ext4_es_is_delonly, lblk)) {
			if (!ext4_es_scan_clu(inode,
					      &ext4_es_is_mapped, lblk)) {
				ret = ext4_clu_mapped(inode,
						      EXT4_B2C(sbi, lblk));
				if (ret < 0)
					goto errout;
				if (ret == 0) {
					ret = ext4_da_reserve_space(inode);
					if (ret != 0)   /* ENOSPC */
						goto errout;
					reserved = true;
				} else {
					allocated = true;
				}
			} else {
				allocated = true;
			}
		}
	}

	ret = ext4_es_insert_delayed_block(inode, lblk, allocated);
	if (ret && reserved)
		ext4_da_release_space(inode, 1);

errout:
	return ret;
}

/*
 * This function is grabs code from the very beginning of
 * ext4_map_blocks, but assumes that the caller is from delayed write
 * time. This function looks up the requested blocks and sets the
 * buffer delay bit under the protection of i_data_sem.
 */
static int ext4_da_map_blocks(struct inode *inode, sector_t iblock,
			      struct ext4_map_blocks *map,
			      struct buffer_head *bh)
{
	struct extent_status es;
	int retval;
	sector_t invalid_block = ~((sector_t) 0xffff);
#ifdef ES_AGGRESSIVE_TEST
	struct ext4_map_blocks orig_map;

	memcpy(&orig_map, map, sizeof(*map));
#endif

	if (invalid_block < ext4_blocks_count(EXT4_SB(inode->i_sb)->s_es))
		invalid_block = ~0;

	map->m_flags = 0;
	ext_debug(inode, "max_blocks %u, logical block %lu\n", map->m_len,
		  (unsigned long) map->m_lblk);

	/* Lookup extent status tree firstly */
	if (ext4_es_lookup_extent(inode, iblock, NULL, &es)) {
		if (ext4_es_is_hole(&es)) {
			retval = 0;
			down_read(&EXT4_I(inode)->i_data_sem);
			goto add_delayed;
		}

		/*
		 * Delayed extent could be allocated by fallocate.
		 * So we need to check it.
		 */
		if (ext4_es_is_delayed(&es) && !ext4_es_is_unwritten(&es)) {
			map_bh(bh, inode->i_sb, invalid_block);
			set_buffer_new(bh);
			set_buffer_delay(bh);
			return 0;
		}

		map->m_pblk = ext4_es_pblock(&es) + iblock - es.es_lblk;
		retval = es.es_len - (iblock - es.es_lblk);
		if (retval > map->m_len)
			retval = map->m_len;
		map->m_len = retval;
		if (ext4_es_is_written(&es))
			map->m_flags |= EXT4_MAP_MAPPED;
		else if (ext4_es_is_unwritten(&es))
			map->m_flags |= EXT4_MAP_UNWRITTEN;
		else
			BUG();

#ifdef ES_AGGRESSIVE_TEST
		ext4_map_blocks_es_recheck(NULL, inode, map, &orig_map, 0);
#endif
		return retval;
	}

	/*
	 * Try to see if we can get the block without requesting a new
	 * file system block.
	 */
	down_read(&EXT4_I(inode)->i_data_sem);
	if (ext4_has_inline_data(inode))
		retval = 0;
	else if (ext4_test_inode_flag(inode, EXT4_INODE_EXTENTS))
		retval = ext4_ext_map_blocks(NULL, inode, map, 0);
	else
		retval = ext4_ind_map_blocks(NULL, inode, map, 0);

add_delayed:
	if (retval == 0) {
		int ret;

		/*
		 * XXX: __block_prepare_write() unmaps passed block,
		 * is it OK?
		 */

		ret = ext4_insert_delayed_block(inode, map->m_lblk);
		if (ret != 0) {
			retval = ret;
			goto out_unlock;
		}

		map_bh(bh, inode->i_sb, invalid_block);
		set_buffer_new(bh);
		set_buffer_delay(bh);
	} else if (retval > 0) {
		int ret;
		unsigned int status;

		if (unlikely(retval != map->m_len)) {
			ext4_warning(inode->i_sb,
				     "ES len assertion failed for inode "
				     "%lu: retval %d != map->m_len %d",
				     inode->i_ino, retval, map->m_len);
			WARN_ON(1);
		}

		status = map->m_flags & EXT4_MAP_UNWRITTEN ?
				EXTENT_STATUS_UNWRITTEN : EXTENT_STATUS_WRITTEN;
		ret = ext4_es_insert_extent(inode, map->m_lblk, map->m_len,
					    map->m_pblk, status);
		if (ret != 0)
			retval = ret;
	}

out_unlock:
	up_read((&EXT4_I(inode)->i_data_sem));

	return retval;
}

/*
 * This is a special get_block_t callback which is used by
 * ext4_da_write_begin().  It will either return mapped block or
 * reserve space for a single block.
 *
 * For delayed buffer_head we have BH_Mapped, BH_New, BH_Delay set.
 * We also have b_blocknr = -1 and b_bdev initialized properly
 *
 * For unwritten buffer_head we have BH_Mapped, BH_New, BH_Unwritten set.
 * We also have b_blocknr = physicalblock mapping unwritten extent and b_bdev
 * initialized properly.
 */
int ext4_da_get_block_prep(struct inode *inode, sector_t iblock,
			   struct buffer_head *bh, int create)
{
	struct ext4_map_blocks map;
	int ret = 0;

	BUG_ON(create == 0);
	BUG_ON(bh->b_size != inode->i_sb->s_blocksize);

	map.m_lblk = iblock;
	map.m_len = 1;

	/*
	 * first, we need to know whether the block is allocated already
	 * preallocated blocks are unmapped but should treated
	 * the same as allocated blocks.
	 */
	ret = ext4_da_map_blocks(inode, iblock, &map, bh);
	if (ret <= 0)
		return ret;

	map_bh(bh, inode->i_sb, map.m_pblk);
	ext4_update_bh_state(bh, map.m_flags);

	if (buffer_unwritten(bh)) {
		/* A delayed write to unwritten bh should be marked
		 * new and mapped.  Mapped ensures that we don't do
		 * get_block multiple times when we write to the same
		 * offset and new ensures that we do proper zero out
		 * for partial write.
		 */
		set_buffer_new(bh);
		set_buffer_mapped(bh);
	}
	return 0;
}

static int bget_one(handle_t *handle, struct inode *inode,
		    struct buffer_head *bh)
{
	get_bh(bh);
	return 0;
}

static int bput_one(handle_t *handle, struct inode *inode,
		    struct buffer_head *bh)
{
	put_bh(bh);
	return 0;
}

static int __ext4_journalled_writepage(struct page *page,
				       unsigned int len)
{
	struct address_space *mapping = page->mapping;
	struct inode *inode = mapping->host;
	struct buffer_head *page_bufs = NULL;
	handle_t *handle = NULL;
	int ret = 0, err = 0;
	int inline_data = ext4_has_inline_data(inode);
	struct buffer_head *inode_bh = NULL;

	ClearPageChecked(page);

	if (inline_data) {
		BUG_ON(page->index != 0);
		BUG_ON(len > ext4_get_max_inline_size(inode));
		inode_bh = ext4_journalled_write_inline_data(inode, len, page);
		if (inode_bh == NULL)
			goto out;
	} else {
		page_bufs = page_buffers(page);
		if (!page_bufs) {
			BUG();
			goto out;
		}
		ext4_walk_page_buffers(handle, inode, page_bufs, 0, len,
				       NULL, bget_one);
	}
	/*
	 * We need to release the page lock before we start the
	 * journal, so grab a reference so the page won't disappear
	 * out from under us.
	 */
	get_page(page);
	unlock_page(page);

	handle = ext4_journal_start(inode, EXT4_HT_WRITE_PAGE,
				    ext4_writepage_trans_blocks(inode));
	if (IS_ERR(handle)) {
		ret = PTR_ERR(handle);
		put_page(page);
		goto out_no_pagelock;
	}
	BUG_ON(!ext4_handle_valid(handle));

	lock_page(page);
	put_page(page);
	if (page->mapping != mapping) {
		/* The page got truncated from under us */
		ext4_journal_stop(handle);
		ret = 0;
		goto out;
	}

	if (inline_data) {
		ret = ext4_mark_inode_dirty(handle, inode);
	} else {
		ret = ext4_walk_page_buffers(handle, inode, page_bufs, 0, len,
					     NULL, do_journal_get_write_access);

		err = ext4_walk_page_buffers(handle, inode, page_bufs, 0, len,
					     NULL, write_end_fn);
	}
	if (ret == 0)
		ret = err;
	err = ext4_jbd2_inode_add_write(handle, inode, page_offset(page), len);
	if (ret == 0)
		ret = err;
	EXT4_I(inode)->i_datasync_tid = handle->h_transaction->t_tid;
	err = ext4_journal_stop(handle);
	if (!ret)
		ret = err;

	ext4_set_inode_state(inode, EXT4_STATE_JDATA);
out:
	unlock_page(page);
out_no_pagelock:
	if (!inline_data && page_bufs)
<<<<<<< HEAD
		ext4_walk_page_buffers(NULL, page_bufs, 0, len,
=======
		ext4_walk_page_buffers(NULL, inode, page_bufs, 0, len,
>>>>>>> 3b17187f
				       NULL, bput_one);
	brelse(inode_bh);
	return ret;
}

/*
 * Note that we don't need to start a transaction unless we're journaling data
 * because we should have holes filled from ext4_page_mkwrite(). We even don't
 * need to file the inode to the transaction's list in ordered mode because if
 * we are writing back data added by write(), the inode is already there and if
 * we are writing back data modified via mmap(), no one guarantees in which
 * transaction the data will hit the disk. In case we are journaling data, we
 * cannot start transaction directly because transaction start ranks above page
 * lock so we have to do some magic.
 *
 * This function can get called via...
 *   - ext4_writepages after taking page lock (have journal handle)
 *   - journal_submit_inode_data_buffers (no journal handle)
 *   - shrink_page_list via the kswapd/direct reclaim (no journal handle)
 *   - grab_page_cache when doing write_begin (have journal handle)
 *
 * We don't do any block allocation in this function. If we have page with
 * multiple blocks we need to write those buffer_heads that are mapped. This
 * is important for mmaped based write. So if we do with blocksize 1K
 * truncate(f, 1024);
 * a = mmap(f, 0, 4096);
 * a[0] = 'a';
 * truncate(f, 4096);
 * we have in the page first buffer_head mapped via page_mkwrite call back
 * but other buffer_heads would be unmapped but dirty (dirty done via the
 * do_wp_page). So writepage should write the first block. If we modify
 * the mmap area beyond 1024 we will again get a page_fault and the
 * page_mkwrite callback will do the block allocation and mark the
 * buffer_heads mapped.
 *
 * We redirty the page if we have any buffer_heads that is either delay or
 * unwritten in the page.
 *
 * We can get recursively called as show below.
 *
 *	ext4_writepage() -> kmalloc() -> __alloc_pages() -> page_launder() ->
 *		ext4_writepage()
 *
 * But since we don't do any block allocation we should not deadlock.
 * Page also have the dirty flag cleared so we don't get recurive page_lock.
 */
static int ext4_writepage(struct page *page,
			  struct writeback_control *wbc)
{
	int ret = 0;
	loff_t size;
	unsigned int len;
	struct buffer_head *page_bufs = NULL;
	struct inode *inode = page->mapping->host;
	struct ext4_io_submit io_submit;
	bool keep_towrite = false;

	if (unlikely(ext4_forced_shutdown(EXT4_SB(inode->i_sb)))) {
		inode->i_mapping->a_ops->invalidatepage(page, 0, PAGE_SIZE);
		unlock_page(page);
		return -EIO;
	}

	trace_ext4_writepage(page);
	size = i_size_read(inode);
	if (page->index == size >> PAGE_SHIFT &&
	    !ext4_verity_in_progress(inode))
		len = size & ~PAGE_MASK;
	else
		len = PAGE_SIZE;

	page_bufs = page_buffers(page);
	/*
	 * We cannot do block allocation or other extent handling in this
	 * function. If there are buffers needing that, we have to redirty
	 * the page. But we may reach here when we do a journal commit via
	 * journal_submit_inode_data_buffers() and in that case we must write
	 * allocated buffers to achieve data=ordered mode guarantees.
	 *
	 * Also, if there is only one buffer per page (the fs block
	 * size == the page size), if one buffer needs block
	 * allocation or needs to modify the extent tree to clear the
	 * unwritten flag, we know that the page can't be written at
	 * all, so we might as well refuse the write immediately.
	 * Unfortunately if the block size != page size, we can't as
	 * easily detect this case using ext4_walk_page_buffers(), but
	 * for the extremely common case, this is an optimization that
	 * skips a useless round trip through ext4_bio_write_page().
	 */
	if (ext4_walk_page_buffers(NULL, inode, page_bufs, 0, len, NULL,
				   ext4_bh_delay_or_unwritten)) {
		redirty_page_for_writepage(wbc, page);
		if ((current->flags & PF_MEMALLOC) ||
		    (inode->i_sb->s_blocksize == PAGE_SIZE)) {
			/*
			 * For memory cleaning there's no point in writing only
			 * some buffers. So just bail out. Warn if we came here
			 * from direct reclaim.
			 */
			WARN_ON_ONCE((current->flags & (PF_MEMALLOC|PF_KSWAPD))
							== PF_MEMALLOC);
			unlock_page(page);
			return 0;
		}
		keep_towrite = true;
	}

	if (PageChecked(page) && ext4_should_journal_data(inode))
		/*
		 * It's mmapped pagecache.  Add buffers and journal it.  There
		 * doesn't seem much point in redirtying the page here.
		 */
		return __ext4_journalled_writepage(page, len);

	ext4_io_submit_init(&io_submit, wbc);
	io_submit.io_end = ext4_init_io_end(inode, GFP_NOFS);
	if (!io_submit.io_end) {
		redirty_page_for_writepage(wbc, page);
		unlock_page(page);
		return -ENOMEM;
	}
	ret = ext4_bio_write_page(&io_submit, page, len, keep_towrite);
	ext4_io_submit(&io_submit);
	/* Drop io_end reference we got from init */
	ext4_put_io_end_defer(io_submit.io_end);
	return ret;
}

static int mpage_submit_page(struct mpage_da_data *mpd, struct page *page)
{
	int len;
	loff_t size;
	int err;

	BUG_ON(page->index != mpd->first_page);
	clear_page_dirty_for_io(page);
	/*
	 * We have to be very careful here!  Nothing protects writeback path
	 * against i_size changes and the page can be writeably mapped into
	 * page tables. So an application can be growing i_size and writing
	 * data through mmap while writeback runs. clear_page_dirty_for_io()
	 * write-protects our page in page tables and the page cannot get
	 * written to again until we release page lock. So only after
	 * clear_page_dirty_for_io() we are safe to sample i_size for
	 * ext4_bio_write_page() to zero-out tail of the written page. We rely
	 * on the barrier provided by TestClearPageDirty in
	 * clear_page_dirty_for_io() to make sure i_size is really sampled only
	 * after page tables are updated.
	 */
	size = i_size_read(mpd->inode);
	if (page->index == size >> PAGE_SHIFT &&
	    !ext4_verity_in_progress(mpd->inode))
		len = size & ~PAGE_MASK;
	else
		len = PAGE_SIZE;
	err = ext4_bio_write_page(&mpd->io_submit, page, len, false);
	if (!err)
		mpd->wbc->nr_to_write--;
	mpd->first_page++;

	return err;
}

#define BH_FLAGS (BIT(BH_Unwritten) | BIT(BH_Delay))

/*
 * mballoc gives us at most this number of blocks...
 * XXX: That seems to be only a limitation of ext4_mb_normalize_request().
 * The rest of mballoc seems to handle chunks up to full group size.
 */
#define MAX_WRITEPAGES_EXTENT_LEN 2048

/*
 * mpage_add_bh_to_extent - try to add bh to extent of blocks to map
 *
 * @mpd - extent of blocks
 * @lblk - logical number of the block in the file
 * @bh - buffer head we want to add to the extent
 *
 * The function is used to collect contig. blocks in the same state. If the
 * buffer doesn't require mapping for writeback and we haven't started the
 * extent of buffers to map yet, the function returns 'true' immediately - the
 * caller can write the buffer right away. Otherwise the function returns true
 * if the block has been added to the extent, false if the block couldn't be
 * added.
 */
static bool mpage_add_bh_to_extent(struct mpage_da_data *mpd, ext4_lblk_t lblk,
				   struct buffer_head *bh)
{
	struct ext4_map_blocks *map = &mpd->map;

	/* Buffer that doesn't need mapping for writeback? */
	if (!buffer_dirty(bh) || !buffer_mapped(bh) ||
	    (!buffer_delay(bh) && !buffer_unwritten(bh))) {
		/* So far no extent to map => we write the buffer right away */
		if (map->m_len == 0)
			return true;
		return false;
	}

	/* First block in the extent? */
	if (map->m_len == 0) {
		/* We cannot map unless handle is started... */
		if (!mpd->do_map)
			return false;
		map->m_lblk = lblk;
		map->m_len = 1;
		map->m_flags = bh->b_state & BH_FLAGS;
		return true;
	}

	/* Don't go larger than mballoc is willing to allocate */
	if (map->m_len >= MAX_WRITEPAGES_EXTENT_LEN)
		return false;

	/* Can we merge the block to our big extent? */
	if (lblk == map->m_lblk + map->m_len &&
	    (bh->b_state & BH_FLAGS) == map->m_flags) {
		map->m_len++;
		return true;
	}
	return false;
}

/*
 * mpage_process_page_bufs - submit page buffers for IO or add them to extent
 *
 * @mpd - extent of blocks for mapping
 * @head - the first buffer in the page
 * @bh - buffer we should start processing from
 * @lblk - logical number of the block in the file corresponding to @bh
 *
 * Walk through page buffers from @bh upto @head (exclusive) and either submit
 * the page for IO if all buffers in this page were mapped and there's no
 * accumulated extent of buffers to map or add buffers in the page to the
 * extent of buffers to map. The function returns 1 if the caller can continue
 * by processing the next page, 0 if it should stop adding buffers to the
 * extent to map because we cannot extend it anymore. It can also return value
 * < 0 in case of error during IO submission.
 */
static int mpage_process_page_bufs(struct mpage_da_data *mpd,
				   struct buffer_head *head,
				   struct buffer_head *bh,
				   ext4_lblk_t lblk)
{
	struct inode *inode = mpd->inode;
	int err;
	ext4_lblk_t blocks = (i_size_read(inode) + i_blocksize(inode) - 1)
							>> inode->i_blkbits;

	if (ext4_verity_in_progress(inode))
		blocks = EXT_MAX_BLOCKS;

	do {
		BUG_ON(buffer_locked(bh));

		if (lblk >= blocks || !mpage_add_bh_to_extent(mpd, lblk, bh)) {
			/* Found extent to map? */
			if (mpd->map.m_len)
				return 0;
			/* Buffer needs mapping and handle is not started? */
			if (!mpd->do_map)
				return 0;
			/* Everything mapped so far and we hit EOF */
			break;
		}
	} while (lblk++, (bh = bh->b_this_page) != head);
	/* So far everything mapped? Submit the page for IO. */
	if (mpd->map.m_len == 0) {
		err = mpage_submit_page(mpd, head->b_page);
		if (err < 0)
			return err;
	}
	if (lblk >= blocks) {
		mpd->scanned_until_end = 1;
		return 0;
	}
	return 1;
}

/*
 * mpage_process_page - update page buffers corresponding to changed extent and
 *		       may submit fully mapped page for IO
 *
 * @mpd		- description of extent to map, on return next extent to map
 * @m_lblk	- logical block mapping.
 * @m_pblk	- corresponding physical mapping.
 * @map_bh	- determines on return whether this page requires any further
 *		  mapping or not.
 * Scan given page buffers corresponding to changed extent and update buffer
 * state according to new extent state.
 * We map delalloc buffers to their physical location, clear unwritten bits.
 * If the given page is not fully mapped, we update @map to the next extent in
 * the given page that needs mapping & return @map_bh as true.
 */
static int mpage_process_page(struct mpage_da_data *mpd, struct page *page,
			      ext4_lblk_t *m_lblk, ext4_fsblk_t *m_pblk,
			      bool *map_bh)
{
	struct buffer_head *head, *bh;
	ext4_io_end_t *io_end = mpd->io_submit.io_end;
	ext4_lblk_t lblk = *m_lblk;
	ext4_fsblk_t pblock = *m_pblk;
	int err = 0;
	int blkbits = mpd->inode->i_blkbits;
	ssize_t io_end_size = 0;
	struct ext4_io_end_vec *io_end_vec = ext4_last_io_end_vec(io_end);

	bh = head = page_buffers(page);
	do {
		if (lblk < mpd->map.m_lblk)
			continue;
		if (lblk >= mpd->map.m_lblk + mpd->map.m_len) {
			/*
			 * Buffer after end of mapped extent.
			 * Find next buffer in the page to map.
			 */
			mpd->map.m_len = 0;
			mpd->map.m_flags = 0;
			io_end_vec->size += io_end_size;
			io_end_size = 0;

			err = mpage_process_page_bufs(mpd, head, bh, lblk);
			if (err > 0)
				err = 0;
			if (!err && mpd->map.m_len && mpd->map.m_lblk > lblk) {
				io_end_vec = ext4_alloc_io_end_vec(io_end);
				if (IS_ERR(io_end_vec)) {
					err = PTR_ERR(io_end_vec);
					goto out;
				}
				io_end_vec->offset = (loff_t)mpd->map.m_lblk << blkbits;
			}
			*map_bh = true;
			goto out;
		}
		if (buffer_delay(bh)) {
			clear_buffer_delay(bh);
			bh->b_blocknr = pblock++;
		}
		clear_buffer_unwritten(bh);
		io_end_size += (1 << blkbits);
	} while (lblk++, (bh = bh->b_this_page) != head);

	io_end_vec->size += io_end_size;
	io_end_size = 0;
	*map_bh = false;
out:
	*m_lblk = lblk;
	*m_pblk = pblock;
	return err;
}

/*
 * mpage_map_buffers - update buffers corresponding to changed extent and
 *		       submit fully mapped pages for IO
 *
 * @mpd - description of extent to map, on return next extent to map
 *
 * Scan buffers corresponding to changed extent (we expect corresponding pages
 * to be already locked) and update buffer state according to new extent state.
 * We map delalloc buffers to their physical location, clear unwritten bits,
 * and mark buffers as uninit when we perform writes to unwritten extents
 * and do extent conversion after IO is finished. If the last page is not fully
 * mapped, we update @map to the next extent in the last page that needs
 * mapping. Otherwise we submit the page for IO.
 */
static int mpage_map_and_submit_buffers(struct mpage_da_data *mpd)
{
	struct pagevec pvec;
	int nr_pages, i;
	struct inode *inode = mpd->inode;
	int bpp_bits = PAGE_SHIFT - inode->i_blkbits;
	pgoff_t start, end;
	ext4_lblk_t lblk;
	ext4_fsblk_t pblock;
	int err;
	bool map_bh = false;

	start = mpd->map.m_lblk >> bpp_bits;
	end = (mpd->map.m_lblk + mpd->map.m_len - 1) >> bpp_bits;
	lblk = start << bpp_bits;
	pblock = mpd->map.m_pblk;

	pagevec_init(&pvec);
	while (start <= end) {
		nr_pages = pagevec_lookup_range(&pvec, inode->i_mapping,
						&start, end);
		if (nr_pages == 0)
			break;
		for (i = 0; i < nr_pages; i++) {
			struct page *page = pvec.pages[i];

			err = mpage_process_page(mpd, page, &lblk, &pblock,
						 &map_bh);
			/*
			 * If map_bh is true, means page may require further bh
			 * mapping, or maybe the page was submitted for IO.
			 * So we return to call further extent mapping.
			 */
			if (err < 0 || map_bh)
				goto out;
			/* Page fully mapped - let IO run! */
			err = mpage_submit_page(mpd, page);
			if (err < 0)
				goto out;
		}
		pagevec_release(&pvec);
	}
	/* Extent fully mapped and matches with page boundary. We are done. */
	mpd->map.m_len = 0;
	mpd->map.m_flags = 0;
	return 0;
out:
	pagevec_release(&pvec);
	return err;
}

static int mpage_map_one_extent(handle_t *handle, struct mpage_da_data *mpd)
{
	struct inode *inode = mpd->inode;
	struct ext4_map_blocks *map = &mpd->map;
	int get_blocks_flags;
	int err, dioread_nolock;

	trace_ext4_da_write_pages_extent(inode, map);
	/*
	 * Call ext4_map_blocks() to allocate any delayed allocation blocks, or
	 * to convert an unwritten extent to be initialized (in the case
	 * where we have written into one or more preallocated blocks).  It is
	 * possible that we're going to need more metadata blocks than
	 * previously reserved. However we must not fail because we're in
	 * writeback and there is nothing we can do about it so it might result
	 * in data loss.  So use reserved blocks to allocate metadata if
	 * possible.
	 *
	 * We pass in the magic EXT4_GET_BLOCKS_DELALLOC_RESERVE if
	 * the blocks in question are delalloc blocks.  This indicates
	 * that the blocks and quotas has already been checked when
	 * the data was copied into the page cache.
	 */
	get_blocks_flags = EXT4_GET_BLOCKS_CREATE |
			   EXT4_GET_BLOCKS_METADATA_NOFAIL |
			   EXT4_GET_BLOCKS_IO_SUBMIT;
	dioread_nolock = ext4_should_dioread_nolock(inode);
	if (dioread_nolock)
		get_blocks_flags |= EXT4_GET_BLOCKS_IO_CREATE_EXT;
	if (map->m_flags & BIT(BH_Delay))
		get_blocks_flags |= EXT4_GET_BLOCKS_DELALLOC_RESERVE;

	err = ext4_map_blocks(handle, inode, map, get_blocks_flags);
	if (err < 0)
		return err;
	if (dioread_nolock && (map->m_flags & EXT4_MAP_UNWRITTEN)) {
		if (!mpd->io_submit.io_end->handle &&
		    ext4_handle_valid(handle)) {
			mpd->io_submit.io_end->handle = handle->h_rsv_handle;
			handle->h_rsv_handle = NULL;
		}
		ext4_set_io_unwritten_flag(inode, mpd->io_submit.io_end);
	}

	BUG_ON(map->m_len == 0);
	return 0;
}

/*
 * mpage_map_and_submit_extent - map extent starting at mpd->lblk of length
 *				 mpd->len and submit pages underlying it for IO
 *
 * @handle - handle for journal operations
 * @mpd - extent to map
 * @give_up_on_write - we set this to true iff there is a fatal error and there
 *                     is no hope of writing the data. The caller should discard
 *                     dirty pages to avoid infinite loops.
 *
 * The function maps extent starting at mpd->lblk of length mpd->len. If it is
 * delayed, blocks are allocated, if it is unwritten, we may need to convert
 * them to initialized or split the described range from larger unwritten
 * extent. Note that we need not map all the described range since allocation
 * can return less blocks or the range is covered by more unwritten extents. We
 * cannot map more because we are limited by reserved transaction credits. On
 * the other hand we always make sure that the last touched page is fully
 * mapped so that it can be written out (and thus forward progress is
 * guaranteed). After mapping we submit all mapped pages for IO.
 */
static int mpage_map_and_submit_extent(handle_t *handle,
				       struct mpage_da_data *mpd,
				       bool *give_up_on_write)
{
	struct inode *inode = mpd->inode;
	struct ext4_map_blocks *map = &mpd->map;
	int err;
	loff_t disksize;
	int progress = 0;
	ext4_io_end_t *io_end = mpd->io_submit.io_end;
	struct ext4_io_end_vec *io_end_vec;

	io_end_vec = ext4_alloc_io_end_vec(io_end);
	if (IS_ERR(io_end_vec))
		return PTR_ERR(io_end_vec);
	io_end_vec->offset = ((loff_t)map->m_lblk) << inode->i_blkbits;
	do {
		err = mpage_map_one_extent(handle, mpd);
		if (err < 0) {
			struct super_block *sb = inode->i_sb;

			if (ext4_forced_shutdown(EXT4_SB(sb)) ||
			    ext4_test_mount_flag(sb, EXT4_MF_FS_ABORTED))
				goto invalidate_dirty_pages;
			/*
			 * Let the uper layers retry transient errors.
			 * In the case of ENOSPC, if ext4_count_free_blocks()
			 * is non-zero, a commit should free up blocks.
			 */
			if ((err == -ENOMEM) ||
			    (err == -ENOSPC && ext4_count_free_clusters(sb))) {
				if (progress)
					goto update_disksize;
				return err;
			}
			ext4_msg(sb, KERN_CRIT,
				 "Delayed block allocation failed for "
				 "inode %lu at logical offset %llu with"
				 " max blocks %u with error %d",
				 inode->i_ino,
				 (unsigned long long)map->m_lblk,
				 (unsigned)map->m_len, -err);
			ext4_msg(sb, KERN_CRIT,
				 "This should not happen!! Data will "
				 "be lost\n");
			if (err == -ENOSPC)
				ext4_print_free_blocks(inode);
		invalidate_dirty_pages:
			*give_up_on_write = true;
			return err;
		}
		progress = 1;
		/*
		 * Update buffer state, submit mapped pages, and get us new
		 * extent to map
		 */
		err = mpage_map_and_submit_buffers(mpd);
		if (err < 0)
			goto update_disksize;
	} while (map->m_len);

update_disksize:
	/*
	 * Update on-disk size after IO is submitted.  Races with
	 * truncate are avoided by checking i_size under i_data_sem.
	 */
	disksize = ((loff_t)mpd->first_page) << PAGE_SHIFT;
	if (disksize > READ_ONCE(EXT4_I(inode)->i_disksize)) {
		int err2;
		loff_t i_size;

		down_write(&EXT4_I(inode)->i_data_sem);
		i_size = i_size_read(inode);
		if (disksize > i_size)
			disksize = i_size;
		if (disksize > EXT4_I(inode)->i_disksize)
			EXT4_I(inode)->i_disksize = disksize;
		up_write(&EXT4_I(inode)->i_data_sem);
		err2 = ext4_mark_inode_dirty(handle, inode);
		if (err2) {
			ext4_error_err(inode->i_sb, -err2,
				       "Failed to mark inode %lu dirty",
				       inode->i_ino);
		}
		if (!err)
			err = err2;
	}
	return err;
}

/*
 * Calculate the total number of credits to reserve for one writepages
 * iteration. This is called from ext4_writepages(). We map an extent of
 * up to MAX_WRITEPAGES_EXTENT_LEN blocks and then we go on and finish mapping
 * the last partial page. So in total we can map MAX_WRITEPAGES_EXTENT_LEN +
 * bpp - 1 blocks in bpp different extents.
 */
static int ext4_da_writepages_trans_blocks(struct inode *inode)
{
	int bpp = ext4_journal_blocks_per_page(inode);

	return ext4_meta_trans_blocks(inode,
				MAX_WRITEPAGES_EXTENT_LEN + bpp - 1, bpp);
}

/*
 * mpage_prepare_extent_to_map - find & lock contiguous range of dirty pages
 * 				 and underlying extent to map
 *
 * @mpd - where to look for pages
 *
 * Walk dirty pages in the mapping. If they are fully mapped, submit them for
 * IO immediately. When we find a page which isn't mapped we start accumulating
 * extent of buffers underlying these pages that needs mapping (formed by
 * either delayed or unwritten buffers). We also lock the pages containing
 * these buffers. The extent found is returned in @mpd structure (starting at
 * mpd->lblk with length mpd->len blocks).
 *
 * Note that this function can attach bios to one io_end structure which are
 * neither logically nor physically contiguous. Although it may seem as an
 * unnecessary complication, it is actually inevitable in blocksize < pagesize
 * case as we need to track IO to all buffers underlying a page in one io_end.
 */
static int mpage_prepare_extent_to_map(struct mpage_da_data *mpd)
{
	struct address_space *mapping = mpd->inode->i_mapping;
	struct pagevec pvec;
	unsigned int nr_pages;
	long left = mpd->wbc->nr_to_write;
	pgoff_t index = mpd->first_page;
	pgoff_t end = mpd->last_page;
	xa_mark_t tag;
	int i, err = 0;
	int blkbits = mpd->inode->i_blkbits;
	ext4_lblk_t lblk;
	struct buffer_head *head;

	if (mpd->wbc->sync_mode == WB_SYNC_ALL || mpd->wbc->tagged_writepages)
		tag = PAGECACHE_TAG_TOWRITE;
	else
		tag = PAGECACHE_TAG_DIRTY;

	pagevec_init(&pvec);
	mpd->map.m_len = 0;
	mpd->next_page = index;
	while (index <= end) {
		nr_pages = pagevec_lookup_range_tag(&pvec, mapping, &index, end,
				tag);
		if (nr_pages == 0)
			break;

		for (i = 0; i < nr_pages; i++) {
			struct page *page = pvec.pages[i];

			/*
			 * Accumulated enough dirty pages? This doesn't apply
			 * to WB_SYNC_ALL mode. For integrity sync we have to
			 * keep going because someone may be concurrently
			 * dirtying pages, and we might have synced a lot of
			 * newly appeared dirty pages, but have not synced all
			 * of the old dirty pages.
			 */
			if (mpd->wbc->sync_mode == WB_SYNC_NONE && left <= 0)
				goto out;

			/* If we can't merge this page, we are done. */
			if (mpd->map.m_len > 0 && mpd->next_page != page->index)
				goto out;

			lock_page(page);
			/*
			 * If the page is no longer dirty, or its mapping no
			 * longer corresponds to inode we are writing (which
			 * means it has been truncated or invalidated), or the
			 * page is already under writeback and we are not doing
			 * a data integrity writeback, skip the page
			 */
			if (!PageDirty(page) ||
			    (PageWriteback(page) &&
			     (mpd->wbc->sync_mode == WB_SYNC_NONE)) ||
			    unlikely(page->mapping != mapping)) {
				unlock_page(page);
				continue;
			}

			wait_on_page_writeback(page);
			BUG_ON(PageWriteback(page));

			if (mpd->map.m_len == 0)
				mpd->first_page = page->index;
			mpd->next_page = page->index + 1;
			/* Add all dirty buffers to mpd */
			lblk = ((ext4_lblk_t)page->index) <<
				(PAGE_SHIFT - blkbits);
			head = page_buffers(page);
			err = mpage_process_page_bufs(mpd, head, head, lblk);
			if (err <= 0)
				goto out;
			err = 0;
			left--;
		}
		pagevec_release(&pvec);
		cond_resched();
	}
	mpd->scanned_until_end = 1;
	return 0;
out:
	pagevec_release(&pvec);
	return err;
}

static int ext4_writepages(struct address_space *mapping,
			   struct writeback_control *wbc)
{
	pgoff_t	writeback_index = 0;
	long nr_to_write = wbc->nr_to_write;
	int range_whole = 0;
	int cycled = 1;
	handle_t *handle = NULL;
	struct mpage_da_data mpd;
	struct inode *inode = mapping->host;
	int needed_blocks, rsv_blocks = 0, ret = 0;
	struct ext4_sb_info *sbi = EXT4_SB(mapping->host->i_sb);
	struct blk_plug plug;
	bool give_up_on_write = false;

	if (unlikely(ext4_forced_shutdown(EXT4_SB(inode->i_sb))))
		return -EIO;

	percpu_down_read(&sbi->s_writepages_rwsem);
	trace_ext4_writepages(inode, wbc);

	/*
	 * No pages to write? This is mainly a kludge to avoid starting
	 * a transaction for special inodes like journal inode on last iput()
	 * because that could violate lock ordering on umount
	 */
	if (!mapping->nrpages || !mapping_tagged(mapping, PAGECACHE_TAG_DIRTY))
		goto out_writepages;

	if (ext4_should_journal_data(inode)) {
		ret = generic_writepages(mapping, wbc);
		goto out_writepages;
	}

	/*
	 * If the filesystem has aborted, it is read-only, so return
	 * right away instead of dumping stack traces later on that
	 * will obscure the real source of the problem.  We test
	 * EXT4_MF_FS_ABORTED instead of sb->s_flag's SB_RDONLY because
	 * the latter could be true if the filesystem is mounted
	 * read-only, and in that case, ext4_writepages should
	 * *never* be called, so if that ever happens, we would want
	 * the stack trace.
	 */
	if (unlikely(ext4_forced_shutdown(EXT4_SB(mapping->host->i_sb)) ||
		     ext4_test_mount_flag(inode->i_sb, EXT4_MF_FS_ABORTED))) {
		ret = -EROFS;
		goto out_writepages;
	}

	/*
	 * If we have inline data and arrive here, it means that
	 * we will soon create the block for the 1st page, so
	 * we'd better clear the inline data here.
	 */
	if (ext4_has_inline_data(inode)) {
		/* Just inode will be modified... */
		handle = ext4_journal_start(inode, EXT4_HT_INODE, 1);
		if (IS_ERR(handle)) {
			ret = PTR_ERR(handle);
			goto out_writepages;
		}
		BUG_ON(ext4_test_inode_state(inode,
				EXT4_STATE_MAY_INLINE_DATA));
		ext4_destroy_inline_data(handle, inode);
		ext4_journal_stop(handle);
	}

	if (ext4_should_dioread_nolock(inode)) {
		/*
		 * We may need to convert up to one extent per block in
		 * the page and we may dirty the inode.
		 */
		rsv_blocks = 1 + ext4_chunk_trans_blocks(inode,
						PAGE_SIZE >> inode->i_blkbits);
	}

	if (wbc->range_start == 0 && wbc->range_end == LLONG_MAX)
		range_whole = 1;

	if (wbc->range_cyclic) {
		writeback_index = mapping->writeback_index;
		if (writeback_index)
			cycled = 0;
		mpd.first_page = writeback_index;
		mpd.last_page = -1;
	} else {
		mpd.first_page = wbc->range_start >> PAGE_SHIFT;
		mpd.last_page = wbc->range_end >> PAGE_SHIFT;
	}

	mpd.inode = inode;
	mpd.wbc = wbc;
	ext4_io_submit_init(&mpd.io_submit, wbc);
retry:
	if (wbc->sync_mode == WB_SYNC_ALL || wbc->tagged_writepages)
		tag_pages_for_writeback(mapping, mpd.first_page, mpd.last_page);
	blk_start_plug(&plug);

	/*
	 * First writeback pages that don't need mapping - we can avoid
	 * starting a transaction unnecessarily and also avoid being blocked
	 * in the block layer on device congestion while having transaction
	 * started.
	 */
	mpd.do_map = 0;
	mpd.scanned_until_end = 0;
	mpd.io_submit.io_end = ext4_init_io_end(inode, GFP_KERNEL);
	if (!mpd.io_submit.io_end) {
		ret = -ENOMEM;
		goto unplug;
	}
	ret = mpage_prepare_extent_to_map(&mpd);
	/* Unlock pages we didn't use */
	mpage_release_unused_pages(&mpd, false);
	/* Submit prepared bio */
	ext4_io_submit(&mpd.io_submit);
	ext4_put_io_end_defer(mpd.io_submit.io_end);
	mpd.io_submit.io_end = NULL;
	if (ret < 0)
		goto unplug;

	while (!mpd.scanned_until_end && wbc->nr_to_write > 0) {
		/* For each extent of pages we use new io_end */
		mpd.io_submit.io_end = ext4_init_io_end(inode, GFP_KERNEL);
		if (!mpd.io_submit.io_end) {
			ret = -ENOMEM;
			break;
		}

		/*
		 * We have two constraints: We find one extent to map and we
		 * must always write out whole page (makes a difference when
		 * blocksize < pagesize) so that we don't block on IO when we
		 * try to write out the rest of the page. Journalled mode is
		 * not supported by delalloc.
		 */
		BUG_ON(ext4_should_journal_data(inode));
		needed_blocks = ext4_da_writepages_trans_blocks(inode);

		/* start a new transaction */
		handle = ext4_journal_start_with_reserve(inode,
				EXT4_HT_WRITE_PAGE, needed_blocks, rsv_blocks);
		if (IS_ERR(handle)) {
			ret = PTR_ERR(handle);
			ext4_msg(inode->i_sb, KERN_CRIT, "%s: jbd2_start: "
			       "%ld pages, ino %lu; err %d", __func__,
				wbc->nr_to_write, inode->i_ino, ret);
			/* Release allocated io_end */
			ext4_put_io_end(mpd.io_submit.io_end);
			mpd.io_submit.io_end = NULL;
			break;
		}
		mpd.do_map = 1;

		trace_ext4_da_write_pages(inode, mpd.first_page, mpd.wbc);
		ret = mpage_prepare_extent_to_map(&mpd);
		if (!ret && mpd.map.m_len)
			ret = mpage_map_and_submit_extent(handle, &mpd,
					&give_up_on_write);
		/*
		 * Caution: If the handle is synchronous,
		 * ext4_journal_stop() can wait for transaction commit
		 * to finish which may depend on writeback of pages to
		 * complete or on page lock to be released.  In that
		 * case, we have to wait until after we have
		 * submitted all the IO, released page locks we hold,
		 * and dropped io_end reference (for extent conversion
		 * to be able to complete) before stopping the handle.
		 */
		if (!ext4_handle_valid(handle) || handle->h_sync == 0) {
			ext4_journal_stop(handle);
			handle = NULL;
			mpd.do_map = 0;
		}
		/* Unlock pages we didn't use */
		mpage_release_unused_pages(&mpd, give_up_on_write);
		/* Submit prepared bio */
		ext4_io_submit(&mpd.io_submit);

		/*
		 * Drop our io_end reference we got from init. We have
		 * to be careful and use deferred io_end finishing if
		 * we are still holding the transaction as we can
		 * release the last reference to io_end which may end
		 * up doing unwritten extent conversion.
		 */
		if (handle) {
			ext4_put_io_end_defer(mpd.io_submit.io_end);
			ext4_journal_stop(handle);
		} else
			ext4_put_io_end(mpd.io_submit.io_end);
		mpd.io_submit.io_end = NULL;

		if (ret == -ENOSPC && sbi->s_journal) {
			/*
			 * Commit the transaction which would
			 * free blocks released in the transaction
			 * and try again
			 */
			jbd2_journal_force_commit_nested(sbi->s_journal);
			ret = 0;
			continue;
		}
		/* Fatal error - ENOMEM, EIO... */
		if (ret)
			break;
	}
unplug:
	blk_finish_plug(&plug);
	if (!ret && !cycled && wbc->nr_to_write > 0) {
		cycled = 1;
		mpd.last_page = writeback_index - 1;
		mpd.first_page = 0;
		goto retry;
	}

	/* Update index */
	if (wbc->range_cyclic || (range_whole && wbc->nr_to_write > 0))
		/*
		 * Set the writeback_index so that range_cyclic
		 * mode will write it back later
		 */
		mapping->writeback_index = mpd.first_page;

out_writepages:
	trace_ext4_writepages_result(inode, wbc, ret,
				     nr_to_write - wbc->nr_to_write);
	percpu_up_read(&sbi->s_writepages_rwsem);
	return ret;
}

static int ext4_dax_writepages(struct address_space *mapping,
			       struct writeback_control *wbc)
{
	int ret;
	long nr_to_write = wbc->nr_to_write;
	struct inode *inode = mapping->host;
	struct ext4_sb_info *sbi = EXT4_SB(mapping->host->i_sb);

	if (unlikely(ext4_forced_shutdown(EXT4_SB(inode->i_sb))))
		return -EIO;

	percpu_down_read(&sbi->s_writepages_rwsem);
	trace_ext4_writepages(inode, wbc);

	ret = dax_writeback_mapping_range(mapping, sbi->s_daxdev, wbc);
	trace_ext4_writepages_result(inode, wbc, ret,
				     nr_to_write - wbc->nr_to_write);
	percpu_up_read(&sbi->s_writepages_rwsem);
	return ret;
}

static int ext4_nonda_switch(struct super_block *sb)
{
	s64 free_clusters, dirty_clusters;
	struct ext4_sb_info *sbi = EXT4_SB(sb);

	/*
	 * switch to non delalloc mode if we are running low
	 * on free block. The free block accounting via percpu
	 * counters can get slightly wrong with percpu_counter_batch getting
	 * accumulated on each CPU without updating global counters
	 * Delalloc need an accurate free block accounting. So switch
	 * to non delalloc when we are near to error range.
	 */
	free_clusters =
		percpu_counter_read_positive(&sbi->s_freeclusters_counter);
	dirty_clusters =
		percpu_counter_read_positive(&sbi->s_dirtyclusters_counter);
	/*
	 * Start pushing delalloc when 1/2 of free blocks are dirty.
	 */
	if (dirty_clusters && (free_clusters < 2 * dirty_clusters))
		try_to_writeback_inodes_sb(sb, WB_REASON_FS_FREE_SPACE);

	if (2 * free_clusters < 3 * dirty_clusters ||
	    free_clusters < (dirty_clusters + EXT4_FREECLUSTERS_WATERMARK)) {
		/*
		 * free block count is less than 150% of dirty blocks
		 * or free blocks is less than watermark
		 */
		return 1;
	}
	return 0;
}

static int ext4_da_write_begin(struct file *file, struct address_space *mapping,
			       loff_t pos, unsigned len, unsigned flags,
			       struct page **pagep, void **fsdata)
{
	int ret, retries = 0;
	struct page *page;
	pgoff_t index;
	struct inode *inode = mapping->host;

	if (unlikely(ext4_forced_shutdown(EXT4_SB(inode->i_sb))))
		return -EIO;

	index = pos >> PAGE_SHIFT;

	if (ext4_nonda_switch(inode->i_sb) || S_ISLNK(inode->i_mode) ||
	    ext4_verity_in_progress(inode)) {
		*fsdata = (void *)FALL_BACK_TO_NONDELALLOC;
		return ext4_write_begin(file, mapping, pos,
					len, flags, pagep, fsdata);
	}
	*fsdata = (void *)0;
	trace_ext4_da_write_begin(inode, pos, len, flags);

	if (ext4_test_inode_state(inode, EXT4_STATE_MAY_INLINE_DATA)) {
		ret = ext4_da_write_inline_data_begin(mapping, inode,
						      pos, len, flags,
						      pagep, fsdata);
		if (ret < 0)
			return ret;
		if (ret == 1)
			return 0;
	}

retry:
	page = grab_cache_page_write_begin(mapping, index, flags);
	if (!page)
		return -ENOMEM;

	/* In case writeback began while the page was unlocked */
	wait_for_stable_page(page);

#ifdef CONFIG_FS_ENCRYPTION
	ret = ext4_block_write_begin(page, pos, len,
				     ext4_da_get_block_prep);
#else
	ret = __block_write_begin(page, pos, len, ext4_da_get_block_prep);
#endif
	if (ret < 0) {
		unlock_page(page);
		put_page(page);
		/*
		 * block_write_begin may have instantiated a few blocks
		 * outside i_size.  Trim these off again. Don't need
		 * i_size_read because we hold inode lock.
		 */
		if (pos + len > inode->i_size)
			ext4_truncate_failed_write(inode);

		if (ret == -ENOSPC &&
		    ext4_should_retry_alloc(inode->i_sb, &retries))
			goto retry;
		return ret;
	}

	*pagep = page;
	return ret;
}

/*
 * Check if we should update i_disksize
 * when write to the end of file but not require block allocation
 */
static int ext4_da_should_update_i_disksize(struct page *page,
					    unsigned long offset)
{
	struct buffer_head *bh;
	struct inode *inode = page->mapping->host;
	unsigned int idx;
	int i;

	bh = page_buffers(page);
	idx = offset >> inode->i_blkbits;

	for (i = 0; i < idx; i++)
		bh = bh->b_this_page;

	if (!buffer_mapped(bh) || (buffer_delay(bh)) || buffer_unwritten(bh))
		return 0;
	return 1;
}

static int ext4_da_write_end(struct file *file,
			     struct address_space *mapping,
			     loff_t pos, unsigned len, unsigned copied,
			     struct page *page, void *fsdata)
{
	struct inode *inode = mapping->host;
	loff_t new_i_size;
	unsigned long start, end;
	int write_mode = (int)(unsigned long)fsdata;

	if (write_mode == FALL_BACK_TO_NONDELALLOC)
		return ext4_write_end(file, mapping, pos,
				      len, copied, page, fsdata);

	trace_ext4_da_write_end(inode, pos, len, copied);

	if (write_mode != CONVERT_INLINE_DATA &&
	    ext4_test_inode_state(inode, EXT4_STATE_MAY_INLINE_DATA) &&
	    ext4_has_inline_data(inode))
		return ext4_write_inline_data_end(inode, pos, len, copied, page);

	start = pos & (PAGE_SIZE - 1);
	end = start + copied - 1;

	/*
	 * Since we are holding inode lock, we are sure i_disksize <=
	 * i_size. We also know that if i_disksize < i_size, there are
	 * delalloc writes pending in the range upto i_size. If the end of
	 * the current write is <= i_size, there's no need to touch
	 * i_disksize since writeback will push i_disksize upto i_size
	 * eventually. If the end of the current write is > i_size and
	 * inside an allocated block (ext4_da_should_update_i_disksize()
	 * check), we need to update i_disksize here as neither
	 * ext4_writepage() nor certain ext4_writepages() paths not
	 * allocating blocks update i_disksize.
	 *
	 * Note that we defer inode dirtying to generic_write_end() /
	 * ext4_da_write_inline_data_end().
	 */
	new_i_size = pos + copied;
<<<<<<< HEAD
	if (copied && new_i_size > inode->i_size) {
		if (ext4_has_inline_data(inode) ||
		    ext4_da_should_update_i_disksize(page, end))
			ext4_update_i_disksize(inode, new_i_size);
	}

	if (write_mode != CONVERT_INLINE_DATA &&
	    ext4_test_inode_state(inode, EXT4_STATE_MAY_INLINE_DATA) &&
	    ext4_has_inline_data(inode))
		ret = ext4_da_write_inline_data_end(inode, pos, len, copied,
						     page);
	else
		ret = generic_write_end(file, mapping, pos, len, copied,
							page, fsdata);

	copied = ret;
	ret2 = ext4_journal_stop(handle);
	if (unlikely(ret2 && !ret))
		ret = ret2;

	return ret ? ret : copied;
=======
	if (copied && new_i_size > inode->i_size &&
	    ext4_da_should_update_i_disksize(page, end))
		ext4_update_i_disksize(inode, new_i_size);

	return generic_write_end(file, mapping, pos, len, copied, page, fsdata);
>>>>>>> 3b17187f
}

/*
 * Force all delayed allocation blocks to be allocated for a given inode.
 */
int ext4_alloc_da_blocks(struct inode *inode)
{
	trace_ext4_alloc_da_blocks(inode);

	if (!EXT4_I(inode)->i_reserved_data_blocks)
		return 0;

	/*
	 * We do something simple for now.  The filemap_flush() will
	 * also start triggering a write of the data blocks, which is
	 * not strictly speaking necessary (and for users of
	 * laptop_mode, not even desirable).  However, to do otherwise
	 * would require replicating code paths in:
	 *
	 * ext4_writepages() ->
	 *    write_cache_pages() ---> (via passed in callback function)
	 *        __mpage_da_writepage() -->
	 *           mpage_add_bh_to_extent()
	 *           mpage_da_map_blocks()
	 *
	 * The problem is that write_cache_pages(), located in
	 * mm/page-writeback.c, marks pages clean in preparation for
	 * doing I/O, which is not desirable if we're not planning on
	 * doing I/O at all.
	 *
	 * We could call write_cache_pages(), and then redirty all of
	 * the pages by calling redirty_page_for_writepage() but that
	 * would be ugly in the extreme.  So instead we would need to
	 * replicate parts of the code in the above functions,
	 * simplifying them because we wouldn't actually intend to
	 * write out the pages, but rather only collect contiguous
	 * logical block extents, call the multi-block allocator, and
	 * then update the buffer heads with the block allocations.
	 *
	 * For now, though, we'll cheat by calling filemap_flush(),
	 * which will map the blocks, and start the I/O, but not
	 * actually wait for the I/O to complete.
	 */
	return filemap_flush(inode->i_mapping);
}

/*
 * bmap() is special.  It gets used by applications such as lilo and by
 * the swapper to find the on-disk block of a specific piece of data.
 *
 * Naturally, this is dangerous if the block concerned is still in the
 * journal.  If somebody makes a swapfile on an ext4 data-journaling
 * filesystem and enables swap, then they may get a nasty shock when the
 * data getting swapped to that swapfile suddenly gets overwritten by
 * the original zero's written out previously to the journal and
 * awaiting writeback in the kernel's buffer cache.
 *
 * So, if we see any bmap calls here on a modified, data-journaled file,
 * take extra steps to flush any blocks which might be in the cache.
 */
static sector_t ext4_bmap(struct address_space *mapping, sector_t block)
{
	struct inode *inode = mapping->host;
	journal_t *journal;
	int err;

	/*
	 * We can get here for an inline file via the FIBMAP ioctl
	 */
	if (ext4_has_inline_data(inode))
		return 0;

	if (mapping_tagged(mapping, PAGECACHE_TAG_DIRTY) &&
			test_opt(inode->i_sb, DELALLOC)) {
		/*
		 * With delalloc we want to sync the file
		 * so that we can make sure we allocate
		 * blocks for file
		 */
		filemap_write_and_wait(mapping);
	}

	if (EXT4_JOURNAL(inode) &&
	    ext4_test_inode_state(inode, EXT4_STATE_JDATA)) {
		/*
		 * This is a REALLY heavyweight approach, but the use of
		 * bmap on dirty files is expected to be extremely rare:
		 * only if we run lilo or swapon on a freshly made file
		 * do we expect this to happen.
		 *
		 * (bmap requires CAP_SYS_RAWIO so this does not
		 * represent an unprivileged user DOS attack --- we'd be
		 * in trouble if mortal users could trigger this path at
		 * will.)
		 *
		 * NB. EXT4_STATE_JDATA is not set on files other than
		 * regular files.  If somebody wants to bmap a directory
		 * or symlink and gets confused because the buffer
		 * hasn't yet been flushed to disk, they deserve
		 * everything they get.
		 */

		ext4_clear_inode_state(inode, EXT4_STATE_JDATA);
		journal = EXT4_JOURNAL(inode);
		jbd2_journal_lock_updates(journal);
		err = jbd2_journal_flush(journal, 0);
		jbd2_journal_unlock_updates(journal);

		if (err)
			return 0;
	}

	return iomap_bmap(mapping, block, &ext4_iomap_ops);
}

static int ext4_readpage(struct file *file, struct page *page)
{
	int ret = -EAGAIN;
	struct inode *inode = page->mapping->host;

	trace_ext4_readpage(page);

	if (ext4_has_inline_data(inode))
		ret = ext4_readpage_inline(inode, page);

	if (ret == -EAGAIN)
		return ext4_mpage_readpages(inode, NULL, page);

	return ret;
}

static void ext4_readahead(struct readahead_control *rac)
{
	struct inode *inode = rac->mapping->host;

	/* If the file has inline data, no need to do readahead. */
	if (ext4_has_inline_data(inode))
		return;

	ext4_mpage_readpages(inode, rac, NULL);
}

static void ext4_invalidatepage(struct page *page, unsigned int offset,
				unsigned int length)
{
	trace_ext4_invalidatepage(page, offset, length);

	/* No journalling happens on data buffers when this function is used */
	WARN_ON(page_has_buffers(page) && buffer_jbd(page_buffers(page)));

	block_invalidatepage(page, offset, length);
}

static int __ext4_journalled_invalidatepage(struct page *page,
					    unsigned int offset,
					    unsigned int length)
{
	journal_t *journal = EXT4_JOURNAL(page->mapping->host);

	trace_ext4_journalled_invalidatepage(page, offset, length);

	/*
	 * If it's a full truncate we just forget about the pending dirtying
	 */
	if (offset == 0 && length == PAGE_SIZE)
		ClearPageChecked(page);

	return jbd2_journal_invalidatepage(journal, page, offset, length);
}

/* Wrapper for aops... */
static void ext4_journalled_invalidatepage(struct page *page,
					   unsigned int offset,
					   unsigned int length)
{
	WARN_ON(__ext4_journalled_invalidatepage(page, offset, length) < 0);
}

static int ext4_releasepage(struct page *page, gfp_t wait)
{
	journal_t *journal = EXT4_JOURNAL(page->mapping->host);

	trace_ext4_releasepage(page);

	/* Page has dirty journalled data -> cannot release */
	if (PageChecked(page))
		return 0;
	if (journal)
		return jbd2_journal_try_to_free_buffers(journal, page);
	else
		return try_to_free_buffers(page);
}

static bool ext4_inode_datasync_dirty(struct inode *inode)
{
	journal_t *journal = EXT4_SB(inode->i_sb)->s_journal;

	if (journal) {
		if (jbd2_transaction_committed(journal,
			EXT4_I(inode)->i_datasync_tid))
			return false;
		if (test_opt2(inode->i_sb, JOURNAL_FAST_COMMIT))
			return !list_empty(&EXT4_I(inode)->i_fc_list);
		return true;
	}

	/* Any metadata buffers to write? */
	if (!list_empty(&inode->i_mapping->private_list))
		return true;
	return inode->i_state & I_DIRTY_DATASYNC;
}

static void ext4_set_iomap(struct inode *inode, struct iomap *iomap,
			   struct ext4_map_blocks *map, loff_t offset,
			   loff_t length)
{
	u8 blkbits = inode->i_blkbits;

	/*
	 * Writes that span EOF might trigger an I/O size update on completion,
	 * so consider them to be dirty for the purpose of O_DSYNC, even if
	 * there is no other metadata changes being made or are pending.
	 */
	iomap->flags = 0;
	if (ext4_inode_datasync_dirty(inode) ||
	    offset + length > i_size_read(inode))
		iomap->flags |= IOMAP_F_DIRTY;

	if (map->m_flags & EXT4_MAP_NEW)
		iomap->flags |= IOMAP_F_NEW;

	iomap->bdev = inode->i_sb->s_bdev;
	iomap->dax_dev = EXT4_SB(inode->i_sb)->s_daxdev;
	iomap->offset = (u64) map->m_lblk << blkbits;
	iomap->length = (u64) map->m_len << blkbits;

	if ((map->m_flags & EXT4_MAP_MAPPED) &&
	    !ext4_test_inode_flag(inode, EXT4_INODE_EXTENTS))
		iomap->flags |= IOMAP_F_MERGED;

	/*
	 * Flags passed to ext4_map_blocks() for direct I/O writes can result
	 * in m_flags having both EXT4_MAP_MAPPED and EXT4_MAP_UNWRITTEN bits
	 * set. In order for any allocated unwritten extents to be converted
	 * into written extents correctly within the ->end_io() handler, we
	 * need to ensure that the iomap->type is set appropriately. Hence, the
	 * reason why we need to check whether the EXT4_MAP_UNWRITTEN bit has
	 * been set first.
	 */
	if (map->m_flags & EXT4_MAP_UNWRITTEN) {
		iomap->type = IOMAP_UNWRITTEN;
		iomap->addr = (u64) map->m_pblk << blkbits;
	} else if (map->m_flags & EXT4_MAP_MAPPED) {
		iomap->type = IOMAP_MAPPED;
		iomap->addr = (u64) map->m_pblk << blkbits;
	} else {
		iomap->type = IOMAP_HOLE;
		iomap->addr = IOMAP_NULL_ADDR;
	}
}

static int ext4_iomap_alloc(struct inode *inode, struct ext4_map_blocks *map,
			    unsigned int flags)
{
	handle_t *handle;
	u8 blkbits = inode->i_blkbits;
	int ret, dio_credits, m_flags = 0, retries = 0;

	/*
	 * Trim the mapping request to the maximum value that we can map at
	 * once for direct I/O.
	 */
	if (map->m_len > DIO_MAX_BLOCKS)
		map->m_len = DIO_MAX_BLOCKS;
	dio_credits = ext4_chunk_trans_blocks(inode, map->m_len);

retry:
	/*
	 * Either we allocate blocks and then don't get an unwritten extent, so
	 * in that case we have reserved enough credits. Or, the blocks are
	 * already allocated and unwritten. In that case, the extent conversion
	 * fits into the credits as well.
	 */
	handle = ext4_journal_start(inode, EXT4_HT_MAP_BLOCKS, dio_credits);
	if (IS_ERR(handle))
		return PTR_ERR(handle);

	/*
	 * DAX and direct I/O are the only two operations that are currently
	 * supported with IOMAP_WRITE.
	 */
	WARN_ON(!IS_DAX(inode) && !(flags & IOMAP_DIRECT));
	if (IS_DAX(inode))
		m_flags = EXT4_GET_BLOCKS_CREATE_ZERO;
	/*
	 * We use i_size instead of i_disksize here because delalloc writeback
	 * can complete at any point during the I/O and subsequently push the
	 * i_disksize out to i_size. This could be beyond where direct I/O is
	 * happening and thus expose allocated blocks to direct I/O reads.
	 */
	else if (((loff_t)map->m_lblk << blkbits) >= i_size_read(inode))
		m_flags = EXT4_GET_BLOCKS_CREATE;
	else if (ext4_test_inode_flag(inode, EXT4_INODE_EXTENTS))
		m_flags = EXT4_GET_BLOCKS_IO_CREATE_EXT;

	ret = ext4_map_blocks(handle, inode, map, m_flags);

	/*
	 * We cannot fill holes in indirect tree based inodes as that could
	 * expose stale data in the case of a crash. Use the magic error code
	 * to fallback to buffered I/O.
	 */
	if (!m_flags && !ret)
		ret = -ENOTBLK;

	ext4_journal_stop(handle);
	if (ret == -ENOSPC && ext4_should_retry_alloc(inode->i_sb, &retries))
		goto retry;

	return ret;
}


static int ext4_iomap_begin(struct inode *inode, loff_t offset, loff_t length,
		unsigned flags, struct iomap *iomap, struct iomap *srcmap)
{
	int ret;
	struct ext4_map_blocks map;
	u8 blkbits = inode->i_blkbits;

	if ((offset >> blkbits) > EXT4_MAX_LOGICAL_BLOCK)
		return -EINVAL;

	if (WARN_ON_ONCE(ext4_has_inline_data(inode)))
		return -ERANGE;

	/*
	 * Calculate the first and last logical blocks respectively.
	 */
	map.m_lblk = offset >> blkbits;
	map.m_len = min_t(loff_t, (offset + length - 1) >> blkbits,
			  EXT4_MAX_LOGICAL_BLOCK) - map.m_lblk + 1;

	if (flags & IOMAP_WRITE) {
		/*
		 * We check here if the blocks are already allocated, then we
		 * don't need to start a journal txn and we can directly return
		 * the mapping information. This could boost performance
		 * especially in multi-threaded overwrite requests.
		 */
		if (offset + length <= i_size_read(inode)) {
			ret = ext4_map_blocks(NULL, inode, &map, 0);
			if (ret > 0 && (map.m_flags & EXT4_MAP_MAPPED))
				goto out;
		}
		ret = ext4_iomap_alloc(inode, &map, flags);
	} else {
		ret = ext4_map_blocks(NULL, inode, &map, 0);
	}

	if (ret < 0)
		return ret;
out:
	ext4_set_iomap(inode, iomap, &map, offset, length);

	return 0;
}

static int ext4_iomap_overwrite_begin(struct inode *inode, loff_t offset,
		loff_t length, unsigned flags, struct iomap *iomap,
		struct iomap *srcmap)
{
	int ret;

	/*
	 * Even for writes we don't need to allocate blocks, so just pretend
	 * we are reading to save overhead of starting a transaction.
	 */
	flags &= ~IOMAP_WRITE;
	ret = ext4_iomap_begin(inode, offset, length, flags, iomap, srcmap);
	WARN_ON_ONCE(iomap->type != IOMAP_MAPPED);
	return ret;
}

static int ext4_iomap_end(struct inode *inode, loff_t offset, loff_t length,
			  ssize_t written, unsigned flags, struct iomap *iomap)
{
	/*
	 * Check to see whether an error occurred while writing out the data to
	 * the allocated blocks. If so, return the magic error code so that we
	 * fallback to buffered I/O and attempt to complete the remainder of
	 * the I/O. Any blocks that may have been allocated in preparation for
	 * the direct I/O will be reused during buffered I/O.
	 */
	if (flags & (IOMAP_WRITE | IOMAP_DIRECT) && written == 0)
		return -ENOTBLK;

	return 0;
}

const struct iomap_ops ext4_iomap_ops = {
	.iomap_begin		= ext4_iomap_begin,
	.iomap_end		= ext4_iomap_end,
};

const struct iomap_ops ext4_iomap_overwrite_ops = {
	.iomap_begin		= ext4_iomap_overwrite_begin,
	.iomap_end		= ext4_iomap_end,
};

static bool ext4_iomap_is_delalloc(struct inode *inode,
				   struct ext4_map_blocks *map)
{
	struct extent_status es;
	ext4_lblk_t offset = 0, end = map->m_lblk + map->m_len - 1;

	ext4_es_find_extent_range(inode, &ext4_es_is_delayed,
				  map->m_lblk, end, &es);

	if (!es.es_len || es.es_lblk > end)
		return false;

	if (es.es_lblk > map->m_lblk) {
		map->m_len = es.es_lblk - map->m_lblk;
		return false;
	}

	offset = map->m_lblk - es.es_lblk;
	map->m_len = es.es_len - offset;

	return true;
}

static int ext4_iomap_begin_report(struct inode *inode, loff_t offset,
				   loff_t length, unsigned int flags,
				   struct iomap *iomap, struct iomap *srcmap)
{
	int ret;
	bool delalloc = false;
	struct ext4_map_blocks map;
	u8 blkbits = inode->i_blkbits;

	if ((offset >> blkbits) > EXT4_MAX_LOGICAL_BLOCK)
		return -EINVAL;

	if (ext4_has_inline_data(inode)) {
		ret = ext4_inline_data_iomap(inode, iomap);
		if (ret != -EAGAIN) {
			if (ret == 0 && offset >= iomap->length)
				ret = -ENOENT;
			return ret;
		}
	}

	/*
	 * Calculate the first and last logical block respectively.
	 */
	map.m_lblk = offset >> blkbits;
	map.m_len = min_t(loff_t, (offset + length - 1) >> blkbits,
			  EXT4_MAX_LOGICAL_BLOCK) - map.m_lblk + 1;

	/*
	 * Fiemap callers may call for offset beyond s_bitmap_maxbytes.
	 * So handle it here itself instead of querying ext4_map_blocks().
	 * Since ext4_map_blocks() will warn about it and will return
	 * -EIO error.
	 */
	if (!(ext4_test_inode_flag(inode, EXT4_INODE_EXTENTS))) {
		struct ext4_sb_info *sbi = EXT4_SB(inode->i_sb);

		if (offset >= sbi->s_bitmap_maxbytes) {
			map.m_flags = 0;
			goto set_iomap;
		}
	}

	ret = ext4_map_blocks(NULL, inode, &map, 0);
	if (ret < 0)
		return ret;
	if (ret == 0)
		delalloc = ext4_iomap_is_delalloc(inode, &map);

set_iomap:
	ext4_set_iomap(inode, iomap, &map, offset, length);
	if (delalloc && iomap->type == IOMAP_HOLE)
		iomap->type = IOMAP_DELALLOC;

	return 0;
}

const struct iomap_ops ext4_iomap_report_ops = {
	.iomap_begin = ext4_iomap_begin_report,
};

/*
 * Pages can be marked dirty completely asynchronously from ext4's journalling
 * activity.  By filemap_sync_pte(), try_to_unmap_one(), etc.  We cannot do
 * much here because ->set_page_dirty is called under VFS locks.  The page is
 * not necessarily locked.
 *
 * We cannot just dirty the page and leave attached buffers clean, because the
 * buffers' dirty state is "definitive".  We cannot just set the buffers dirty
 * or jbddirty because all the journalling code will explode.
 *
 * So what we do is to mark the page "pending dirty" and next time writepage
 * is called, propagate that into the buffers appropriately.
 */
static int ext4_journalled_set_page_dirty(struct page *page)
{
	SetPageChecked(page);
	return __set_page_dirty_nobuffers(page);
}

static int ext4_set_page_dirty(struct page *page)
{
	WARN_ON_ONCE(!PageLocked(page) && !PageDirty(page));
	WARN_ON_ONCE(!page_has_buffers(page));
	return __set_page_dirty_buffers(page);
}

static int ext4_iomap_swap_activate(struct swap_info_struct *sis,
				    struct file *file, sector_t *span)
{
	return iomap_swapfile_activate(sis, file, span,
				       &ext4_iomap_report_ops);
}

static const struct address_space_operations ext4_aops = {
	.readpage		= ext4_readpage,
	.readahead		= ext4_readahead,
	.writepage		= ext4_writepage,
	.writepages		= ext4_writepages,
	.write_begin		= ext4_write_begin,
	.write_end		= ext4_write_end,
	.set_page_dirty		= ext4_set_page_dirty,
	.bmap			= ext4_bmap,
	.invalidatepage		= ext4_invalidatepage,
	.releasepage		= ext4_releasepage,
	.direct_IO		= noop_direct_IO,
	.migratepage		= buffer_migrate_page,
	.is_partially_uptodate  = block_is_partially_uptodate,
	.error_remove_page	= generic_error_remove_page,
	.swap_activate		= ext4_iomap_swap_activate,
};

static const struct address_space_operations ext4_journalled_aops = {
	.readpage		= ext4_readpage,
	.readahead		= ext4_readahead,
	.writepage		= ext4_writepage,
	.writepages		= ext4_writepages,
	.write_begin		= ext4_write_begin,
	.write_end		= ext4_journalled_write_end,
	.set_page_dirty		= ext4_journalled_set_page_dirty,
	.bmap			= ext4_bmap,
	.invalidatepage		= ext4_journalled_invalidatepage,
	.releasepage		= ext4_releasepage,
	.direct_IO		= noop_direct_IO,
	.is_partially_uptodate  = block_is_partially_uptodate,
	.error_remove_page	= generic_error_remove_page,
	.swap_activate		= ext4_iomap_swap_activate,
};

static const struct address_space_operations ext4_da_aops = {
	.readpage		= ext4_readpage,
	.readahead		= ext4_readahead,
	.writepage		= ext4_writepage,
	.writepages		= ext4_writepages,
	.write_begin		= ext4_da_write_begin,
	.write_end		= ext4_da_write_end,
	.set_page_dirty		= ext4_set_page_dirty,
	.bmap			= ext4_bmap,
	.invalidatepage		= ext4_invalidatepage,
	.releasepage		= ext4_releasepage,
	.direct_IO		= noop_direct_IO,
	.migratepage		= buffer_migrate_page,
	.is_partially_uptodate  = block_is_partially_uptodate,
	.error_remove_page	= generic_error_remove_page,
	.swap_activate		= ext4_iomap_swap_activate,
};

static const struct address_space_operations ext4_dax_aops = {
	.writepages		= ext4_dax_writepages,
	.direct_IO		= noop_direct_IO,
	.set_page_dirty		= __set_page_dirty_no_writeback,
	.bmap			= ext4_bmap,
	.invalidatepage		= noop_invalidatepage,
	.swap_activate		= ext4_iomap_swap_activate,
};

void ext4_set_aops(struct inode *inode)
{
	switch (ext4_inode_journal_mode(inode)) {
	case EXT4_INODE_ORDERED_DATA_MODE:
	case EXT4_INODE_WRITEBACK_DATA_MODE:
		break;
	case EXT4_INODE_JOURNAL_DATA_MODE:
		inode->i_mapping->a_ops = &ext4_journalled_aops;
		return;
	default:
		BUG();
	}
	if (IS_DAX(inode))
		inode->i_mapping->a_ops = &ext4_dax_aops;
	else if (test_opt(inode->i_sb, DELALLOC))
		inode->i_mapping->a_ops = &ext4_da_aops;
	else
		inode->i_mapping->a_ops = &ext4_aops;
}

static int __ext4_block_zero_page_range(handle_t *handle,
		struct address_space *mapping, loff_t from, loff_t length)
{
	ext4_fsblk_t index = from >> PAGE_SHIFT;
	unsigned offset = from & (PAGE_SIZE-1);
	unsigned blocksize, pos;
	ext4_lblk_t iblock;
	struct inode *inode = mapping->host;
	struct buffer_head *bh;
	struct page *page;
	int err = 0;

	page = find_or_create_page(mapping, from >> PAGE_SHIFT,
				   mapping_gfp_constraint(mapping, ~__GFP_FS));
	if (!page)
		return -ENOMEM;

	blocksize = inode->i_sb->s_blocksize;

	iblock = index << (PAGE_SHIFT - inode->i_sb->s_blocksize_bits);

	if (!page_has_buffers(page))
		create_empty_buffers(page, blocksize, 0);

	/* Find the buffer that contains "offset" */
	bh = page_buffers(page);
	pos = blocksize;
	while (offset >= pos) {
		bh = bh->b_this_page;
		iblock++;
		pos += blocksize;
	}
	if (buffer_freed(bh)) {
		BUFFER_TRACE(bh, "freed: skip");
		goto unlock;
	}
	if (!buffer_mapped(bh)) {
		BUFFER_TRACE(bh, "unmapped");
		ext4_get_block(inode, iblock, bh, 0);
		/* unmapped? It's a hole - nothing to do */
		if (!buffer_mapped(bh)) {
			BUFFER_TRACE(bh, "still unmapped");
			goto unlock;
		}
	}

	/* Ok, it's mapped. Make sure it's up-to-date */
	if (PageUptodate(page))
		set_buffer_uptodate(bh);

	if (!buffer_uptodate(bh)) {
		err = ext4_read_bh_lock(bh, 0, true);
		if (err)
			goto unlock;
		if (fscrypt_inode_uses_fs_layer_crypto(inode)) {
			/* We expect the key to be set. */
			BUG_ON(!fscrypt_has_encryption_key(inode));
			err = fscrypt_decrypt_pagecache_blocks(page, blocksize,
							       bh_offset(bh));
			if (err) {
				clear_buffer_uptodate(bh);
				goto unlock;
			}
		}
	}
	if (ext4_should_journal_data(inode)) {
		BUFFER_TRACE(bh, "get write access");
		err = ext4_journal_get_write_access(handle, inode->i_sb, bh,
						    EXT4_JTR_NONE);
		if (err)
			goto unlock;
	}
	zero_user(page, offset, length);
	BUFFER_TRACE(bh, "zeroed end of block");

	if (ext4_should_journal_data(inode)) {
		err = ext4_handle_dirty_metadata(handle, inode, bh);
	} else {
		err = 0;
		mark_buffer_dirty(bh);
		if (ext4_should_order_data(inode))
			err = ext4_jbd2_inode_add_write(handle, inode, from,
					length);
	}

unlock:
	unlock_page(page);
	put_page(page);
	return err;
}

/*
 * ext4_block_zero_page_range() zeros out a mapping of length 'length'
 * starting from file offset 'from'.  The range to be zero'd must
 * be contained with in one block.  If the specified range exceeds
 * the end of the block it will be shortened to end of the block
 * that corresponds to 'from'
 */
static int ext4_block_zero_page_range(handle_t *handle,
		struct address_space *mapping, loff_t from, loff_t length)
{
	struct inode *inode = mapping->host;
	unsigned offset = from & (PAGE_SIZE-1);
	unsigned blocksize = inode->i_sb->s_blocksize;
	unsigned max = blocksize - (offset & (blocksize - 1));

	/*
	 * correct length if it does not fall between
	 * 'from' and the end of the block
	 */
	if (length > max || length < 0)
		length = max;

	if (IS_DAX(inode)) {
		return iomap_zero_range(inode, from, length, NULL,
					&ext4_iomap_ops);
	}
	return __ext4_block_zero_page_range(handle, mapping, from, length);
}

/*
 * ext4_block_truncate_page() zeroes out a mapping from file offset `from'
 * up to the end of the block which corresponds to `from'.
 * This required during truncate. We need to physically zero the tail end
 * of that block so it doesn't yield old data if the file is later grown.
 */
static int ext4_block_truncate_page(handle_t *handle,
		struct address_space *mapping, loff_t from)
{
	unsigned offset = from & (PAGE_SIZE-1);
	unsigned length;
	unsigned blocksize;
	struct inode *inode = mapping->host;

	/* If we are processing an encrypted inode during orphan list handling */
	if (IS_ENCRYPTED(inode) && !fscrypt_has_encryption_key(inode))
		return 0;

	blocksize = inode->i_sb->s_blocksize;
	length = blocksize - (offset & (blocksize - 1));

	return ext4_block_zero_page_range(handle, mapping, from, length);
}

int ext4_zero_partial_blocks(handle_t *handle, struct inode *inode,
			     loff_t lstart, loff_t length)
{
	struct super_block *sb = inode->i_sb;
	struct address_space *mapping = inode->i_mapping;
	unsigned partial_start, partial_end;
	ext4_fsblk_t start, end;
	loff_t byte_end = (lstart + length - 1);
	int err = 0;

	partial_start = lstart & (sb->s_blocksize - 1);
	partial_end = byte_end & (sb->s_blocksize - 1);

	start = lstart >> sb->s_blocksize_bits;
	end = byte_end >> sb->s_blocksize_bits;

	/* Handle partial zero within the single block */
	if (start == end &&
	    (partial_start || (partial_end != sb->s_blocksize - 1))) {
		err = ext4_block_zero_page_range(handle, mapping,
						 lstart, length);
		return err;
	}
	/* Handle partial zero out on the start of the range */
	if (partial_start) {
		err = ext4_block_zero_page_range(handle, mapping,
						 lstart, sb->s_blocksize);
		if (err)
			return err;
	}
	/* Handle partial zero out on the end of the range */
	if (partial_end != sb->s_blocksize - 1)
		err = ext4_block_zero_page_range(handle, mapping,
						 byte_end - partial_end,
						 partial_end + 1);
	return err;
}

int ext4_can_truncate(struct inode *inode)
{
	if (S_ISREG(inode->i_mode))
		return 1;
	if (S_ISDIR(inode->i_mode))
		return 1;
	if (S_ISLNK(inode->i_mode))
		return !ext4_inode_is_fast_symlink(inode);
	return 0;
}

/*
 * We have to make sure i_disksize gets properly updated before we truncate
 * page cache due to hole punching or zero range. Otherwise i_disksize update
 * can get lost as it may have been postponed to submission of writeback but
 * that will never happen after we truncate page cache.
 */
int ext4_update_disksize_before_punch(struct inode *inode, loff_t offset,
				      loff_t len)
{
	handle_t *handle;
	int ret;

	loff_t size = i_size_read(inode);

	WARN_ON(!inode_is_locked(inode));
	if (offset > size || offset + len < size)
		return 0;

	if (EXT4_I(inode)->i_disksize >= size)
		return 0;

	handle = ext4_journal_start(inode, EXT4_HT_MISC, 1);
	if (IS_ERR(handle))
		return PTR_ERR(handle);
	ext4_update_i_disksize(inode, size);
	ret = ext4_mark_inode_dirty(handle, inode);
	ext4_journal_stop(handle);

	return ret;
}

static void ext4_wait_dax_page(struct inode *inode)
{
	filemap_invalidate_unlock(inode->i_mapping);
	schedule();
	filemap_invalidate_lock(inode->i_mapping);
}

int ext4_break_layouts(struct inode *inode)
{
	struct page *page;
	int error;

	if (WARN_ON_ONCE(!rwsem_is_locked(&inode->i_mapping->invalidate_lock)))
		return -EINVAL;

	do {
		page = dax_layout_busy_page(inode->i_mapping);
		if (!page)
			return 0;

		error = ___wait_var_event(&page->_refcount,
				atomic_read(&page->_refcount) == 1,
				TASK_INTERRUPTIBLE, 0, 0,
				ext4_wait_dax_page(inode));
	} while (error == 0);

	return error;
}

/*
 * ext4_punch_hole: punches a hole in a file by releasing the blocks
 * associated with the given offset and length
 *
 * @inode:  File inode
 * @offset: The offset where the hole will begin
 * @len:    The length of the hole
 *
 * Returns: 0 on success or negative on failure
 */

int ext4_punch_hole(struct inode *inode, loff_t offset, loff_t length)
{
	struct super_block *sb = inode->i_sb;
	ext4_lblk_t first_block, stop_block;
	struct address_space *mapping = inode->i_mapping;
	loff_t first_block_offset, last_block_offset;
	handle_t *handle;
	unsigned int credits;
	int ret = 0, ret2 = 0;

	trace_ext4_punch_hole(inode, offset, length, 0);

	ext4_clear_inode_state(inode, EXT4_STATE_MAY_INLINE_DATA);
	if (ext4_has_inline_data(inode)) {
		filemap_invalidate_lock(mapping);
		ret = ext4_convert_inline_data(inode);
		filemap_invalidate_unlock(mapping);
		if (ret)
			return ret;
	}

	/*
	 * Write out all dirty pages to avoid race conditions
	 * Then release them.
	 */
	if (mapping_tagged(mapping, PAGECACHE_TAG_DIRTY)) {
		ret = filemap_write_and_wait_range(mapping, offset,
						   offset + length - 1);
		if (ret)
			return ret;
	}

	inode_lock(inode);

	/* No need to punch hole beyond i_size */
	if (offset >= inode->i_size)
		goto out_mutex;

	/*
	 * If the hole extends beyond i_size, set the hole
	 * to end after the page that contains i_size
	 */
	if (offset + length > inode->i_size) {
		length = inode->i_size +
		   PAGE_SIZE - (inode->i_size & (PAGE_SIZE - 1)) -
		   offset;
	}

	if (offset & (sb->s_blocksize - 1) ||
	    (offset + length) & (sb->s_blocksize - 1)) {
		/*
		 * Attach jinode to inode for jbd2 if we do any zeroing of
		 * partial block
		 */
		ret = ext4_inode_attach_jinode(inode);
		if (ret < 0)
			goto out_mutex;

	}

	/* Wait all existing dio workers, newcomers will block on i_mutex */
	inode_dio_wait(inode);

	/*
	 * Prevent page faults from reinstantiating pages we have released from
	 * page cache.
	 */
	filemap_invalidate_lock(mapping);

	ret = ext4_break_layouts(inode);
	if (ret)
		goto out_dio;

	first_block_offset = round_up(offset, sb->s_blocksize);
	last_block_offset = round_down((offset + length), sb->s_blocksize) - 1;

	/* Now release the pages and zero block aligned part of pages*/
	if (last_block_offset > first_block_offset) {
		ret = ext4_update_disksize_before_punch(inode, offset, length);
		if (ret)
			goto out_dio;
		truncate_pagecache_range(inode, first_block_offset,
					 last_block_offset);
	}

	if (ext4_test_inode_flag(inode, EXT4_INODE_EXTENTS))
		credits = ext4_writepage_trans_blocks(inode);
	else
		credits = ext4_blocks_for_truncate(inode);
	handle = ext4_journal_start(inode, EXT4_HT_TRUNCATE, credits);
	if (IS_ERR(handle)) {
		ret = PTR_ERR(handle);
		ext4_std_error(sb, ret);
		goto out_dio;
	}

	ret = ext4_zero_partial_blocks(handle, inode, offset,
				       length);
	if (ret)
		goto out_stop;

	first_block = (offset + sb->s_blocksize - 1) >>
		EXT4_BLOCK_SIZE_BITS(sb);
	stop_block = (offset + length) >> EXT4_BLOCK_SIZE_BITS(sb);

	/* If there are blocks to remove, do it */
	if (stop_block > first_block) {

		down_write(&EXT4_I(inode)->i_data_sem);
		ext4_discard_preallocations(inode, 0);

		ret = ext4_es_remove_extent(inode, first_block,
					    stop_block - first_block);
		if (ret) {
			up_write(&EXT4_I(inode)->i_data_sem);
			goto out_stop;
		}

		if (ext4_test_inode_flag(inode, EXT4_INODE_EXTENTS))
			ret = ext4_ext_remove_space(inode, first_block,
						    stop_block - 1);
		else
			ret = ext4_ind_remove_space(handle, inode, first_block,
						    stop_block);

		up_write(&EXT4_I(inode)->i_data_sem);
	}
	ext4_fc_track_range(handle, inode, first_block, stop_block);
	if (IS_SYNC(inode))
		ext4_handle_sync(handle);

	inode->i_mtime = inode->i_ctime = current_time(inode);
	ret2 = ext4_mark_inode_dirty(handle, inode);
	if (unlikely(ret2))
		ret = ret2;
	if (ret >= 0)
		ext4_update_inode_fsync_trans(handle, inode, 1);
out_stop:
	ext4_journal_stop(handle);
out_dio:
	filemap_invalidate_unlock(mapping);
out_mutex:
	inode_unlock(inode);
	return ret;
}

int ext4_inode_attach_jinode(struct inode *inode)
{
	struct ext4_inode_info *ei = EXT4_I(inode);
	struct jbd2_inode *jinode;

	if (ei->jinode || !EXT4_SB(inode->i_sb)->s_journal)
		return 0;

	jinode = jbd2_alloc_inode(GFP_KERNEL);
	spin_lock(&inode->i_lock);
	if (!ei->jinode) {
		if (!jinode) {
			spin_unlock(&inode->i_lock);
			return -ENOMEM;
		}
		ei->jinode = jinode;
		jbd2_journal_init_jbd_inode(ei->jinode, inode);
		jinode = NULL;
	}
	spin_unlock(&inode->i_lock);
	if (unlikely(jinode != NULL))
		jbd2_free_inode(jinode);
	return 0;
}

/*
 * ext4_truncate()
 *
 * We block out ext4_get_block() block instantiations across the entire
 * transaction, and VFS/VM ensures that ext4_truncate() cannot run
 * simultaneously on behalf of the same inode.
 *
 * As we work through the truncate and commit bits of it to the journal there
 * is one core, guiding principle: the file's tree must always be consistent on
 * disk.  We must be able to restart the truncate after a crash.
 *
 * The file's tree may be transiently inconsistent in memory (although it
 * probably isn't), but whenever we close off and commit a journal transaction,
 * the contents of (the filesystem + the journal) must be consistent and
 * restartable.  It's pretty simple, really: bottom up, right to left (although
 * left-to-right works OK too).
 *
 * Note that at recovery time, journal replay occurs *before* the restart of
 * truncate against the orphan inode list.
 *
 * The committed inode has the new, desired i_size (which is the same as
 * i_disksize in this case).  After a crash, ext4_orphan_cleanup() will see
 * that this inode's truncate did not complete and it will again call
 * ext4_truncate() to have another go.  So there will be instantiated blocks
 * to the right of the truncation point in a crashed ext4 filesystem.  But
 * that's fine - as long as they are linked from the inode, the post-crash
 * ext4_truncate() run will find them and release them.
 */
int ext4_truncate(struct inode *inode)
{
	struct ext4_inode_info *ei = EXT4_I(inode);
	unsigned int credits;
	int err = 0, err2;
	handle_t *handle;
	struct address_space *mapping = inode->i_mapping;

	/*
	 * There is a possibility that we're either freeing the inode
	 * or it's a completely new inode. In those cases we might not
	 * have i_mutex locked because it's not necessary.
	 */
	if (!(inode->i_state & (I_NEW|I_FREEING)))
		WARN_ON(!inode_is_locked(inode));
	trace_ext4_truncate_enter(inode);

	if (!ext4_can_truncate(inode))
		goto out_trace;

	if (inode->i_size == 0 && !test_opt(inode->i_sb, NO_AUTO_DA_ALLOC))
		ext4_set_inode_state(inode, EXT4_STATE_DA_ALLOC_CLOSE);

	if (ext4_has_inline_data(inode)) {
		int has_inline = 1;

		err = ext4_inline_data_truncate(inode, &has_inline);
		if (err || has_inline)
			goto out_trace;
	}

	/* If we zero-out tail of the page, we have to create jinode for jbd2 */
	if (inode->i_size & (inode->i_sb->s_blocksize - 1)) {
		if (ext4_inode_attach_jinode(inode) < 0)
			goto out_trace;
	}

	if (ext4_test_inode_flag(inode, EXT4_INODE_EXTENTS))
		credits = ext4_writepage_trans_blocks(inode);
	else
		credits = ext4_blocks_for_truncate(inode);

	handle = ext4_journal_start(inode, EXT4_HT_TRUNCATE, credits);
	if (IS_ERR(handle)) {
		err = PTR_ERR(handle);
		goto out_trace;
	}

	if (inode->i_size & (inode->i_sb->s_blocksize - 1))
		ext4_block_truncate_page(handle, mapping, inode->i_size);

	/*
	 * We add the inode to the orphan list, so that if this
	 * truncate spans multiple transactions, and we crash, we will
	 * resume the truncate when the filesystem recovers.  It also
	 * marks the inode dirty, to catch the new size.
	 *
	 * Implication: the file must always be in a sane, consistent
	 * truncatable state while each transaction commits.
	 */
	err = ext4_orphan_add(handle, inode);
	if (err)
		goto out_stop;

	down_write(&EXT4_I(inode)->i_data_sem);

	ext4_discard_preallocations(inode, 0);

	if (ext4_test_inode_flag(inode, EXT4_INODE_EXTENTS))
		err = ext4_ext_truncate(handle, inode);
	else
		ext4_ind_truncate(handle, inode);

	up_write(&ei->i_data_sem);
	if (err)
		goto out_stop;

	if (IS_SYNC(inode))
		ext4_handle_sync(handle);

out_stop:
	/*
	 * If this was a simple ftruncate() and the file will remain alive,
	 * then we need to clear up the orphan record which we created above.
	 * However, if this was a real unlink then we were called by
	 * ext4_evict_inode(), and we allow that function to clean up the
	 * orphan info for us.
	 */
	if (inode->i_nlink)
		ext4_orphan_del(handle, inode);

	inode->i_mtime = inode->i_ctime = current_time(inode);
	err2 = ext4_mark_inode_dirty(handle, inode);
	if (unlikely(err2 && !err))
		err = err2;
	ext4_journal_stop(handle);

out_trace:
	trace_ext4_truncate_exit(inode);
	return err;
}

/*
 * ext4_get_inode_loc returns with an extra refcount against the inode's
 * underlying buffer_head on success. If 'in_mem' is true, we have all
 * data in memory that is needed to recreate the on-disk version of this
 * inode.
 */
static int __ext4_get_inode_loc(struct super_block *sb, unsigned long ino,
				struct ext4_iloc *iloc, int in_mem,
				ext4_fsblk_t *ret_block)
{
	struct ext4_group_desc	*gdp;
	struct buffer_head	*bh;
	ext4_fsblk_t		block;
	struct blk_plug		plug;
	int			inodes_per_block, inode_offset;

	iloc->bh = NULL;
	if (ino < EXT4_ROOT_INO ||
	    ino > le32_to_cpu(EXT4_SB(sb)->s_es->s_inodes_count))
		return -EFSCORRUPTED;

	iloc->block_group = (ino - 1) / EXT4_INODES_PER_GROUP(sb);
	gdp = ext4_get_group_desc(sb, iloc->block_group, NULL);
	if (!gdp)
		return -EIO;

	/*
	 * Figure out the offset within the block group inode table
	 */
	inodes_per_block = EXT4_SB(sb)->s_inodes_per_block;
	inode_offset = ((ino - 1) %
			EXT4_INODES_PER_GROUP(sb));
	block = ext4_inode_table(sb, gdp) + (inode_offset / inodes_per_block);
	iloc->offset = (inode_offset % inodes_per_block) * EXT4_INODE_SIZE(sb);

	bh = sb_getblk(sb, block);
	if (unlikely(!bh))
		return -ENOMEM;
	if (ext4_buffer_uptodate(bh))
		goto has_buffer;

	lock_buffer(bh);
	if (ext4_buffer_uptodate(bh)) {
		/* Someone brought it uptodate while we waited */
		unlock_buffer(bh);
		goto has_buffer;
	}

	/*
	 * If we have all information of the inode in memory and this
	 * is the only valid inode in the block, we need not read the
	 * block.
	 */
	if (in_mem) {
		struct buffer_head *bitmap_bh;
		int i, start;

		start = inode_offset & ~(inodes_per_block - 1);

		/* Is the inode bitmap in cache? */
		bitmap_bh = sb_getblk(sb, ext4_inode_bitmap(sb, gdp));
		if (unlikely(!bitmap_bh))
			goto make_io;

		/*
		 * If the inode bitmap isn't in cache then the
		 * optimisation may end up performing two reads instead
		 * of one, so skip it.
		 */
		if (!buffer_uptodate(bitmap_bh)) {
			brelse(bitmap_bh);
			goto make_io;
		}
		for (i = start; i < start + inodes_per_block; i++) {
			if (i == inode_offset)
				continue;
			if (ext4_test_bit(i, bitmap_bh->b_data))
				break;
		}
		brelse(bitmap_bh);
		if (i == start + inodes_per_block) {
			/* all other inodes are free, so skip I/O */
			memset(bh->b_data, 0, bh->b_size);
			set_buffer_uptodate(bh);
			unlock_buffer(bh);
			goto has_buffer;
		}
	}

make_io:
	/*
	 * If we need to do any I/O, try to pre-readahead extra
	 * blocks from the inode table.
	 */
	blk_start_plug(&plug);
	if (EXT4_SB(sb)->s_inode_readahead_blks) {
		ext4_fsblk_t b, end, table;
		unsigned num;
		__u32 ra_blks = EXT4_SB(sb)->s_inode_readahead_blks;

		table = ext4_inode_table(sb, gdp);
		/* s_inode_readahead_blks is always a power of 2 */
		b = block & ~((ext4_fsblk_t) ra_blks - 1);
		if (table > b)
			b = table;
		end = b + ra_blks;
		num = EXT4_INODES_PER_GROUP(sb);
		if (ext4_has_group_desc_csum(sb))
			num -= ext4_itable_unused_count(sb, gdp);
		table += num / inodes_per_block;
		if (end > table)
			end = table;
		while (b <= end)
			ext4_sb_breadahead_unmovable(sb, b++);
	}

	/*
	 * There are other valid inodes in the buffer, this inode
	 * has in-inode xattrs, or we don't have this inode in memory.
	 * Read the block from disk.
	 */
	trace_ext4_load_inode(sb, ino);
	ext4_read_bh_nowait(bh, REQ_META | REQ_PRIO, NULL);
	blk_finish_plug(&plug);
	wait_on_buffer(bh);
	ext4_simulate_fail_bh(sb, bh, EXT4_SIM_INODE_EIO);
	if (!buffer_uptodate(bh)) {
		if (ret_block)
			*ret_block = block;
		brelse(bh);
		return -EIO;
	}
has_buffer:
	iloc->bh = bh;
	return 0;
}

static int __ext4_get_inode_loc_noinmem(struct inode *inode,
					struct ext4_iloc *iloc)
{
	ext4_fsblk_t err_blk;
	int ret;

	ret = __ext4_get_inode_loc(inode->i_sb, inode->i_ino, iloc, 0,
					&err_blk);

	if (ret == -EIO)
		ext4_error_inode_block(inode, err_blk, EIO,
					"unable to read itable block");

	return ret;
}

int ext4_get_inode_loc(struct inode *inode, struct ext4_iloc *iloc)
{
	ext4_fsblk_t err_blk;
	int ret;

	/* We have all inode data except xattrs in memory here. */
	ret = __ext4_get_inode_loc(inode->i_sb, inode->i_ino, iloc,
		!ext4_test_inode_state(inode, EXT4_STATE_XATTR), &err_blk);

	if (ret == -EIO)
		ext4_error_inode_block(inode, err_blk, EIO,
					"unable to read itable block");

	return ret;
}


int ext4_get_fc_inode_loc(struct super_block *sb, unsigned long ino,
			  struct ext4_iloc *iloc)
{
	return __ext4_get_inode_loc(sb, ino, iloc, 0, NULL);
}

static bool ext4_should_enable_dax(struct inode *inode)
{
	struct ext4_sb_info *sbi = EXT4_SB(inode->i_sb);

	if (test_opt2(inode->i_sb, DAX_NEVER))
		return false;
	if (!S_ISREG(inode->i_mode))
		return false;
	if (ext4_should_journal_data(inode))
		return false;
	if (ext4_has_inline_data(inode))
		return false;
	if (ext4_test_inode_flag(inode, EXT4_INODE_ENCRYPT))
		return false;
	if (ext4_test_inode_flag(inode, EXT4_INODE_VERITY))
		return false;
	if (!test_bit(EXT4_FLAGS_BDEV_IS_DAX, &sbi->s_ext4_flags))
		return false;
	if (test_opt(inode->i_sb, DAX_ALWAYS))
		return true;

	return ext4_test_inode_flag(inode, EXT4_INODE_DAX);
}

void ext4_set_inode_flags(struct inode *inode, bool init)
{
	unsigned int flags = EXT4_I(inode)->i_flags;
	unsigned int new_fl = 0;

	WARN_ON_ONCE(IS_DAX(inode) && init);

	if (flags & EXT4_SYNC_FL)
		new_fl |= S_SYNC;
	if (flags & EXT4_APPEND_FL)
		new_fl |= S_APPEND;
	if (flags & EXT4_IMMUTABLE_FL)
		new_fl |= S_IMMUTABLE;
	if (flags & EXT4_NOATIME_FL)
		new_fl |= S_NOATIME;
	if (flags & EXT4_DIRSYNC_FL)
		new_fl |= S_DIRSYNC;

	/* Because of the way inode_set_flags() works we must preserve S_DAX
	 * here if already set. */
	new_fl |= (inode->i_flags & S_DAX);
	if (init && ext4_should_enable_dax(inode))
		new_fl |= S_DAX;

	if (flags & EXT4_ENCRYPT_FL)
		new_fl |= S_ENCRYPTED;
	if (flags & EXT4_CASEFOLD_FL)
		new_fl |= S_CASEFOLD;
	if (flags & EXT4_VERITY_FL)
		new_fl |= S_VERITY;
	inode_set_flags(inode, new_fl,
			S_SYNC|S_APPEND|S_IMMUTABLE|S_NOATIME|S_DIRSYNC|S_DAX|
			S_ENCRYPTED|S_CASEFOLD|S_VERITY);
}

static blkcnt_t ext4_inode_blocks(struct ext4_inode *raw_inode,
				  struct ext4_inode_info *ei)
{
	blkcnt_t i_blocks ;
	struct inode *inode = &(ei->vfs_inode);
	struct super_block *sb = inode->i_sb;

	if (ext4_has_feature_huge_file(sb)) {
		/* we are using combined 48 bit field */
		i_blocks = ((u64)le16_to_cpu(raw_inode->i_blocks_high)) << 32 |
					le32_to_cpu(raw_inode->i_blocks_lo);
		if (ext4_test_inode_flag(inode, EXT4_INODE_HUGE_FILE)) {
			/* i_blocks represent file system block size */
			return i_blocks  << (inode->i_blkbits - 9);
		} else {
			return i_blocks;
		}
	} else {
		return le32_to_cpu(raw_inode->i_blocks_lo);
	}
}

static inline int ext4_iget_extra_inode(struct inode *inode,
					 struct ext4_inode *raw_inode,
					 struct ext4_inode_info *ei)
{
	__le32 *magic = (void *)raw_inode +
			EXT4_GOOD_OLD_INODE_SIZE + ei->i_extra_isize;

	if (EXT4_GOOD_OLD_INODE_SIZE + ei->i_extra_isize + sizeof(__le32) <=
	    EXT4_INODE_SIZE(inode->i_sb) &&
	    *magic == cpu_to_le32(EXT4_XATTR_MAGIC)) {
		ext4_set_inode_state(inode, EXT4_STATE_XATTR);
		return ext4_find_inline_data_nolock(inode);
	} else
		EXT4_I(inode)->i_inline_off = 0;
	return 0;
}

int ext4_get_projid(struct inode *inode, kprojid_t *projid)
{
	if (!ext4_has_feature_project(inode->i_sb))
		return -EOPNOTSUPP;
	*projid = EXT4_I(inode)->i_projid;
	return 0;
}

/*
 * ext4 has self-managed i_version for ea inodes, it stores the lower 32bit of
 * refcount in i_version, so use raw values if inode has EXT4_EA_INODE_FL flag
 * set.
 */
static inline void ext4_inode_set_iversion_queried(struct inode *inode, u64 val)
{
	if (unlikely(EXT4_I(inode)->i_flags & EXT4_EA_INODE_FL))
		inode_set_iversion_raw(inode, val);
	else
		inode_set_iversion_queried(inode, val);
}
static inline u64 ext4_inode_peek_iversion(const struct inode *inode)
{
	if (unlikely(EXT4_I(inode)->i_flags & EXT4_EA_INODE_FL))
		return inode_peek_iversion_raw(inode);
	else
		return inode_peek_iversion(inode);
}

struct inode *__ext4_iget(struct super_block *sb, unsigned long ino,
			  ext4_iget_flags flags, const char *function,
			  unsigned int line)
{
	struct ext4_iloc iloc;
	struct ext4_inode *raw_inode;
	struct ext4_inode_info *ei;
	struct ext4_super_block *es = EXT4_SB(sb)->s_es;
	struct inode *inode;
	journal_t *journal = EXT4_SB(sb)->s_journal;
	long ret;
	loff_t size;
	int block;
	uid_t i_uid;
	gid_t i_gid;
	projid_t i_projid;

	if ((!(flags & EXT4_IGET_SPECIAL) &&
	     ((ino < EXT4_FIRST_INO(sb) && ino != EXT4_ROOT_INO) ||
	      ino == le32_to_cpu(es->s_usr_quota_inum) ||
	      ino == le32_to_cpu(es->s_grp_quota_inum) ||
	      ino == le32_to_cpu(es->s_prj_quota_inum) ||
	      ino == le32_to_cpu(es->s_orphan_file_inum))) ||
	    (ino < EXT4_ROOT_INO) ||
	    (ino > le32_to_cpu(es->s_inodes_count))) {
		if (flags & EXT4_IGET_HANDLE)
			return ERR_PTR(-ESTALE);
		__ext4_error(sb, function, line, false, EFSCORRUPTED, 0,
			     "inode #%lu: comm %s: iget: illegal inode #",
			     ino, current->comm);
		return ERR_PTR(-EFSCORRUPTED);
	}

	inode = iget_locked(sb, ino);
	if (!inode)
		return ERR_PTR(-ENOMEM);
	if (!(inode->i_state & I_NEW))
		return inode;

	ei = EXT4_I(inode);
	iloc.bh = NULL;

	ret = __ext4_get_inode_loc_noinmem(inode, &iloc);
	if (ret < 0)
		goto bad_inode;
	raw_inode = ext4_raw_inode(&iloc);

	if ((ino == EXT4_ROOT_INO) && (raw_inode->i_links_count == 0)) {
		ext4_error_inode(inode, function, line, 0,
				 "iget: root inode unallocated");
		ret = -EFSCORRUPTED;
		goto bad_inode;
	}

	if ((flags & EXT4_IGET_HANDLE) &&
	    (raw_inode->i_links_count == 0) && (raw_inode->i_mode == 0)) {
		ret = -ESTALE;
		goto bad_inode;
	}

	if (EXT4_INODE_SIZE(inode->i_sb) > EXT4_GOOD_OLD_INODE_SIZE) {
		ei->i_extra_isize = le16_to_cpu(raw_inode->i_extra_isize);
		if (EXT4_GOOD_OLD_INODE_SIZE + ei->i_extra_isize >
			EXT4_INODE_SIZE(inode->i_sb) ||
		    (ei->i_extra_isize & 3)) {
			ext4_error_inode(inode, function, line, 0,
					 "iget: bad extra_isize %u "
					 "(inode size %u)",
					 ei->i_extra_isize,
					 EXT4_INODE_SIZE(inode->i_sb));
			ret = -EFSCORRUPTED;
			goto bad_inode;
		}
	} else
		ei->i_extra_isize = 0;

	/* Precompute checksum seed for inode metadata */
	if (ext4_has_metadata_csum(sb)) {
		struct ext4_sb_info *sbi = EXT4_SB(inode->i_sb);
		__u32 csum;
		__le32 inum = cpu_to_le32(inode->i_ino);
		__le32 gen = raw_inode->i_generation;
		csum = ext4_chksum(sbi, sbi->s_csum_seed, (__u8 *)&inum,
				   sizeof(inum));
		ei->i_csum_seed = ext4_chksum(sbi, csum, (__u8 *)&gen,
					      sizeof(gen));
	}

	if ((!ext4_inode_csum_verify(inode, raw_inode, ei) ||
	    ext4_simulate_fail(sb, EXT4_SIM_INODE_CRC)) &&
	     (!(EXT4_SB(sb)->s_mount_state & EXT4_FC_REPLAY))) {
		ext4_error_inode_err(inode, function, line, 0,
				EFSBADCRC, "iget: checksum invalid");
		ret = -EFSBADCRC;
		goto bad_inode;
	}

	inode->i_mode = le16_to_cpu(raw_inode->i_mode);
	i_uid = (uid_t)le16_to_cpu(raw_inode->i_uid_low);
	i_gid = (gid_t)le16_to_cpu(raw_inode->i_gid_low);
	if (ext4_has_feature_project(sb) &&
	    EXT4_INODE_SIZE(sb) > EXT4_GOOD_OLD_INODE_SIZE &&
	    EXT4_FITS_IN_INODE(raw_inode, ei, i_projid))
		i_projid = (projid_t)le32_to_cpu(raw_inode->i_projid);
	else
		i_projid = EXT4_DEF_PROJID;

	if (!(test_opt(inode->i_sb, NO_UID32))) {
		i_uid |= le16_to_cpu(raw_inode->i_uid_high) << 16;
		i_gid |= le16_to_cpu(raw_inode->i_gid_high) << 16;
	}
	i_uid_write(inode, i_uid);
	i_gid_write(inode, i_gid);
	ei->i_projid = make_kprojid(&init_user_ns, i_projid);
	set_nlink(inode, le16_to_cpu(raw_inode->i_links_count));

	ext4_clear_state_flags(ei);	/* Only relevant on 32-bit archs */
	ei->i_inline_off = 0;
	ei->i_dir_start_lookup = 0;
	ei->i_dtime = le32_to_cpu(raw_inode->i_dtime);
	/* We now have enough fields to check if the inode was active or not.
	 * This is needed because nfsd might try to access dead inodes
	 * the test is that same one that e2fsck uses
	 * NeilBrown 1999oct15
	 */
	if (inode->i_nlink == 0) {
		if ((inode->i_mode == 0 ||
		     !(EXT4_SB(inode->i_sb)->s_mount_state & EXT4_ORPHAN_FS)) &&
		    ino != EXT4_BOOT_LOADER_INO) {
			/* this inode is deleted */
			ret = -ESTALE;
			goto bad_inode;
		}
		/* The only unlinked inodes we let through here have
		 * valid i_mode and are being read by the orphan
		 * recovery code: that's fine, we're about to complete
		 * the process of deleting those.
		 * OR it is the EXT4_BOOT_LOADER_INO which is
		 * not initialized on a new filesystem. */
	}
	ei->i_flags = le32_to_cpu(raw_inode->i_flags);
	ext4_set_inode_flags(inode, true);
	inode->i_blocks = ext4_inode_blocks(raw_inode, ei);
	ei->i_file_acl = le32_to_cpu(raw_inode->i_file_acl_lo);
	if (ext4_has_feature_64bit(sb))
		ei->i_file_acl |=
			((__u64)le16_to_cpu(raw_inode->i_file_acl_high)) << 32;
	inode->i_size = ext4_isize(sb, raw_inode);
	if ((size = i_size_read(inode)) < 0) {
		ext4_error_inode(inode, function, line, 0,
				 "iget: bad i_size value: %lld", size);
		ret = -EFSCORRUPTED;
		goto bad_inode;
	}
	/*
	 * If dir_index is not enabled but there's dir with INDEX flag set,
	 * we'd normally treat htree data as empty space. But with metadata
	 * checksumming that corrupts checksums so forbid that.
	 */
	if (!ext4_has_feature_dir_index(sb) && ext4_has_metadata_csum(sb) &&
	    ext4_test_inode_flag(inode, EXT4_INODE_INDEX)) {
		ext4_error_inode(inode, function, line, 0,
			 "iget: Dir with htree data on filesystem without dir_index feature.");
		ret = -EFSCORRUPTED;
		goto bad_inode;
	}
	ei->i_disksize = inode->i_size;
#ifdef CONFIG_QUOTA
	ei->i_reserved_quota = 0;
#endif
	inode->i_generation = le32_to_cpu(raw_inode->i_generation);
	ei->i_block_group = iloc.block_group;
	ei->i_last_alloc_group = ~0;
	/*
	 * NOTE! The in-memory inode i_data array is in little-endian order
	 * even on big-endian machines: we do NOT byteswap the block numbers!
	 */
	for (block = 0; block < EXT4_N_BLOCKS; block++)
		ei->i_data[block] = raw_inode->i_block[block];
	INIT_LIST_HEAD(&ei->i_orphan);
	ext4_fc_init_inode(&ei->vfs_inode);

	/*
	 * Set transaction id's of transactions that have to be committed
	 * to finish f[data]sync. We set them to currently running transaction
	 * as we cannot be sure that the inode or some of its metadata isn't
	 * part of the transaction - the inode could have been reclaimed and
	 * now it is reread from disk.
	 */
	if (journal) {
		transaction_t *transaction;
		tid_t tid;

		read_lock(&journal->j_state_lock);
		if (journal->j_running_transaction)
			transaction = journal->j_running_transaction;
		else
			transaction = journal->j_committing_transaction;
		if (transaction)
			tid = transaction->t_tid;
		else
			tid = journal->j_commit_sequence;
		read_unlock(&journal->j_state_lock);
		ei->i_sync_tid = tid;
		ei->i_datasync_tid = tid;
	}

	if (EXT4_INODE_SIZE(inode->i_sb) > EXT4_GOOD_OLD_INODE_SIZE) {
		if (ei->i_extra_isize == 0) {
			/* The extra space is currently unused. Use it. */
			BUILD_BUG_ON(sizeof(struct ext4_inode) & 3);
			ei->i_extra_isize = sizeof(struct ext4_inode) -
					    EXT4_GOOD_OLD_INODE_SIZE;
		} else {
			ret = ext4_iget_extra_inode(inode, raw_inode, ei);
			if (ret)
				goto bad_inode;
		}
	}

	EXT4_INODE_GET_XTIME(i_ctime, inode, raw_inode);
	EXT4_INODE_GET_XTIME(i_mtime, inode, raw_inode);
	EXT4_INODE_GET_XTIME(i_atime, inode, raw_inode);
	EXT4_EINODE_GET_XTIME(i_crtime, ei, raw_inode);

	if (likely(!test_opt2(inode->i_sb, HURD_COMPAT))) {
		u64 ivers = le32_to_cpu(raw_inode->i_disk_version);

		if (EXT4_INODE_SIZE(inode->i_sb) > EXT4_GOOD_OLD_INODE_SIZE) {
			if (EXT4_FITS_IN_INODE(raw_inode, ei, i_version_hi))
				ivers |=
		    (__u64)(le32_to_cpu(raw_inode->i_version_hi)) << 32;
		}
		ext4_inode_set_iversion_queried(inode, ivers);
	}

	ret = 0;
	if (ei->i_file_acl &&
	    !ext4_inode_block_valid(inode, ei->i_file_acl, 1)) {
		ext4_error_inode(inode, function, line, 0,
				 "iget: bad extended attribute block %llu",
				 ei->i_file_acl);
		ret = -EFSCORRUPTED;
		goto bad_inode;
	} else if (!ext4_has_inline_data(inode)) {
		/* validate the block references in the inode */
		if (!(EXT4_SB(sb)->s_mount_state & EXT4_FC_REPLAY) &&
			(S_ISREG(inode->i_mode) || S_ISDIR(inode->i_mode) ||
			(S_ISLNK(inode->i_mode) &&
			!ext4_inode_is_fast_symlink(inode)))) {
			if (ext4_test_inode_flag(inode, EXT4_INODE_EXTENTS))
				ret = ext4_ext_check_inode(inode);
			else
				ret = ext4_ind_check_inode(inode);
		}
	}
	if (ret)
		goto bad_inode;

	if (S_ISREG(inode->i_mode)) {
		inode->i_op = &ext4_file_inode_operations;
		inode->i_fop = &ext4_file_operations;
		ext4_set_aops(inode);
	} else if (S_ISDIR(inode->i_mode)) {
		inode->i_op = &ext4_dir_inode_operations;
		inode->i_fop = &ext4_dir_operations;
	} else if (S_ISLNK(inode->i_mode)) {
		/* VFS does not allow setting these so must be corruption */
		if (IS_APPEND(inode) || IS_IMMUTABLE(inode)) {
			ext4_error_inode(inode, function, line, 0,
					 "iget: immutable or append flags "
					 "not allowed on symlinks");
			ret = -EFSCORRUPTED;
			goto bad_inode;
		}
		if (IS_ENCRYPTED(inode)) {
			inode->i_op = &ext4_encrypted_symlink_inode_operations;
			ext4_set_aops(inode);
		} else if (ext4_inode_is_fast_symlink(inode)) {
			inode->i_link = (char *)ei->i_data;
			inode->i_op = &ext4_fast_symlink_inode_operations;
			nd_terminate_link(ei->i_data, inode->i_size,
				sizeof(ei->i_data) - 1);
		} else {
			inode->i_op = &ext4_symlink_inode_operations;
			ext4_set_aops(inode);
		}
		inode_nohighmem(inode);
	} else if (S_ISCHR(inode->i_mode) || S_ISBLK(inode->i_mode) ||
	      S_ISFIFO(inode->i_mode) || S_ISSOCK(inode->i_mode)) {
		inode->i_op = &ext4_special_inode_operations;
		if (raw_inode->i_block[0])
			init_special_inode(inode, inode->i_mode,
			   old_decode_dev(le32_to_cpu(raw_inode->i_block[0])));
		else
			init_special_inode(inode, inode->i_mode,
			   new_decode_dev(le32_to_cpu(raw_inode->i_block[1])));
	} else if (ino == EXT4_BOOT_LOADER_INO) {
		make_bad_inode(inode);
	} else {
		ret = -EFSCORRUPTED;
		ext4_error_inode(inode, function, line, 0,
				 "iget: bogus i_mode (%o)", inode->i_mode);
		goto bad_inode;
	}
	if (IS_CASEFOLDED(inode) && !ext4_has_feature_casefold(inode->i_sb))
		ext4_error_inode(inode, function, line, 0,
				 "casefold flag without casefold feature");
	brelse(iloc.bh);

	unlock_new_inode(inode);
	return inode;

bad_inode:
	brelse(iloc.bh);
	iget_failed(inode);
	return ERR_PTR(ret);
}

static int ext4_inode_blocks_set(handle_t *handle,
				struct ext4_inode *raw_inode,
				struct ext4_inode_info *ei)
{
	struct inode *inode = &(ei->vfs_inode);
	u64 i_blocks = READ_ONCE(inode->i_blocks);
	struct super_block *sb = inode->i_sb;

	if (i_blocks <= ~0U) {
		/*
		 * i_blocks can be represented in a 32 bit variable
		 * as multiple of 512 bytes
		 */
		raw_inode->i_blocks_lo   = cpu_to_le32(i_blocks);
		raw_inode->i_blocks_high = 0;
		ext4_clear_inode_flag(inode, EXT4_INODE_HUGE_FILE);
		return 0;
	}

	/*
	 * This should never happen since sb->s_maxbytes should not have
	 * allowed this, sb->s_maxbytes was set according to the huge_file
	 * feature in ext4_fill_super().
	 */
	if (!ext4_has_feature_huge_file(sb))
		return -EFSCORRUPTED;

	if (i_blocks <= 0xffffffffffffULL) {
		/*
		 * i_blocks can be represented in a 48 bit variable
		 * as multiple of 512 bytes
		 */
		raw_inode->i_blocks_lo   = cpu_to_le32(i_blocks);
		raw_inode->i_blocks_high = cpu_to_le16(i_blocks >> 32);
		ext4_clear_inode_flag(inode, EXT4_INODE_HUGE_FILE);
	} else {
		ext4_set_inode_flag(inode, EXT4_INODE_HUGE_FILE);
		/* i_block is stored in file system block size */
		i_blocks = i_blocks >> (inode->i_blkbits - 9);
		raw_inode->i_blocks_lo   = cpu_to_le32(i_blocks);
		raw_inode->i_blocks_high = cpu_to_le16(i_blocks >> 32);
	}
	return 0;
}

static void __ext4_update_other_inode_time(struct super_block *sb,
					   unsigned long orig_ino,
					   unsigned long ino,
					   struct ext4_inode *raw_inode)
{
	struct inode *inode;

	inode = find_inode_by_ino_rcu(sb, ino);
	if (!inode)
		return;

	if (!inode_is_dirtytime_only(inode))
		return;

	spin_lock(&inode->i_lock);
	if (inode_is_dirtytime_only(inode)) {
		struct ext4_inode_info	*ei = EXT4_I(inode);

		inode->i_state &= ~I_DIRTY_TIME;
		spin_unlock(&inode->i_lock);

		spin_lock(&ei->i_raw_lock);
		EXT4_INODE_SET_XTIME(i_ctime, inode, raw_inode);
		EXT4_INODE_SET_XTIME(i_mtime, inode, raw_inode);
		EXT4_INODE_SET_XTIME(i_atime, inode, raw_inode);
		ext4_inode_csum_set(inode, raw_inode, ei);
		spin_unlock(&ei->i_raw_lock);
		trace_ext4_other_inode_update_time(inode, orig_ino);
		return;
	}
	spin_unlock(&inode->i_lock);
}

/*
 * Opportunistically update the other time fields for other inodes in
 * the same inode table block.
 */
static void ext4_update_other_inodes_time(struct super_block *sb,
					  unsigned long orig_ino, char *buf)
{
	unsigned long ino;
	int i, inodes_per_block = EXT4_SB(sb)->s_inodes_per_block;
	int inode_size = EXT4_INODE_SIZE(sb);

	/*
	 * Calculate the first inode in the inode table block.  Inode
	 * numbers are one-based.  That is, the first inode in a block
	 * (assuming 4k blocks and 256 byte inodes) is (n*16 + 1).
	 */
	ino = ((orig_ino - 1) & ~(inodes_per_block - 1)) + 1;
	rcu_read_lock();
	for (i = 0; i < inodes_per_block; i++, ino++, buf += inode_size) {
		if (ino == orig_ino)
			continue;
		__ext4_update_other_inode_time(sb, orig_ino, ino,
					       (struct ext4_inode *)buf);
	}
	rcu_read_unlock();
}

/*
 * Post the struct inode info into an on-disk inode location in the
 * buffer-cache.  This gobbles the caller's reference to the
 * buffer_head in the inode location struct.
 *
 * The caller must have write access to iloc->bh.
 */
static int ext4_do_update_inode(handle_t *handle,
				struct inode *inode,
				struct ext4_iloc *iloc)
{
	struct ext4_inode *raw_inode = ext4_raw_inode(iloc);
	struct ext4_inode_info *ei = EXT4_I(inode);
	struct buffer_head *bh = iloc->bh;
	struct super_block *sb = inode->i_sb;
	int err = 0, block;
	int need_datasync = 0, set_large_file = 0;
	uid_t i_uid;
	gid_t i_gid;
	projid_t i_projid;

	spin_lock(&ei->i_raw_lock);

	/*
	 * For fields not tracked in the in-memory inode, initialise them
	 * to zero for new inodes.
	 */
	if (ext4_test_inode_state(inode, EXT4_STATE_NEW))
		memset(raw_inode, 0, EXT4_SB(inode->i_sb)->s_inode_size);

	err = ext4_inode_blocks_set(handle, raw_inode, ei);

	raw_inode->i_mode = cpu_to_le16(inode->i_mode);
	i_uid = i_uid_read(inode);
	i_gid = i_gid_read(inode);
	i_projid = from_kprojid(&init_user_ns, ei->i_projid);
	if (!(test_opt(inode->i_sb, NO_UID32))) {
		raw_inode->i_uid_low = cpu_to_le16(low_16_bits(i_uid));
		raw_inode->i_gid_low = cpu_to_le16(low_16_bits(i_gid));
		/*
		 * Fix up interoperability with old kernels. Otherwise,
		 * old inodes get re-used with the upper 16 bits of the
		 * uid/gid intact.
		 */
		if (ei->i_dtime && list_empty(&ei->i_orphan)) {
			raw_inode->i_uid_high = 0;
			raw_inode->i_gid_high = 0;
		} else {
			raw_inode->i_uid_high =
				cpu_to_le16(high_16_bits(i_uid));
			raw_inode->i_gid_high =
				cpu_to_le16(high_16_bits(i_gid));
		}
	} else {
		raw_inode->i_uid_low = cpu_to_le16(fs_high2lowuid(i_uid));
		raw_inode->i_gid_low = cpu_to_le16(fs_high2lowgid(i_gid));
		raw_inode->i_uid_high = 0;
		raw_inode->i_gid_high = 0;
	}
	raw_inode->i_links_count = cpu_to_le16(inode->i_nlink);

	EXT4_INODE_SET_XTIME(i_ctime, inode, raw_inode);
	EXT4_INODE_SET_XTIME(i_mtime, inode, raw_inode);
	EXT4_INODE_SET_XTIME(i_atime, inode, raw_inode);
	EXT4_EINODE_SET_XTIME(i_crtime, ei, raw_inode);

	raw_inode->i_dtime = cpu_to_le32(ei->i_dtime);
	raw_inode->i_flags = cpu_to_le32(ei->i_flags & 0xFFFFFFFF);
	if (likely(!test_opt2(inode->i_sb, HURD_COMPAT)))
		raw_inode->i_file_acl_high =
			cpu_to_le16(ei->i_file_acl >> 32);
	raw_inode->i_file_acl_lo = cpu_to_le32(ei->i_file_acl);
	if (READ_ONCE(ei->i_disksize) != ext4_isize(inode->i_sb, raw_inode)) {
		ext4_isize_set(raw_inode, ei->i_disksize);
		need_datasync = 1;
	}
	if (ei->i_disksize > 0x7fffffffULL) {
		if (!ext4_has_feature_large_file(sb) ||
				EXT4_SB(sb)->s_es->s_rev_level ==
		    cpu_to_le32(EXT4_GOOD_OLD_REV))
			set_large_file = 1;
	}
	raw_inode->i_generation = cpu_to_le32(inode->i_generation);
	if (S_ISCHR(inode->i_mode) || S_ISBLK(inode->i_mode)) {
		if (old_valid_dev(inode->i_rdev)) {
			raw_inode->i_block[0] =
				cpu_to_le32(old_encode_dev(inode->i_rdev));
			raw_inode->i_block[1] = 0;
		} else {
			raw_inode->i_block[0] = 0;
			raw_inode->i_block[1] =
				cpu_to_le32(new_encode_dev(inode->i_rdev));
			raw_inode->i_block[2] = 0;
		}
	} else if (!ext4_has_inline_data(inode)) {
		for (block = 0; block < EXT4_N_BLOCKS; block++)
			raw_inode->i_block[block] = ei->i_data[block];
	}

	if (likely(!test_opt2(inode->i_sb, HURD_COMPAT))) {
		u64 ivers = ext4_inode_peek_iversion(inode);

		raw_inode->i_disk_version = cpu_to_le32(ivers);
		if (ei->i_extra_isize) {
			if (EXT4_FITS_IN_INODE(raw_inode, ei, i_version_hi))
				raw_inode->i_version_hi =
					cpu_to_le32(ivers >> 32);
			raw_inode->i_extra_isize =
				cpu_to_le16(ei->i_extra_isize);
		}
	}

	if (i_projid != EXT4_DEF_PROJID &&
	    !ext4_has_feature_project(inode->i_sb))
		err = err ?: -EFSCORRUPTED;

	if (EXT4_INODE_SIZE(inode->i_sb) > EXT4_GOOD_OLD_INODE_SIZE &&
	    EXT4_FITS_IN_INODE(raw_inode, ei, i_projid))
		raw_inode->i_projid = cpu_to_le32(i_projid);

	ext4_inode_csum_set(inode, raw_inode, ei);
	spin_unlock(&ei->i_raw_lock);
	if (err) {
		EXT4_ERROR_INODE(inode, "corrupted inode contents");
		goto out_brelse;
	}

	if (inode->i_sb->s_flags & SB_LAZYTIME)
		ext4_update_other_inodes_time(inode->i_sb, inode->i_ino,
					      bh->b_data);

	BUFFER_TRACE(bh, "call ext4_handle_dirty_metadata");
	err = ext4_handle_dirty_metadata(handle, NULL, bh);
	if (err)
<<<<<<< HEAD
		goto out_brelse;
=======
		goto out_error;
>>>>>>> 3b17187f
	ext4_clear_inode_state(inode, EXT4_STATE_NEW);
	if (set_large_file) {
		BUFFER_TRACE(EXT4_SB(sb)->s_sbh, "get write access");
		err = ext4_journal_get_write_access(handle, sb,
						    EXT4_SB(sb)->s_sbh,
						    EXT4_JTR_NONE);
		if (err)
			goto out_error;
		lock_buffer(EXT4_SB(sb)->s_sbh);
		ext4_set_feature_large_file(sb);
		ext4_superblock_csum_set(sb);
		unlock_buffer(EXT4_SB(sb)->s_sbh);
		ext4_handle_sync(handle);
		err = ext4_handle_dirty_metadata(handle, NULL,
						 EXT4_SB(sb)->s_sbh);
	}
	ext4_update_inode_fsync_trans(handle, inode, need_datasync);
out_error:
	ext4_std_error(inode->i_sb, err);
out_brelse:
	brelse(bh);
	return err;
}

/*
 * ext4_write_inode()
 *
 * We are called from a few places:
 *
 * - Within generic_file_aio_write() -> generic_write_sync() for O_SYNC files.
 *   Here, there will be no transaction running. We wait for any running
 *   transaction to commit.
 *
 * - Within flush work (sys_sync(), kupdate and such).
 *   We wait on commit, if told to.
 *
 * - Within iput_final() -> write_inode_now()
 *   We wait on commit, if told to.
 *
 * In all cases it is actually safe for us to return without doing anything,
 * because the inode has been copied into a raw inode buffer in
 * ext4_mark_inode_dirty().  This is a correctness thing for WB_SYNC_ALL
 * writeback.
 *
 * Note that we are absolutely dependent upon all inode dirtiers doing the
 * right thing: they *must* call mark_inode_dirty() after dirtying info in
 * which we are interested.
 *
 * It would be a bug for them to not do this.  The code:
 *
 *	mark_inode_dirty(inode)
 *	stuff();
 *	inode->i_size = expr;
 *
 * is in error because write_inode() could occur while `stuff()' is running,
 * and the new i_size will be lost.  Plus the inode will no longer be on the
 * superblock's dirty inode list.
 */
int ext4_write_inode(struct inode *inode, struct writeback_control *wbc)
{
	int err;

	if (WARN_ON_ONCE(current->flags & PF_MEMALLOC) ||
	    sb_rdonly(inode->i_sb))
		return 0;

	if (unlikely(ext4_forced_shutdown(EXT4_SB(inode->i_sb))))
		return -EIO;

	if (EXT4_SB(inode->i_sb)->s_journal) {
		if (ext4_journal_current_handle()) {
			jbd_debug(1, "called recursively, non-PF_MEMALLOC!\n");
			dump_stack();
			return -EIO;
		}

		/*
		 * No need to force transaction in WB_SYNC_NONE mode. Also
		 * ext4_sync_fs() will force the commit after everything is
		 * written.
		 */
		if (wbc->sync_mode != WB_SYNC_ALL || wbc->for_sync)
			return 0;

		err = ext4_fc_commit(EXT4_SB(inode->i_sb)->s_journal,
						EXT4_I(inode)->i_sync_tid);
	} else {
		struct ext4_iloc iloc;

		err = __ext4_get_inode_loc_noinmem(inode, &iloc);
		if (err)
			return err;
		/*
		 * sync(2) will flush the whole buffer cache. No need to do
		 * it here separately for each inode.
		 */
		if (wbc->sync_mode == WB_SYNC_ALL && !wbc->for_sync)
			sync_dirty_buffer(iloc.bh);
		if (buffer_req(iloc.bh) && !buffer_uptodate(iloc.bh)) {
			ext4_error_inode_block(inode, iloc.bh->b_blocknr, EIO,
					       "IO error syncing inode");
			err = -EIO;
		}
		brelse(iloc.bh);
	}
	return err;
}

/*
 * In data=journal mode ext4_journalled_invalidatepage() may fail to invalidate
 * buffers that are attached to a page stradding i_size and are undergoing
 * commit. In that case we have to wait for commit to finish and try again.
 */
static void ext4_wait_for_tail_page_commit(struct inode *inode)
{
	struct page *page;
	unsigned offset;
	journal_t *journal = EXT4_SB(inode->i_sb)->s_journal;
	tid_t commit_tid = 0;
	int ret;

	offset = inode->i_size & (PAGE_SIZE - 1);
	/*
	 * If the page is fully truncated, we don't need to wait for any commit
	 * (and we even should not as __ext4_journalled_invalidatepage() may
	 * strip all buffers from the page but keep the page dirty which can then
	 * confuse e.g. concurrent ext4_writepage() seeing dirty page without
	 * buffers). Also we don't need to wait for any commit if all buffers in
	 * the page remain valid. This is most beneficial for the common case of
	 * blocksize == PAGESIZE.
	 */
	if (!offset || offset > (PAGE_SIZE - i_blocksize(inode)))
		return;
	while (1) {
		page = find_lock_page(inode->i_mapping,
				      inode->i_size >> PAGE_SHIFT);
		if (!page)
			return;
		ret = __ext4_journalled_invalidatepage(page, offset,
						PAGE_SIZE - offset);
		unlock_page(page);
		put_page(page);
		if (ret != -EBUSY)
			return;
		commit_tid = 0;
		read_lock(&journal->j_state_lock);
		if (journal->j_committing_transaction)
			commit_tid = journal->j_committing_transaction->t_tid;
		read_unlock(&journal->j_state_lock);
		if (commit_tid)
			jbd2_log_wait_commit(journal, commit_tid);
	}
}

/*
 * ext4_setattr()
 *
 * Called from notify_change.
 *
 * We want to trap VFS attempts to truncate the file as soon as
 * possible.  In particular, we want to make sure that when the VFS
 * shrinks i_size, we put the inode on the orphan list and modify
 * i_disksize immediately, so that during the subsequent flushing of
 * dirty pages and freeing of disk blocks, we can guarantee that any
 * commit will leave the blocks being flushed in an unused state on
 * disk.  (On recovery, the inode will get truncated and the blocks will
 * be freed, so we have a strong guarantee that no future commit will
 * leave these blocks visible to the user.)
 *
 * Another thing we have to assure is that if we are in ordered mode
 * and inode is still attached to the committing transaction, we must
 * we start writeout of all the dirty pages which are being truncated.
 * This way we are sure that all the data written in the previous
 * transaction are already on disk (truncate waits for pages under
 * writeback).
 *
 * Called with inode->i_mutex down.
 */
int ext4_setattr(struct user_namespace *mnt_userns, struct dentry *dentry,
		 struct iattr *attr)
{
	struct inode *inode = d_inode(dentry);
	int error, rc = 0;
	int orphan = 0;
	const unsigned int ia_valid = attr->ia_valid;

	if (unlikely(ext4_forced_shutdown(EXT4_SB(inode->i_sb))))
		return -EIO;

	if (unlikely(IS_IMMUTABLE(inode)))
		return -EPERM;

	if (unlikely(IS_APPEND(inode) &&
		     (ia_valid & (ATTR_MODE | ATTR_UID |
				  ATTR_GID | ATTR_TIMES_SET))))
		return -EPERM;

	error = setattr_prepare(mnt_userns, dentry, attr);
	if (error)
		return error;

	error = fscrypt_prepare_setattr(dentry, attr);
	if (error)
		return error;

	error = fsverity_prepare_setattr(dentry, attr);
	if (error)
		return error;

	if (is_quota_modification(inode, attr)) {
		error = dquot_initialize(inode);
		if (error)
			return error;
	}
	ext4_fc_start_update(inode);
	if ((ia_valid & ATTR_UID && !uid_eq(attr->ia_uid, inode->i_uid)) ||
	    (ia_valid & ATTR_GID && !gid_eq(attr->ia_gid, inode->i_gid))) {
		handle_t *handle;

		/* (user+group)*(old+new) structure, inode write (sb,
		 * inode block, ? - but truncate inode update has it) */
		handle = ext4_journal_start(inode, EXT4_HT_QUOTA,
			(EXT4_MAXQUOTAS_INIT_BLOCKS(inode->i_sb) +
			 EXT4_MAXQUOTAS_DEL_BLOCKS(inode->i_sb)) + 3);
		if (IS_ERR(handle)) {
			error = PTR_ERR(handle);
			goto err_out;
		}

		/* dquot_transfer() calls back ext4_get_inode_usage() which
		 * counts xattr inode references.
		 */
		down_read(&EXT4_I(inode)->xattr_sem);
		error = dquot_transfer(inode, attr);
		up_read(&EXT4_I(inode)->xattr_sem);

		if (error) {
			ext4_journal_stop(handle);
			ext4_fc_stop_update(inode);
			return error;
		}
		/* Update corresponding info in inode so that everything is in
		 * one transaction */
		if (attr->ia_valid & ATTR_UID)
			inode->i_uid = attr->ia_uid;
		if (attr->ia_valid & ATTR_GID)
			inode->i_gid = attr->ia_gid;
		error = ext4_mark_inode_dirty(handle, inode);
		ext4_journal_stop(handle);
		if (unlikely(error)) {
			ext4_fc_stop_update(inode);
			return error;
		}
	}

	if (attr->ia_valid & ATTR_SIZE) {
		handle_t *handle;
		loff_t oldsize = inode->i_size;
		int shrink = (attr->ia_size < inode->i_size);

		if (!(ext4_test_inode_flag(inode, EXT4_INODE_EXTENTS))) {
			struct ext4_sb_info *sbi = EXT4_SB(inode->i_sb);

			if (attr->ia_size > sbi->s_bitmap_maxbytes) {
				ext4_fc_stop_update(inode);
				return -EFBIG;
			}
		}
		if (!S_ISREG(inode->i_mode)) {
			ext4_fc_stop_update(inode);
			return -EINVAL;
		}

		if (IS_I_VERSION(inode) && attr->ia_size != inode->i_size)
			inode_inc_iversion(inode);

		if (shrink) {
			if (ext4_should_order_data(inode)) {
				error = ext4_begin_ordered_truncate(inode,
							    attr->ia_size);
				if (error)
					goto err_out;
			}
			/*
			 * Blocks are going to be removed from the inode. Wait
			 * for dio in flight.
			 */
			inode_dio_wait(inode);
		}

		filemap_invalidate_lock(inode->i_mapping);

		rc = ext4_break_layouts(inode);
		if (rc) {
			filemap_invalidate_unlock(inode->i_mapping);
			goto err_out;
		}

		if (attr->ia_size != inode->i_size) {
			handle = ext4_journal_start(inode, EXT4_HT_INODE, 3);
			if (IS_ERR(handle)) {
				error = PTR_ERR(handle);
				goto out_mmap_sem;
			}
			if (ext4_handle_valid(handle) && shrink) {
				error = ext4_orphan_add(handle, inode);
				orphan = 1;
			}
			/*
			 * Update c/mtime on truncate up, ext4_truncate() will
			 * update c/mtime in shrink case below
			 */
			if (!shrink) {
				inode->i_mtime = current_time(inode);
				inode->i_ctime = inode->i_mtime;
			}

			if (shrink)
				ext4_fc_track_range(handle, inode,
					(attr->ia_size > 0 ? attr->ia_size - 1 : 0) >>
					inode->i_sb->s_blocksize_bits,
					(oldsize > 0 ? oldsize - 1 : 0) >>
					inode->i_sb->s_blocksize_bits);
			else
				ext4_fc_track_range(
					handle, inode,
					(oldsize > 0 ? oldsize - 1 : oldsize) >>
					inode->i_sb->s_blocksize_bits,
					(attr->ia_size > 0 ? attr->ia_size - 1 : 0) >>
					inode->i_sb->s_blocksize_bits);

			down_write(&EXT4_I(inode)->i_data_sem);
			EXT4_I(inode)->i_disksize = attr->ia_size;
			rc = ext4_mark_inode_dirty(handle, inode);
			if (!error)
				error = rc;
			/*
			 * We have to update i_size under i_data_sem together
			 * with i_disksize to avoid races with writeback code
			 * running ext4_wb_update_i_disksize().
			 */
			if (!error)
				i_size_write(inode, attr->ia_size);
			up_write(&EXT4_I(inode)->i_data_sem);
			ext4_journal_stop(handle);
			if (error)
				goto out_mmap_sem;
			if (!shrink) {
				pagecache_isize_extended(inode, oldsize,
							 inode->i_size);
			} else if (ext4_should_journal_data(inode)) {
				ext4_wait_for_tail_page_commit(inode);
			}
		}

		/*
		 * Truncate pagecache after we've waited for commit
		 * in data=journal mode to make pages freeable.
		 */
		truncate_pagecache(inode, inode->i_size);
		/*
		 * Call ext4_truncate() even if i_size didn't change to
		 * truncate possible preallocated blocks.
		 */
		if (attr->ia_size <= oldsize) {
			rc = ext4_truncate(inode);
			if (rc)
				error = rc;
		}
out_mmap_sem:
		filemap_invalidate_unlock(inode->i_mapping);
	}

	if (!error) {
		setattr_copy(mnt_userns, inode, attr);
		mark_inode_dirty(inode);
	}

	/*
	 * If the call to ext4_truncate failed to get a transaction handle at
	 * all, we need to clean up the in-core orphan list manually.
	 */
	if (orphan && inode->i_nlink)
		ext4_orphan_del(NULL, inode);

	if (!error && (ia_valid & ATTR_MODE))
		rc = posix_acl_chmod(mnt_userns, inode, inode->i_mode);

err_out:
	if  (error)
		ext4_std_error(inode->i_sb, error);
	if (!error)
		error = rc;
	ext4_fc_stop_update(inode);
	return error;
}

int ext4_getattr(struct user_namespace *mnt_userns, const struct path *path,
		 struct kstat *stat, u32 request_mask, unsigned int query_flags)
{
	struct inode *inode = d_inode(path->dentry);
	struct ext4_inode *raw_inode;
	struct ext4_inode_info *ei = EXT4_I(inode);
	unsigned int flags;

	if ((request_mask & STATX_BTIME) &&
	    EXT4_FITS_IN_INODE(raw_inode, ei, i_crtime)) {
		stat->result_mask |= STATX_BTIME;
		stat->btime.tv_sec = ei->i_crtime.tv_sec;
		stat->btime.tv_nsec = ei->i_crtime.tv_nsec;
	}

	flags = ei->i_flags & EXT4_FL_USER_VISIBLE;
	if (flags & EXT4_APPEND_FL)
		stat->attributes |= STATX_ATTR_APPEND;
	if (flags & EXT4_COMPR_FL)
		stat->attributes |= STATX_ATTR_COMPRESSED;
	if (flags & EXT4_ENCRYPT_FL)
		stat->attributes |= STATX_ATTR_ENCRYPTED;
	if (flags & EXT4_IMMUTABLE_FL)
		stat->attributes |= STATX_ATTR_IMMUTABLE;
	if (flags & EXT4_NODUMP_FL)
		stat->attributes |= STATX_ATTR_NODUMP;
	if (flags & EXT4_VERITY_FL)
		stat->attributes |= STATX_ATTR_VERITY;

	stat->attributes_mask |= (STATX_ATTR_APPEND |
				  STATX_ATTR_COMPRESSED |
				  STATX_ATTR_ENCRYPTED |
				  STATX_ATTR_IMMUTABLE |
				  STATX_ATTR_NODUMP |
				  STATX_ATTR_VERITY);

	generic_fillattr(mnt_userns, inode, stat);
	return 0;
}

int ext4_file_getattr(struct user_namespace *mnt_userns,
		      const struct path *path, struct kstat *stat,
		      u32 request_mask, unsigned int query_flags)
{
	struct inode *inode = d_inode(path->dentry);
	u64 delalloc_blocks;

	ext4_getattr(mnt_userns, path, stat, request_mask, query_flags);

	/*
	 * If there is inline data in the inode, the inode will normally not
	 * have data blocks allocated (it may have an external xattr block).
	 * Report at least one sector for such files, so tools like tar, rsync,
	 * others don't incorrectly think the file is completely sparse.
	 */
	if (unlikely(ext4_has_inline_data(inode)))
		stat->blocks += (stat->size + 511) >> 9;

	/*
	 * We can't update i_blocks if the block allocation is delayed
	 * otherwise in the case of system crash before the real block
	 * allocation is done, we will have i_blocks inconsistent with
	 * on-disk file blocks.
	 * We always keep i_blocks updated together with real
	 * allocation. But to not confuse with user, stat
	 * will return the blocks that include the delayed allocation
	 * blocks for this file.
	 */
	delalloc_blocks = EXT4_C2B(EXT4_SB(inode->i_sb),
				   EXT4_I(inode)->i_reserved_data_blocks);
	stat->blocks += delalloc_blocks << (inode->i_sb->s_blocksize_bits - 9);
	return 0;
}

static int ext4_index_trans_blocks(struct inode *inode, int lblocks,
				   int pextents)
{
	if (!(ext4_test_inode_flag(inode, EXT4_INODE_EXTENTS)))
		return ext4_ind_trans_blocks(inode, lblocks);
	return ext4_ext_index_trans_blocks(inode, pextents);
}

/*
 * Account for index blocks, block groups bitmaps and block group
 * descriptor blocks if modify datablocks and index blocks
 * worse case, the indexs blocks spread over different block groups
 *
 * If datablocks are discontiguous, they are possible to spread over
 * different block groups too. If they are contiguous, with flexbg,
 * they could still across block group boundary.
 *
 * Also account for superblock, inode, quota and xattr blocks
 */
static int ext4_meta_trans_blocks(struct inode *inode, int lblocks,
				  int pextents)
{
	ext4_group_t groups, ngroups = ext4_get_groups_count(inode->i_sb);
	int gdpblocks;
	int idxblocks;
	int ret = 0;

	/*
	 * How many index blocks need to touch to map @lblocks logical blocks
	 * to @pextents physical extents?
	 */
	idxblocks = ext4_index_trans_blocks(inode, lblocks, pextents);

	ret = idxblocks;

	/*
	 * Now let's see how many group bitmaps and group descriptors need
	 * to account
	 */
	groups = idxblocks + pextents;
	gdpblocks = groups;
	if (groups > ngroups)
		groups = ngroups;
	if (groups > EXT4_SB(inode->i_sb)->s_gdb_count)
		gdpblocks = EXT4_SB(inode->i_sb)->s_gdb_count;

	/* bitmaps and block group descriptor blocks */
	ret += groups + gdpblocks;

	/* Blocks for super block, inode, quota and xattr blocks */
	ret += EXT4_META_TRANS_BLOCKS(inode->i_sb);

	return ret;
}

/*
 * Calculate the total number of credits to reserve to fit
 * the modification of a single pages into a single transaction,
 * which may include multiple chunks of block allocations.
 *
 * This could be called via ext4_write_begin()
 *
 * We need to consider the worse case, when
 * one new block per extent.
 */
int ext4_writepage_trans_blocks(struct inode *inode)
{
	int bpp = ext4_journal_blocks_per_page(inode);
	int ret;

	ret = ext4_meta_trans_blocks(inode, bpp, bpp);

	/* Account for data blocks for journalled mode */
	if (ext4_should_journal_data(inode))
		ret += bpp;
	return ret;
}

/*
 * Calculate the journal credits for a chunk of data modification.
 *
 * This is called from DIO, fallocate or whoever calling
 * ext4_map_blocks() to map/allocate a chunk of contiguous disk blocks.
 *
 * journal buffers for data blocks are not included here, as DIO
 * and fallocate do no need to journal data buffers.
 */
int ext4_chunk_trans_blocks(struct inode *inode, int nrblocks)
{
	return ext4_meta_trans_blocks(inode, nrblocks, 1);
}

/*
 * The caller must have previously called ext4_reserve_inode_write().
 * Give this, we know that the caller already has write access to iloc->bh.
 */
int ext4_mark_iloc_dirty(handle_t *handle,
			 struct inode *inode, struct ext4_iloc *iloc)
{
	int err = 0;

	if (unlikely(ext4_forced_shutdown(EXT4_SB(inode->i_sb)))) {
		put_bh(iloc->bh);
		return -EIO;
	}
	ext4_fc_track_inode(handle, inode);

	if (IS_I_VERSION(inode))
		inode_inc_iversion(inode);

	/* the do_update_inode consumes one bh->b_count */
	get_bh(iloc->bh);

	/* ext4_do_update_inode() does jbd2_journal_dirty_metadata */
	err = ext4_do_update_inode(handle, inode, iloc);
	put_bh(iloc->bh);
	return err;
}

/*
 * On success, We end up with an outstanding reference count against
 * iloc->bh.  This _must_ be cleaned up later.
 */

int
ext4_reserve_inode_write(handle_t *handle, struct inode *inode,
			 struct ext4_iloc *iloc)
{
	int err;

	if (unlikely(ext4_forced_shutdown(EXT4_SB(inode->i_sb))))
		return -EIO;

	err = ext4_get_inode_loc(inode, iloc);
	if (!err) {
		BUFFER_TRACE(iloc->bh, "get_write_access");
		err = ext4_journal_get_write_access(handle, inode->i_sb,
						    iloc->bh, EXT4_JTR_NONE);
		if (err) {
			brelse(iloc->bh);
			iloc->bh = NULL;
		}
	}
	ext4_std_error(inode->i_sb, err);
	return err;
}

static int __ext4_expand_extra_isize(struct inode *inode,
				     unsigned int new_extra_isize,
				     struct ext4_iloc *iloc,
				     handle_t *handle, int *no_expand)
{
	struct ext4_inode *raw_inode;
	struct ext4_xattr_ibody_header *header;
	unsigned int inode_size = EXT4_INODE_SIZE(inode->i_sb);
	struct ext4_inode_info *ei = EXT4_I(inode);
	int error;

	/* this was checked at iget time, but double check for good measure */
	if ((EXT4_GOOD_OLD_INODE_SIZE + ei->i_extra_isize > inode_size) ||
	    (ei->i_extra_isize & 3)) {
		EXT4_ERROR_INODE(inode, "bad extra_isize %u (inode size %u)",
				 ei->i_extra_isize,
				 EXT4_INODE_SIZE(inode->i_sb));
		return -EFSCORRUPTED;
	}
	if ((new_extra_isize < ei->i_extra_isize) ||
	    (new_extra_isize < 4) ||
	    (new_extra_isize > inode_size - EXT4_GOOD_OLD_INODE_SIZE))
		return -EINVAL;	/* Should never happen */

	raw_inode = ext4_raw_inode(iloc);

	header = IHDR(inode, raw_inode);

	/* No extended attributes present */
	if (!ext4_test_inode_state(inode, EXT4_STATE_XATTR) ||
	    header->h_magic != cpu_to_le32(EXT4_XATTR_MAGIC)) {
		memset((void *)raw_inode + EXT4_GOOD_OLD_INODE_SIZE +
		       EXT4_I(inode)->i_extra_isize, 0,
		       new_extra_isize - EXT4_I(inode)->i_extra_isize);
		EXT4_I(inode)->i_extra_isize = new_extra_isize;
		return 0;
	}

	/* try to expand with EAs present */
	error = ext4_expand_extra_isize_ea(inode, new_extra_isize,
					   raw_inode, handle);
	if (error) {
		/*
		 * Inode size expansion failed; don't try again
		 */
		*no_expand = 1;
	}

	return error;
}

/*
 * Expand an inode by new_extra_isize bytes.
 * Returns 0 on success or negative error number on failure.
 */
static int ext4_try_to_expand_extra_isize(struct inode *inode,
					  unsigned int new_extra_isize,
					  struct ext4_iloc iloc,
					  handle_t *handle)
{
	int no_expand;
	int error;

	if (ext4_test_inode_state(inode, EXT4_STATE_NO_EXPAND))
		return -EOVERFLOW;

	/*
	 * In nojournal mode, we can immediately attempt to expand
	 * the inode.  When journaled, we first need to obtain extra
	 * buffer credits since we may write into the EA block
	 * with this same handle. If journal_extend fails, then it will
	 * only result in a minor loss of functionality for that inode.
	 * If this is felt to be critical, then e2fsck should be run to
	 * force a large enough s_min_extra_isize.
	 */
	if (ext4_journal_extend(handle,
				EXT4_DATA_TRANS_BLOCKS(inode->i_sb), 0) != 0)
		return -ENOSPC;

	if (ext4_write_trylock_xattr(inode, &no_expand) == 0)
		return -EBUSY;

	error = __ext4_expand_extra_isize(inode, new_extra_isize, &iloc,
					  handle, &no_expand);
	ext4_write_unlock_xattr(inode, &no_expand);

	return error;
}

int ext4_expand_extra_isize(struct inode *inode,
			    unsigned int new_extra_isize,
			    struct ext4_iloc *iloc)
{
	handle_t *handle;
	int no_expand;
	int error, rc;

	if (ext4_test_inode_state(inode, EXT4_STATE_NO_EXPAND)) {
		brelse(iloc->bh);
		return -EOVERFLOW;
	}

	handle = ext4_journal_start(inode, EXT4_HT_INODE,
				    EXT4_DATA_TRANS_BLOCKS(inode->i_sb));
	if (IS_ERR(handle)) {
		error = PTR_ERR(handle);
		brelse(iloc->bh);
		return error;
	}

	ext4_write_lock_xattr(inode, &no_expand);

	BUFFER_TRACE(iloc->bh, "get_write_access");
	error = ext4_journal_get_write_access(handle, inode->i_sb, iloc->bh,
					      EXT4_JTR_NONE);
	if (error) {
		brelse(iloc->bh);
		goto out_unlock;
	}

	error = __ext4_expand_extra_isize(inode, new_extra_isize, iloc,
					  handle, &no_expand);

	rc = ext4_mark_iloc_dirty(handle, inode, iloc);
	if (!error)
		error = rc;

out_unlock:
	ext4_write_unlock_xattr(inode, &no_expand);
	ext4_journal_stop(handle);
	return error;
}

/*
 * What we do here is to mark the in-core inode as clean with respect to inode
 * dirtiness (it may still be data-dirty).
 * This means that the in-core inode may be reaped by prune_icache
 * without having to perform any I/O.  This is a very good thing,
 * because *any* task may call prune_icache - even ones which
 * have a transaction open against a different journal.
 *
 * Is this cheating?  Not really.  Sure, we haven't written the
 * inode out, but prune_icache isn't a user-visible syncing function.
 * Whenever the user wants stuff synced (sys_sync, sys_msync, sys_fsync)
 * we start and wait on commits.
 */
int __ext4_mark_inode_dirty(handle_t *handle, struct inode *inode,
				const char *func, unsigned int line)
{
	struct ext4_iloc iloc;
	struct ext4_sb_info *sbi = EXT4_SB(inode->i_sb);
	int err;

	might_sleep();
	trace_ext4_mark_inode_dirty(inode, _RET_IP_);
	err = ext4_reserve_inode_write(handle, inode, &iloc);
	if (err)
		goto out;

	if (EXT4_I(inode)->i_extra_isize < sbi->s_want_extra_isize)
		ext4_try_to_expand_extra_isize(inode, sbi->s_want_extra_isize,
					       iloc, handle);

	err = ext4_mark_iloc_dirty(handle, inode, &iloc);
out:
	if (unlikely(err))
		ext4_error_inode_err(inode, func, line, 0, err,
					"mark_inode_dirty error");
	return err;
}

/*
 * ext4_dirty_inode() is called from __mark_inode_dirty()
 *
 * We're really interested in the case where a file is being extended.
 * i_size has been changed by generic_commit_write() and we thus need
 * to include the updated inode in the current transaction.
 *
 * Also, dquot_alloc_block() will always dirty the inode when blocks
 * are allocated to the file.
 *
 * If the inode is marked synchronous, we don't honour that here - doing
 * so would cause a commit on atime updates, which we don't bother doing.
 * We handle synchronous inodes at the highest possible level.
 */
void ext4_dirty_inode(struct inode *inode, int flags)
{
	handle_t *handle;

	handle = ext4_journal_start(inode, EXT4_HT_INODE, 2);
	if (IS_ERR(handle))
		return;
	ext4_mark_inode_dirty(handle, inode);
	ext4_journal_stop(handle);
}

int ext4_change_inode_journal_flag(struct inode *inode, int val)
{
	journal_t *journal;
	handle_t *handle;
	int err;
	struct ext4_sb_info *sbi = EXT4_SB(inode->i_sb);

	/*
	 * We have to be very careful here: changing a data block's
	 * journaling status dynamically is dangerous.  If we write a
	 * data block to the journal, change the status and then delete
	 * that block, we risk forgetting to revoke the old log record
	 * from the journal and so a subsequent replay can corrupt data.
	 * So, first we make sure that the journal is empty and that
	 * nobody is changing anything.
	 */

	journal = EXT4_JOURNAL(inode);
	if (!journal)
		return 0;
	if (is_journal_aborted(journal))
		return -EROFS;

	/* Wait for all existing dio workers */
	inode_dio_wait(inode);

	/*
	 * Before flushing the journal and switching inode's aops, we have
	 * to flush all dirty data the inode has. There can be outstanding
	 * delayed allocations, there can be unwritten extents created by
	 * fallocate or buffered writes in dioread_nolock mode covered by
	 * dirty data which can be converted only after flushing the dirty
	 * data (and journalled aops don't know how to handle these cases).
	 */
	if (val) {
		filemap_invalidate_lock(inode->i_mapping);
		err = filemap_write_and_wait(inode->i_mapping);
		if (err < 0) {
			filemap_invalidate_unlock(inode->i_mapping);
			return err;
		}
	}

	percpu_down_write(&sbi->s_writepages_rwsem);
	jbd2_journal_lock_updates(journal);

	/*
	 * OK, there are no updates running now, and all cached data is
	 * synced to disk.  We are now in a completely consistent state
	 * which doesn't have anything in the journal, and we know that
	 * no filesystem updates are running, so it is safe to modify
	 * the inode's in-core data-journaling state flag now.
	 */

	if (val)
		ext4_set_inode_flag(inode, EXT4_INODE_JOURNAL_DATA);
	else {
		err = jbd2_journal_flush(journal, 0);
		if (err < 0) {
			jbd2_journal_unlock_updates(journal);
			percpu_up_write(&sbi->s_writepages_rwsem);
			return err;
		}
		ext4_clear_inode_flag(inode, EXT4_INODE_JOURNAL_DATA);
	}
	ext4_set_aops(inode);

	jbd2_journal_unlock_updates(journal);
	percpu_up_write(&sbi->s_writepages_rwsem);

	if (val)
		filemap_invalidate_unlock(inode->i_mapping);

	/* Finally we can mark the inode as dirty. */

	handle = ext4_journal_start(inode, EXT4_HT_INODE, 1);
	if (IS_ERR(handle))
		return PTR_ERR(handle);

	ext4_fc_mark_ineligible(inode->i_sb,
		EXT4_FC_REASON_JOURNAL_FLAG_CHANGE);
	err = ext4_mark_inode_dirty(handle, inode);
	ext4_handle_sync(handle);
	ext4_journal_stop(handle);
	ext4_std_error(inode->i_sb, err);

	return err;
}

static int ext4_bh_unmapped(handle_t *handle, struct inode *inode,
			    struct buffer_head *bh)
{
	return !buffer_mapped(bh);
}

vm_fault_t ext4_page_mkwrite(struct vm_fault *vmf)
{
	struct vm_area_struct *vma = vmf->vma;
	struct page *page = vmf->page;
	loff_t size;
	unsigned long len;
	int err;
	vm_fault_t ret;
	struct file *file = vma->vm_file;
	struct inode *inode = file_inode(file);
	struct address_space *mapping = inode->i_mapping;
	handle_t *handle;
	get_block_t *get_block;
	int retries = 0;

	if (unlikely(IS_IMMUTABLE(inode)))
		return VM_FAULT_SIGBUS;

	sb_start_pagefault(inode->i_sb);
	file_update_time(vma->vm_file);

	filemap_invalidate_lock_shared(mapping);

	err = ext4_convert_inline_data(inode);
	if (err)
		goto out_ret;

	/*
	 * On data journalling we skip straight to the transaction handle:
	 * there's no delalloc; page truncated will be checked later; the
	 * early return w/ all buffers mapped (calculates size/len) can't
	 * be used; and there's no dioread_nolock, so only ext4_get_block.
	 */
	if (ext4_should_journal_data(inode))
		goto retry_alloc;

	/* Delalloc case is easy... */
	if (test_opt(inode->i_sb, DELALLOC) &&
	    !ext4_nonda_switch(inode->i_sb)) {
		do {
			err = block_page_mkwrite(vma, vmf,
						   ext4_da_get_block_prep);
		} while (err == -ENOSPC &&
		       ext4_should_retry_alloc(inode->i_sb, &retries));
		goto out_ret;
	}

	lock_page(page);
	size = i_size_read(inode);
	/* Page got truncated from under us? */
	if (page->mapping != mapping || page_offset(page) > size) {
		unlock_page(page);
		ret = VM_FAULT_NOPAGE;
		goto out;
	}

	if (page->index == size >> PAGE_SHIFT)
		len = size & ~PAGE_MASK;
	else
		len = PAGE_SIZE;
	/*
	 * Return if we have all the buffers mapped. This avoids the need to do
	 * journal_start/journal_stop which can block and take a long time
	 *
	 * This cannot be done for data journalling, as we have to add the
	 * inode to the transaction's list to writeprotect pages on commit.
	 */
	if (page_has_buffers(page)) {
		if (!ext4_walk_page_buffers(NULL, inode, page_buffers(page),
					    0, len, NULL,
					    ext4_bh_unmapped)) {
			/* Wait so that we don't change page under IO */
			wait_for_stable_page(page);
			ret = VM_FAULT_LOCKED;
			goto out;
		}
	}
	unlock_page(page);
	/* OK, we need to fill the hole... */
	if (ext4_should_dioread_nolock(inode))
		get_block = ext4_get_block_unwritten;
	else
		get_block = ext4_get_block;
retry_alloc:
	handle = ext4_journal_start(inode, EXT4_HT_WRITE_PAGE,
				    ext4_writepage_trans_blocks(inode));
	if (IS_ERR(handle)) {
		ret = VM_FAULT_SIGBUS;
		goto out;
	}
	/*
	 * Data journalling can't use block_page_mkwrite() because it
	 * will set_buffer_dirty() before do_journal_get_write_access()
	 * thus might hit warning messages for dirty metadata buffers.
	 */
	if (!ext4_should_journal_data(inode)) {
		err = block_page_mkwrite(vma, vmf, get_block);
	} else {
		lock_page(page);
		size = i_size_read(inode);
		/* Page got truncated from under us? */
		if (page->mapping != mapping || page_offset(page) > size) {
			ret = VM_FAULT_NOPAGE;
			goto out_error;
		}

		if (page->index == size >> PAGE_SHIFT)
			len = size & ~PAGE_MASK;
		else
			len = PAGE_SIZE;

		err = __block_write_begin(page, 0, len, ext4_get_block);
		if (!err) {
			ret = VM_FAULT_SIGBUS;
			if (ext4_walk_page_buffers(handle, inode,
					page_buffers(page), 0, len, NULL,
					do_journal_get_write_access))
				goto out_error;
			if (ext4_walk_page_buffers(handle, inode,
					page_buffers(page), 0, len, NULL,
					write_end_fn))
				goto out_error;
			if (ext4_jbd2_inode_add_write(handle, inode,
						      page_offset(page), len))
				goto out_error;
			ext4_set_inode_state(inode, EXT4_STATE_JDATA);
		} else {
			unlock_page(page);
		}
	}
	ext4_journal_stop(handle);
	if (err == -ENOSPC && ext4_should_retry_alloc(inode->i_sb, &retries))
		goto retry_alloc;
out_ret:
	ret = block_page_mkwrite_return(err);
out:
	filemap_invalidate_unlock_shared(mapping);
	sb_end_pagefault(inode->i_sb);
	return ret;
out_error:
	unlock_page(page);
	ext4_journal_stop(handle);
	goto out;
}<|MERGE_RESOLUTION|>--- conflicted
+++ resolved
@@ -1287,27 +1287,11 @@
 	bool verity = ext4_verity_in_progress(inode);
 
 	trace_ext4_write_end(inode, pos, len, copied);
-<<<<<<< HEAD
-	if (inline_data) {
-		ret = ext4_write_inline_data_end(inode, pos, len,
-						 copied, page);
-		if (ret < 0) {
-			unlock_page(page);
-			put_page(page);
-			goto errout;
-		}
-		copied = ret;
-		ret = 0;
-	} else
-		copied = block_write_end(file, mapping, pos,
-					 len, copied, page, fsdata);
-=======
 
 	if (ext4_has_inline_data(inode))
 		return ext4_write_inline_data_end(inode, pos, len, copied, page);
 
 	copied = block_write_end(file, mapping, pos, len, copied, page, fsdata);
->>>>>>> 3b17187f
 	/*
 	 * it's important to update i_size while still holding page lock:
 	 * page writeout could otherwise come in and zero beyond i_size.
@@ -1331,7 +1315,6 @@
 	if (i_size_changed)
 		ret = ext4_mark_inode_dirty(handle, inode);
 
-errout:
 	if (pos + len > inode->i_size && !verity && ext4_can_truncate(inode))
 		/* if we have allocated more blocks and copied
 		 * less. We will have blocks allocated outside
@@ -1412,24 +1395,10 @@
 
 	BUG_ON(!ext4_handle_valid(handle));
 
-<<<<<<< HEAD
-	if (inline_data) {
-		ret = ext4_write_inline_data_end(inode, pos, len,
-						 copied, page);
-		if (ret < 0) {
-			unlock_page(page);
-			put_page(page);
-			goto errout;
-		}
-		copied = ret;
-		ret = 0;
-	} else if (unlikely(copied < len) && !PageUptodate(page)) {
-=======
 	if (ext4_has_inline_data(inode))
 		return ext4_write_inline_data_end(inode, pos, len, copied, page);
 
 	if (unlikely(copied < len) && !PageUptodate(page)) {
->>>>>>> 3b17187f
 		copied = 0;
 		ext4_journalled_zero_new_buffers(handle, inode, page, from, to);
 	} else {
@@ -1458,7 +1427,6 @@
 			ret = ret2;
 	}
 
-errout:
 	if (pos + len > inode->i_size && !verity && ext4_can_truncate(inode))
 		/* if we have allocated more blocks and copied
 		 * less. We will have blocks allocated outside
@@ -1968,11 +1936,7 @@
 	unlock_page(page);
 out_no_pagelock:
 	if (!inline_data && page_bufs)
-<<<<<<< HEAD
-		ext4_walk_page_buffers(NULL, page_bufs, 0, len,
-=======
 		ext4_walk_page_buffers(NULL, inode, page_bufs, 0, len,
->>>>>>> 3b17187f
 				       NULL, bput_one);
 	brelse(inode_bh);
 	return ret;
@@ -3088,35 +3052,11 @@
 	 * ext4_da_write_inline_data_end().
 	 */
 	new_i_size = pos + copied;
-<<<<<<< HEAD
-	if (copied && new_i_size > inode->i_size) {
-		if (ext4_has_inline_data(inode) ||
-		    ext4_da_should_update_i_disksize(page, end))
-			ext4_update_i_disksize(inode, new_i_size);
-	}
-
-	if (write_mode != CONVERT_INLINE_DATA &&
-	    ext4_test_inode_state(inode, EXT4_STATE_MAY_INLINE_DATA) &&
-	    ext4_has_inline_data(inode))
-		ret = ext4_da_write_inline_data_end(inode, pos, len, copied,
-						     page);
-	else
-		ret = generic_write_end(file, mapping, pos, len, copied,
-							page, fsdata);
-
-	copied = ret;
-	ret2 = ext4_journal_stop(handle);
-	if (unlikely(ret2 && !ret))
-		ret = ret2;
-
-	return ret ? ret : copied;
-=======
 	if (copied && new_i_size > inode->i_size &&
 	    ext4_da_should_update_i_disksize(page, end))
 		ext4_update_i_disksize(inode, new_i_size);
 
 	return generic_write_end(file, mapping, pos, len, copied, page, fsdata);
->>>>>>> 3b17187f
 }
 
 /*
@@ -5151,11 +5091,7 @@
 	BUFFER_TRACE(bh, "call ext4_handle_dirty_metadata");
 	err = ext4_handle_dirty_metadata(handle, NULL, bh);
 	if (err)
-<<<<<<< HEAD
-		goto out_brelse;
-=======
 		goto out_error;
->>>>>>> 3b17187f
 	ext4_clear_inode_state(inode, EXT4_STATE_NEW);
 	if (set_large_file) {
 		BUFFER_TRACE(EXT4_SB(sb)->s_sbh, "get write access");
