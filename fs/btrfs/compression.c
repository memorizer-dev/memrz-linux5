--- conflicted
+++ resolved
@@ -353,10 +353,6 @@
 	btrfs_writepage_endio_finish_ordered(BTRFS_I(inode), NULL,
 			cb->start, cb->start + cb->len - 1,
 			!cb->errors);
-<<<<<<< HEAD
-	cb->compressed_pages[0]->mapping = NULL;
-=======
->>>>>>> d92805b6
 
 	end_compressed_writeback(inode, cb);
 	/* note, our inode could be gone now */
