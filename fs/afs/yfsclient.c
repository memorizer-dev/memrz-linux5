// SPDX-License-Identifier: GPL-2.0-or-later
/* YFS File Server client stubs
 *
 * Copyright (C) 2018 Red Hat, Inc. All Rights Reserved.
 * Written by David Howells (dhowells@redhat.com)
 */

#include <linux/init.h>
#include <linux/slab.h>
#include <linux/sched.h>
#include <linux/circ_buf.h>
#include <linux/iversion.h>
#include "internal.h"
#include "afs_fs.h"
#include "xdr_fs.h"
#include "protocol_yfs.h"

#define xdr_size(x) (sizeof(*x) / sizeof(__be32))

static void xdr_decode_YFSFid(const __be32 **_bp, struct afs_fid *fid)
{
	const struct yfs_xdr_YFSFid *x = (const void *)*_bp;

	fid->vid	= xdr_to_u64(x->volume);
	fid->vnode	= xdr_to_u64(x->vnode.lo);
	fid->vnode_hi	= ntohl(x->vnode.hi);
	fid->unique	= ntohl(x->vnode.unique);
	*_bp += xdr_size(x);
}

static __be32 *xdr_encode_u32(__be32 *bp, u32 n)
{
	*bp++ = htonl(n);
	return bp;
}

static __be32 *xdr_encode_u64(__be32 *bp, u64 n)
{
	struct yfs_xdr_u64 *x = (void *)bp;

	*x = u64_to_xdr(n);
	return bp + xdr_size(x);
}

static __be32 *xdr_encode_YFSFid(__be32 *bp, struct afs_fid *fid)
{
	struct yfs_xdr_YFSFid *x = (void *)bp;

	x->volume	= u64_to_xdr(fid->vid);
	x->vnode.lo	= u64_to_xdr(fid->vnode);
	x->vnode.hi	= htonl(fid->vnode_hi);
	x->vnode.unique	= htonl(fid->unique);
	return bp + xdr_size(x);
}

static size_t xdr_strlen(unsigned int len)
{
	return sizeof(__be32) + round_up(len, sizeof(__be32));
}

static __be32 *xdr_encode_string(__be32 *bp, const char *p, unsigned int len)
{
	bp = xdr_encode_u32(bp, len);
	bp = memcpy(bp, p, len);
	if (len & 3) {
		unsigned int pad = 4 - (len & 3);

		memset((u8 *)bp + len, 0, pad);
		len += pad;
	}

	return bp + len / sizeof(__be32);
}

static __be32 *xdr_encode_name(__be32 *bp, const struct qstr *p)
{
	return xdr_encode_string(bp, p->name, p->len);
}

static s64 linux_to_yfs_time(const struct timespec64 *t)
{
	/* Convert to 100ns intervals. */
	return (u64)t->tv_sec * 10000000 + t->tv_nsec/100;
}

static __be32 *xdr_encode_YFSStoreStatus_mode(__be32 *bp, mode_t mode)
{
	struct yfs_xdr_YFSStoreStatus *x = (void *)bp;

	x->mask		= htonl(AFS_SET_MODE);
	x->mode		= htonl(mode & S_IALLUGO);
	x->mtime_client	= u64_to_xdr(0);
	x->owner	= u64_to_xdr(0);
	x->group	= u64_to_xdr(0);
	return bp + xdr_size(x);
}

static __be32 *xdr_encode_YFSStoreStatus_mtime(__be32 *bp, const struct timespec64 *t)
{
	struct yfs_xdr_YFSStoreStatus *x = (void *)bp;
	s64 mtime = linux_to_yfs_time(t);

	x->mask		= htonl(AFS_SET_MTIME);
	x->mode		= htonl(0);
	x->mtime_client	= u64_to_xdr(mtime);
	x->owner	= u64_to_xdr(0);
	x->group	= u64_to_xdr(0);
	return bp + xdr_size(x);
}

/*
 * Convert a signed 100ns-resolution 64-bit time into a timespec.
 */
static struct timespec64 yfs_time_to_linux(s64 t)
{
	struct timespec64 ts;
	u64 abs_t;

	/*
	 * Unfortunately can not use normal 64 bit division on 32 bit arch, but
	 * the alternative, do_div, does not work with negative numbers so have
	 * to special case them
	 */
	if (t < 0) {
		abs_t = -t;
		ts.tv_nsec = (time64_t)(do_div(abs_t, 10000000) * 100);
		ts.tv_nsec = -ts.tv_nsec;
		ts.tv_sec = -abs_t;
	} else {
		abs_t = t;
		ts.tv_nsec = (time64_t)do_div(abs_t, 10000000) * 100;
		ts.tv_sec = abs_t;
	}

	return ts;
}

static struct timespec64 xdr_to_time(const struct yfs_xdr_u64 xdr)
{
	s64 t = xdr_to_u64(xdr);

	return yfs_time_to_linux(t);
}

static void yfs_check_req(struct afs_call *call, __be32 *bp)
{
	size_t len = (void *)bp - call->request;

	if (len > call->request_size)
		pr_err("kAFS: %s: Request buffer overflow (%zu>%u)\n",
		       call->type->name, len, call->request_size);
	else if (len < call->request_size)
		pr_warn("kAFS: %s: Request buffer underflow (%zu<%u)\n",
			call->type->name, len, call->request_size);
}

/*
 * Dump a bad file status record.
 */
static void xdr_dump_bad(const __be32 *bp)
{
	__be32 x[4];
	int i;

	pr_notice("YFS XDR: Bad status record\n");
	for (i = 0; i < 6 * 4 * 4; i += 16) {
		memcpy(x, bp, 16);
		bp += 4;
		pr_notice("%03x: %08x %08x %08x %08x\n",
			  i, ntohl(x[0]), ntohl(x[1]), ntohl(x[2]), ntohl(x[3]));
	}

	memcpy(x, bp, 8);
	pr_notice("0x60: %08x %08x\n", ntohl(x[0]), ntohl(x[1]));
}

/*
 * Decode a YFSFetchStatus block
 */
static void xdr_decode_YFSFetchStatus(const __be32 **_bp,
				      struct afs_call *call,
				      struct afs_status_cb *scb)
{
	const struct yfs_xdr_YFSFetchStatus *xdr = (const void *)*_bp;
	struct afs_file_status *status = &scb->status;
	u32 type;

	status->abort_code = ntohl(xdr->abort_code);
	if (status->abort_code != 0) {
		if (status->abort_code == VNOVNODE)
			status->nlink = 0;
		scb->have_error = true;
		goto advance;
	}

	type = ntohl(xdr->type);
	switch (type) {
	case AFS_FTYPE_FILE:
	case AFS_FTYPE_DIR:
	case AFS_FTYPE_SYMLINK:
		status->type = type;
		break;
	default:
		goto bad;
	}

	status->nlink		= ntohl(xdr->nlink);
	status->author		= xdr_to_u64(xdr->author);
	status->owner		= xdr_to_u64(xdr->owner);
	status->caller_access	= ntohl(xdr->caller_access); /* Ticket dependent */
	status->anon_access	= ntohl(xdr->anon_access);
	status->mode		= ntohl(xdr->mode) & S_IALLUGO;
	status->group		= xdr_to_u64(xdr->group);
	status->lock_count	= ntohl(xdr->lock_count);

	status->mtime_client	= xdr_to_time(xdr->mtime_client);
	status->mtime_server	= xdr_to_time(xdr->mtime_server);
	status->size		= xdr_to_u64(xdr->size);
	status->data_version	= xdr_to_u64(xdr->data_version);
	scb->have_status	= true;
advance:
	*_bp += xdr_size(xdr);
	return;

bad:
	xdr_dump_bad(*_bp);
<<<<<<< HEAD
	afs_protocol_error(call, -EBADMSG, afs_eproto_bad_status);
=======
	afs_protocol_error(call, afs_eproto_bad_status);
>>>>>>> d1988041
	goto advance;
}

/*
 * Decode a YFSCallBack block
 */
static void xdr_decode_YFSCallBack(const __be32 **_bp,
				   struct afs_call *call,
				   struct afs_status_cb *scb)
{
	struct yfs_xdr_YFSCallBack *x = (void *)*_bp;
	struct afs_callback *cb = &scb->callback;
	ktime_t cb_expiry;

	cb_expiry = call->reply_time;
	cb_expiry = ktime_add(cb_expiry, xdr_to_u64(x->expiration_time) * 100);
	cb->expires_at	= ktime_divns(cb_expiry, NSEC_PER_SEC);
	scb->have_cb	= true;
	*_bp += xdr_size(x);
}

/*
 * Decode a YFSVolSync block
 */
static void xdr_decode_YFSVolSync(const __be32 **_bp,
				  struct afs_volsync *volsync)
{
	struct yfs_xdr_YFSVolSync *x = (void *)*_bp;
	u64 creation;

	if (volsync) {
		creation = xdr_to_u64(x->vol_creation_date);
		do_div(creation, 10 * 1000 * 1000);
		volsync->creation = creation;
	}

	*_bp += xdr_size(x);
}

/*
 * Encode the requested attributes into a YFSStoreStatus block
 */
static __be32 *xdr_encode_YFS_StoreStatus(__be32 *bp, struct iattr *attr)
{
	struct yfs_xdr_YFSStoreStatus *x = (void *)bp;
	s64 mtime = 0, owner = 0, group = 0;
	u32 mask = 0, mode = 0;

	mask = 0;
	if (attr->ia_valid & ATTR_MTIME) {
		mask |= AFS_SET_MTIME;
		mtime = linux_to_yfs_time(&attr->ia_mtime);
	}

	if (attr->ia_valid & ATTR_UID) {
		mask |= AFS_SET_OWNER;
		owner = from_kuid(&init_user_ns, attr->ia_uid);
	}

	if (attr->ia_valid & ATTR_GID) {
		mask |= AFS_SET_GROUP;
		group = from_kgid(&init_user_ns, attr->ia_gid);
	}

	if (attr->ia_valid & ATTR_MODE) {
		mask |= AFS_SET_MODE;
		mode = attr->ia_mode & S_IALLUGO;
	}

	x->mask		= htonl(mask);
	x->mode		= htonl(mode);
	x->mtime_client	= u64_to_xdr(mtime);
	x->owner	= u64_to_xdr(owner);
	x->group	= u64_to_xdr(group);
	return bp + xdr_size(x);
}

/*
 * Decode a YFSFetchVolumeStatus block.
 */
static void xdr_decode_YFSFetchVolumeStatus(const __be32 **_bp,
					    struct afs_volume_status *vs)
{
	const struct yfs_xdr_YFSFetchVolumeStatus *x = (const void *)*_bp;
	u32 flags;

	vs->vid			= xdr_to_u64(x->vid);
	vs->parent_id		= xdr_to_u64(x->parent_id);
	flags			= ntohl(x->flags);
	vs->online		= flags & yfs_FVSOnline;
	vs->in_service		= flags & yfs_FVSInservice;
	vs->blessed		= flags & yfs_FVSBlessed;
	vs->needs_salvage	= flags & yfs_FVSNeedsSalvage;
	vs->type		= ntohl(x->type);
	vs->min_quota		= 0;
	vs->max_quota		= xdr_to_u64(x->max_quota);
	vs->blocks_in_use	= xdr_to_u64(x->blocks_in_use);
	vs->part_blocks_avail	= xdr_to_u64(x->part_blocks_avail);
	vs->part_max_blocks	= xdr_to_u64(x->part_max_blocks);
	vs->vol_copy_date	= xdr_to_u64(x->vol_copy_date);
	vs->vol_backup_date	= xdr_to_u64(x->vol_backup_date);
	*_bp += sizeof(*x) / sizeof(__be32);
}

/*
<<<<<<< HEAD
 * Deliver a reply that's a status, callback and volsync.
 */
static int yfs_deliver_fs_status_cb_and_volsync(struct afs_call *call)
{
	const __be32 *bp;
	int ret;

	ret = afs_transfer_reply(call);
	if (ret < 0)
		return ret;

	/* unmarshall the reply once we've received all of it */
	bp = call->buffer;
	xdr_decode_YFSFetchStatus(&bp, call, call->out_scb);
	xdr_decode_YFSCallBack(&bp, call, call->out_scb);
	xdr_decode_YFSVolSync(&bp, call->out_volsync);

	_leave(" = 0 [done]");
	return 0;
}

/*
=======
>>>>>>> d1988041
 * Deliver reply data to operations that just return a file status and a volume
 * sync record.
 */
static int yfs_deliver_status_and_volsync(struct afs_call *call)
{
	struct afs_operation *op = call->op;
	const __be32 *bp;
	int ret;

	ret = afs_transfer_reply(call);
	if (ret < 0)
		return ret;

	bp = call->buffer;
<<<<<<< HEAD
	xdr_decode_YFSFetchStatus(&bp, call, call->out_scb);
	xdr_decode_YFSVolSync(&bp, call->out_volsync);
=======
	xdr_decode_YFSFetchStatus(&bp, call, &op->file[0].scb);
	xdr_decode_YFSVolSync(&bp, &op->volsync);
>>>>>>> d1988041

	_leave(" = 0 [done]");
	return 0;
}

/*
 * Deliver reply data to an YFS.FetchData64.
 */
static int yfs_deliver_fs_fetch_data64(struct afs_call *call)
{
	struct afs_operation *op = call->op;
	struct afs_vnode_param *vp = &op->file[0];
	struct afs_read *req = op->fetch.req;
	const __be32 *bp;
	unsigned int size;
	int ret;

	_enter("{%u,%zu/%llu}",
	       call->unmarshall, iov_iter_count(call->iter), req->actual_len);

	switch (call->unmarshall) {
	case 0:
		req->actual_len = 0;
		req->index = 0;
		req->offset = req->pos & (PAGE_SIZE - 1);
		afs_extract_to_tmp64(call);
		call->unmarshall++;
		fallthrough;

		/* extract the returned data length */
	case 1:
		_debug("extract data length");
		ret = afs_extract_data(call, true);
		if (ret < 0)
			return ret;

		req->actual_len = be64_to_cpu(call->tmp64);
		_debug("DATA length: %llu", req->actual_len);
		req->remain = min(req->len, req->actual_len);
		if (req->remain == 0)
			goto no_more_data;

		call->unmarshall++;

	begin_page:
		ASSERTCMP(req->index, <, req->nr_pages);
		if (req->remain > PAGE_SIZE - req->offset)
			size = PAGE_SIZE - req->offset;
		else
			size = req->remain;
		call->bvec[0].bv_len = size;
		call->bvec[0].bv_offset = req->offset;
		call->bvec[0].bv_page = req->pages[req->index];
		iov_iter_bvec(&call->def_iter, READ, call->bvec, 1, size);
		ASSERTCMP(size, <=, PAGE_SIZE);
		fallthrough;

		/* extract the returned data */
	case 2:
		_debug("extract data %zu/%llu",
		       iov_iter_count(call->iter), req->remain);

		ret = afs_extract_data(call, true);
		if (ret < 0)
			return ret;
		req->remain -= call->bvec[0].bv_len;
		req->offset += call->bvec[0].bv_len;
		ASSERTCMP(req->offset, <=, PAGE_SIZE);
		if (req->offset == PAGE_SIZE) {
			req->offset = 0;
			req->index++;
			if (req->remain > 0)
				goto begin_page;
		}

		ASSERTCMP(req->remain, ==, 0);
		if (req->actual_len <= req->len)
			goto no_more_data;

		/* Discard any excess data the server gave us */
		afs_extract_discard(call, req->actual_len - req->len);
		call->unmarshall = 3;
		fallthrough;

	case 3:
		_debug("extract discard %zu/%llu",
		       iov_iter_count(call->iter), req->actual_len - req->len);

		ret = afs_extract_data(call, true);
		if (ret < 0)
			return ret;

	no_more_data:
		call->unmarshall = 4;
		afs_extract_to_buf(call,
				   sizeof(struct yfs_xdr_YFSFetchStatus) +
				   sizeof(struct yfs_xdr_YFSCallBack) +
				   sizeof(struct yfs_xdr_YFSVolSync));
		fallthrough;

		/* extract the metadata */
	case 4:
		ret = afs_extract_data(call, false);
		if (ret < 0)
			return ret;

		bp = call->buffer;
<<<<<<< HEAD
		xdr_decode_YFSFetchStatus(&bp, call, call->out_scb);
		xdr_decode_YFSCallBack(&bp, call, call->out_scb);
		xdr_decode_YFSVolSync(&bp, call->out_volsync);
=======
		xdr_decode_YFSFetchStatus(&bp, call, &vp->scb);
		xdr_decode_YFSCallBack(&bp, call, &vp->scb);
		xdr_decode_YFSVolSync(&bp, &op->volsync);
>>>>>>> d1988041

		req->data_version = vp->scb.status.data_version;
		req->file_size = vp->scb.status.size;

		call->unmarshall++;
		fallthrough;

	case 5:
		break;
	}

	for (; req->index < req->nr_pages; req->index++) {
		if (req->offset < PAGE_SIZE)
			zero_user_segment(req->pages[req->index],
					  req->offset, PAGE_SIZE);
		req->offset = 0;
	}

	if (req->page_done)
		for (req->index = 0; req->index < req->nr_pages; req->index++)
			req->page_done(req);

	_leave(" = 0 [done]");
	return 0;
}

/*
 * YFS.FetchData64 operation type
 */
static const struct afs_call_type yfs_RXYFSFetchData64 = {
	.name		= "YFS.FetchData64",
	.op		= yfs_FS_FetchData64,
	.deliver	= yfs_deliver_fs_fetch_data64,
	.destructor	= afs_flat_call_destructor,
};

/*
 * Fetch data from a file.
 */
void yfs_fs_fetch_data(struct afs_operation *op)
{
	struct afs_vnode_param *vp = &op->file[0];
	struct afs_read *req = op->fetch.req;
	struct afs_call *call;
	__be32 *bp;

	_enter(",%x,{%llx:%llu},%llx,%llx",
	       key_serial(op->key), vp->fid.vid, vp->fid.vnode,
	       req->pos, req->len);

	call = afs_alloc_flat_call(op->net, &yfs_RXYFSFetchData64,
				   sizeof(__be32) * 2 +
				   sizeof(struct yfs_xdr_YFSFid) +
				   sizeof(struct yfs_xdr_u64) * 2,
				   sizeof(struct yfs_xdr_YFSFetchStatus) +
				   sizeof(struct yfs_xdr_YFSCallBack) +
				   sizeof(struct yfs_xdr_YFSVolSync));
	if (!call)
		return afs_op_nomem(op);

	/* marshall the parameters */
	bp = call->request;
	bp = xdr_encode_u32(bp, YFSFETCHDATA64);
	bp = xdr_encode_u32(bp, 0); /* RPC flags */
	bp = xdr_encode_YFSFid(bp, &vp->fid);
	bp = xdr_encode_u64(bp, req->pos);
	bp = xdr_encode_u64(bp, req->len);
	yfs_check_req(call, bp);

	trace_afs_make_fs_call(call, &vp->fid);
	afs_make_op_call(op, call, GFP_NOFS);
}

/*
 * Deliver reply data for YFS.CreateFile or YFS.MakeDir.
 */
static int yfs_deliver_fs_create_vnode(struct afs_call *call)
{
	struct afs_operation *op = call->op;
	struct afs_vnode_param *dvp = &op->file[0];
	struct afs_vnode_param *vp = &op->file[1];
	const __be32 *bp;
	int ret;

	_enter("{%u}", call->unmarshall);

	ret = afs_transfer_reply(call);
	if (ret < 0)
		return ret;

	/* unmarshall the reply once we've received all of it */
	bp = call->buffer;
<<<<<<< HEAD
	xdr_decode_YFSFid(&bp, call->out_fid);
	xdr_decode_YFSFetchStatus(&bp, call, call->out_scb);
	xdr_decode_YFSFetchStatus(&bp, call, call->out_dir_scb);
	xdr_decode_YFSCallBack(&bp, call, call->out_scb);
	xdr_decode_YFSVolSync(&bp, call->out_volsync);
=======
	xdr_decode_YFSFid(&bp, &op->file[1].fid);
	xdr_decode_YFSFetchStatus(&bp, call, &vp->scb);
	xdr_decode_YFSFetchStatus(&bp, call, &dvp->scb);
	xdr_decode_YFSCallBack(&bp, call, &vp->scb);
	xdr_decode_YFSVolSync(&bp, &op->volsync);
>>>>>>> d1988041

	_leave(" = 0 [done]");
	return 0;
}

/*
 * FS.CreateFile and FS.MakeDir operation type
 */
static const struct afs_call_type afs_RXFSCreateFile = {
	.name		= "YFS.CreateFile",
	.op		= yfs_FS_CreateFile,
	.deliver	= yfs_deliver_fs_create_vnode,
	.destructor	= afs_flat_call_destructor,
};

/*
 * Create a file.
 */
void yfs_fs_create_file(struct afs_operation *op)
{
	const struct qstr *name = &op->dentry->d_name;
	struct afs_vnode_param *dvp = &op->file[0];
	struct afs_call *call;
	size_t reqsz, rplsz;
	__be32 *bp;

	_enter("");

	reqsz = (sizeof(__be32) +
		 sizeof(__be32) +
		 sizeof(struct yfs_xdr_YFSFid) +
		 xdr_strlen(name->len) +
		 sizeof(struct yfs_xdr_YFSStoreStatus) +
		 sizeof(__be32));
	rplsz = (sizeof(struct yfs_xdr_YFSFid) +
		 sizeof(struct yfs_xdr_YFSFetchStatus) +
		 sizeof(struct yfs_xdr_YFSFetchStatus) +
		 sizeof(struct yfs_xdr_YFSCallBack) +
		 sizeof(struct yfs_xdr_YFSVolSync));

	call = afs_alloc_flat_call(op->net, &afs_RXFSCreateFile, reqsz, rplsz);
	if (!call)
		return afs_op_nomem(op);

	/* marshall the parameters */
	bp = call->request;
	bp = xdr_encode_u32(bp, YFSCREATEFILE);
	bp = xdr_encode_u32(bp, 0); /* RPC flags */
	bp = xdr_encode_YFSFid(bp, &dvp->fid);
	bp = xdr_encode_name(bp, name);
	bp = xdr_encode_YFSStoreStatus_mode(bp, op->create.mode);
	bp = xdr_encode_u32(bp, yfs_LockNone); /* ViceLockType */
	yfs_check_req(call, bp);

	trace_afs_make_fs_call1(call, &dvp->fid, name);
	afs_make_op_call(op, call, GFP_NOFS);
}

static const struct afs_call_type yfs_RXFSMakeDir = {
	.name		= "YFS.MakeDir",
	.op		= yfs_FS_MakeDir,
	.deliver	= yfs_deliver_fs_create_vnode,
	.destructor	= afs_flat_call_destructor,
};

/*
 * Make a directory.
 */
void yfs_fs_make_dir(struct afs_operation *op)
{
	const struct qstr *name = &op->dentry->d_name;
	struct afs_vnode_param *dvp = &op->file[0];
	struct afs_call *call;
	size_t reqsz, rplsz;
	__be32 *bp;

	_enter("");

	reqsz = (sizeof(__be32) +
		 sizeof(struct yfs_xdr_RPCFlags) +
		 sizeof(struct yfs_xdr_YFSFid) +
		 xdr_strlen(name->len) +
		 sizeof(struct yfs_xdr_YFSStoreStatus));
	rplsz = (sizeof(struct yfs_xdr_YFSFid) +
		 sizeof(struct yfs_xdr_YFSFetchStatus) +
		 sizeof(struct yfs_xdr_YFSFetchStatus) +
		 sizeof(struct yfs_xdr_YFSCallBack) +
		 sizeof(struct yfs_xdr_YFSVolSync));

	call = afs_alloc_flat_call(op->net, &yfs_RXFSMakeDir, reqsz, rplsz);
	if (!call)
		return afs_op_nomem(op);

	/* marshall the parameters */
	bp = call->request;
	bp = xdr_encode_u32(bp, YFSMAKEDIR);
	bp = xdr_encode_u32(bp, 0); /* RPC flags */
	bp = xdr_encode_YFSFid(bp, &dvp->fid);
	bp = xdr_encode_name(bp, name);
	bp = xdr_encode_YFSStoreStatus_mode(bp, op->create.mode);
	yfs_check_req(call, bp);

	trace_afs_make_fs_call1(call, &dvp->fid, name);
	afs_make_op_call(op, call, GFP_NOFS);
}

/*
 * Deliver reply data to a YFS.RemoveFile2 operation.
 */
static int yfs_deliver_fs_remove_file2(struct afs_call *call)
{
	struct afs_operation *op = call->op;
	struct afs_vnode_param *dvp = &op->file[0];
	struct afs_vnode_param *vp = &op->file[1];
	struct afs_fid fid;
	const __be32 *bp;
	int ret;

	_enter("{%u}", call->unmarshall);

	ret = afs_transfer_reply(call);
	if (ret < 0)
		return ret;

	bp = call->buffer;
<<<<<<< HEAD
	xdr_decode_YFSFetchStatus(&bp, call, call->out_dir_scb);
	xdr_decode_YFSFid(&bp, &fid);
	xdr_decode_YFSFetchStatus(&bp, call, call->out_scb);
=======
	xdr_decode_YFSFetchStatus(&bp, call, &dvp->scb);
	xdr_decode_YFSFid(&bp, &fid);
	xdr_decode_YFSFetchStatus(&bp, call, &vp->scb);
>>>>>>> d1988041
	/* Was deleted if vnode->status.abort_code == VNOVNODE. */

	xdr_decode_YFSVolSync(&bp, &op->volsync);
	return 0;
}

static void yfs_done_fs_remove_file2(struct afs_call *call)
{
	if (call->error == -ECONNABORTED &&
	    call->abort_code == RX_INVALID_OPERATION) {
		set_bit(AFS_SERVER_FL_NO_RM2, &call->server->flags);
		call->op->flags |= AFS_OPERATION_DOWNGRADE;
	}
}

/*
 * YFS.RemoveFile2 operation type.
 */
static const struct afs_call_type yfs_RXYFSRemoveFile2 = {
	.name		= "YFS.RemoveFile2",
	.op		= yfs_FS_RemoveFile2,
	.deliver	= yfs_deliver_fs_remove_file2,
	.done		= yfs_done_fs_remove_file2,
	.destructor	= afs_flat_call_destructor,
};

/*
 * Remove a file and retrieve new file status.
 */
void yfs_fs_remove_file2(struct afs_operation *op)
{
	struct afs_vnode_param *dvp = &op->file[0];
	const struct qstr *name = &op->dentry->d_name;
	struct afs_call *call;
	__be32 *bp;

	_enter("");

	call = afs_alloc_flat_call(op->net, &yfs_RXYFSRemoveFile2,
				   sizeof(__be32) +
				   sizeof(struct yfs_xdr_RPCFlags) +
				   sizeof(struct yfs_xdr_YFSFid) +
				   xdr_strlen(name->len),
				   sizeof(struct yfs_xdr_YFSFetchStatus) +
				   sizeof(struct yfs_xdr_YFSFid) +
				   sizeof(struct yfs_xdr_YFSFetchStatus) +
				   sizeof(struct yfs_xdr_YFSVolSync));
	if (!call)
		return afs_op_nomem(op);

	/* marshall the parameters */
	bp = call->request;
	bp = xdr_encode_u32(bp, YFSREMOVEFILE2);
	bp = xdr_encode_u32(bp, 0); /* RPC flags */
	bp = xdr_encode_YFSFid(bp, &dvp->fid);
	bp = xdr_encode_name(bp, name);
	yfs_check_req(call, bp);

	trace_afs_make_fs_call1(call, &dvp->fid, name);
	afs_make_op_call(op, call, GFP_NOFS);
}

/*
 * Deliver reply data to a YFS.RemoveFile or YFS.RemoveDir operation.
 */
static int yfs_deliver_fs_remove(struct afs_call *call)
{
	struct afs_operation *op = call->op;
	struct afs_vnode_param *dvp = &op->file[0];
	const __be32 *bp;
	int ret;

	_enter("{%u}", call->unmarshall);

	ret = afs_transfer_reply(call);
	if (ret < 0)
		return ret;

	bp = call->buffer;
<<<<<<< HEAD
	xdr_decode_YFSFetchStatus(&bp, call, call->out_dir_scb);
	xdr_decode_YFSVolSync(&bp, call->out_volsync);
=======
	xdr_decode_YFSFetchStatus(&bp, call, &dvp->scb);
	xdr_decode_YFSVolSync(&bp, &op->volsync);
>>>>>>> d1988041
	return 0;
}

/*
 * FS.RemoveDir and FS.RemoveFile operation types.
 */
static const struct afs_call_type yfs_RXYFSRemoveFile = {
	.name		= "YFS.RemoveFile",
	.op		= yfs_FS_RemoveFile,
	.deliver	= yfs_deliver_fs_remove,
	.destructor	= afs_flat_call_destructor,
};

/*
 * Remove a file.
 */
void yfs_fs_remove_file(struct afs_operation *op)
{
	const struct qstr *name = &op->dentry->d_name;
	struct afs_vnode_param *dvp = &op->file[0];
	struct afs_call *call;
	__be32 *bp;

	_enter("");

	if (!test_bit(AFS_SERVER_FL_NO_RM2, &op->server->flags))
		return yfs_fs_remove_file2(op);

	call = afs_alloc_flat_call(op->net, &yfs_RXYFSRemoveFile,
				   sizeof(__be32) +
				   sizeof(struct yfs_xdr_RPCFlags) +
				   sizeof(struct yfs_xdr_YFSFid) +
				   xdr_strlen(name->len),
				   sizeof(struct yfs_xdr_YFSFetchStatus) +
				   sizeof(struct yfs_xdr_YFSVolSync));
	if (!call)
		return afs_op_nomem(op);

	/* marshall the parameters */
	bp = call->request;
	bp = xdr_encode_u32(bp, YFSREMOVEFILE);
	bp = xdr_encode_u32(bp, 0); /* RPC flags */
	bp = xdr_encode_YFSFid(bp, &dvp->fid);
	bp = xdr_encode_name(bp, name);
	yfs_check_req(call, bp);

	trace_afs_make_fs_call1(call, &dvp->fid, name);
	afs_make_op_call(op, call, GFP_NOFS);
}

static const struct afs_call_type yfs_RXYFSRemoveDir = {
	.name		= "YFS.RemoveDir",
	.op		= yfs_FS_RemoveDir,
	.deliver	= yfs_deliver_fs_remove,
	.destructor	= afs_flat_call_destructor,
};

/*
 * Remove a directory.
 */
void yfs_fs_remove_dir(struct afs_operation *op)
{
	const struct qstr *name = &op->dentry->d_name;
	struct afs_vnode_param *dvp = &op->file[0];
	struct afs_call *call;
	__be32 *bp;

	_enter("");

	call = afs_alloc_flat_call(op->net, &yfs_RXYFSRemoveDir,
				   sizeof(__be32) +
				   sizeof(struct yfs_xdr_RPCFlags) +
				   sizeof(struct yfs_xdr_YFSFid) +
				   xdr_strlen(name->len),
				   sizeof(struct yfs_xdr_YFSFetchStatus) +
				   sizeof(struct yfs_xdr_YFSVolSync));
	if (!call)
		return afs_op_nomem(op);

	/* marshall the parameters */
	bp = call->request;
	bp = xdr_encode_u32(bp, YFSREMOVEDIR);
	bp = xdr_encode_u32(bp, 0); /* RPC flags */
	bp = xdr_encode_YFSFid(bp, &dvp->fid);
	bp = xdr_encode_name(bp, name);
	yfs_check_req(call, bp);

	trace_afs_make_fs_call1(call, &dvp->fid, name);
	afs_make_op_call(op, call, GFP_NOFS);
}

/*
 * Deliver reply data to a YFS.Link operation.
 */
static int yfs_deliver_fs_link(struct afs_call *call)
{
	struct afs_operation *op = call->op;
	struct afs_vnode_param *dvp = &op->file[0];
	struct afs_vnode_param *vp = &op->file[1];
	const __be32 *bp;
	int ret;

	_enter("{%u}", call->unmarshall);

	ret = afs_transfer_reply(call);
	if (ret < 0)
		return ret;

	bp = call->buffer;
<<<<<<< HEAD
	xdr_decode_YFSFetchStatus(&bp, call, call->out_scb);
	xdr_decode_YFSFetchStatus(&bp, call, call->out_dir_scb);
	xdr_decode_YFSVolSync(&bp, call->out_volsync);
=======
	xdr_decode_YFSFetchStatus(&bp, call, &vp->scb);
	xdr_decode_YFSFetchStatus(&bp, call, &dvp->scb);
	xdr_decode_YFSVolSync(&bp, &op->volsync);
>>>>>>> d1988041
	_leave(" = 0 [done]");
	return 0;
}

/*
 * YFS.Link operation type.
 */
static const struct afs_call_type yfs_RXYFSLink = {
	.name		= "YFS.Link",
	.op		= yfs_FS_Link,
	.deliver	= yfs_deliver_fs_link,
	.destructor	= afs_flat_call_destructor,
};

/*
 * Make a hard link.
 */
void yfs_fs_link(struct afs_operation *op)
{
	const struct qstr *name = &op->dentry->d_name;
	struct afs_vnode_param *dvp = &op->file[0];
	struct afs_vnode_param *vp = &op->file[1];
	struct afs_call *call;
	__be32 *bp;

	_enter("");

	call = afs_alloc_flat_call(op->net, &yfs_RXYFSLink,
				   sizeof(__be32) +
				   sizeof(struct yfs_xdr_RPCFlags) +
				   sizeof(struct yfs_xdr_YFSFid) +
				   xdr_strlen(name->len) +
				   sizeof(struct yfs_xdr_YFSFid),
				   sizeof(struct yfs_xdr_YFSFetchStatus) +
				   sizeof(struct yfs_xdr_YFSFetchStatus) +
				   sizeof(struct yfs_xdr_YFSVolSync));
	if (!call)
		return afs_op_nomem(op);

	/* marshall the parameters */
	bp = call->request;
	bp = xdr_encode_u32(bp, YFSLINK);
	bp = xdr_encode_u32(bp, 0); /* RPC flags */
	bp = xdr_encode_YFSFid(bp, &dvp->fid);
	bp = xdr_encode_name(bp, name);
	bp = xdr_encode_YFSFid(bp, &vp->fid);
	yfs_check_req(call, bp);

	trace_afs_make_fs_call1(call, &vp->fid, name);
	afs_make_op_call(op, call, GFP_NOFS);
}

/*
 * Deliver reply data to a YFS.Symlink operation.
 */
static int yfs_deliver_fs_symlink(struct afs_call *call)
{
	struct afs_operation *op = call->op;
	struct afs_vnode_param *dvp = &op->file[0];
	struct afs_vnode_param *vp = &op->file[1];
	const __be32 *bp;
	int ret;

	_enter("{%u}", call->unmarshall);

	ret = afs_transfer_reply(call);
	if (ret < 0)
		return ret;

	/* unmarshall the reply once we've received all of it */
	bp = call->buffer;
<<<<<<< HEAD
	xdr_decode_YFSFid(&bp, call->out_fid);
	xdr_decode_YFSFetchStatus(&bp, call, call->out_scb);
	xdr_decode_YFSFetchStatus(&bp, call, call->out_dir_scb);
	xdr_decode_YFSVolSync(&bp, call->out_volsync);
=======
	xdr_decode_YFSFid(&bp, &vp->fid);
	xdr_decode_YFSFetchStatus(&bp, call, &vp->scb);
	xdr_decode_YFSFetchStatus(&bp, call, &dvp->scb);
	xdr_decode_YFSVolSync(&bp, &op->volsync);
>>>>>>> d1988041

	_leave(" = 0 [done]");
	return 0;
}

/*
 * YFS.Symlink operation type
 */
static const struct afs_call_type yfs_RXYFSSymlink = {
	.name		= "YFS.Symlink",
	.op		= yfs_FS_Symlink,
	.deliver	= yfs_deliver_fs_symlink,
	.destructor	= afs_flat_call_destructor,
};

/*
 * Create a symbolic link.
 */
void yfs_fs_symlink(struct afs_operation *op)
{
	const struct qstr *name = &op->dentry->d_name;
	struct afs_vnode_param *dvp = &op->file[0];
	struct afs_call *call;
	size_t contents_sz;
	__be32 *bp;

	_enter("");

	contents_sz = strlen(op->create.symlink);
	call = afs_alloc_flat_call(op->net, &yfs_RXYFSSymlink,
				   sizeof(__be32) +
				   sizeof(struct yfs_xdr_RPCFlags) +
				   sizeof(struct yfs_xdr_YFSFid) +
				   xdr_strlen(name->len) +
				   xdr_strlen(contents_sz) +
				   sizeof(struct yfs_xdr_YFSStoreStatus),
				   sizeof(struct yfs_xdr_YFSFid) +
				   sizeof(struct yfs_xdr_YFSFetchStatus) +
				   sizeof(struct yfs_xdr_YFSFetchStatus) +
				   sizeof(struct yfs_xdr_YFSVolSync));
	if (!call)
		return afs_op_nomem(op);

	/* marshall the parameters */
	bp = call->request;
	bp = xdr_encode_u32(bp, YFSSYMLINK);
	bp = xdr_encode_u32(bp, 0); /* RPC flags */
	bp = xdr_encode_YFSFid(bp, &dvp->fid);
	bp = xdr_encode_name(bp, name);
	bp = xdr_encode_string(bp, op->create.symlink, contents_sz);
	bp = xdr_encode_YFSStoreStatus_mode(bp, S_IRWXUGO);
	yfs_check_req(call, bp);

	trace_afs_make_fs_call1(call, &dvp->fid, name);
	afs_make_op_call(op, call, GFP_NOFS);
}

/*
 * Deliver reply data to a YFS.Rename operation.
 */
static int yfs_deliver_fs_rename(struct afs_call *call)
{
	struct afs_operation *op = call->op;
	struct afs_vnode_param *orig_dvp = &op->file[0];
	struct afs_vnode_param *new_dvp = &op->file[1];
	const __be32 *bp;
	int ret;

	_enter("{%u}", call->unmarshall);

	ret = afs_transfer_reply(call);
	if (ret < 0)
		return ret;

	bp = call->buffer;
	/* If the two dirs are the same, we have two copies of the same status
	 * report, so we just decode it twice.
	 */
<<<<<<< HEAD
	xdr_decode_YFSFetchStatus(&bp, call, call->out_dir_scb);
	xdr_decode_YFSFetchStatus(&bp, call, call->out_scb);
	xdr_decode_YFSVolSync(&bp, call->out_volsync);
=======
	xdr_decode_YFSFetchStatus(&bp, call, &orig_dvp->scb);
	xdr_decode_YFSFetchStatus(&bp, call, &new_dvp->scb);
	xdr_decode_YFSVolSync(&bp, &op->volsync);
>>>>>>> d1988041
	_leave(" = 0 [done]");
	return 0;
}

/*
 * YFS.Rename operation type
 */
static const struct afs_call_type yfs_RXYFSRename = {
	.name		= "FS.Rename",
	.op		= yfs_FS_Rename,
	.deliver	= yfs_deliver_fs_rename,
	.destructor	= afs_flat_call_destructor,
};

/*
 * Rename a file or directory.
 */
void yfs_fs_rename(struct afs_operation *op)
{
	struct afs_vnode_param *orig_dvp = &op->file[0];
	struct afs_vnode_param *new_dvp = &op->file[1];
	const struct qstr *orig_name = &op->dentry->d_name;
	const struct qstr *new_name = &op->dentry_2->d_name;
	struct afs_call *call;
	__be32 *bp;

	_enter("");

	call = afs_alloc_flat_call(op->net, &yfs_RXYFSRename,
				   sizeof(__be32) +
				   sizeof(struct yfs_xdr_RPCFlags) +
				   sizeof(struct yfs_xdr_YFSFid) +
				   xdr_strlen(orig_name->len) +
				   sizeof(struct yfs_xdr_YFSFid) +
				   xdr_strlen(new_name->len),
				   sizeof(struct yfs_xdr_YFSFetchStatus) +
				   sizeof(struct yfs_xdr_YFSFetchStatus) +
				   sizeof(struct yfs_xdr_YFSVolSync));
	if (!call)
		return afs_op_nomem(op);

	/* marshall the parameters */
	bp = call->request;
	bp = xdr_encode_u32(bp, YFSRENAME);
	bp = xdr_encode_u32(bp, 0); /* RPC flags */
	bp = xdr_encode_YFSFid(bp, &orig_dvp->fid);
	bp = xdr_encode_name(bp, orig_name);
	bp = xdr_encode_YFSFid(bp, &new_dvp->fid);
	bp = xdr_encode_name(bp, new_name);
	yfs_check_req(call, bp);

	trace_afs_make_fs_call2(call, &orig_dvp->fid, orig_name, new_name);
	afs_make_op_call(op, call, GFP_NOFS);
}

/*
 * YFS.StoreData64 operation type.
 */
static const struct afs_call_type yfs_RXYFSStoreData64 = {
	.name		= "YFS.StoreData64",
	.op		= yfs_FS_StoreData64,
	.deliver	= yfs_deliver_status_and_volsync,
	.destructor	= afs_flat_call_destructor,
};

/*
 * Store a set of pages to a large file.
 */
void yfs_fs_store_data(struct afs_operation *op)
{
	struct afs_vnode_param *vp = &op->file[0];
	struct afs_call *call;
	loff_t size, pos, i_size;
	__be32 *bp;

	_enter(",%x,{%llx:%llu},,",
	       key_serial(op->key), vp->fid.vid, vp->fid.vnode);

	size = (loff_t)op->store.last_to - (loff_t)op->store.first_offset;
	if (op->store.first != op->store.last)
		size += (loff_t)(op->store.last - op->store.first) << PAGE_SHIFT;
	pos = (loff_t)op->store.first << PAGE_SHIFT;
	pos += op->store.first_offset;

	i_size = i_size_read(&vp->vnode->vfs_inode);
	if (pos + size > i_size)
		i_size = size + pos;

	_debug("size %llx, at %llx, i_size %llx",
	       (unsigned long long)size, (unsigned long long)pos,
	       (unsigned long long)i_size);

	call = afs_alloc_flat_call(op->net, &yfs_RXYFSStoreData64,
				   sizeof(__be32) +
				   sizeof(__be32) +
				   sizeof(struct yfs_xdr_YFSFid) +
				   sizeof(struct yfs_xdr_YFSStoreStatus) +
				   sizeof(struct yfs_xdr_u64) * 3,
				   sizeof(struct yfs_xdr_YFSFetchStatus) +
				   sizeof(struct yfs_xdr_YFSVolSync));
	if (!call)
		return afs_op_nomem(op);

	call->key = op->key;
	call->send_pages = true;

	/* marshall the parameters */
	bp = call->request;
	bp = xdr_encode_u32(bp, YFSSTOREDATA64);
	bp = xdr_encode_u32(bp, 0); /* RPC flags */
	bp = xdr_encode_YFSFid(bp, &vp->fid);
	bp = xdr_encode_YFSStoreStatus_mtime(bp, &op->mtime);
	bp = xdr_encode_u64(bp, pos);
	bp = xdr_encode_u64(bp, size);
	bp = xdr_encode_u64(bp, i_size);
	yfs_check_req(call, bp);

	trace_afs_make_fs_call(call, &vp->fid);
	afs_make_op_call(op, call, GFP_NOFS);
}

/*
 * YFS.StoreStatus operation type
 */
static const struct afs_call_type yfs_RXYFSStoreStatus = {
	.name		= "YFS.StoreStatus",
	.op		= yfs_FS_StoreStatus,
	.deliver	= yfs_deliver_status_and_volsync,
	.destructor	= afs_flat_call_destructor,
};

static const struct afs_call_type yfs_RXYFSStoreData64_as_Status = {
	.name		= "YFS.StoreData64",
	.op		= yfs_FS_StoreData64,
	.deliver	= yfs_deliver_status_and_volsync,
	.destructor	= afs_flat_call_destructor,
};

/*
 * Set the attributes on a file, using YFS.StoreData64 rather than
 * YFS.StoreStatus so as to alter the file size also.
 */
static void yfs_fs_setattr_size(struct afs_operation *op)
{
	struct afs_vnode_param *vp = &op->file[0];
	struct afs_call *call;
	struct iattr *attr = op->setattr.attr;
	__be32 *bp;

	_enter(",%x,{%llx:%llu},,",
	       key_serial(op->key), vp->fid.vid, vp->fid.vnode);

	call = afs_alloc_flat_call(op->net, &yfs_RXYFSStoreData64_as_Status,
				   sizeof(__be32) * 2 +
				   sizeof(struct yfs_xdr_YFSFid) +
				   sizeof(struct yfs_xdr_YFSStoreStatus) +
				   sizeof(struct yfs_xdr_u64) * 3,
				   sizeof(struct yfs_xdr_YFSFetchStatus) +
				   sizeof(struct yfs_xdr_YFSVolSync));
	if (!call)
		return afs_op_nomem(op);

	/* marshall the parameters */
	bp = call->request;
	bp = xdr_encode_u32(bp, YFSSTOREDATA64);
	bp = xdr_encode_u32(bp, 0); /* RPC flags */
	bp = xdr_encode_YFSFid(bp, &vp->fid);
	bp = xdr_encode_YFS_StoreStatus(bp, attr);
	bp = xdr_encode_u64(bp, attr->ia_size);	/* position of start of write */
	bp = xdr_encode_u64(bp, 0);		/* size of write */
	bp = xdr_encode_u64(bp, attr->ia_size);	/* new file length */
	yfs_check_req(call, bp);

	trace_afs_make_fs_call(call, &vp->fid);
	afs_make_op_call(op, call, GFP_NOFS);
}

/*
 * Set the attributes on a file, using YFS.StoreData64 if there's a change in
 * file size, and YFS.StoreStatus otherwise.
 */
void yfs_fs_setattr(struct afs_operation *op)
{
	struct afs_vnode_param *vp = &op->file[0];
	struct afs_call *call;
	struct iattr *attr = op->setattr.attr;
	__be32 *bp;

	if (attr->ia_valid & ATTR_SIZE)
		return yfs_fs_setattr_size(op);

	_enter(",%x,{%llx:%llu},,",
	       key_serial(op->key), vp->fid.vid, vp->fid.vnode);

	call = afs_alloc_flat_call(op->net, &yfs_RXYFSStoreStatus,
				   sizeof(__be32) * 2 +
				   sizeof(struct yfs_xdr_YFSFid) +
				   sizeof(struct yfs_xdr_YFSStoreStatus),
				   sizeof(struct yfs_xdr_YFSFetchStatus) +
				   sizeof(struct yfs_xdr_YFSVolSync));
	if (!call)
		return afs_op_nomem(op);

	/* marshall the parameters */
	bp = call->request;
	bp = xdr_encode_u32(bp, YFSSTORESTATUS);
	bp = xdr_encode_u32(bp, 0); /* RPC flags */
	bp = xdr_encode_YFSFid(bp, &vp->fid);
	bp = xdr_encode_YFS_StoreStatus(bp, attr);
	yfs_check_req(call, bp);

	trace_afs_make_fs_call(call, &vp->fid);
	afs_make_op_call(op, call, GFP_NOFS);
}

/*
 * Deliver reply data to a YFS.GetVolumeStatus operation.
 */
static int yfs_deliver_fs_get_volume_status(struct afs_call *call)
{
	struct afs_operation *op = call->op;
	const __be32 *bp;
	char *p;
	u32 size;
	int ret;

	_enter("{%u}", call->unmarshall);

	switch (call->unmarshall) {
	case 0:
		call->unmarshall++;
		afs_extract_to_buf(call, sizeof(struct yfs_xdr_YFSFetchVolumeStatus));
		fallthrough;

		/* extract the returned status record */
	case 1:
		_debug("extract status");
		ret = afs_extract_data(call, true);
		if (ret < 0)
			return ret;

		bp = call->buffer;
		xdr_decode_YFSFetchVolumeStatus(&bp, &op->volstatus.vs);
		call->unmarshall++;
		afs_extract_to_tmp(call);
		fallthrough;

		/* extract the volume name length */
	case 2:
		ret = afs_extract_data(call, true);
		if (ret < 0)
			return ret;

		call->count = ntohl(call->tmp);
		_debug("volname length: %u", call->count);
		if (call->count >= AFSNAMEMAX)
			return afs_protocol_error(call, afs_eproto_volname_len);
		size = (call->count + 3) & ~3; /* It's padded */
		afs_extract_to_buf(call, size);
		call->unmarshall++;
		fallthrough;

		/* extract the volume name */
	case 3:
		_debug("extract volname");
		ret = afs_extract_data(call, true);
		if (ret < 0)
			return ret;

		p = call->buffer;
		p[call->count] = 0;
		_debug("volname '%s'", p);
		afs_extract_to_tmp(call);
		call->unmarshall++;
		fallthrough;

		/* extract the offline message length */
	case 4:
		ret = afs_extract_data(call, true);
		if (ret < 0)
			return ret;

		call->count = ntohl(call->tmp);
		_debug("offline msg length: %u", call->count);
		if (call->count >= AFSNAMEMAX)
			return afs_protocol_error(call, afs_eproto_offline_msg_len);
		size = (call->count + 3) & ~3; /* It's padded */
		afs_extract_to_buf(call, size);
		call->unmarshall++;
		fallthrough;

		/* extract the offline message */
	case 5:
		_debug("extract offline");
		ret = afs_extract_data(call, true);
		if (ret < 0)
			return ret;

		p = call->buffer;
		p[call->count] = 0;
		_debug("offline '%s'", p);

		afs_extract_to_tmp(call);
		call->unmarshall++;
		fallthrough;

		/* extract the message of the day length */
	case 6:
		ret = afs_extract_data(call, true);
		if (ret < 0)
			return ret;

		call->count = ntohl(call->tmp);
		_debug("motd length: %u", call->count);
		if (call->count >= AFSNAMEMAX)
			return afs_protocol_error(call, afs_eproto_motd_len);
		size = (call->count + 3) & ~3; /* It's padded */
		afs_extract_to_buf(call, size);
		call->unmarshall++;
		fallthrough;

		/* extract the message of the day */
	case 7:
		_debug("extract motd");
		ret = afs_extract_data(call, false);
		if (ret < 0)
			return ret;

		p = call->buffer;
		p[call->count] = 0;
		_debug("motd '%s'", p);

		call->unmarshall++;
		fallthrough;

	case 8:
		break;
	}

	_leave(" = 0 [done]");
	return 0;
}

/*
 * YFS.GetVolumeStatus operation type
 */
static const struct afs_call_type yfs_RXYFSGetVolumeStatus = {
	.name		= "YFS.GetVolumeStatus",
	.op		= yfs_FS_GetVolumeStatus,
	.deliver	= yfs_deliver_fs_get_volume_status,
	.destructor	= afs_flat_call_destructor,
};

/*
 * fetch the status of a volume
 */
void yfs_fs_get_volume_status(struct afs_operation *op)
{
	struct afs_vnode_param *vp = &op->file[0];
	struct afs_call *call;
	__be32 *bp;

	_enter("");

	call = afs_alloc_flat_call(op->net, &yfs_RXYFSGetVolumeStatus,
				   sizeof(__be32) * 2 +
				   sizeof(struct yfs_xdr_u64),
				   max_t(size_t,
					 sizeof(struct yfs_xdr_YFSFetchVolumeStatus) +
					 sizeof(__be32),
					 AFSOPAQUEMAX + 1));
	if (!call)
		return afs_op_nomem(op);

	/* marshall the parameters */
	bp = call->request;
	bp = xdr_encode_u32(bp, YFSGETVOLUMESTATUS);
	bp = xdr_encode_u32(bp, 0); /* RPC flags */
	bp = xdr_encode_u64(bp, vp->fid.vid);
	yfs_check_req(call, bp);

	trace_afs_make_fs_call(call, &vp->fid);
	afs_make_op_call(op, call, GFP_NOFS);
}

/*
 * YFS.SetLock operation type
 */
static const struct afs_call_type yfs_RXYFSSetLock = {
	.name		= "YFS.SetLock",
	.op		= yfs_FS_SetLock,
	.deliver	= yfs_deliver_status_and_volsync,
	.done		= afs_lock_op_done,
	.destructor	= afs_flat_call_destructor,
};

/*
 * YFS.ExtendLock operation type
 */
static const struct afs_call_type yfs_RXYFSExtendLock = {
	.name		= "YFS.ExtendLock",
	.op		= yfs_FS_ExtendLock,
	.deliver	= yfs_deliver_status_and_volsync,
	.done		= afs_lock_op_done,
	.destructor	= afs_flat_call_destructor,
};

/*
 * YFS.ReleaseLock operation type
 */
static const struct afs_call_type yfs_RXYFSReleaseLock = {
	.name		= "YFS.ReleaseLock",
	.op		= yfs_FS_ReleaseLock,
	.deliver	= yfs_deliver_status_and_volsync,
	.destructor	= afs_flat_call_destructor,
};

/*
 * Set a lock on a file
 */
void yfs_fs_set_lock(struct afs_operation *op)
{
	struct afs_vnode_param *vp = &op->file[0];
	struct afs_call *call;
	__be32 *bp;

	_enter("");

	call = afs_alloc_flat_call(op->net, &yfs_RXYFSSetLock,
				   sizeof(__be32) * 2 +
				   sizeof(struct yfs_xdr_YFSFid) +
				   sizeof(__be32),
				   sizeof(struct yfs_xdr_YFSFetchStatus) +
				   sizeof(struct yfs_xdr_YFSVolSync));
	if (!call)
		return afs_op_nomem(op);

	/* marshall the parameters */
	bp = call->request;
	bp = xdr_encode_u32(bp, YFSSETLOCK);
	bp = xdr_encode_u32(bp, 0); /* RPC flags */
	bp = xdr_encode_YFSFid(bp, &vp->fid);
	bp = xdr_encode_u32(bp, op->lock.type);
	yfs_check_req(call, bp);

	trace_afs_make_fs_calli(call, &vp->fid, op->lock.type);
	afs_make_op_call(op, call, GFP_NOFS);
}

/*
 * extend a lock on a file
 */
void yfs_fs_extend_lock(struct afs_operation *op)
{
	struct afs_vnode_param *vp = &op->file[0];
	struct afs_call *call;
	__be32 *bp;

	_enter("");

	call = afs_alloc_flat_call(op->net, &yfs_RXYFSExtendLock,
				   sizeof(__be32) * 2 +
				   sizeof(struct yfs_xdr_YFSFid),
				   sizeof(struct yfs_xdr_YFSFetchStatus) +
				   sizeof(struct yfs_xdr_YFSVolSync));
	if (!call)
		return afs_op_nomem(op);

	/* marshall the parameters */
	bp = call->request;
	bp = xdr_encode_u32(bp, YFSEXTENDLOCK);
	bp = xdr_encode_u32(bp, 0); /* RPC flags */
	bp = xdr_encode_YFSFid(bp, &vp->fid);
	yfs_check_req(call, bp);

	trace_afs_make_fs_call(call, &vp->fid);
	afs_make_op_call(op, call, GFP_NOFS);
}

/*
 * release a lock on a file
 */
void yfs_fs_release_lock(struct afs_operation *op)
{
	struct afs_vnode_param *vp = &op->file[0];
	struct afs_call *call;
	__be32 *bp;

	_enter("");

	call = afs_alloc_flat_call(op->net, &yfs_RXYFSReleaseLock,
				   sizeof(__be32) * 2 +
				   sizeof(struct yfs_xdr_YFSFid),
				   sizeof(struct yfs_xdr_YFSFetchStatus) +
				   sizeof(struct yfs_xdr_YFSVolSync));
	if (!call)
		return afs_op_nomem(op);

	/* marshall the parameters */
	bp = call->request;
	bp = xdr_encode_u32(bp, YFSRELEASELOCK);
	bp = xdr_encode_u32(bp, 0); /* RPC flags */
	bp = xdr_encode_YFSFid(bp, &vp->fid);
	yfs_check_req(call, bp);

	trace_afs_make_fs_call(call, &vp->fid);
	afs_make_op_call(op, call, GFP_NOFS);
}

/*
 * Deliver a reply to YFS.FetchStatus
 */
static int yfs_deliver_fs_fetch_status(struct afs_call *call)
{
	struct afs_operation *op = call->op;
	struct afs_vnode_param *vp = &op->file[op->fetch_status.which];
	const __be32 *bp;
	int ret;

	ret = afs_transfer_reply(call);
	if (ret < 0)
		return ret;

	/* unmarshall the reply once we've received all of it */
	bp = call->buffer;
	xdr_decode_YFSFetchStatus(&bp, call, &vp->scb);
	xdr_decode_YFSCallBack(&bp, call, &vp->scb);
	xdr_decode_YFSVolSync(&bp, &op->volsync);

	_leave(" = 0 [done]");
	return 0;
}

/*
 * YFS.FetchStatus operation type
 */
static const struct afs_call_type yfs_RXYFSFetchStatus = {
	.name		= "YFS.FetchStatus",
	.op		= yfs_FS_FetchStatus,
	.deliver	= yfs_deliver_fs_fetch_status,
	.destructor	= afs_flat_call_destructor,
};

/*
 * Fetch the status information for a fid without needing a vnode handle.
 */
void yfs_fs_fetch_status(struct afs_operation *op)
{
	struct afs_vnode_param *vp = &op->file[op->fetch_status.which];
	struct afs_call *call;
	__be32 *bp;

	_enter(",%x,{%llx:%llu},,",
	       key_serial(op->key), vp->fid.vid, vp->fid.vnode);

	call = afs_alloc_flat_call(op->net, &yfs_RXYFSFetchStatus,
				   sizeof(__be32) * 2 +
				   sizeof(struct yfs_xdr_YFSFid),
				   sizeof(struct yfs_xdr_YFSFetchStatus) +
				   sizeof(struct yfs_xdr_YFSCallBack) +
				   sizeof(struct yfs_xdr_YFSVolSync));
	if (!call)
		return afs_op_nomem(op);

	/* marshall the parameters */
	bp = call->request;
	bp = xdr_encode_u32(bp, YFSFETCHSTATUS);
	bp = xdr_encode_u32(bp, 0); /* RPC flags */
	bp = xdr_encode_YFSFid(bp, &vp->fid);
	yfs_check_req(call, bp);

	trace_afs_make_fs_call(call, &vp->fid);
	afs_make_op_call(op, call, GFP_NOFS);
}

/*
 * Deliver reply data to an YFS.InlineBulkStatus call
 */
static int yfs_deliver_fs_inline_bulk_status(struct afs_call *call)
{
	struct afs_operation *op = call->op;
	struct afs_status_cb *scb;
	const __be32 *bp;
	u32 tmp;
	int ret;

	_enter("{%u}", call->unmarshall);

	switch (call->unmarshall) {
	case 0:
		afs_extract_to_tmp(call);
		call->unmarshall++;
		fallthrough;

		/* Extract the file status count and array in two steps */
	case 1:
		_debug("extract status count");
		ret = afs_extract_data(call, true);
		if (ret < 0)
			return ret;

		tmp = ntohl(call->tmp);
		_debug("status count: %u/%u", tmp, op->nr_files);
		if (tmp != op->nr_files)
			return afs_protocol_error(call, afs_eproto_ibulkst_count);

		call->count = 0;
		call->unmarshall++;
	more_counts:
		afs_extract_to_buf(call, sizeof(struct yfs_xdr_YFSFetchStatus));
		fallthrough;

	case 2:
		_debug("extract status array %u", call->count);
		ret = afs_extract_data(call, true);
		if (ret < 0)
			return ret;

		switch (call->count) {
		case 0:
			scb = &op->file[0].scb;
			break;
		case 1:
			scb = &op->file[1].scb;
			break;
		default:
			scb = &op->more_files[call->count - 2].scb;
			break;
		}

		bp = call->buffer;
<<<<<<< HEAD
		scb = &call->out_scb[call->count];
=======
>>>>>>> d1988041
		xdr_decode_YFSFetchStatus(&bp, call, scb);

		call->count++;
		if (call->count < op->nr_files)
			goto more_counts;

		call->count = 0;
		call->unmarshall++;
		afs_extract_to_tmp(call);
		fallthrough;

		/* Extract the callback count and array in two steps */
	case 3:
		_debug("extract CB count");
		ret = afs_extract_data(call, true);
		if (ret < 0)
			return ret;

		tmp = ntohl(call->tmp);
		_debug("CB count: %u", tmp);
		if (tmp != op->nr_files)
			return afs_protocol_error(call, afs_eproto_ibulkst_cb_count);
		call->count = 0;
		call->unmarshall++;
	more_cbs:
		afs_extract_to_buf(call, sizeof(struct yfs_xdr_YFSCallBack));
		fallthrough;

	case 4:
		_debug("extract CB array");
		ret = afs_extract_data(call, true);
		if (ret < 0)
			return ret;

		_debug("unmarshall CB array");
		switch (call->count) {
		case 0:
			scb = &op->file[0].scb;
			break;
		case 1:
			scb = &op->file[1].scb;
			break;
		default:
			scb = &op->more_files[call->count - 2].scb;
			break;
		}

		bp = call->buffer;
		xdr_decode_YFSCallBack(&bp, call, scb);
		call->count++;
		if (call->count < op->nr_files)
			goto more_cbs;

		afs_extract_to_buf(call, sizeof(struct yfs_xdr_YFSVolSync));
		call->unmarshall++;
		fallthrough;

	case 5:
		ret = afs_extract_data(call, false);
		if (ret < 0)
			return ret;

		bp = call->buffer;
		xdr_decode_YFSVolSync(&bp, &op->volsync);

		call->unmarshall++;
		fallthrough;

	case 6:
		break;
	}

	_leave(" = 0 [done]");
	return 0;
}

/*
 * FS.InlineBulkStatus operation type
 */
static const struct afs_call_type yfs_RXYFSInlineBulkStatus = {
	.name		= "YFS.InlineBulkStatus",
	.op		= yfs_FS_InlineBulkStatus,
	.deliver	= yfs_deliver_fs_inline_bulk_status,
	.destructor	= afs_flat_call_destructor,
};

/*
 * Fetch the status information for up to 1024 files
 */
void yfs_fs_inline_bulk_status(struct afs_operation *op)
{
	struct afs_vnode_param *dvp = &op->file[0];
	struct afs_vnode_param *vp = &op->file[1];
	struct afs_call *call;
	__be32 *bp;
	int i;

	_enter(",%x,{%llx:%llu},%u",
	       key_serial(op->key), vp->fid.vid, vp->fid.vnode, op->nr_files);

	call = afs_alloc_flat_call(op->net, &yfs_RXYFSInlineBulkStatus,
				   sizeof(__be32) +
				   sizeof(__be32) +
				   sizeof(__be32) +
				   sizeof(struct yfs_xdr_YFSFid) * op->nr_files,
				   sizeof(struct yfs_xdr_YFSFetchStatus));
	if (!call)
		return afs_op_nomem(op);

	/* marshall the parameters */
	bp = call->request;
	bp = xdr_encode_u32(bp, YFSINLINEBULKSTATUS);
	bp = xdr_encode_u32(bp, 0); /* RPCFlags */
	bp = xdr_encode_u32(bp, op->nr_files);
	bp = xdr_encode_YFSFid(bp, &dvp->fid);
	bp = xdr_encode_YFSFid(bp, &vp->fid);
	for (i = 0; i < op->nr_files - 2; i++)
		bp = xdr_encode_YFSFid(bp, &op->more_files[i].fid);
	yfs_check_req(call, bp);

	trace_afs_make_fs_call(call, &vp->fid);
	afs_make_op_call(op, call, GFP_NOFS);
}

/*
 * Deliver reply data to an YFS.FetchOpaqueACL.
 */
static int yfs_deliver_fs_fetch_opaque_acl(struct afs_call *call)
{
	struct afs_operation *op = call->op;
	struct afs_vnode_param *vp = &op->file[0];
	struct yfs_acl *yacl = op->yacl;
	struct afs_acl *acl;
	const __be32 *bp;
	unsigned int size;
	int ret;

	_enter("{%u}", call->unmarshall);

	switch (call->unmarshall) {
	case 0:
		afs_extract_to_tmp(call);
		call->unmarshall++;
		fallthrough;

		/* Extract the file ACL length */
	case 1:
		ret = afs_extract_data(call, true);
		if (ret < 0)
			return ret;

		size = call->count2 = ntohl(call->tmp);
		size = round_up(size, 4);

		if (yacl->flags & YFS_ACL_WANT_ACL) {
			acl = kmalloc(struct_size(acl, data, size), GFP_KERNEL);
			if (!acl)
				return -ENOMEM;
			yacl->acl = acl;
			acl->size = call->count2;
			afs_extract_begin(call, acl->data, size);
		} else {
			afs_extract_discard(call, size);
		}
		call->unmarshall++;
		fallthrough;

		/* Extract the file ACL */
	case 2:
		ret = afs_extract_data(call, true);
		if (ret < 0)
			return ret;

		afs_extract_to_tmp(call);
		call->unmarshall++;
		fallthrough;

		/* Extract the volume ACL length */
	case 3:
		ret = afs_extract_data(call, true);
		if (ret < 0)
			return ret;

		size = call->count2 = ntohl(call->tmp);
		size = round_up(size, 4);

		if (yacl->flags & YFS_ACL_WANT_VOL_ACL) {
			acl = kmalloc(struct_size(acl, data, size), GFP_KERNEL);
			if (!acl)
				return -ENOMEM;
			yacl->vol_acl = acl;
			acl->size = call->count2;
			afs_extract_begin(call, acl->data, size);
		} else {
			afs_extract_discard(call, size);
		}
		call->unmarshall++;
		fallthrough;

		/* Extract the volume ACL */
	case 4:
		ret = afs_extract_data(call, true);
		if (ret < 0)
			return ret;

		afs_extract_to_buf(call,
				   sizeof(__be32) * 2 +
				   sizeof(struct yfs_xdr_YFSFetchStatus) +
				   sizeof(struct yfs_xdr_YFSVolSync));
		call->unmarshall++;
		fallthrough;

		/* extract the metadata */
	case 5:
		ret = afs_extract_data(call, false);
		if (ret < 0)
			return ret;

		bp = call->buffer;
		yacl->inherit_flag = ntohl(*bp++);
		yacl->num_cleaned = ntohl(*bp++);
<<<<<<< HEAD
		xdr_decode_YFSFetchStatus(&bp, call, call->out_scb);
		xdr_decode_YFSVolSync(&bp, call->out_volsync);
=======
		xdr_decode_YFSFetchStatus(&bp, call, &vp->scb);
		xdr_decode_YFSVolSync(&bp, &op->volsync);
>>>>>>> d1988041

		call->unmarshall++;
		fallthrough;

	case 6:
		break;
	}

	_leave(" = 0 [done]");
	return 0;
}

void yfs_free_opaque_acl(struct yfs_acl *yacl)
{
	if (yacl) {
		kfree(yacl->acl);
		kfree(yacl->vol_acl);
		kfree(yacl);
	}
}

/*
 * YFS.FetchOpaqueACL operation type
 */
static const struct afs_call_type yfs_RXYFSFetchOpaqueACL = {
	.name		= "YFS.FetchOpaqueACL",
	.op		= yfs_FS_FetchOpaqueACL,
	.deliver	= yfs_deliver_fs_fetch_opaque_acl,
	.destructor	= afs_flat_call_destructor,
};

/*
 * Fetch the YFS advanced ACLs for a file.
 */
void yfs_fs_fetch_opaque_acl(struct afs_operation *op)
{
	struct afs_vnode_param *vp = &op->file[0];
	struct afs_call *call;
	__be32 *bp;

	_enter(",%x,{%llx:%llu},,",
	       key_serial(op->key), vp->fid.vid, vp->fid.vnode);

	call = afs_alloc_flat_call(op->net, &yfs_RXYFSFetchOpaqueACL,
				   sizeof(__be32) * 2 +
				   sizeof(struct yfs_xdr_YFSFid),
				   sizeof(__be32) * 2 +
				   sizeof(struct yfs_xdr_YFSFetchStatus) +
				   sizeof(struct yfs_xdr_YFSVolSync));
	if (!call)
		return afs_op_nomem(op);

	/* marshall the parameters */
	bp = call->request;
	bp = xdr_encode_u32(bp, YFSFETCHOPAQUEACL);
	bp = xdr_encode_u32(bp, 0); /* RPC flags */
	bp = xdr_encode_YFSFid(bp, &vp->fid);
	yfs_check_req(call, bp);

	trace_afs_make_fs_call(call, &vp->fid);
	afs_make_op_call(op, call, GFP_KERNEL);
}

/*
 * YFS.StoreOpaqueACL2 operation type
 */
static const struct afs_call_type yfs_RXYFSStoreOpaqueACL2 = {
	.name		= "YFS.StoreOpaqueACL2",
	.op		= yfs_FS_StoreOpaqueACL2,
	.deliver	= yfs_deliver_status_and_volsync,
	.destructor	= afs_flat_call_destructor,
};

/*
 * Fetch the YFS ACL for a file.
 */
void yfs_fs_store_opaque_acl2(struct afs_operation *op)
{
	struct afs_vnode_param *vp = &op->file[0];
	struct afs_call *call;
	struct afs_acl *acl = op->acl;
	size_t size;
	__be32 *bp;

	_enter(",%x,{%llx:%llu},,",
	       key_serial(op->key), vp->fid.vid, vp->fid.vnode);

	size = round_up(acl->size, 4);
	call = afs_alloc_flat_call(op->net, &yfs_RXYFSStoreOpaqueACL2,
				   sizeof(__be32) * 2 +
				   sizeof(struct yfs_xdr_YFSFid) +
				   sizeof(__be32) + size,
				   sizeof(struct yfs_xdr_YFSFetchStatus) +
				   sizeof(struct yfs_xdr_YFSVolSync));
	if (!call)
		return afs_op_nomem(op);

	/* marshall the parameters */
	bp = call->request;
	bp = xdr_encode_u32(bp, YFSSTOREOPAQUEACL2);
	bp = xdr_encode_u32(bp, 0); /* RPC flags */
	bp = xdr_encode_YFSFid(bp, &vp->fid);
	bp = xdr_encode_u32(bp, acl->size);
	memcpy(bp, acl->data, acl->size);
	if (acl->size != size)
		memset((void *)bp + acl->size, 0, size - acl->size);
	bp += size / sizeof(__be32);
	yfs_check_req(call, bp);

	trace_afs_make_fs_call(call, &vp->fid);
	afs_make_op_call(op, call, GFP_KERNEL);
}<|MERGE_RESOLUTION|>--- conflicted
+++ resolved
@@ -224,11 +224,7 @@
 
 bad:
 	xdr_dump_bad(*_bp);
-<<<<<<< HEAD
-	afs_protocol_error(call, -EBADMSG, afs_eproto_bad_status);
-=======
 	afs_protocol_error(call, afs_eproto_bad_status);
->>>>>>> d1988041
 	goto advance;
 }
 
@@ -334,11 +330,12 @@
 }
 
 /*
-<<<<<<< HEAD
- * Deliver a reply that's a status, callback and volsync.
- */
-static int yfs_deliver_fs_status_cb_and_volsync(struct afs_call *call)
-{
+ * Deliver reply data to operations that just return a file status and a volume
+ * sync record.
+ */
+static int yfs_deliver_status_and_volsync(struct afs_call *call)
+{
+	struct afs_operation *op = call->op;
 	const __be32 *bp;
 	int ret;
 
@@ -346,40 +343,9 @@
 	if (ret < 0)
 		return ret;
 
-	/* unmarshall the reply once we've received all of it */
 	bp = call->buffer;
-	xdr_decode_YFSFetchStatus(&bp, call, call->out_scb);
-	xdr_decode_YFSCallBack(&bp, call, call->out_scb);
-	xdr_decode_YFSVolSync(&bp, call->out_volsync);
-
-	_leave(" = 0 [done]");
-	return 0;
-}
-
-/*
-=======
->>>>>>> d1988041
- * Deliver reply data to operations that just return a file status and a volume
- * sync record.
- */
-static int yfs_deliver_status_and_volsync(struct afs_call *call)
-{
-	struct afs_operation *op = call->op;
-	const __be32 *bp;
-	int ret;
-
-	ret = afs_transfer_reply(call);
-	if (ret < 0)
-		return ret;
-
-	bp = call->buffer;
-<<<<<<< HEAD
-	xdr_decode_YFSFetchStatus(&bp, call, call->out_scb);
-	xdr_decode_YFSVolSync(&bp, call->out_volsync);
-=======
 	xdr_decode_YFSFetchStatus(&bp, call, &op->file[0].scb);
 	xdr_decode_YFSVolSync(&bp, &op->volsync);
->>>>>>> d1988041
 
 	_leave(" = 0 [done]");
 	return 0;
@@ -487,15 +453,9 @@
 			return ret;
 
 		bp = call->buffer;
-<<<<<<< HEAD
-		xdr_decode_YFSFetchStatus(&bp, call, call->out_scb);
-		xdr_decode_YFSCallBack(&bp, call, call->out_scb);
-		xdr_decode_YFSVolSync(&bp, call->out_volsync);
-=======
 		xdr_decode_YFSFetchStatus(&bp, call, &vp->scb);
 		xdr_decode_YFSCallBack(&bp, call, &vp->scb);
 		xdr_decode_YFSVolSync(&bp, &op->volsync);
->>>>>>> d1988041
 
 		req->data_version = vp->scb.status.data_version;
 		req->file_size = vp->scb.status.size;
@@ -588,19 +548,11 @@
 
 	/* unmarshall the reply once we've received all of it */
 	bp = call->buffer;
-<<<<<<< HEAD
-	xdr_decode_YFSFid(&bp, call->out_fid);
-	xdr_decode_YFSFetchStatus(&bp, call, call->out_scb);
-	xdr_decode_YFSFetchStatus(&bp, call, call->out_dir_scb);
-	xdr_decode_YFSCallBack(&bp, call, call->out_scb);
-	xdr_decode_YFSVolSync(&bp, call->out_volsync);
-=======
 	xdr_decode_YFSFid(&bp, &op->file[1].fid);
 	xdr_decode_YFSFetchStatus(&bp, call, &vp->scb);
 	xdr_decode_YFSFetchStatus(&bp, call, &dvp->scb);
 	xdr_decode_YFSCallBack(&bp, call, &vp->scb);
 	xdr_decode_YFSVolSync(&bp, &op->volsync);
->>>>>>> d1988041
 
 	_leave(" = 0 [done]");
 	return 0;
@@ -726,15 +678,9 @@
 		return ret;
 
 	bp = call->buffer;
-<<<<<<< HEAD
-	xdr_decode_YFSFetchStatus(&bp, call, call->out_dir_scb);
-	xdr_decode_YFSFid(&bp, &fid);
-	xdr_decode_YFSFetchStatus(&bp, call, call->out_scb);
-=======
 	xdr_decode_YFSFetchStatus(&bp, call, &dvp->scb);
 	xdr_decode_YFSFid(&bp, &fid);
 	xdr_decode_YFSFetchStatus(&bp, call, &vp->scb);
->>>>>>> d1988041
 	/* Was deleted if vnode->status.abort_code == VNOVNODE. */
 
 	xdr_decode_YFSVolSync(&bp, &op->volsync);
@@ -814,13 +760,8 @@
 		return ret;
 
 	bp = call->buffer;
-<<<<<<< HEAD
-	xdr_decode_YFSFetchStatus(&bp, call, call->out_dir_scb);
-	xdr_decode_YFSVolSync(&bp, call->out_volsync);
-=======
 	xdr_decode_YFSFetchStatus(&bp, call, &dvp->scb);
 	xdr_decode_YFSVolSync(&bp, &op->volsync);
->>>>>>> d1988041
 	return 0;
 }
 
@@ -930,15 +871,9 @@
 		return ret;
 
 	bp = call->buffer;
-<<<<<<< HEAD
-	xdr_decode_YFSFetchStatus(&bp, call, call->out_scb);
-	xdr_decode_YFSFetchStatus(&bp, call, call->out_dir_scb);
-	xdr_decode_YFSVolSync(&bp, call->out_volsync);
-=======
 	xdr_decode_YFSFetchStatus(&bp, call, &vp->scb);
 	xdr_decode_YFSFetchStatus(&bp, call, &dvp->scb);
 	xdr_decode_YFSVolSync(&bp, &op->volsync);
->>>>>>> d1988041
 	_leave(" = 0 [done]");
 	return 0;
 }
@@ -1010,17 +945,10 @@
 
 	/* unmarshall the reply once we've received all of it */
 	bp = call->buffer;
-<<<<<<< HEAD
-	xdr_decode_YFSFid(&bp, call->out_fid);
-	xdr_decode_YFSFetchStatus(&bp, call, call->out_scb);
-	xdr_decode_YFSFetchStatus(&bp, call, call->out_dir_scb);
-	xdr_decode_YFSVolSync(&bp, call->out_volsync);
-=======
 	xdr_decode_YFSFid(&bp, &vp->fid);
 	xdr_decode_YFSFetchStatus(&bp, call, &vp->scb);
 	xdr_decode_YFSFetchStatus(&bp, call, &dvp->scb);
 	xdr_decode_YFSVolSync(&bp, &op->volsync);
->>>>>>> d1988041
 
 	_leave(" = 0 [done]");
 	return 0;
@@ -1099,15 +1027,9 @@
 	/* If the two dirs are the same, we have two copies of the same status
 	 * report, so we just decode it twice.
 	 */
-<<<<<<< HEAD
-	xdr_decode_YFSFetchStatus(&bp, call, call->out_dir_scb);
-	xdr_decode_YFSFetchStatus(&bp, call, call->out_scb);
-	xdr_decode_YFSVolSync(&bp, call->out_volsync);
-=======
 	xdr_decode_YFSFetchStatus(&bp, call, &orig_dvp->scb);
 	xdr_decode_YFSFetchStatus(&bp, call, &new_dvp->scb);
 	xdr_decode_YFSVolSync(&bp, &op->volsync);
->>>>>>> d1988041
 	_leave(" = 0 [done]");
 	return 0;
 }
@@ -1739,10 +1661,6 @@
 		}
 
 		bp = call->buffer;
-<<<<<<< HEAD
-		scb = &call->out_scb[call->count];
-=======
->>>>>>> d1988041
 		xdr_decode_YFSFetchStatus(&bp, call, scb);
 
 		call->count++;
@@ -1964,13 +1882,8 @@
 		bp = call->buffer;
 		yacl->inherit_flag = ntohl(*bp++);
 		yacl->num_cleaned = ntohl(*bp++);
-<<<<<<< HEAD
-		xdr_decode_YFSFetchStatus(&bp, call, call->out_scb);
-		xdr_decode_YFSVolSync(&bp, call->out_volsync);
-=======
 		xdr_decode_YFSFetchStatus(&bp, call, &vp->scb);
 		xdr_decode_YFSVolSync(&bp, &op->volsync);
->>>>>>> d1988041
 
 		call->unmarshall++;
 		fallthrough;
