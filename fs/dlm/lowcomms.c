--- conflicted
+++ resolved
@@ -118,11 +118,7 @@
 	int len;
 	int end;
 	int users;
-<<<<<<< HEAD
-	int idx; /* get()/commit() idx exchange */
-=======
 	bool dirty;
->>>>>>> d92805b6
 	struct connection *con;
 	struct list_head msgs;
 	struct kref ref;
@@ -181,14 +177,6 @@
 
 static struct connection *__find_con(int nodeid, int r)
 {
-<<<<<<< HEAD
-	return nodeid & (CONN_HASH_SIZE-1);
-}
-
-static struct connection *__find_con(int nodeid, int r)
-{
-=======
->>>>>>> d92805b6
 	struct connection *con;
 
 	hlist_for_each_entry_rcu(con, &connection_hash[r], list) {
@@ -225,12 +213,8 @@
 		con->connect_action = tcp_connect_to_sock;
 		con->shutdown_action = dlm_tcp_shutdown;
 		con->eof_condition = tcp_eof_condition;
-<<<<<<< HEAD
-	} else {
-=======
 		break;
 	case DLM_PROTO_SCTP:
->>>>>>> d92805b6
 		con->connect_action = sctp_connect_to_sock;
 		break;
 	default:
@@ -793,8 +777,6 @@
 	if (con->othercon && and_other) {
 		/* Will only re-enter once. */
 		close_connection(con->othercon, false, tx, rx);
-<<<<<<< HEAD
-=======
 	}
 
 	/* if we send a writequeue entry only a half way, we drop the
@@ -814,7 +796,6 @@
 				     list);
 		if (e->dirty)
 			free_entry(e);
->>>>>>> d92805b6
 	}
 	spin_unlock(&con->writequeue_lock);
 
@@ -1122,13 +1103,7 @@
 	/* signal that page was half way transmitted */
 	e->dirty = true;
 
-<<<<<<< HEAD
-	if (e->len == 0 && e->users == 0) {
-		list_del(&e->list);
-		atomic_dec(&e->con->writequeue_cnt);
-=======
 	if (e->len == 0 && e->users == 0)
->>>>>>> d92805b6
 		free_entry(e);
 }
 
@@ -1577,12 +1552,8 @@
 				     char **ppc, void (*cb)(struct dlm_mhandle *mh),
 				     struct dlm_mhandle *mh)
 {
-	struct writequeue_entry *e;
 	struct connection *con;
-<<<<<<< HEAD
-=======
 	struct dlm_msg *msg;
->>>>>>> d92805b6
 	int idx;
 
 	if (len > DLM_MAX_SOCKET_BUFSIZE ||
@@ -1600,26 +1571,15 @@
 		return NULL;
 	}
 
-<<<<<<< HEAD
-	e = new_wq_entry(con, len, allocation, ppc);
-	if (!e) {
-=======
 	msg = dlm_lowcomms_new_msg_con(con, len, allocation, ppc, cb, mh);
 	if (!msg) {
->>>>>>> d92805b6
 		srcu_read_unlock(&connections_srcu, idx);
 		return NULL;
 	}
 
 	/* we assume if successful commit must called */
-<<<<<<< HEAD
-	e->idx = idx;
-
-	return e;
-=======
 	msg->idx = idx;
 	return msg;
->>>>>>> d92805b6
 }
 
 static void _dlm_lowcomms_commit_msg(struct dlm_msg *msg)
@@ -1640,12 +1600,10 @@
 	spin_unlock(&con->writequeue_lock);
 
 	queue_work(send_workqueue, &con->swork);
-	srcu_read_unlock(&connections_srcu, e->idx);
 	return;
 
 out:
 	spin_unlock(&con->writequeue_lock);
-	srcu_read_unlock(&connections_srcu, e->idx);
 	return;
 }
 
@@ -1834,15 +1792,10 @@
 
 	clear_bit(CF_WRITE_PENDING, &con->flags);
 
-<<<<<<< HEAD
-	if (test_and_clear_bit(CF_RECONNECT, &con->flags))
-		close_connection(con, false, false, true);
-=======
 	if (test_and_clear_bit(CF_RECONNECT, &con->flags)) {
 		close_connection(con, false, false, true);
 		dlm_midcomms_unack_msg_resend(con->nodeid);
 	}
->>>>>>> d92805b6
 
 	if (con->sock == NULL) { /* not mutex protected so check it inside too */
 		if (test_and_clear_bit(CF_DELAY_CONNECT, &con->flags))
