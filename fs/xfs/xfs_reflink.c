// SPDX-License-Identifier: GPL-2.0+
/*
 * Copyright (C) 2016 Oracle.  All Rights Reserved.
 * Author: Darrick J. Wong <darrick.wong@oracle.com>
 */
#include "xfs.h"
#include "xfs_fs.h"
#include "xfs_shared.h"
#include "xfs_format.h"
#include "xfs_log_format.h"
#include "xfs_trans_resv.h"
#include "xfs_mount.h"
#include "xfs_defer.h"
#include "xfs_inode.h"
#include "xfs_trans.h"
#include "xfs_bmap.h"
#include "xfs_bmap_util.h"
#include "xfs_trace.h"
#include "xfs_icache.h"
#include "xfs_btree.h"
#include "xfs_refcount_btree.h"
#include "xfs_refcount.h"
#include "xfs_bmap_btree.h"
#include "xfs_trans_space.h"
#include "xfs_bit.h"
#include "xfs_alloc.h"
#include "xfs_quota.h"
#include "xfs_reflink.h"
#include "xfs_iomap.h"
#include "xfs_sb.h"
#include "xfs_ag_resv.h"

/*
 * Copy on Write of Shared Blocks
 *
 * XFS must preserve "the usual" file semantics even when two files share
 * the same physical blocks.  This means that a write to one file must not
 * alter the blocks in a different file; the way that we'll do that is
 * through the use of a copy-on-write mechanism.  At a high level, that
 * means that when we want to write to a shared block, we allocate a new
 * block, write the data to the new block, and if that succeeds we map the
 * new block into the file.
 *
 * XFS provides a "delayed allocation" mechanism that defers the allocation
 * of disk blocks to dirty-but-not-yet-mapped file blocks as long as
 * possible.  This reduces fragmentation by enabling the filesystem to ask
 * for bigger chunks less often, which is exactly what we want for CoW.
 *
 * The delalloc mechanism begins when the kernel wants to make a block
 * writable (write_begin or page_mkwrite).  If the offset is not mapped, we
 * create a delalloc mapping, which is a regular in-core extent, but without
 * a real startblock.  (For delalloc mappings, the startblock encodes both
 * a flag that this is a delalloc mapping, and a worst-case estimate of how
 * many blocks might be required to put the mapping into the BMBT.)  delalloc
 * mappings are a reservation against the free space in the filesystem;
 * adjacent mappings can also be combined into fewer larger mappings.
 *
 * As an optimization, the CoW extent size hint (cowextsz) creates
 * outsized aligned delalloc reservations in the hope of landing out of
 * order nearby CoW writes in a single extent on disk, thereby reducing
 * fragmentation and improving future performance.
 *
 * D: --RRRRRRSSSRRRRRRRR--- (data fork)
 * C: ------DDDDDDD--------- (CoW fork)
 *
 * When dirty pages are being written out (typically in writepage), the
 * delalloc reservations are converted into unwritten mappings by
 * allocating blocks and replacing the delalloc mapping with real ones.
 * A delalloc mapping can be replaced by several unwritten ones if the
 * free space is fragmented.
 *
 * D: --RRRRRRSSSRRRRRRRR---
 * C: ------UUUUUUU---------
 *
 * We want to adapt the delalloc mechanism for copy-on-write, since the
 * write paths are similar.  The first two steps (creating the reservation
 * and allocating the blocks) are exactly the same as delalloc except that
 * the mappings must be stored in a separate CoW fork because we do not want
 * to disturb the mapping in the data fork until we're sure that the write
 * succeeded.  IO completion in this case is the process of removing the old
 * mapping from the data fork and moving the new mapping from the CoW fork to
 * the data fork.  This will be discussed shortly.
 *
 * For now, unaligned directio writes will be bounced back to the page cache.
 * Block-aligned directio writes will use the same mechanism as buffered
 * writes.
 *
 * Just prior to submitting the actual disk write requests, we convert
 * the extents representing the range of the file actually being written
 * (as opposed to extra pieces created for the cowextsize hint) to real
 * extents.  This will become important in the next step:
 *
 * D: --RRRRRRSSSRRRRRRRR---
 * C: ------UUrrUUU---------
 *
 * CoW remapping must be done after the data block write completes,
 * because we don't want to destroy the old data fork map until we're sure
 * the new block has been written.  Since the new mappings are kept in a
 * separate fork, we can simply iterate these mappings to find the ones
 * that cover the file blocks that we just CoW'd.  For each extent, simply
 * unmap the corresponding range in the data fork, map the new range into
 * the data fork, and remove the extent from the CoW fork.  Because of
 * the presence of the cowextsize hint, however, we must be careful
 * only to remap the blocks that we've actually written out --  we must
 * never remap delalloc reservations nor CoW staging blocks that have
 * yet to be written.  This corresponds exactly to the real extents in
 * the CoW fork:
 *
 * D: --RRRRRRrrSRRRRRRRR---
 * C: ------UU--UUU---------
 *
 * Since the remapping operation can be applied to an arbitrary file
 * range, we record the need for the remap step as a flag in the ioend
 * instead of declaring a new IO type.  This is required for direct io
 * because we only have ioend for the whole dio, and we have to be able to
 * remember the presence of unwritten blocks and CoW blocks with a single
 * ioend structure.  Better yet, the more ground we can cover with one
 * ioend, the better.
 */

/*
 * Given an AG extent, find the lowest-numbered run of shared blocks
 * within that range and return the range in fbno/flen.  If
 * find_end_of_shared is true, return the longest contiguous extent of
 * shared blocks.  If there are no shared extents, fbno and flen will
 * be set to NULLAGBLOCK and 0, respectively.
 */
int
xfs_reflink_find_shared(
	struct xfs_mount	*mp,
	struct xfs_trans	*tp,
	xfs_agnumber_t		agno,
	xfs_agblock_t		agbno,
	xfs_extlen_t		aglen,
	xfs_agblock_t		*fbno,
	xfs_extlen_t		*flen,
	bool			find_end_of_shared)
{
	struct xfs_buf		*agbp;
	struct xfs_btree_cur	*cur;
	int			error;

	error = xfs_alloc_read_agf(mp, tp, agno, 0, &agbp);
	if (error)
		return error;
	if (!agbp)
		return -ENOMEM;

	cur = xfs_refcountbt_init_cursor(mp, tp, agbp, agno);

	error = xfs_refcount_find_shared(cur, agbno, aglen, fbno, flen,
			find_end_of_shared);

	xfs_btree_del_cursor(cur, error);

	xfs_trans_brelse(tp, agbp);
	return error;
}

/*
 * Trim the mapping to the next block where there's a change in the
 * shared/unshared status.  More specifically, this means that we
 * find the lowest-numbered extent of shared blocks that coincides with
 * the given block mapping.  If the shared extent overlaps the start of
 * the mapping, trim the mapping to the end of the shared extent.  If
 * the shared region intersects the mapping, trim the mapping to the
 * start of the shared extent.  If there are no shared regions that
 * overlap, just return the original extent.
 */
int
xfs_reflink_trim_around_shared(
	struct xfs_inode	*ip,
	struct xfs_bmbt_irec	*irec,
	bool			*shared)
{
	xfs_agnumber_t		agno;
	xfs_agblock_t		agbno;
	xfs_extlen_t		aglen;
	xfs_agblock_t		fbno;
	xfs_extlen_t		flen;
	int			error = 0;

	/* Holes, unwritten, and delalloc extents cannot be shared */
	if (!xfs_is_cow_inode(ip) || !xfs_bmap_is_real_extent(irec)) {
		*shared = false;
		return 0;
	}

	trace_xfs_reflink_trim_around_shared(ip, irec);

	agno = XFS_FSB_TO_AGNO(ip->i_mount, irec->br_startblock);
	agbno = XFS_FSB_TO_AGBNO(ip->i_mount, irec->br_startblock);
	aglen = irec->br_blockcount;

	error = xfs_reflink_find_shared(ip->i_mount, NULL, agno, agbno,
			aglen, &fbno, &flen, true);
	if (error)
		return error;

	*shared = false;
	if (fbno == NULLAGBLOCK) {
		/* No shared blocks at all. */
		return 0;
	} else if (fbno == agbno) {
		/*
		 * The start of this extent is shared.  Truncate the
		 * mapping at the end of the shared region so that a
		 * subsequent iteration starts at the start of the
		 * unshared region.
		 */
		irec->br_blockcount = flen;
		*shared = true;
		return 0;
	} else {
		/*
		 * There's a shared extent midway through this extent.
		 * Truncate the mapping at the start of the shared
		 * extent so that a subsequent iteration starts at the
		 * start of the shared region.
		 */
		irec->br_blockcount = fbno - agbno;
		return 0;
	}
}

bool
xfs_inode_need_cow(
	struct xfs_inode	*ip,
	struct xfs_bmbt_irec	*imap,
	bool			*shared)
{
	/* We can't update any real extents in always COW mode. */
	if (xfs_is_always_cow_inode(ip) &&
	    !isnullstartblock(imap->br_startblock)) {
		*shared = true;
		return 0;
	}

	/* Trim the mapping to the nearest shared extent boundary. */
<<<<<<< HEAD
	error = xfs_reflink_trim_around_shared(ip, imap, shared, &trimmed);
	if (error)
		return error;

	/* Not shared?  Just report the (potentially capped) extent. */
	if (!*shared)
		return 0;

	/*
	 * Fork all the shared blocks from our write offset until the end of
	 * the extent.
	 */
	error = xfs_qm_dqattach_locked(ip, false);
	if (error)
		return error;

	error = xfs_bmapi_reserve_delalloc(ip, XFS_COW_FORK, imap->br_startoff,
			imap->br_blockcount, 0, &got, &icur, eof);
	if (error == -ENOSPC || error == -EDQUOT)
		trace_xfs_reflink_cow_enospc(ip, imap);
	if (error)
		return error;

	xfs_trim_extent(imap, got.br_startoff, got.br_blockcount);
	trace_xfs_reflink_cow_alloc(ip, &got);
	return 0;
=======
	return xfs_reflink_trim_around_shared(ip, imap, shared);
>>>>>>> f7688b48
}

static int
xfs_reflink_convert_cow_locked(
	struct xfs_inode	*ip,
	xfs_fileoff_t		offset_fsb,
	xfs_filblks_t		count_fsb)
{
	struct xfs_iext_cursor	icur;
	struct xfs_bmbt_irec	got;
	struct xfs_btree_cur	*dummy_cur = NULL;
	int			dummy_logflags;
	int			error = 0;

	if (!xfs_iext_lookup_extent(ip, ip->i_cowfp, offset_fsb, &icur, &got))
		return 0;

	do {
		if (got.br_startoff >= offset_fsb + count_fsb)
			break;
		if (got.br_state == XFS_EXT_NORM)
			continue;
		if (WARN_ON_ONCE(isnullstartblock(got.br_startblock)))
			return -EIO;

		xfs_trim_extent(&got, offset_fsb, count_fsb);
		if (!got.br_blockcount)
			continue;

		got.br_state = XFS_EXT_NORM;
		error = xfs_bmap_add_extent_unwritten_real(NULL, ip,
				XFS_COW_FORK, &icur, &dummy_cur, &got,
				&dummy_logflags);
		if (error)
			return error;
	} while (xfs_iext_next_extent(ip->i_cowfp, &icur, &got));

	return error;
}

/* Convert all of the unwritten CoW extents in a file's range to real ones. */
int
xfs_reflink_convert_cow(
	struct xfs_inode	*ip,
	xfs_off_t		offset,
	xfs_off_t		count)
{
	struct xfs_mount	*mp = ip->i_mount;
	xfs_fileoff_t		offset_fsb = XFS_B_TO_FSBT(mp, offset);
	xfs_fileoff_t		end_fsb = XFS_B_TO_FSB(mp, offset + count);
	xfs_filblks_t		count_fsb = end_fsb - offset_fsb;
	int			error;

	ASSERT(count != 0);

	xfs_ilock(ip, XFS_ILOCK_EXCL);
	error = xfs_reflink_convert_cow_locked(ip, offset_fsb, count_fsb);
	xfs_iunlock(ip, XFS_ILOCK_EXCL);
	return error;
}

/*
 * Find the extent that maps the given range in the COW fork. Even if the extent
 * is not shared we might have a preallocation for it in the COW fork. If so we
 * use it that rather than trigger a new allocation.
 */
static int
xfs_find_trim_cow_extent(
	struct xfs_inode	*ip,
	struct xfs_bmbt_irec	*imap,
	bool			*shared,
	bool			*found)
{
	xfs_fileoff_t		offset_fsb = imap->br_startoff;
	xfs_filblks_t		count_fsb = imap->br_blockcount;
	struct xfs_iext_cursor	icur;
	struct xfs_bmbt_irec	got;

	*found = false;

	/*
	 * If we don't find an overlapping extent, trim the range we need to
	 * allocate to fit the hole we found.
	 */
	if (!xfs_iext_lookup_extent(ip, ip->i_cowfp, offset_fsb, &icur, &got))
		got.br_startoff = offset_fsb + count_fsb;
	if (got.br_startoff > offset_fsb) {
		xfs_trim_extent(imap, imap->br_startoff,
				got.br_startoff - imap->br_startoff);
		return xfs_inode_need_cow(ip, imap, shared);
	}

	*shared = true;
	if (isnullstartblock(got.br_startblock)) {
		xfs_trim_extent(imap, got.br_startoff, got.br_blockcount);
		return 0;
	}

	/* real extent found - no need to allocate */
	xfs_trim_extent(&got, offset_fsb, count_fsb);
	*imap = got;
	*found = true;
	return 0;
}

/* Allocate all CoW reservations covering a range of blocks in a file. */
int
xfs_reflink_allocate_cow(
	struct xfs_inode	*ip,
	struct xfs_bmbt_irec	*imap,
	bool			*shared,
	uint			*lockmode,
	bool			convert_now)
{
	struct xfs_mount	*mp = ip->i_mount;
	xfs_fileoff_t		offset_fsb = imap->br_startoff;
	xfs_filblks_t		count_fsb = imap->br_blockcount;
	struct xfs_trans	*tp;
	int			nimaps, error = 0;
	bool			found;
	xfs_filblks_t		resaligned;
	xfs_extlen_t		resblks = 0;

	ASSERT(xfs_isilocked(ip, XFS_ILOCK_EXCL));
	if (!ip->i_cowfp) {
		ASSERT(!xfs_is_reflink_inode(ip));
		xfs_ifork_init_cow(ip);
	}

	error = xfs_find_trim_cow_extent(ip, imap, shared, &found);
	if (error || !*shared)
		return error;
	if (found)
		goto convert;

	resaligned = xfs_aligned_fsb_count(imap->br_startoff,
		imap->br_blockcount, xfs_get_cowextsz_hint(ip));
	resblks = XFS_DIOSTRAT_SPACE_RES(mp, resaligned);

	xfs_iunlock(ip, *lockmode);
	error = xfs_trans_alloc(mp, &M_RES(mp)->tr_write, resblks, 0, 0, &tp);
	*lockmode = XFS_ILOCK_EXCL;
	xfs_ilock(ip, *lockmode);

	if (error)
		return error;

	error = xfs_qm_dqattach_locked(ip, false);
	if (error)
		goto out_trans_cancel;

	/*
	 * Check for an overlapping extent again now that we dropped the ilock.
	 */
	error = xfs_find_trim_cow_extent(ip, imap, shared, &found);
	if (error || !*shared)
		goto out_trans_cancel;
	if (found) {
		xfs_trans_cancel(tp);
		goto convert;
	}

	error = xfs_trans_reserve_quota_nblks(tp, ip, resblks, 0,
			XFS_QMOPT_RES_REGBLKS);
	if (error)
		goto out_trans_cancel;

	xfs_trans_ijoin(tp, ip, 0);

	/* Allocate the entire reservation as unwritten blocks. */
	nimaps = 1;
	error = xfs_bmapi_write(tp, ip, imap->br_startoff, imap->br_blockcount,
			XFS_BMAPI_COWFORK | XFS_BMAPI_PREALLOC,
			resblks, imap, &nimaps);
	if (error)
		goto out_unreserve;

	xfs_inode_set_cowblocks_tag(ip);
	error = xfs_trans_commit(tp);
	if (error)
		return error;

	/*
	 * Allocation succeeded but the requested range was not even partially
	 * satisfied?  Bail out!
	 */
	if (nimaps == 0)
		return -ENOSPC;
convert:
	xfs_trim_extent(imap, offset_fsb, count_fsb);
	/*
	 * COW fork extents are supposed to remain unwritten until we're ready
	 * to initiate a disk write.  For direct I/O we are going to write the
	 * data and need the conversion, but for buffered writes we're done.
	 */
	if (!convert_now || imap->br_state == XFS_EXT_NORM)
		return 0;
	trace_xfs_reflink_convert_cow(ip, imap);
	return xfs_reflink_convert_cow_locked(ip, offset_fsb, count_fsb);

out_unreserve:
	xfs_trans_unreserve_quota_nblks(tp, ip, (long)resblks, 0,
			XFS_QMOPT_RES_REGBLKS);
out_trans_cancel:
	xfs_trans_cancel(tp);
	return error;
}

/*
 * Cancel CoW reservations for some block range of an inode.
 *
 * If cancel_real is true this function cancels all COW fork extents for the
 * inode; if cancel_real is false, real extents are not cleared.
 *
 * Caller must have already joined the inode to the current transaction. The
 * inode will be joined to the transaction returned to the caller.
 */
int
xfs_reflink_cancel_cow_blocks(
	struct xfs_inode		*ip,
	struct xfs_trans		**tpp,
	xfs_fileoff_t			offset_fsb,
	xfs_fileoff_t			end_fsb,
	bool				cancel_real)
{
	struct xfs_ifork		*ifp = XFS_IFORK_PTR(ip, XFS_COW_FORK);
	struct xfs_bmbt_irec		got, del;
	struct xfs_iext_cursor		icur;
	int				error = 0;

	if (!xfs_inode_has_cow_data(ip))
		return 0;
	if (!xfs_iext_lookup_extent_before(ip, ifp, &end_fsb, &icur, &got))
		return 0;

	/* Walk backwards until we're out of the I/O range... */
	while (got.br_startoff + got.br_blockcount > offset_fsb) {
		del = got;
		xfs_trim_extent(&del, offset_fsb, end_fsb - offset_fsb);

		/* Extent delete may have bumped ext forward */
		if (!del.br_blockcount) {
			xfs_iext_prev(ifp, &icur);
			goto next_extent;
		}

		trace_xfs_reflink_cancel_cow(ip, &del);

		if (isnullstartblock(del.br_startblock)) {
			error = xfs_bmap_del_extent_delay(ip, XFS_COW_FORK,
					&icur, &got, &del);
			if (error)
				break;
		} else if (del.br_state == XFS_EXT_UNWRITTEN || cancel_real) {
			ASSERT((*tpp)->t_firstblock == NULLFSBLOCK);

			/* Free the CoW orphan record. */
			xfs_refcount_free_cow_extent(*tpp, del.br_startblock,
					del.br_blockcount);

			xfs_bmap_add_free(*tpp, del.br_startblock,
					  del.br_blockcount, NULL);

			/* Roll the transaction */
			error = xfs_defer_finish(tpp);
			if (error)
				break;

			/* Remove the mapping from the CoW fork. */
			xfs_bmap_del_extent_cow(ip, &icur, &got, &del);

			/* Remove the quota reservation */
			error = xfs_trans_reserve_quota_nblks(NULL, ip,
					-(long)del.br_blockcount, 0,
					XFS_QMOPT_RES_REGBLKS);
			if (error)
				break;
		} else {
			/* Didn't do anything, push cursor back. */
			xfs_iext_prev(ifp, &icur);
		}
next_extent:
		if (!xfs_iext_get_extent(ifp, &icur, &got))
			break;
	}

	/* clear tag if cow fork is emptied */
	if (!ifp->if_bytes)
		xfs_inode_clear_cowblocks_tag(ip);
	return error;
}

/*
 * Cancel CoW reservations for some byte range of an inode.
 *
 * If cancel_real is true this function cancels all COW fork extents for the
 * inode; if cancel_real is false, real extents are not cleared.
 */
int
xfs_reflink_cancel_cow_range(
	struct xfs_inode	*ip,
	xfs_off_t		offset,
	xfs_off_t		count,
	bool			cancel_real)
{
	struct xfs_trans	*tp;
	xfs_fileoff_t		offset_fsb;
	xfs_fileoff_t		end_fsb;
	int			error;

	trace_xfs_reflink_cancel_cow_range(ip, offset, count);
	ASSERT(ip->i_cowfp);

	offset_fsb = XFS_B_TO_FSBT(ip->i_mount, offset);
	if (count == NULLFILEOFF)
		end_fsb = NULLFILEOFF;
	else
		end_fsb = XFS_B_TO_FSB(ip->i_mount, offset + count);

	/* Start a rolling transaction to remove the mappings */
	error = xfs_trans_alloc(ip->i_mount, &M_RES(ip->i_mount)->tr_write,
			0, 0, 0, &tp);
	if (error)
		goto out;

	xfs_ilock(ip, XFS_ILOCK_EXCL);
	xfs_trans_ijoin(tp, ip, 0);

	/* Scrape out the old CoW reservations */
	error = xfs_reflink_cancel_cow_blocks(ip, &tp, offset_fsb, end_fsb,
			cancel_real);
	if (error)
		goto out_cancel;

	error = xfs_trans_commit(tp);

	xfs_iunlock(ip, XFS_ILOCK_EXCL);
	return error;

out_cancel:
	xfs_trans_cancel(tp);
	xfs_iunlock(ip, XFS_ILOCK_EXCL);
out:
	trace_xfs_reflink_cancel_cow_range_error(ip, error, _RET_IP_);
	return error;
}

/*
 * Remap part of the CoW fork into the data fork.
 *
 * We aim to remap the range starting at @offset_fsb and ending at @end_fsb
 * into the data fork; this function will remap what it can (at the end of the
 * range) and update @end_fsb appropriately.  Each remap gets its own
 * transaction because we can end up merging and splitting bmbt blocks for
 * every remap operation and we'd like to keep the block reservation
 * requirements as low as possible.
 */
STATIC int
xfs_reflink_end_cow_extent(
	struct xfs_inode	*ip,
	xfs_fileoff_t		offset_fsb,
	xfs_fileoff_t		*end_fsb)
{
	struct xfs_bmbt_irec	got, del;
	struct xfs_iext_cursor	icur;
	struct xfs_mount	*mp = ip->i_mount;
	struct xfs_trans	*tp;
	struct xfs_ifork	*ifp = XFS_IFORK_PTR(ip, XFS_COW_FORK);
	xfs_filblks_t		rlen;
	unsigned int		resblks;
	int			error;

	/* No COW extents?  That's easy! */
	if (ifp->if_bytes == 0) {
		*end_fsb = offset_fsb;
		return 0;
	}

	resblks = XFS_EXTENTADD_SPACE_RES(mp, XFS_DATA_FORK);
	error = xfs_trans_alloc(mp, &M_RES(mp)->tr_write, resblks, 0,
			XFS_TRANS_RESERVE, &tp);
	if (error)
		return error;

	/*
	 * Lock the inode.  We have to ijoin without automatic unlock because
	 * the lead transaction is the refcountbt record deletion; the data
	 * fork update follows as a deferred log item.
	 */
	xfs_ilock(ip, XFS_ILOCK_EXCL);
	xfs_trans_ijoin(tp, ip, 0);

	/*
	 * In case of racing, overlapping AIO writes no COW extents might be
	 * left by the time I/O completes for the loser of the race.  In that
	 * case we are done.
	 */
	if (!xfs_iext_lookup_extent_before(ip, ifp, end_fsb, &icur, &got) ||
	    got.br_startoff + got.br_blockcount <= offset_fsb) {
		*end_fsb = offset_fsb;
		goto out_cancel;
	}

	/*
	 * Structure copy @got into @del, then trim @del to the range that we
	 * were asked to remap.  We preserve @got for the eventual CoW fork
	 * deletion; from now on @del represents the mapping that we're
	 * actually remapping.
	 */
	del = got;
	xfs_trim_extent(&del, offset_fsb, *end_fsb - offset_fsb);

	ASSERT(del.br_blockcount > 0);

	/*
	 * Only remap real extents that contain data.  With AIO, speculative
	 * preallocations can leak into the range we are called upon, and we
	 * need to skip them.
	 */
	if (!xfs_bmap_is_real_extent(&got)) {
		*end_fsb = del.br_startoff;
		goto out_cancel;
	}

	/* Unmap the old blocks in the data fork. */
	rlen = del.br_blockcount;
	error = __xfs_bunmapi(tp, ip, del.br_startoff, &rlen, 0, 1);
	if (error)
		goto out_cancel;

	/* Trim the extent to whatever got unmapped. */
	xfs_trim_extent(&del, del.br_startoff + rlen, del.br_blockcount - rlen);
	trace_xfs_reflink_cow_remap(ip, &del);

	/* Free the CoW orphan record. */
	xfs_refcount_free_cow_extent(tp, del.br_startblock, del.br_blockcount);

	/* Map the new blocks into the data fork. */
	xfs_bmap_map_extent(tp, ip, &del);

	/* Charge this new data fork mapping to the on-disk quota. */
	xfs_trans_mod_dquot_byino(tp, ip, XFS_TRANS_DQ_DELBCOUNT,
			(long)del.br_blockcount);

	/* Remove the mapping from the CoW fork. */
	xfs_bmap_del_extent_cow(ip, &icur, &got, &del);

	error = xfs_trans_commit(tp);
	xfs_iunlock(ip, XFS_ILOCK_EXCL);
	if (error)
		return error;

	/* Update the caller about how much progress we made. */
	*end_fsb = del.br_startoff;
	return 0;

out_cancel:
	xfs_trans_cancel(tp);
	xfs_iunlock(ip, XFS_ILOCK_EXCL);
	return error;
}

/*
 * Remap parts of a file's data fork after a successful CoW.
 */
int
xfs_reflink_end_cow(
	struct xfs_inode		*ip,
	xfs_off_t			offset,
	xfs_off_t			count)
{
	xfs_fileoff_t			offset_fsb;
	xfs_fileoff_t			end_fsb;
	int				error = 0;

	trace_xfs_reflink_end_cow(ip, offset, count);

	offset_fsb = XFS_B_TO_FSBT(ip->i_mount, offset);
	end_fsb = XFS_B_TO_FSB(ip->i_mount, offset + count);

	/*
	 * Walk backwards until we're out of the I/O range.  The loop function
	 * repeatedly cycles the ILOCK to allocate one transaction per remapped
	 * extent.
	 *
	 * If we're being called by writeback then the the pages will still
	 * have PageWriteback set, which prevents races with reflink remapping
	 * and truncate.  Reflink remapping prevents races with writeback by
	 * taking the iolock and mmaplock before flushing the pages and
	 * remapping, which means there won't be any further writeback or page
	 * cache dirtying until the reflink completes.
	 *
	 * We should never have two threads issuing writeback for the same file
	 * region.  There are also have post-eof checks in the writeback
	 * preparation code so that we don't bother writing out pages that are
	 * about to be truncated.
	 *
	 * If we're being called as part of directio write completion, the dio
	 * count is still elevated, which reflink and truncate will wait for.
	 * Reflink remapping takes the iolock and mmaplock and waits for
	 * pending dio to finish, which should prevent any directio until the
	 * remap completes.  Multiple concurrent directio writes to the same
	 * region are handled by end_cow processing only occurring for the
	 * threads which succeed; the outcome of multiple overlapping direct
	 * writes is not well defined anyway.
	 *
	 * It's possible that a buffered write and a direct write could collide
	 * here (the buffered write stumbles in after the dio flushes and
	 * invalidates the page cache and immediately queues writeback), but we
	 * have never supported this 100%.  If either disk write succeeds the
	 * blocks will be remapped.
	 */
	while (end_fsb > offset_fsb && !error)
		error = xfs_reflink_end_cow_extent(ip, offset_fsb, &end_fsb);

	if (error)
		trace_xfs_reflink_end_cow_error(ip, error, _RET_IP_);
	return error;
}

/*
 * Free leftover CoW reservations that didn't get cleaned out.
 */
int
xfs_reflink_recover_cow(
	struct xfs_mount	*mp)
{
	xfs_agnumber_t		agno;
	int			error = 0;

	if (!xfs_sb_version_hasreflink(&mp->m_sb))
		return 0;

	for (agno = 0; agno < mp->m_sb.sb_agcount; agno++) {
		error = xfs_refcount_recover_cow_leftovers(mp, agno);
		if (error)
			break;
	}

	return error;
}

/*
 * Reflinking (Block) Ranges of Two Files Together
 *
 * First, ensure that the reflink flag is set on both inodes.  The flag is an
 * optimization to avoid unnecessary refcount btree lookups in the write path.
 *
 * Now we can iteratively remap the range of extents (and holes) in src to the
 * corresponding ranges in dest.  Let drange and srange denote the ranges of
 * logical blocks in dest and src touched by the reflink operation.
 *
 * While the length of drange is greater than zero,
 *    - Read src's bmbt at the start of srange ("imap")
 *    - If imap doesn't exist, make imap appear to start at the end of srange
 *      with zero length.
 *    - If imap starts before srange, advance imap to start at srange.
 *    - If imap goes beyond srange, truncate imap to end at the end of srange.
 *    - Punch (imap start - srange start + imap len) blocks from dest at
 *      offset (drange start).
 *    - If imap points to a real range of pblks,
 *         > Increase the refcount of the imap's pblks
 *         > Map imap's pblks into dest at the offset
 *           (drange start + imap start - srange start)
 *    - Advance drange and srange by (imap start - srange start + imap len)
 *
 * Finally, if the reflink made dest longer, update both the in-core and
 * on-disk file sizes.
 *
 * ASCII Art Demonstration:
 *
 * Let's say we want to reflink this source file:
 *
 * ----SSSSSSS-SSSSS----SSSSSS (src file)
 *   <-------------------->
 *
 * into this destination file:
 *
 * --DDDDDDDDDDDDDDDDDDD--DDD (dest file)
 *        <-------------------->
 * '-' means a hole, and 'S' and 'D' are written blocks in the src and dest.
 * Observe that the range has different logical offsets in either file.
 *
 * Consider that the first extent in the source file doesn't line up with our
 * reflink range.  Unmapping  and remapping are separate operations, so we can
 * unmap more blocks from the destination file than we remap.
 *
 * ----SSSSSSS-SSSSS----SSSSSS
 *   <------->
 * --DDDDD---------DDDDD--DDD
 *        <------->
 *
 * Now remap the source extent into the destination file:
 *
 * ----SSSSSSS-SSSSS----SSSSSS
 *   <------->
 * --DDDDD--SSSSSSSDDDDD--DDD
 *        <------->
 *
 * Do likewise with the second hole and extent in our range.  Holes in the
 * unmap range don't affect our operation.
 *
 * ----SSSSSSS-SSSSS----SSSSSS
 *            <---->
 * --DDDDD--SSSSSSS-SSSSS-DDD
 *                 <---->
 *
 * Finally, unmap and remap part of the third extent.  This will increase the
 * size of the destination file.
 *
 * ----SSSSSSS-SSSSS----SSSSSS
 *                  <----->
 * --DDDDD--SSSSSSS-SSSSS----SSS
 *                       <----->
 *
 * Once we update the destination file's i_size, we're done.
 */

/*
 * Ensure the reflink bit is set in both inodes.
 */
STATIC int
xfs_reflink_set_inode_flag(
	struct xfs_inode	*src,
	struct xfs_inode	*dest)
{
	struct xfs_mount	*mp = src->i_mount;
	int			error;
	struct xfs_trans	*tp;

	if (xfs_is_reflink_inode(src) && xfs_is_reflink_inode(dest))
		return 0;

	error = xfs_trans_alloc(mp, &M_RES(mp)->tr_ichange, 0, 0, 0, &tp);
	if (error)
		goto out_error;

	/* Lock both files against IO */
	if (src->i_ino == dest->i_ino)
		xfs_ilock(src, XFS_ILOCK_EXCL);
	else
		xfs_lock_two_inodes(src, XFS_ILOCK_EXCL, dest, XFS_ILOCK_EXCL);

	if (!xfs_is_reflink_inode(src)) {
		trace_xfs_reflink_set_inode_flag(src);
		xfs_trans_ijoin(tp, src, XFS_ILOCK_EXCL);
		src->i_d.di_flags2 |= XFS_DIFLAG2_REFLINK;
		xfs_trans_log_inode(tp, src, XFS_ILOG_CORE);
		xfs_ifork_init_cow(src);
	} else
		xfs_iunlock(src, XFS_ILOCK_EXCL);

	if (src->i_ino == dest->i_ino)
		goto commit_flags;

	if (!xfs_is_reflink_inode(dest)) {
		trace_xfs_reflink_set_inode_flag(dest);
		xfs_trans_ijoin(tp, dest, XFS_ILOCK_EXCL);
		dest->i_d.di_flags2 |= XFS_DIFLAG2_REFLINK;
		xfs_trans_log_inode(tp, dest, XFS_ILOG_CORE);
		xfs_ifork_init_cow(dest);
	} else
		xfs_iunlock(dest, XFS_ILOCK_EXCL);

commit_flags:
	error = xfs_trans_commit(tp);
	if (error)
		goto out_error;
	return error;

out_error:
	trace_xfs_reflink_set_inode_flag_error(dest, error, _RET_IP_);
	return error;
}

/*
 * Update destination inode size & cowextsize hint, if necessary.
 */
int
xfs_reflink_update_dest(
	struct xfs_inode	*dest,
	xfs_off_t		newlen,
	xfs_extlen_t		cowextsize,
	unsigned int		remap_flags)
{
	struct xfs_mount	*mp = dest->i_mount;
	struct xfs_trans	*tp;
	int			error;

	if (newlen <= i_size_read(VFS_I(dest)) && cowextsize == 0)
		return 0;

	error = xfs_trans_alloc(mp, &M_RES(mp)->tr_ichange, 0, 0, 0, &tp);
	if (error)
		goto out_error;

	xfs_ilock(dest, XFS_ILOCK_EXCL);
	xfs_trans_ijoin(tp, dest, XFS_ILOCK_EXCL);

	if (newlen > i_size_read(VFS_I(dest))) {
		trace_xfs_reflink_update_inode_size(dest, newlen);
		i_size_write(VFS_I(dest), newlen);
		dest->i_d.di_size = newlen;
	}

	if (cowextsize) {
		dest->i_d.di_cowextsize = cowextsize;
		dest->i_d.di_flags2 |= XFS_DIFLAG2_COWEXTSIZE;
	}

	xfs_trans_log_inode(tp, dest, XFS_ILOG_CORE);

	error = xfs_trans_commit(tp);
	if (error)
		goto out_error;
	return error;

out_error:
	trace_xfs_reflink_update_inode_size_error(dest, error, _RET_IP_);
	return error;
}

/*
 * Do we have enough reserve in this AG to handle a reflink?  The refcount
 * btree already reserved all the space it needs, but the rmap btree can grow
 * infinitely, so we won't allow more reflinks when the AG is down to the
 * btree reserves.
 */
static int
xfs_reflink_ag_has_free_space(
	struct xfs_mount	*mp,
	xfs_agnumber_t		agno)
{
	struct xfs_perag	*pag;
	int			error = 0;

	if (!xfs_sb_version_hasrmapbt(&mp->m_sb))
		return 0;

	pag = xfs_perag_get(mp, agno);
	if (xfs_ag_resv_critical(pag, XFS_AG_RESV_RMAPBT) ||
	    xfs_ag_resv_critical(pag, XFS_AG_RESV_METADATA))
		error = -ENOSPC;
	xfs_perag_put(pag);
	return error;
}

/*
 * Unmap a range of blocks from a file, then map other blocks into the hole.
 * The range to unmap is (destoff : destoff + srcioff + irec->br_blockcount).
 * The extent irec is mapped into dest at irec->br_startoff.
 */
STATIC int
xfs_reflink_remap_extent(
	struct xfs_inode	*ip,
	struct xfs_bmbt_irec	*irec,
	xfs_fileoff_t		destoff,
	xfs_off_t		new_isize)
{
	struct xfs_mount	*mp = ip->i_mount;
	bool			real_extent = xfs_bmap_is_real_extent(irec);
	struct xfs_trans	*tp;
	unsigned int		resblks;
	struct xfs_bmbt_irec	uirec;
	xfs_filblks_t		rlen;
	xfs_filblks_t		unmap_len;
	xfs_off_t		newlen;
	int			error;

	unmap_len = irec->br_startoff + irec->br_blockcount - destoff;
	trace_xfs_reflink_punch_range(ip, destoff, unmap_len);

	/* No reflinking if we're low on space */
	if (real_extent) {
		error = xfs_reflink_ag_has_free_space(mp,
				XFS_FSB_TO_AGNO(mp, irec->br_startblock));
		if (error)
			goto out;
	}

	/* Start a rolling transaction to switch the mappings */
	resblks = XFS_EXTENTADD_SPACE_RES(ip->i_mount, XFS_DATA_FORK);
	error = xfs_trans_alloc(mp, &M_RES(mp)->tr_write, resblks, 0, 0, &tp);
	if (error)
		goto out;

	xfs_ilock(ip, XFS_ILOCK_EXCL);
	xfs_trans_ijoin(tp, ip, 0);

	/* If we're not just clearing space, then do we have enough quota? */
	if (real_extent) {
		error = xfs_trans_reserve_quota_nblks(tp, ip,
				irec->br_blockcount, 0, XFS_QMOPT_RES_REGBLKS);
		if (error)
			goto out_cancel;
	}

	trace_xfs_reflink_remap(ip, irec->br_startoff,
				irec->br_blockcount, irec->br_startblock);

	/* Unmap the old blocks in the data fork. */
	rlen = unmap_len;
	while (rlen) {
		ASSERT(tp->t_firstblock == NULLFSBLOCK);
		error = __xfs_bunmapi(tp, ip, destoff, &rlen, 0, 1);
		if (error)
			goto out_cancel;

		/*
		 * Trim the extent to whatever got unmapped.
		 * Remember, bunmapi works backwards.
		 */
		uirec.br_startblock = irec->br_startblock + rlen;
		uirec.br_startoff = irec->br_startoff + rlen;
		uirec.br_blockcount = unmap_len - rlen;
		unmap_len = rlen;

		/* If this isn't a real mapping, we're done. */
		if (!real_extent || uirec.br_blockcount == 0)
			goto next_extent;

		trace_xfs_reflink_remap(ip, uirec.br_startoff,
				uirec.br_blockcount, uirec.br_startblock);

		/* Update the refcount tree */
		xfs_refcount_increase_extent(tp, &uirec);

		/* Map the new blocks into the data fork. */
		xfs_bmap_map_extent(tp, ip, &uirec);

		/* Update quota accounting. */
		xfs_trans_mod_dquot_byino(tp, ip, XFS_TRANS_DQ_BCOUNT,
				uirec.br_blockcount);

		/* Update dest isize if needed. */
		newlen = XFS_FSB_TO_B(mp,
				uirec.br_startoff + uirec.br_blockcount);
		newlen = min_t(xfs_off_t, newlen, new_isize);
		if (newlen > i_size_read(VFS_I(ip))) {
			trace_xfs_reflink_update_inode_size(ip, newlen);
			i_size_write(VFS_I(ip), newlen);
			ip->i_d.di_size = newlen;
			xfs_trans_log_inode(tp, ip, XFS_ILOG_CORE);
		}

next_extent:
		/* Process all the deferred stuff. */
		error = xfs_defer_finish(&tp);
		if (error)
			goto out_cancel;
	}

	error = xfs_trans_commit(tp);
	xfs_iunlock(ip, XFS_ILOCK_EXCL);
	if (error)
		goto out;
	return 0;

out_cancel:
	xfs_trans_cancel(tp);
	xfs_iunlock(ip, XFS_ILOCK_EXCL);
out:
	trace_xfs_reflink_remap_extent_error(ip, error, _RET_IP_);
	return error;
}

/*
 * Iteratively remap one file's extents (and holes) to another's.
 */
int
xfs_reflink_remap_blocks(
	struct xfs_inode	*src,
	loff_t			pos_in,
	struct xfs_inode	*dest,
	loff_t			pos_out,
	loff_t			remap_len,
	loff_t			*remapped)
{
	struct xfs_bmbt_irec	imap;
	xfs_fileoff_t		srcoff;
	xfs_fileoff_t		destoff;
	xfs_filblks_t		len;
	xfs_filblks_t		range_len;
	xfs_filblks_t		remapped_len = 0;
	xfs_off_t		new_isize = pos_out + remap_len;
	int			nimaps;
	int			error = 0;

	destoff = XFS_B_TO_FSBT(src->i_mount, pos_out);
	srcoff = XFS_B_TO_FSBT(src->i_mount, pos_in);
	len = XFS_B_TO_FSB(src->i_mount, remap_len);

	/* drange = (destoff, destoff + len); srange = (srcoff, srcoff + len) */
	while (len) {
		uint		lock_mode;

		trace_xfs_reflink_remap_blocks_loop(src, srcoff, len,
				dest, destoff);

		/* Read extent from the source file */
		nimaps = 1;
		lock_mode = xfs_ilock_data_map_shared(src);
		error = xfs_bmapi_read(src, srcoff, len, &imap, &nimaps, 0);
		xfs_iunlock(src, lock_mode);
		if (error)
			break;
		ASSERT(nimaps == 1);

		trace_xfs_reflink_remap_imap(src, srcoff, len, XFS_DATA_FORK,
				&imap);

		/* Translate imap into the destination file. */
		range_len = imap.br_startoff + imap.br_blockcount - srcoff;
		imap.br_startoff += destoff - srcoff;

		/* Clear dest from destoff to the end of imap and map it in. */
		error = xfs_reflink_remap_extent(dest, &imap, destoff,
				new_isize);
		if (error)
			break;

		if (fatal_signal_pending(current)) {
			error = -EINTR;
			break;
		}

		/* Advance drange/srange */
		srcoff += range_len;
		destoff += range_len;
		len -= range_len;
		remapped_len += range_len;
	}

	if (error)
		trace_xfs_reflink_remap_blocks_error(dest, error, _RET_IP_);
	*remapped = min_t(loff_t, remap_len,
			  XFS_FSB_TO_B(src->i_mount, remapped_len));
	return error;
}

/*
 * Grab the exclusive iolock for a data copy from src to dest, making sure to
 * abide vfs locking order (lowest pointer value goes first) and breaking the
 * layout leases before proceeding.  The loop is needed because we cannot call
 * the blocking break_layout() with the iolocks held, and therefore have to
 * back out both locks.
 */
static int
xfs_iolock_two_inodes_and_break_layout(
	struct inode		*src,
	struct inode		*dest)
{
	int			error;

	if (src > dest)
		swap(src, dest);

retry:
	/* Wait to break both inodes' layouts before we start locking. */
	error = break_layout(src, true);
	if (error)
		return error;
	if (src != dest) {
		error = break_layout(dest, true);
		if (error)
			return error;
	}

	/* Lock one inode and make sure nobody got in and leased it. */
	inode_lock(src);
	error = break_layout(src, false);
	if (error) {
		inode_unlock(src);
		if (error == -EWOULDBLOCK)
			goto retry;
		return error;
	}

	if (src == dest)
		return 0;

	/* Lock the other inode and make sure nobody got in and leased it. */
	inode_lock_nested(dest, I_MUTEX_NONDIR2);
	error = break_layout(dest, false);
	if (error) {
		inode_unlock(src);
		inode_unlock(dest);
		if (error == -EWOULDBLOCK)
			goto retry;
		return error;
	}

	return 0;
}

/* Unlock both inodes after they've been prepped for a range clone. */
void
xfs_reflink_remap_unlock(
	struct file		*file_in,
	struct file		*file_out)
{
	struct inode		*inode_in = file_inode(file_in);
	struct xfs_inode	*src = XFS_I(inode_in);
	struct inode		*inode_out = file_inode(file_out);
	struct xfs_inode	*dest = XFS_I(inode_out);
	bool			same_inode = (inode_in == inode_out);

	xfs_iunlock(dest, XFS_MMAPLOCK_EXCL);
	if (!same_inode)
		xfs_iunlock(src, XFS_MMAPLOCK_EXCL);
	inode_unlock(inode_out);
	if (!same_inode)
		inode_unlock(inode_in);
}

/*
 * If we're reflinking to a point past the destination file's EOF, we must
 * zero any speculative post-EOF preallocations that sit between the old EOF
 * and the destination file offset.
 */
static int
xfs_reflink_zero_posteof(
	struct xfs_inode	*ip,
	loff_t			pos)
{
	loff_t			isize = i_size_read(VFS_I(ip));

	if (pos <= isize)
		return 0;

	trace_xfs_zero_eof(ip, isize, pos - isize);
	return iomap_zero_range(VFS_I(ip), isize, pos - isize, NULL,
			&xfs_iomap_ops);
}

/*
 * Prepare two files for range cloning.  Upon a successful return both inodes
 * will have the iolock and mmaplock held, the page cache of the out file will
 * be truncated, and any leases on the out file will have been broken.  This
 * function borrows heavily from xfs_file_aio_write_checks.
 *
 * The VFS allows partial EOF blocks to "match" for dedupe even though it hasn't
 * checked that the bytes beyond EOF physically match. Hence we cannot use the
 * EOF block in the source dedupe range because it's not a complete block match,
 * hence can introduce a corruption into the file that has it's block replaced.
 *
 * In similar fashion, the VFS file cloning also allows partial EOF blocks to be
 * "block aligned" for the purposes of cloning entire files.  However, if the
 * source file range includes the EOF block and it lands within the existing EOF
 * of the destination file, then we can expose stale data from beyond the source
 * file EOF in the destination file.
 *
 * XFS doesn't support partial block sharing, so in both cases we have check
 * these cases ourselves. For dedupe, we can simply round the length to dedupe
 * down to the previous whole block and ignore the partial EOF block. While this
 * means we can't dedupe the last block of a file, this is an acceptible
 * tradeoff for simplicity on implementation.
 *
 * For cloning, we want to share the partial EOF block if it is also the new EOF
 * block of the destination file. If the partial EOF block lies inside the
 * existing destination EOF, then we have to abort the clone to avoid exposing
 * stale data in the destination file. Hence we reject these clone attempts with
 * -EINVAL in this case.
 */
int
xfs_reflink_remap_prep(
	struct file		*file_in,
	loff_t			pos_in,
	struct file		*file_out,
	loff_t			pos_out,
	loff_t			*len,
	unsigned int		remap_flags)
{
	struct inode		*inode_in = file_inode(file_in);
	struct xfs_inode	*src = XFS_I(inode_in);
	struct inode		*inode_out = file_inode(file_out);
	struct xfs_inode	*dest = XFS_I(inode_out);
	bool			same_inode = (inode_in == inode_out);
	ssize_t			ret;

	/* Lock both files against IO */
	ret = xfs_iolock_two_inodes_and_break_layout(inode_in, inode_out);
	if (ret)
		return ret;
	if (same_inode)
		xfs_ilock(src, XFS_MMAPLOCK_EXCL);
	else
		xfs_lock_two_inodes(src, XFS_MMAPLOCK_EXCL, dest,
				XFS_MMAPLOCK_EXCL);

	/* Check file eligibility and prepare for block sharing. */
	ret = -EINVAL;
	/* Don't reflink realtime inodes */
	if (XFS_IS_REALTIME_INODE(src) || XFS_IS_REALTIME_INODE(dest))
		goto out_unlock;

	/* Don't share DAX file data for now. */
	if (IS_DAX(inode_in) || IS_DAX(inode_out))
		goto out_unlock;

	ret = generic_remap_file_range_prep(file_in, pos_in, file_out, pos_out,
			len, remap_flags);
	if (ret < 0 || *len == 0)
		goto out_unlock;

	/* Attach dquots to dest inode before changing block map */
	ret = xfs_qm_dqattach(dest);
	if (ret)
		goto out_unlock;

	/*
	 * Zero existing post-eof speculative preallocations in the destination
	 * file.
	 */
	ret = xfs_reflink_zero_posteof(dest, pos_out);
	if (ret)
		goto out_unlock;

	/* Set flags and remap blocks. */
	ret = xfs_reflink_set_inode_flag(src, dest);
	if (ret)
		goto out_unlock;

	/*
	 * If pos_out > EOF, we may have dirtied blocks between EOF and
	 * pos_out. In that case, we need to extend the flush and unmap to cover
	 * from EOF to the end of the copy length.
	 */
	if (pos_out > XFS_ISIZE(dest)) {
		loff_t	flen = *len + (pos_out - XFS_ISIZE(dest));
		ret = xfs_flush_unmap_range(dest, XFS_ISIZE(dest), flen);
	} else {
		ret = xfs_flush_unmap_range(dest, pos_out, *len);
<<<<<<< HEAD
	}
	if (ret)
		goto out_unlock;

	/* If we're altering the file contents... */
	if (!is_dedupe) {
		/*
		 * ...update the timestamps (which will grab the ilock again
		 * from xfs_fs_dirty_inode, so we have to call it before we
		 * take the ilock).
		 */
		if (!(file_out->f_mode & FMODE_NOCMTIME)) {
			ret = file_update_time(file_out);
			if (ret)
				goto out_unlock;
		}

		/*
		 * ...clear the security bits if the process is not being run
		 * by root.  This keeps people from modifying setuid and setgid
		 * binaries.
		 */
		ret = file_remove_privs(file_out);
		if (ret)
			goto out_unlock;
=======
>>>>>>> f7688b48
	}
	if (ret)
		goto out_unlock;

	return 1;
out_unlock:
	xfs_reflink_remap_unlock(file_in, file_out);
	return ret;
}

/*
 * The user wants to preemptively CoW all shared blocks in this file,
 * which enables us to turn off the reflink flag.  Iterate all
 * extents which are not prealloc/delalloc to see which ranges are
 * mentioned in the refcount tree, then read those blocks into the
 * pagecache, dirty them, fsync them back out, and then we can update
 * the inode flag.  What happens if we run out of memory? :)
 */
STATIC int
xfs_reflink_dirty_extents(
	struct xfs_inode	*ip,
	xfs_fileoff_t		fbno,
	xfs_filblks_t		end,
	xfs_off_t		isize)
{
	struct xfs_mount	*mp = ip->i_mount;
	xfs_agnumber_t		agno;
	xfs_agblock_t		agbno;
	xfs_extlen_t		aglen;
	xfs_agblock_t		rbno;
	xfs_extlen_t		rlen;
	xfs_off_t		fpos;
	xfs_off_t		flen;
	struct xfs_bmbt_irec	map[2];
	int			nmaps;
	int			error = 0;

	while (end - fbno > 0) {
		nmaps = 1;
		/*
		 * Look for extents in the file.  Skip holes, delalloc, or
		 * unwritten extents; they can't be reflinked.
		 */
		error = xfs_bmapi_read(ip, fbno, end - fbno, map, &nmaps, 0);
		if (error)
			goto out;
		if (nmaps == 0)
			break;
		if (!xfs_bmap_is_real_extent(&map[0]))
			goto next;

		map[1] = map[0];
		while (map[1].br_blockcount) {
			agno = XFS_FSB_TO_AGNO(mp, map[1].br_startblock);
			agbno = XFS_FSB_TO_AGBNO(mp, map[1].br_startblock);
			aglen = map[1].br_blockcount;

			error = xfs_reflink_find_shared(mp, NULL, agno, agbno,
					aglen, &rbno, &rlen, true);
			if (error)
				goto out;
			if (rbno == NULLAGBLOCK)
				break;

			/* Dirty the pages */
			xfs_iunlock(ip, XFS_ILOCK_EXCL);
			fpos = XFS_FSB_TO_B(mp, map[1].br_startoff +
					(rbno - agbno));
			flen = XFS_FSB_TO_B(mp, rlen);
			if (fpos + flen > isize)
				flen = isize - fpos;
			error = iomap_file_dirty(VFS_I(ip), fpos, flen,
					&xfs_iomap_ops);
			xfs_ilock(ip, XFS_ILOCK_EXCL);
			if (error)
				goto out;

			map[1].br_blockcount -= (rbno - agbno + rlen);
			map[1].br_startoff += (rbno - agbno + rlen);
			map[1].br_startblock += (rbno - agbno + rlen);
		}

next:
		fbno = map[0].br_startoff + map[0].br_blockcount;
	}
out:
	return error;
}

/* Does this inode need the reflink flag? */
int
xfs_reflink_inode_has_shared_extents(
	struct xfs_trans		*tp,
	struct xfs_inode		*ip,
	bool				*has_shared)
{
	struct xfs_bmbt_irec		got;
	struct xfs_mount		*mp = ip->i_mount;
	struct xfs_ifork		*ifp;
	xfs_agnumber_t			agno;
	xfs_agblock_t			agbno;
	xfs_extlen_t			aglen;
	xfs_agblock_t			rbno;
	xfs_extlen_t			rlen;
	struct xfs_iext_cursor		icur;
	bool				found;
	int				error;

	ifp = XFS_IFORK_PTR(ip, XFS_DATA_FORK);
	if (!(ifp->if_flags & XFS_IFEXTENTS)) {
		error = xfs_iread_extents(tp, ip, XFS_DATA_FORK);
		if (error)
			return error;
	}

	*has_shared = false;
	found = xfs_iext_lookup_extent(ip, ifp, 0, &icur, &got);
	while (found) {
		if (isnullstartblock(got.br_startblock) ||
		    got.br_state != XFS_EXT_NORM)
			goto next;
		agno = XFS_FSB_TO_AGNO(mp, got.br_startblock);
		agbno = XFS_FSB_TO_AGBNO(mp, got.br_startblock);
		aglen = got.br_blockcount;

		error = xfs_reflink_find_shared(mp, tp, agno, agbno, aglen,
				&rbno, &rlen, false);
		if (error)
			return error;
		/* Is there still a shared block here? */
		if (rbno != NULLAGBLOCK) {
			*has_shared = true;
			return 0;
		}
next:
		found = xfs_iext_next_extent(ifp, &icur, &got);
	}

	return 0;
}

/*
 * Clear the inode reflink flag if there are no shared extents.
 *
 * The caller is responsible for joining the inode to the transaction passed in.
 * The inode will be joined to the transaction that is returned to the caller.
 */
int
xfs_reflink_clear_inode_flag(
	struct xfs_inode	*ip,
	struct xfs_trans	**tpp)
{
	bool			needs_flag;
	int			error = 0;

	ASSERT(xfs_is_reflink_inode(ip));

	error = xfs_reflink_inode_has_shared_extents(*tpp, ip, &needs_flag);
	if (error || needs_flag)
		return error;

	/*
	 * We didn't find any shared blocks so turn off the reflink flag.
	 * First, get rid of any leftover CoW mappings.
	 */
	error = xfs_reflink_cancel_cow_blocks(ip, tpp, 0, NULLFILEOFF, true);
	if (error)
		return error;

	/* Clear the inode flag. */
	trace_xfs_reflink_unset_inode_flag(ip);
	ip->i_d.di_flags2 &= ~XFS_DIFLAG2_REFLINK;
	xfs_inode_clear_cowblocks_tag(ip);
	xfs_trans_log_inode(*tpp, ip, XFS_ILOG_CORE);

	return error;
}

/*
 * Clear the inode reflink flag if there are no shared extents and the size
 * hasn't changed.
 */
STATIC int
xfs_reflink_try_clear_inode_flag(
	struct xfs_inode	*ip)
{
	struct xfs_mount	*mp = ip->i_mount;
	struct xfs_trans	*tp;
	int			error = 0;

	/* Start a rolling transaction to remove the mappings */
	error = xfs_trans_alloc(mp, &M_RES(mp)->tr_write, 0, 0, 0, &tp);
	if (error)
		return error;

	xfs_ilock(ip, XFS_ILOCK_EXCL);
	xfs_trans_ijoin(tp, ip, 0);

	error = xfs_reflink_clear_inode_flag(ip, &tp);
	if (error)
		goto cancel;

	error = xfs_trans_commit(tp);
	if (error)
		goto out;

	xfs_iunlock(ip, XFS_ILOCK_EXCL);
	return 0;
cancel:
	xfs_trans_cancel(tp);
out:
	xfs_iunlock(ip, XFS_ILOCK_EXCL);
	return error;
}

/*
 * Pre-COW all shared blocks within a given byte range of a file and turn off
 * the reflink flag if we unshare all of the file's blocks.
 */
int
xfs_reflink_unshare(
	struct xfs_inode	*ip,
	xfs_off_t		offset,
	xfs_off_t		len)
{
	struct xfs_mount	*mp = ip->i_mount;
	xfs_fileoff_t		fbno;
	xfs_filblks_t		end;
	xfs_off_t		isize;
	int			error;

	if (!xfs_is_reflink_inode(ip))
		return 0;

	trace_xfs_reflink_unshare(ip, offset, len);

	inode_dio_wait(VFS_I(ip));

	/* Try to CoW the selected ranges */
	xfs_ilock(ip, XFS_ILOCK_EXCL);
	fbno = XFS_B_TO_FSBT(mp, offset);
	isize = i_size_read(VFS_I(ip));
	end = XFS_B_TO_FSB(mp, offset + len);
	error = xfs_reflink_dirty_extents(ip, fbno, end, isize);
	if (error)
		goto out_unlock;
	xfs_iunlock(ip, XFS_ILOCK_EXCL);

	/* Wait for the IO to finish */
	error = filemap_write_and_wait(VFS_I(ip)->i_mapping);
	if (error)
		goto out;

	/* Turn off the reflink flag if possible. */
	error = xfs_reflink_try_clear_inode_flag(ip);
	if (error)
		goto out;

	return 0;

out_unlock:
	xfs_iunlock(ip, XFS_ILOCK_EXCL);
out:
	trace_xfs_reflink_unshare_error(ip, error, _RET_IP_);
	return error;
}<|MERGE_RESOLUTION|>--- conflicted
+++ resolved
@@ -237,36 +237,7 @@
 	}
 
 	/* Trim the mapping to the nearest shared extent boundary. */
-<<<<<<< HEAD
-	error = xfs_reflink_trim_around_shared(ip, imap, shared, &trimmed);
-	if (error)
-		return error;
-
-	/* Not shared?  Just report the (potentially capped) extent. */
-	if (!*shared)
-		return 0;
-
-	/*
-	 * Fork all the shared blocks from our write offset until the end of
-	 * the extent.
-	 */
-	error = xfs_qm_dqattach_locked(ip, false);
-	if (error)
-		return error;
-
-	error = xfs_bmapi_reserve_delalloc(ip, XFS_COW_FORK, imap->br_startoff,
-			imap->br_blockcount, 0, &got, &icur, eof);
-	if (error == -ENOSPC || error == -EDQUOT)
-		trace_xfs_reflink_cow_enospc(ip, imap);
-	if (error)
-		return error;
-
-	xfs_trim_extent(imap, got.br_startoff, got.br_blockcount);
-	trace_xfs_reflink_cow_alloc(ip, &got);
-	return 0;
-=======
 	return xfs_reflink_trim_around_shared(ip, imap, shared);
->>>>>>> f7688b48
 }
 
 static int
@@ -1400,34 +1371,6 @@
 		ret = xfs_flush_unmap_range(dest, XFS_ISIZE(dest), flen);
 	} else {
 		ret = xfs_flush_unmap_range(dest, pos_out, *len);
-<<<<<<< HEAD
-	}
-	if (ret)
-		goto out_unlock;
-
-	/* If we're altering the file contents... */
-	if (!is_dedupe) {
-		/*
-		 * ...update the timestamps (which will grab the ilock again
-		 * from xfs_fs_dirty_inode, so we have to call it before we
-		 * take the ilock).
-		 */
-		if (!(file_out->f_mode & FMODE_NOCMTIME)) {
-			ret = file_update_time(file_out);
-			if (ret)
-				goto out_unlock;
-		}
-
-		/*
-		 * ...clear the security bits if the process is not being run
-		 * by root.  This keeps people from modifying setuid and setgid
-		 * binaries.
-		 */
-		ret = file_remove_privs(file_out);
-		if (ret)
-			goto out_unlock;
-=======
->>>>>>> f7688b48
 	}
 	if (ret)
 		goto out_unlock;
