// SPDX-License-Identifier: GPL-2.0
/*
 * Copyright (C) 1991, 1992 Linus Torvalds
 * Copyright (C) 1994,      Karl Keyte: Added support for disk statistics
 * Elevator latency, (C) 2000  Andrea Arcangeli <andrea@suse.de> SuSE
 * Queue request tables / lock, selectable elevator, Jens Axboe <axboe@suse.de>
 * kernel-doc documentation started by NeilBrown <neilb@cse.unsw.edu.au>
 *	-  July2000
 * bio rewrite, highmem i/o, etc, Jens Axboe <axboe@suse.de> - may 2001
 */

/*
 * This handles all read/write requests to block devices
 */
#include <linux/kernel.h>
#include <linux/module.h>
#include <linux/bio.h>
#include <linux/blkdev.h>
#include <linux/blk-mq.h>
#include <linux/blk-pm.h>
#include <linux/highmem.h>
#include <linux/mm.h>
#include <linux/pagemap.h>
#include <linux/kernel_stat.h>
#include <linux/string.h>
#include <linux/init.h>
#include <linux/completion.h>
#include <linux/slab.h>
#include <linux/swap.h>
#include <linux/writeback.h>
#include <linux/task_io_accounting_ops.h>
#include <linux/fault-inject.h>
#include <linux/list_sort.h>
#include <linux/delay.h>
#include <linux/ratelimit.h>
#include <linux/pm_runtime.h>
#include <linux/blk-cgroup.h>
#include <linux/t10-pi.h>
#include <linux/debugfs.h>
#include <linux/bpf.h>
#include <linux/psi.h>
#include <linux/sched/sysctl.h>
#include <linux/blk-crypto.h>

#define CREATE_TRACE_POINTS
#include <trace/events/block.h>

#include "blk.h"
#include "blk-mq.h"
#include "blk-mq-sched.h"
#include "blk-pm.h"

struct dentry *blk_debugfs_root;

EXPORT_TRACEPOINT_SYMBOL_GPL(block_bio_remap);
EXPORT_TRACEPOINT_SYMBOL_GPL(block_rq_remap);
EXPORT_TRACEPOINT_SYMBOL_GPL(block_bio_complete);
EXPORT_TRACEPOINT_SYMBOL_GPL(block_split);
EXPORT_TRACEPOINT_SYMBOL_GPL(block_unplug);
EXPORT_TRACEPOINT_SYMBOL_GPL(block_rq_insert);

DEFINE_IDA(blk_queue_ida);

/*
 * For queue allocation
 */
struct kmem_cache *blk_requestq_cachep;

/*
 * Controlling structure to kblockd
 */
static struct workqueue_struct *kblockd_workqueue;

/**
 * blk_queue_flag_set - atomically set a queue flag
 * @flag: flag to be set
 * @q: request queue
 */
void blk_queue_flag_set(unsigned int flag, struct request_queue *q)
{
	set_bit(flag, &q->queue_flags);
}
EXPORT_SYMBOL(blk_queue_flag_set);

/**
 * blk_queue_flag_clear - atomically clear a queue flag
 * @flag: flag to be cleared
 * @q: request queue
 */
void blk_queue_flag_clear(unsigned int flag, struct request_queue *q)
{
	clear_bit(flag, &q->queue_flags);
}
EXPORT_SYMBOL(blk_queue_flag_clear);

/**
 * blk_queue_flag_test_and_set - atomically test and set a queue flag
 * @flag: flag to be set
 * @q: request queue
 *
 * Returns the previous value of @flag - 0 if the flag was not set and 1 if
 * the flag was already set.
 */
bool blk_queue_flag_test_and_set(unsigned int flag, struct request_queue *q)
{
	return test_and_set_bit(flag, &q->queue_flags);
}
EXPORT_SYMBOL_GPL(blk_queue_flag_test_and_set);

void blk_rq_init(struct request_queue *q, struct request *rq)
{
	memset(rq, 0, sizeof(*rq));

	INIT_LIST_HEAD(&rq->queuelist);
	rq->q = q;
	rq->__sector = (sector_t) -1;
	INIT_HLIST_NODE(&rq->hash);
	RB_CLEAR_NODE(&rq->rb_node);
	rq->tag = BLK_MQ_NO_TAG;
	rq->internal_tag = BLK_MQ_NO_TAG;
	rq->start_time_ns = ktime_get_ns();
	rq->part = NULL;
	blk_crypto_rq_set_defaults(rq);
}
EXPORT_SYMBOL(blk_rq_init);

#define REQ_OP_NAME(name) [REQ_OP_##name] = #name
static const char *const blk_op_name[] = {
	REQ_OP_NAME(READ),
	REQ_OP_NAME(WRITE),
	REQ_OP_NAME(FLUSH),
	REQ_OP_NAME(DISCARD),
	REQ_OP_NAME(SECURE_ERASE),
	REQ_OP_NAME(ZONE_RESET),
	REQ_OP_NAME(ZONE_RESET_ALL),
	REQ_OP_NAME(ZONE_OPEN),
	REQ_OP_NAME(ZONE_CLOSE),
	REQ_OP_NAME(ZONE_FINISH),
	REQ_OP_NAME(ZONE_APPEND),
	REQ_OP_NAME(WRITE_SAME),
	REQ_OP_NAME(WRITE_ZEROES),
	REQ_OP_NAME(DRV_IN),
	REQ_OP_NAME(DRV_OUT),
};
#undef REQ_OP_NAME

/**
 * blk_op_str - Return string XXX in the REQ_OP_XXX.
 * @op: REQ_OP_XXX.
 *
 * Description: Centralize block layer function to convert REQ_OP_XXX into
 * string format. Useful in the debugging and tracing bio or request. For
 * invalid REQ_OP_XXX it returns string "UNKNOWN".
 */
inline const char *blk_op_str(unsigned int op)
{
	const char *op_str = "UNKNOWN";

	if (op < ARRAY_SIZE(blk_op_name) && blk_op_name[op])
		op_str = blk_op_name[op];

	return op_str;
}
EXPORT_SYMBOL_GPL(blk_op_str);

static const struct {
	int		errno;
	const char	*name;
} blk_errors[] = {
	[BLK_STS_OK]		= { 0,		"" },
	[BLK_STS_NOTSUPP]	= { -EOPNOTSUPP, "operation not supported" },
	[BLK_STS_TIMEOUT]	= { -ETIMEDOUT,	"timeout" },
	[BLK_STS_NOSPC]		= { -ENOSPC,	"critical space allocation" },
	[BLK_STS_TRANSPORT]	= { -ENOLINK,	"recoverable transport" },
	[BLK_STS_TARGET]	= { -EREMOTEIO,	"critical target" },
	[BLK_STS_NEXUS]		= { -EBADE,	"critical nexus" },
	[BLK_STS_MEDIUM]	= { -ENODATA,	"critical medium" },
	[BLK_STS_PROTECTION]	= { -EILSEQ,	"protection" },
	[BLK_STS_RESOURCE]	= { -ENOMEM,	"kernel resource" },
	[BLK_STS_DEV_RESOURCE]	= { -EBUSY,	"device resource" },
	[BLK_STS_AGAIN]		= { -EAGAIN,	"nonblocking retry" },

	/* device mapper special case, should not leak out: */
	[BLK_STS_DM_REQUEUE]	= { -EREMCHG, "dm internal retry" },

	/* zone device specific errors */
	[BLK_STS_ZONE_OPEN_RESOURCE]	= { -ETOOMANYREFS, "open zones exceeded" },
	[BLK_STS_ZONE_ACTIVE_RESOURCE]	= { -EOVERFLOW, "active zones exceeded" },

	/* everything else not covered above: */
	[BLK_STS_IOERR]		= { -EIO,	"I/O" },
};

blk_status_t errno_to_blk_status(int errno)
{
	int i;

	for (i = 0; i < ARRAY_SIZE(blk_errors); i++) {
		if (blk_errors[i].errno == errno)
			return (__force blk_status_t)i;
	}

	return BLK_STS_IOERR;
}
EXPORT_SYMBOL_GPL(errno_to_blk_status);

int blk_status_to_errno(blk_status_t status)
{
	int idx = (__force int)status;

	if (WARN_ON_ONCE(idx >= ARRAY_SIZE(blk_errors)))
		return -EIO;
	return blk_errors[idx].errno;
}
EXPORT_SYMBOL_GPL(blk_status_to_errno);

static void print_req_error(struct request *req, blk_status_t status,
		const char *caller)
{
	int idx = (__force int)status;

	if (WARN_ON_ONCE(idx >= ARRAY_SIZE(blk_errors)))
		return;

	printk_ratelimited(KERN_ERR
		"%s: %s error, dev %s, sector %llu op 0x%x:(%s) flags 0x%x "
		"phys_seg %u prio class %u\n",
		caller, blk_errors[idx].name,
		req->rq_disk ? req->rq_disk->disk_name : "?",
		blk_rq_pos(req), req_op(req), blk_op_str(req_op(req)),
		req->cmd_flags & ~REQ_OP_MASK,
		req->nr_phys_segments,
		IOPRIO_PRIO_CLASS(req->ioprio));
}

static void req_bio_endio(struct request *rq, struct bio *bio,
			  unsigned int nbytes, blk_status_t error)
{
	if (error)
		bio->bi_status = error;

	if (unlikely(rq->rq_flags & RQF_QUIET))
		bio_set_flag(bio, BIO_QUIET);

	bio_advance(bio, nbytes);

	if (req_op(rq) == REQ_OP_ZONE_APPEND && error == BLK_STS_OK) {
		/*
		 * Partial zone append completions cannot be supported as the
		 * BIO fragments may end up not being written sequentially.
		 */
		if (bio->bi_iter.bi_size)
			bio->bi_status = BLK_STS_IOERR;
		else
			bio->bi_iter.bi_sector = rq->__sector;
	}

	/* don't actually finish bio if it's part of flush sequence */
	if (bio->bi_iter.bi_size == 0 && !(rq->rq_flags & RQF_FLUSH_SEQ))
		bio_endio(bio);
}

void blk_dump_rq_flags(struct request *rq, char *msg)
{
	printk(KERN_INFO "%s: dev %s: flags=%llx\n", msg,
		rq->rq_disk ? rq->rq_disk->disk_name : "?",
		(unsigned long long) rq->cmd_flags);

	printk(KERN_INFO "  sector %llu, nr/cnr %u/%u\n",
	       (unsigned long long)blk_rq_pos(rq),
	       blk_rq_sectors(rq), blk_rq_cur_sectors(rq));
	printk(KERN_INFO "  bio %p, biotail %p, len %u\n",
	       rq->bio, rq->biotail, blk_rq_bytes(rq));
}
EXPORT_SYMBOL(blk_dump_rq_flags);

/**
 * blk_sync_queue - cancel any pending callbacks on a queue
 * @q: the queue
 *
 * Description:
 *     The block layer may perform asynchronous callback activity
 *     on a queue, such as calling the unplug function after a timeout.
 *     A block device may call blk_sync_queue to ensure that any
 *     such activity is cancelled, thus allowing it to release resources
 *     that the callbacks might use. The caller must already have made sure
 *     that its ->submit_bio will not re-add plugging prior to calling
 *     this function.
 *
 *     This function does not cancel any asynchronous activity arising
 *     out of elevator or throttling code. That would require elevator_exit()
 *     and blkcg_exit_queue() to be called with queue lock initialized.
 *
 */
void blk_sync_queue(struct request_queue *q)
{
	del_timer_sync(&q->timeout);
	cancel_work_sync(&q->timeout_work);
}
EXPORT_SYMBOL(blk_sync_queue);

/**
 * blk_set_pm_only - increment pm_only counter
 * @q: request queue pointer
 */
void blk_set_pm_only(struct request_queue *q)
{
	atomic_inc(&q->pm_only);
}
EXPORT_SYMBOL_GPL(blk_set_pm_only);

void blk_clear_pm_only(struct request_queue *q)
{
	int pm_only;

	pm_only = atomic_dec_return(&q->pm_only);
	WARN_ON_ONCE(pm_only < 0);
	if (pm_only == 0)
		wake_up_all(&q->mq_freeze_wq);
}
EXPORT_SYMBOL_GPL(blk_clear_pm_only);

/**
 * blk_put_queue - decrement the request_queue refcount
 * @q: the request_queue structure to decrement the refcount for
 *
 * Decrements the refcount of the request_queue kobject. When this reaches 0
 * we'll have blk_release_queue() called.
 *
 * Context: Any context, but the last reference must not be dropped from
 *          atomic context.
 */
void blk_put_queue(struct request_queue *q)
{
	kobject_put(&q->kobj);
}
EXPORT_SYMBOL(blk_put_queue);

void blk_queue_start_drain(struct request_queue *q)
{
	/*
	 * When queue DYING flag is set, we need to block new req
	 * entering queue, so we call blk_freeze_queue_start() to
	 * prevent I/O from crossing blk_queue_enter().
	 */
	blk_freeze_queue_start(q);
	if (queue_is_mq(q))
		blk_mq_wake_waiters(q);
	/* Make blk_queue_enter() reexamine the DYING flag. */
	wake_up_all(&q->mq_freeze_wq);
}

void blk_set_queue_dying(struct request_queue *q)
{
	blk_queue_flag_set(QUEUE_FLAG_DYING, q);
	blk_queue_start_drain(q);
}
EXPORT_SYMBOL_GPL(blk_set_queue_dying);

/**
 * blk_cleanup_queue - shutdown a request queue
 * @q: request queue to shutdown
 *
 * Mark @q DYING, drain all pending requests, mark @q DEAD, destroy and
 * put it.  All future requests will be failed immediately with -ENODEV.
 *
 * Context: can sleep
 */
void blk_cleanup_queue(struct request_queue *q)
{
	/* cannot be called from atomic context */
	might_sleep();

	WARN_ON_ONCE(blk_queue_registered(q));

	/* mark @q DYING, no new request or merges will be allowed afterwards */
	blk_set_queue_dying(q);

	blk_queue_flag_set(QUEUE_FLAG_NOMERGES, q);
	blk_queue_flag_set(QUEUE_FLAG_NOXMERGES, q);

	/*
	 * Drain all requests queued before DYING marking. Set DEAD flag to
	 * prevent that blk_mq_run_hw_queues() accesses the hardware queues
	 * after draining finished.
	 */
	blk_freeze_queue(q);

	blk_queue_flag_set(QUEUE_FLAG_DEAD, q);

	blk_sync_queue(q);
	if (queue_is_mq(q))
		blk_mq_exit_queue(q);

	/*
	 * In theory, request pool of sched_tags belongs to request queue.
	 * However, the current implementation requires tag_set for freeing
	 * requests, so free the pool now.
	 *
	 * Queue has become frozen, there can't be any in-queue requests, so
	 * it is safe to free requests now.
	 */
	mutex_lock(&q->sysfs_lock);
	if (q->elevator)
		blk_mq_sched_free_requests(q);
	mutex_unlock(&q->sysfs_lock);

	percpu_ref_exit(&q->q_usage_counter);

	/* @q is and will stay empty, shutdown and put */
	blk_put_queue(q);
}
EXPORT_SYMBOL(blk_cleanup_queue);

static bool blk_try_enter_queue(struct request_queue *q, bool pm)
{
	rcu_read_lock();
	if (!percpu_ref_tryget_live(&q->q_usage_counter))
		goto fail;

	/*
	 * The code that increments the pm_only counter must ensure that the
	 * counter is globally visible before the queue is unfrozen.
	 */
	if (blk_queue_pm_only(q) &&
	    (!pm || queue_rpm_status(q) == RPM_SUSPENDED))
		goto fail_put;

	rcu_read_unlock();
	return true;

fail_put:
	percpu_ref_put(&q->q_usage_counter);
fail:
	rcu_read_unlock();
	return false;
}

/**
 * blk_queue_enter() - try to increase q->q_usage_counter
 * @q: request queue pointer
 * @flags: BLK_MQ_REQ_NOWAIT and/or BLK_MQ_REQ_PM
 */
int blk_queue_enter(struct request_queue *q, blk_mq_req_flags_t flags)
{
	const bool pm = flags & BLK_MQ_REQ_PM;
<<<<<<< HEAD

	while (true) {
		bool success = false;

		rcu_read_lock();
		if (percpu_ref_tryget_live(&q->q_usage_counter)) {
			/*
			 * The code that increments the pm_only counter is
			 * responsible for ensuring that that counter is
			 * globally visible before the queue is unfrozen.
			 */
			if ((pm && queue_rpm_status(q) != RPM_SUSPENDED) ||
			    !blk_queue_pm_only(q)) {
				success = true;
			} else {
				percpu_ref_put(&q->q_usage_counter);
			}
		}
		rcu_read_unlock();

		if (success)
			return 0;
=======
>>>>>>> 3b17187f

	while (!blk_try_enter_queue(q, pm)) {
		if (flags & BLK_MQ_REQ_NOWAIT)
			return -EBUSY;

		/*
		 * read pair of barrier in blk_freeze_queue_start(), we need to
		 * order reading __PERCPU_REF_DEAD flag of .q_usage_counter and
		 * reading .mq_freeze_depth or queue dying flag, otherwise the
		 * following wait may never return if the two reads are
		 * reordered.
		 */
		smp_rmb();
		wait_event(q->mq_freeze_wq,
			   (!q->mq_freeze_depth &&
			    blk_pm_resume_queue(pm, q)) ||
			   blk_queue_dying(q));
		if (blk_queue_dying(q))
			return -ENODEV;
	}

	return 0;
}

static inline int bio_queue_enter(struct bio *bio)
{
	struct gendisk *disk = bio->bi_bdev->bd_disk;
	struct request_queue *q = disk->queue;

	while (!blk_try_enter_queue(q, false)) {
		if (bio->bi_opf & REQ_NOWAIT) {
			if (test_bit(GD_DEAD, &disk->state))
				goto dead;
			bio_wouldblock_error(bio);
			return -EBUSY;
		}

		/*
		 * read pair of barrier in blk_freeze_queue_start(), we need to
		 * order reading __PERCPU_REF_DEAD flag of .q_usage_counter and
		 * reading .mq_freeze_depth or queue dying flag, otherwise the
		 * following wait may never return if the two reads are
		 * reordered.
		 */
		smp_rmb();
		wait_event(q->mq_freeze_wq,
			   (!q->mq_freeze_depth &&
			    blk_pm_resume_queue(false, q)) ||
			   test_bit(GD_DEAD, &disk->state));
		if (test_bit(GD_DEAD, &disk->state))
			goto dead;
	}

	return 0;
dead:
	bio_io_error(bio);
	return -ENODEV;
}

void blk_queue_exit(struct request_queue *q)
{
	percpu_ref_put(&q->q_usage_counter);
}

static void blk_queue_usage_counter_release(struct percpu_ref *ref)
{
	struct request_queue *q =
		container_of(ref, struct request_queue, q_usage_counter);

	wake_up_all(&q->mq_freeze_wq);
}

static void blk_rq_timed_out_timer(struct timer_list *t)
{
	struct request_queue *q = from_timer(q, t, timeout);

	kblockd_schedule_work(&q->timeout_work);
}

static void blk_timeout_work(struct work_struct *work)
{
}

struct request_queue *blk_alloc_queue(int node_id)
{
	struct request_queue *q;
	int ret;

	q = kmem_cache_alloc_node(blk_requestq_cachep,
				GFP_KERNEL | __GFP_ZERO, node_id);
	if (!q)
		return NULL;

	q->last_merge = NULL;

	q->id = ida_simple_get(&blk_queue_ida, 0, 0, GFP_KERNEL);
	if (q->id < 0)
		goto fail_q;

	ret = bioset_init(&q->bio_split, BIO_POOL_SIZE, 0, 0);
	if (ret)
		goto fail_id;

	q->stats = blk_alloc_queue_stats();
	if (!q->stats)
		goto fail_split;

	q->node = node_id;

	atomic_set(&q->nr_active_requests_shared_sbitmap, 0);

	timer_setup(&q->timeout, blk_rq_timed_out_timer, 0);
	INIT_WORK(&q->timeout_work, blk_timeout_work);
	INIT_LIST_HEAD(&q->icq_list);
#ifdef CONFIG_BLK_CGROUP
	INIT_LIST_HEAD(&q->blkg_list);
#endif

	kobject_init(&q->kobj, &blk_queue_ktype);

	mutex_init(&q->debugfs_mutex);
	mutex_init(&q->sysfs_lock);
	mutex_init(&q->sysfs_dir_lock);
	spin_lock_init(&q->queue_lock);

	init_waitqueue_head(&q->mq_freeze_wq);
	mutex_init(&q->mq_freeze_lock);

	/*
	 * Init percpu_ref in atomic mode so that it's faster to shutdown.
	 * See blk_register_queue() for details.
	 */
	if (percpu_ref_init(&q->q_usage_counter,
				blk_queue_usage_counter_release,
				PERCPU_REF_INIT_ATOMIC, GFP_KERNEL))
		goto fail_stats;

	if (blkcg_init_queue(q))
		goto fail_ref;

	blk_queue_dma_alignment(q, 511);
	blk_set_default_limits(&q->limits);
	q->nr_requests = BLKDEV_MAX_RQ;

	return q;

fail_ref:
	percpu_ref_exit(&q->q_usage_counter);
fail_stats:
	blk_free_queue_stats(q->stats);
fail_split:
	bioset_exit(&q->bio_split);
fail_id:
	ida_simple_remove(&blk_queue_ida, q->id);
fail_q:
	kmem_cache_free(blk_requestq_cachep, q);
	return NULL;
}

/**
 * blk_get_queue - increment the request_queue refcount
 * @q: the request_queue structure to increment the refcount for
 *
 * Increment the refcount of the request_queue kobject.
 *
 * Context: Any context.
 */
bool blk_get_queue(struct request_queue *q)
{
	if (likely(!blk_queue_dying(q))) {
		__blk_get_queue(q);
		return true;
	}

	return false;
}
EXPORT_SYMBOL(blk_get_queue);

/**
 * blk_get_request - allocate a request
 * @q: request queue to allocate a request for
 * @op: operation (REQ_OP_*) and REQ_* flags, e.g. REQ_SYNC.
 * @flags: BLK_MQ_REQ_* flags, e.g. BLK_MQ_REQ_NOWAIT.
 */
struct request *blk_get_request(struct request_queue *q, unsigned int op,
				blk_mq_req_flags_t flags)
{
	struct request *req;

	WARN_ON_ONCE(op & REQ_NOWAIT);
	WARN_ON_ONCE(flags & ~(BLK_MQ_REQ_NOWAIT | BLK_MQ_REQ_PM));

	req = blk_mq_alloc_request(q, op, flags);
	if (!IS_ERR(req) && q->mq_ops->initialize_rq_fn)
		q->mq_ops->initialize_rq_fn(req);

	return req;
}
EXPORT_SYMBOL(blk_get_request);

void blk_put_request(struct request *req)
{
	blk_mq_free_request(req);
}
EXPORT_SYMBOL(blk_put_request);

static void handle_bad_sector(struct bio *bio, sector_t maxsector)
{
	char b[BDEVNAME_SIZE];

	pr_info_ratelimited("attempt to access beyond end of device\n"
			    "%s: rw=%d, want=%llu, limit=%llu\n",
			    bio_devname(bio, b), bio->bi_opf,
			    bio_end_sector(bio), maxsector);
}

#ifdef CONFIG_FAIL_MAKE_REQUEST

static DECLARE_FAULT_ATTR(fail_make_request);

static int __init setup_fail_make_request(char *str)
{
	return setup_fault_attr(&fail_make_request, str);
}
__setup("fail_make_request=", setup_fail_make_request);

static bool should_fail_request(struct block_device *part, unsigned int bytes)
{
	return part->bd_make_it_fail && should_fail(&fail_make_request, bytes);
}

static int __init fail_make_request_debugfs(void)
{
	struct dentry *dir = fault_create_debugfs_attr("fail_make_request",
						NULL, &fail_make_request);

	return PTR_ERR_OR_ZERO(dir);
}

late_initcall(fail_make_request_debugfs);

#else /* CONFIG_FAIL_MAKE_REQUEST */

static inline bool should_fail_request(struct block_device *part,
					unsigned int bytes)
{
	return false;
}

#endif /* CONFIG_FAIL_MAKE_REQUEST */

static inline bool bio_check_ro(struct bio *bio)
{
	if (op_is_write(bio_op(bio)) && bdev_read_only(bio->bi_bdev)) {
		char b[BDEVNAME_SIZE];

		if (op_is_flush(bio->bi_opf) && !bio_sectors(bio))
			return false;

		WARN_ONCE(1,
		       "Trying to write to read-only block-device %s (partno %d)\n",
			bio_devname(bio, b), bio->bi_bdev->bd_partno);
		/* Older lvm-tools actually trigger this */
		return false;
	}

	return false;
}

static noinline int should_fail_bio(struct bio *bio)
{
	if (should_fail_request(bdev_whole(bio->bi_bdev), bio->bi_iter.bi_size))
		return -EIO;
	return 0;
}
ALLOW_ERROR_INJECTION(should_fail_bio, ERRNO);

/*
 * Check whether this bio extends beyond the end of the device or partition.
 * This may well happen - the kernel calls bread() without checking the size of
 * the device, e.g., when mounting a file system.
 */
static inline int bio_check_eod(struct bio *bio)
{
	sector_t maxsector = bdev_nr_sectors(bio->bi_bdev);
	unsigned int nr_sectors = bio_sectors(bio);

	if (nr_sectors && maxsector &&
	    (nr_sectors > maxsector ||
	     bio->bi_iter.bi_sector > maxsector - nr_sectors)) {
		handle_bad_sector(bio, maxsector);
		return -EIO;
	}
	return 0;
}

/*
 * Remap block n of partition p to block n+start(p) of the disk.
 */
static int blk_partition_remap(struct bio *bio)
{
	struct block_device *p = bio->bi_bdev;

	if (unlikely(should_fail_request(p, bio->bi_iter.bi_size)))
		return -EIO;
	if (bio_sectors(bio)) {
		bio->bi_iter.bi_sector += p->bd_start_sect;
		trace_block_bio_remap(bio, p->bd_dev,
				      bio->bi_iter.bi_sector -
				      p->bd_start_sect);
	}
	bio_set_flag(bio, BIO_REMAPPED);
	return 0;
}

/*
 * Check write append to a zoned block device.
 */
static inline blk_status_t blk_check_zone_append(struct request_queue *q,
						 struct bio *bio)
{
	sector_t pos = bio->bi_iter.bi_sector;
	int nr_sectors = bio_sectors(bio);

	/* Only applicable to zoned block devices */
	if (!blk_queue_is_zoned(q))
		return BLK_STS_NOTSUPP;

	/* The bio sector must point to the start of a sequential zone */
	if (pos & (blk_queue_zone_sectors(q) - 1) ||
	    !blk_queue_zone_is_seq(q, pos))
		return BLK_STS_IOERR;

	/*
	 * Not allowed to cross zone boundaries. Otherwise, the BIO will be
	 * split and could result in non-contiguous sectors being written in
	 * different zones.
	 */
	if (nr_sectors > q->limits.chunk_sectors)
		return BLK_STS_IOERR;

	/* Make sure the BIO is small enough and will not get split */
	if (nr_sectors > q->limits.max_zone_append_sectors)
		return BLK_STS_IOERR;

	bio->bi_opf |= REQ_NOMERGE;

	return BLK_STS_OK;
}

static noinline_for_stack bool submit_bio_checks(struct bio *bio)
{
	struct block_device *bdev = bio->bi_bdev;
	struct request_queue *q = bdev->bd_disk->queue;
	blk_status_t status = BLK_STS_IOERR;
	struct blk_plug *plug;

	might_sleep();

	plug = blk_mq_plug(q, bio);
	if (plug && plug->nowait)
		bio->bi_opf |= REQ_NOWAIT;

	/*
	 * For a REQ_NOWAIT based request, return -EOPNOTSUPP
	 * if queue does not support NOWAIT.
	 */
	if ((bio->bi_opf & REQ_NOWAIT) && !blk_queue_nowait(q))
		goto not_supported;

	if (should_fail_bio(bio))
		goto end_io;
	if (unlikely(bio_check_ro(bio)))
		goto end_io;
	if (!bio_flagged(bio, BIO_REMAPPED)) {
		if (unlikely(bio_check_eod(bio)))
			goto end_io;
		if (bdev->bd_partno && unlikely(blk_partition_remap(bio)))
			goto end_io;
	}

	/*
	 * Filter flush bio's early so that bio based drivers without flush
	 * support don't have to worry about them.
	 */
	if (op_is_flush(bio->bi_opf) &&
	    !test_bit(QUEUE_FLAG_WC, &q->queue_flags)) {
		bio->bi_opf &= ~(REQ_PREFLUSH | REQ_FUA);
		if (!bio_sectors(bio)) {
			status = BLK_STS_OK;
			goto end_io;
		}
	}

	if (!test_bit(QUEUE_FLAG_POLL, &q->queue_flags))
		bio_clear_hipri(bio);

	switch (bio_op(bio)) {
	case REQ_OP_DISCARD:
		if (!blk_queue_discard(q))
			goto not_supported;
		break;
	case REQ_OP_SECURE_ERASE:
		if (!blk_queue_secure_erase(q))
			goto not_supported;
		break;
	case REQ_OP_WRITE_SAME:
		if (!q->limits.max_write_same_sectors)
			goto not_supported;
		break;
	case REQ_OP_ZONE_APPEND:
		status = blk_check_zone_append(q, bio);
		if (status != BLK_STS_OK)
			goto end_io;
		break;
	case REQ_OP_ZONE_RESET:
	case REQ_OP_ZONE_OPEN:
	case REQ_OP_ZONE_CLOSE:
	case REQ_OP_ZONE_FINISH:
		if (!blk_queue_is_zoned(q))
			goto not_supported;
		break;
	case REQ_OP_ZONE_RESET_ALL:
		if (!blk_queue_is_zoned(q) || !blk_queue_zone_resetall(q))
			goto not_supported;
		break;
	case REQ_OP_WRITE_ZEROES:
		if (!q->limits.max_write_zeroes_sectors)
			goto not_supported;
		break;
	default:
		break;
	}

	/*
	 * Various block parts want %current->io_context, so allocate it up
	 * front rather than dealing with lots of pain to allocate it only
	 * where needed. This may fail and the block layer knows how to live
	 * with it.
	 */
	if (unlikely(!current->io_context))
		create_task_io_context(current, GFP_ATOMIC, q->node);

	if (blk_throtl_bio(bio)) {
		blkcg_bio_issue_init(bio);
		return false;
	}

	blk_cgroup_bio_start(bio);
	blkcg_bio_issue_init(bio);

	if (!bio_flagged(bio, BIO_TRACE_COMPLETION)) {
		trace_block_bio_queue(bio);
		/* Now that enqueuing has been traced, we need to trace
		 * completion as well.
		 */
		bio_set_flag(bio, BIO_TRACE_COMPLETION);
	}
	return true;

not_supported:
	status = BLK_STS_NOTSUPP;
end_io:
	bio->bi_status = status;
	bio_endio(bio);
	return false;
}

static blk_qc_t __submit_bio(struct bio *bio)
{
	struct gendisk *disk = bio->bi_bdev->bd_disk;
	blk_qc_t ret = BLK_QC_T_NONE;

	if (unlikely(bio_queue_enter(bio) != 0))
		return BLK_QC_T_NONE;

	if (!submit_bio_checks(bio) || !blk_crypto_bio_prep(&bio))
		goto queue_exit;
	if (disk->fops->submit_bio) {
		ret = disk->fops->submit_bio(bio);
		goto queue_exit;
	}
	return blk_mq_submit_bio(bio);

queue_exit:
	blk_queue_exit(disk->queue);
	return ret;
}

/*
 * The loop in this function may be a bit non-obvious, and so deserves some
 * explanation:
 *
 *  - Before entering the loop, bio->bi_next is NULL (as all callers ensure
 *    that), so we have a list with a single bio.
 *  - We pretend that we have just taken it off a longer list, so we assign
 *    bio_list to a pointer to the bio_list_on_stack, thus initialising the
 *    bio_list of new bios to be added.  ->submit_bio() may indeed add some more
 *    bios through a recursive call to submit_bio_noacct.  If it did, we find a
 *    non-NULL value in bio_list and re-enter the loop from the top.
 *  - In this case we really did just take the bio of the top of the list (no
 *    pretending) and so remove it from bio_list, and call into ->submit_bio()
 *    again.
 *
 * bio_list_on_stack[0] contains bios submitted by the current ->submit_bio.
 * bio_list_on_stack[1] contains bios that were submitted before the current
 *	->submit_bio_bio, but that haven't been processed yet.
 */
static blk_qc_t __submit_bio_noacct(struct bio *bio)
{
	struct bio_list bio_list_on_stack[2];
	blk_qc_t ret = BLK_QC_T_NONE;

	BUG_ON(bio->bi_next);

	bio_list_init(&bio_list_on_stack[0]);
	current->bio_list = bio_list_on_stack;

	do {
		struct request_queue *q = bio->bi_bdev->bd_disk->queue;
		struct bio_list lower, same;

		/*
		 * Create a fresh bio_list for all subordinate requests.
		 */
		bio_list_on_stack[1] = bio_list_on_stack[0];
		bio_list_init(&bio_list_on_stack[0]);

		ret = __submit_bio(bio);

		/*
		 * Sort new bios into those for a lower level and those for the
		 * same level.
		 */
		bio_list_init(&lower);
		bio_list_init(&same);
		while ((bio = bio_list_pop(&bio_list_on_stack[0])) != NULL)
			if (q == bio->bi_bdev->bd_disk->queue)
				bio_list_add(&same, bio);
			else
				bio_list_add(&lower, bio);

		/*
		 * Now assemble so we handle the lowest level first.
		 */
		bio_list_merge(&bio_list_on_stack[0], &lower);
		bio_list_merge(&bio_list_on_stack[0], &same);
		bio_list_merge(&bio_list_on_stack[0], &bio_list_on_stack[1]);
	} while ((bio = bio_list_pop(&bio_list_on_stack[0])));

	current->bio_list = NULL;
	return ret;
}

static blk_qc_t __submit_bio_noacct_mq(struct bio *bio)
{
	struct bio_list bio_list[2] = { };
	blk_qc_t ret;

	current->bio_list = bio_list;

	do {
		ret = __submit_bio(bio);
	} while ((bio = bio_list_pop(&bio_list[0])));

	current->bio_list = NULL;
	return ret;
}

/**
 * submit_bio_noacct - re-submit a bio to the block device layer for I/O
 * @bio:  The bio describing the location in memory and on the device.
 *
 * This is a version of submit_bio() that shall only be used for I/O that is
 * resubmitted to lower level drivers by stacking block drivers.  All file
 * systems and other upper level users of the block layer should use
 * submit_bio() instead.
 */
blk_qc_t submit_bio_noacct(struct bio *bio)
{
	/*
	 * We only want one ->submit_bio to be active at a time, else stack
	 * usage with stacked devices could be a problem.  Use current->bio_list
	 * to collect a list of requests submited by a ->submit_bio method while
	 * it is active, and then process them after it returned.
	 */
	if (current->bio_list) {
		bio_list_add(&current->bio_list[0], bio);
		return BLK_QC_T_NONE;
	}

	if (!bio->bi_bdev->bd_disk->fops->submit_bio)
		return __submit_bio_noacct_mq(bio);
	return __submit_bio_noacct(bio);
}
EXPORT_SYMBOL(submit_bio_noacct);

/**
 * submit_bio - submit a bio to the block device layer for I/O
 * @bio: The &struct bio which describes the I/O
 *
 * submit_bio() is used to submit I/O requests to block devices.  It is passed a
 * fully set up &struct bio that describes the I/O that needs to be done.  The
 * bio will be send to the device described by the bi_bdev field.
 *
 * The success/failure status of the request, along with notification of
 * completion, is delivered asynchronously through the ->bi_end_io() callback
 * in @bio.  The bio must NOT be touched by thecaller until ->bi_end_io() has
 * been called.
 */
blk_qc_t submit_bio(struct bio *bio)
{
	if (blkcg_punt_bio_submit(bio))
		return BLK_QC_T_NONE;

	/*
	 * If it's a regular read/write or a barrier with data attached,
	 * go through the normal accounting stuff before submission.
	 */
	if (bio_has_data(bio)) {
		unsigned int count;

		if (unlikely(bio_op(bio) == REQ_OP_WRITE_SAME))
			count = queue_logical_block_size(
					bio->bi_bdev->bd_disk->queue) >> 9;
		else
			count = bio_sectors(bio);

		if (op_is_write(bio_op(bio))) {
			count_vm_events(PGPGOUT, count);
		} else {
			task_io_account_read(bio->bi_iter.bi_size);
			count_vm_events(PGPGIN, count);
		}
	}

	/*
	 * If we're reading data that is part of the userspace workingset, count
	 * submission time as memory stall.  When the device is congested, or
	 * the submitting cgroup IO-throttled, submission can be a significant
	 * part of overall IO time.
	 */
	if (unlikely(bio_op(bio) == REQ_OP_READ &&
	    bio_flagged(bio, BIO_WORKINGSET))) {
		unsigned long pflags;
		blk_qc_t ret;

		psi_memstall_enter(&pflags);
		ret = submit_bio_noacct(bio);
		psi_memstall_leave(&pflags);

		return ret;
	}

	return submit_bio_noacct(bio);
}
EXPORT_SYMBOL(submit_bio);

/**
 * blk_cloned_rq_check_limits - Helper function to check a cloned request
 *                              for the new queue limits
 * @q:  the queue
 * @rq: the request being checked
 *
 * Description:
 *    @rq may have been made based on weaker limitations of upper-level queues
 *    in request stacking drivers, and it may violate the limitation of @q.
 *    Since the block layer and the underlying device driver trust @rq
 *    after it is inserted to @q, it should be checked against @q before
 *    the insertion using this generic function.
 *
 *    Request stacking drivers like request-based dm may change the queue
 *    limits when retrying requests on other queues. Those requests need
 *    to be checked against the new queue limits again during dispatch.
 */
static blk_status_t blk_cloned_rq_check_limits(struct request_queue *q,
				      struct request *rq)
{
	unsigned int max_sectors = blk_queue_get_max_sectors(q, req_op(rq));

	if (blk_rq_sectors(rq) > max_sectors) {
		/*
		 * SCSI device does not have a good way to return if
		 * Write Same/Zero is actually supported. If a device rejects
		 * a non-read/write command (discard, write same,etc.) the
		 * low-level device driver will set the relevant queue limit to
		 * 0 to prevent blk-lib from issuing more of the offending
		 * operations. Commands queued prior to the queue limit being
		 * reset need to be completed with BLK_STS_NOTSUPP to avoid I/O
		 * errors being propagated to upper layers.
		 */
		if (max_sectors == 0)
			return BLK_STS_NOTSUPP;

		printk(KERN_ERR "%s: over max size limit. (%u > %u)\n",
			__func__, blk_rq_sectors(rq), max_sectors);
		return BLK_STS_IOERR;
	}

	/*
	 * The queue settings related to segment counting may differ from the
	 * original queue.
	 */
	rq->nr_phys_segments = blk_recalc_rq_segments(rq);
	if (rq->nr_phys_segments > queue_max_segments(q)) {
		printk(KERN_ERR "%s: over max segments limit. (%hu > %hu)\n",
			__func__, rq->nr_phys_segments, queue_max_segments(q));
		return BLK_STS_IOERR;
	}

	return BLK_STS_OK;
}

/**
 * blk_insert_cloned_request - Helper for stacking drivers to submit a request
 * @q:  the queue to submit the request
 * @rq: the request being queued
 */
blk_status_t blk_insert_cloned_request(struct request_queue *q, struct request *rq)
{
	blk_status_t ret;

	ret = blk_cloned_rq_check_limits(q, rq);
	if (ret != BLK_STS_OK)
		return ret;

	if (rq->rq_disk &&
	    should_fail_request(rq->rq_disk->part0, blk_rq_bytes(rq)))
		return BLK_STS_IOERR;

	if (blk_crypto_insert_cloned_request(rq))
		return BLK_STS_IOERR;

	if (blk_queue_io_stat(q))
		blk_account_io_start(rq);

	/*
	 * Since we have a scheduler attached on the top device,
	 * bypass a potential scheduler on the bottom device for
	 * insert.
	 */
	return blk_mq_request_issue_directly(rq, true);
}
EXPORT_SYMBOL_GPL(blk_insert_cloned_request);

/**
 * blk_rq_err_bytes - determine number of bytes till the next failure boundary
 * @rq: request to examine
 *
 * Description:
 *     A request could be merge of IOs which require different failure
 *     handling.  This function determines the number of bytes which
 *     can be failed from the beginning of the request without
 *     crossing into area which need to be retried further.
 *
 * Return:
 *     The number of bytes to fail.
 */
unsigned int blk_rq_err_bytes(const struct request *rq)
{
	unsigned int ff = rq->cmd_flags & REQ_FAILFAST_MASK;
	unsigned int bytes = 0;
	struct bio *bio;

	if (!(rq->rq_flags & RQF_MIXED_MERGE))
		return blk_rq_bytes(rq);

	/*
	 * Currently the only 'mixing' which can happen is between
	 * different fastfail types.  We can safely fail portions
	 * which have all the failfast bits that the first one has -
	 * the ones which are at least as eager to fail as the first
	 * one.
	 */
	for (bio = rq->bio; bio; bio = bio->bi_next) {
		if ((bio->bi_opf & ff) != ff)
			break;
		bytes += bio->bi_iter.bi_size;
	}

	/* this could lead to infinite loop */
	BUG_ON(blk_rq_bytes(rq) && !bytes);
	return bytes;
}
EXPORT_SYMBOL_GPL(blk_rq_err_bytes);

static void update_io_ticks(struct block_device *part, unsigned long now,
		bool end)
{
	unsigned long stamp;
again:
	stamp = READ_ONCE(part->bd_stamp);
	if (unlikely(time_after(now, stamp))) {
		if (likely(cmpxchg(&part->bd_stamp, stamp, now) == stamp))
			__part_stat_add(part, io_ticks, end ? now - stamp : 1);
	}
	if (part->bd_partno) {
		part = bdev_whole(part);
		goto again;
	}
}

static void blk_account_io_completion(struct request *req, unsigned int bytes)
{
	if (req->part && blk_do_io_stat(req)) {
		const int sgrp = op_stat_group(req_op(req));

		part_stat_lock();
		part_stat_add(req->part, sectors[sgrp], bytes >> 9);
		part_stat_unlock();
	}
}

void blk_account_io_done(struct request *req, u64 now)
{
	/*
	 * Account IO completion.  flush_rq isn't accounted as a
	 * normal IO on queueing nor completion.  Accounting the
	 * containing request is enough.
	 */
	if (req->part && blk_do_io_stat(req) &&
	    !(req->rq_flags & RQF_FLUSH_SEQ)) {
		const int sgrp = op_stat_group(req_op(req));

		part_stat_lock();
		update_io_ticks(req->part, jiffies, true);
		part_stat_inc(req->part, ios[sgrp]);
		part_stat_add(req->part, nsecs[sgrp], now - req->start_time_ns);
		part_stat_unlock();
	}
}

void blk_account_io_start(struct request *rq)
{
	if (!blk_do_io_stat(rq))
		return;

	/* passthrough requests can hold bios that do not have ->bi_bdev set */
	if (rq->bio && rq->bio->bi_bdev)
		rq->part = rq->bio->bi_bdev;
	else
		rq->part = rq->rq_disk->part0;

	part_stat_lock();
	update_io_ticks(rq->part, jiffies, false);
	part_stat_unlock();
}

static unsigned long __part_start_io_acct(struct block_device *part,
					  unsigned int sectors, unsigned int op)
{
	const int sgrp = op_stat_group(op);
	unsigned long now = READ_ONCE(jiffies);

	part_stat_lock();
	update_io_ticks(part, now, false);
	part_stat_inc(part, ios[sgrp]);
	part_stat_add(part, sectors[sgrp], sectors);
	part_stat_local_inc(part, in_flight[op_is_write(op)]);
	part_stat_unlock();

	return now;
}

/**
 * bio_start_io_acct - start I/O accounting for bio based drivers
 * @bio:	bio to start account for
 *
 * Returns the start time that should be passed back to bio_end_io_acct().
 */
unsigned long bio_start_io_acct(struct bio *bio)
{
	return __part_start_io_acct(bio->bi_bdev, bio_sectors(bio), bio_op(bio));
}
EXPORT_SYMBOL_GPL(bio_start_io_acct);

unsigned long disk_start_io_acct(struct gendisk *disk, unsigned int sectors,
				 unsigned int op)
{
	return __part_start_io_acct(disk->part0, sectors, op);
}
EXPORT_SYMBOL(disk_start_io_acct);

static void __part_end_io_acct(struct block_device *part, unsigned int op,
			       unsigned long start_time)
{
	const int sgrp = op_stat_group(op);
	unsigned long now = READ_ONCE(jiffies);
	unsigned long duration = now - start_time;

	part_stat_lock();
	update_io_ticks(part, now, true);
	part_stat_add(part, nsecs[sgrp], jiffies_to_nsecs(duration));
	part_stat_local_dec(part, in_flight[op_is_write(op)]);
	part_stat_unlock();
}

void bio_end_io_acct_remapped(struct bio *bio, unsigned long start_time,
		struct block_device *orig_bdev)
{
	__part_end_io_acct(orig_bdev, bio_op(bio), start_time);
}
EXPORT_SYMBOL_GPL(bio_end_io_acct_remapped);

void disk_end_io_acct(struct gendisk *disk, unsigned int op,
		      unsigned long start_time)
{
	__part_end_io_acct(disk->part0, op, start_time);
}
EXPORT_SYMBOL(disk_end_io_acct);

/*
 * Steal bios from a request and add them to a bio list.
 * The request must not have been partially completed before.
 */
void blk_steal_bios(struct bio_list *list, struct request *rq)
{
	if (rq->bio) {
		if (list->tail)
			list->tail->bi_next = rq->bio;
		else
			list->head = rq->bio;
		list->tail = rq->biotail;

		rq->bio = NULL;
		rq->biotail = NULL;
	}

	rq->__data_len = 0;
}
EXPORT_SYMBOL_GPL(blk_steal_bios);

/**
 * blk_update_request - Complete multiple bytes without completing the request
 * @req:      the request being processed
 * @error:    block status code
 * @nr_bytes: number of bytes to complete for @req
 *
 * Description:
 *     Ends I/O on a number of bytes attached to @req, but doesn't complete
 *     the request structure even if @req doesn't have leftover.
 *     If @req has leftover, sets it up for the next range of segments.
 *
 *     Passing the result of blk_rq_bytes() as @nr_bytes guarantees
 *     %false return from this function.
 *
 * Note:
 *	The RQF_SPECIAL_PAYLOAD flag is ignored on purpose in this function
 *      except in the consistency check at the end of this function.
 *
 * Return:
 *     %false - this request doesn't have any more data
 *     %true  - this request has more data
 **/
bool blk_update_request(struct request *req, blk_status_t error,
		unsigned int nr_bytes)
{
	int total_bytes;

	trace_block_rq_complete(req, blk_status_to_errno(error), nr_bytes);

	if (!req->bio)
		return false;

#ifdef CONFIG_BLK_DEV_INTEGRITY
	if (blk_integrity_rq(req) && req_op(req) == REQ_OP_READ &&
	    error == BLK_STS_OK)
		req->q->integrity.profile->complete_fn(req, nr_bytes);
#endif

	if (unlikely(error && !blk_rq_is_passthrough(req) &&
		     !(req->rq_flags & RQF_QUIET)))
		print_req_error(req, error, __func__);

	blk_account_io_completion(req, nr_bytes);

	total_bytes = 0;
	while (req->bio) {
		struct bio *bio = req->bio;
		unsigned bio_bytes = min(bio->bi_iter.bi_size, nr_bytes);

		if (bio_bytes == bio->bi_iter.bi_size)
			req->bio = bio->bi_next;

		/* Completion has already been traced */
		bio_clear_flag(bio, BIO_TRACE_COMPLETION);
		req_bio_endio(req, bio, bio_bytes, error);

		total_bytes += bio_bytes;
		nr_bytes -= bio_bytes;

		if (!nr_bytes)
			break;
	}

	/*
	 * completely done
	 */
	if (!req->bio) {
		/*
		 * Reset counters so that the request stacking driver
		 * can find how many bytes remain in the request
		 * later.
		 */
		req->__data_len = 0;
		return false;
	}

	req->__data_len -= total_bytes;

	/* update sector only for requests with clear definition of sector */
	if (!blk_rq_is_passthrough(req))
		req->__sector += total_bytes >> 9;

	/* mixed attributes always follow the first bio */
	if (req->rq_flags & RQF_MIXED_MERGE) {
		req->cmd_flags &= ~REQ_FAILFAST_MASK;
		req->cmd_flags |= req->bio->bi_opf & REQ_FAILFAST_MASK;
	}

	if (!(req->rq_flags & RQF_SPECIAL_PAYLOAD)) {
		/*
		 * If total number of sectors is less than the first segment
		 * size, something has gone terribly wrong.
		 */
		if (blk_rq_bytes(req) < blk_rq_cur_bytes(req)) {
			blk_dump_rq_flags(req, "request botched");
			req->__data_len = blk_rq_cur_bytes(req);
		}

		/* recalculate the number of segments */
		req->nr_phys_segments = blk_recalc_rq_segments(req);
	}

	return true;
}
EXPORT_SYMBOL_GPL(blk_update_request);

#if ARCH_IMPLEMENTS_FLUSH_DCACHE_PAGE
/**
 * rq_flush_dcache_pages - Helper function to flush all pages in a request
 * @rq: the request to be flushed
 *
 * Description:
 *     Flush all pages in @rq.
 */
void rq_flush_dcache_pages(struct request *rq)
{
	struct req_iterator iter;
	struct bio_vec bvec;

	rq_for_each_segment(bvec, rq, iter)
		flush_dcache_page(bvec.bv_page);
}
EXPORT_SYMBOL_GPL(rq_flush_dcache_pages);
#endif

/**
 * blk_lld_busy - Check if underlying low-level drivers of a device are busy
 * @q : the queue of the device being checked
 *
 * Description:
 *    Check if underlying low-level drivers of a device are busy.
 *    If the drivers want to export their busy state, they must set own
 *    exporting function using blk_queue_lld_busy() first.
 *
 *    Basically, this function is used only by request stacking drivers
 *    to stop dispatching requests to underlying devices when underlying
 *    devices are busy.  This behavior helps more I/O merging on the queue
 *    of the request stacking driver and prevents I/O throughput regression
 *    on burst I/O load.
 *
 * Return:
 *    0 - Not busy (The request stacking driver should dispatch request)
 *    1 - Busy (The request stacking driver should stop dispatching request)
 */
int blk_lld_busy(struct request_queue *q)
{
	if (queue_is_mq(q) && q->mq_ops->busy)
		return q->mq_ops->busy(q);

	return 0;
}
EXPORT_SYMBOL_GPL(blk_lld_busy);

/**
 * blk_rq_unprep_clone - Helper function to free all bios in a cloned request
 * @rq: the clone request to be cleaned up
 *
 * Description:
 *     Free all bios in @rq for a cloned request.
 */
void blk_rq_unprep_clone(struct request *rq)
{
	struct bio *bio;

	while ((bio = rq->bio) != NULL) {
		rq->bio = bio->bi_next;

		bio_put(bio);
	}
}
EXPORT_SYMBOL_GPL(blk_rq_unprep_clone);

/**
 * blk_rq_prep_clone - Helper function to setup clone request
 * @rq: the request to be setup
 * @rq_src: original request to be cloned
 * @bs: bio_set that bios for clone are allocated from
 * @gfp_mask: memory allocation mask for bio
 * @bio_ctr: setup function to be called for each clone bio.
 *           Returns %0 for success, non %0 for failure.
 * @data: private data to be passed to @bio_ctr
 *
 * Description:
 *     Clones bios in @rq_src to @rq, and copies attributes of @rq_src to @rq.
 *     Also, pages which the original bios are pointing to are not copied
 *     and the cloned bios just point same pages.
 *     So cloned bios must be completed before original bios, which means
 *     the caller must complete @rq before @rq_src.
 */
int blk_rq_prep_clone(struct request *rq, struct request *rq_src,
		      struct bio_set *bs, gfp_t gfp_mask,
		      int (*bio_ctr)(struct bio *, struct bio *, void *),
		      void *data)
{
	struct bio *bio, *bio_src;

	if (!bs)
		bs = &fs_bio_set;

	__rq_for_each_bio(bio_src, rq_src) {
		bio = bio_clone_fast(bio_src, gfp_mask, bs);
		if (!bio)
			goto free_and_out;

		if (bio_ctr && bio_ctr(bio, bio_src, data))
			goto free_and_out;

		if (rq->bio) {
			rq->biotail->bi_next = bio;
			rq->biotail = bio;
		} else {
			rq->bio = rq->biotail = bio;
		}
		bio = NULL;
	}

	/* Copy attributes of the original request to the clone request. */
	rq->__sector = blk_rq_pos(rq_src);
	rq->__data_len = blk_rq_bytes(rq_src);
	if (rq_src->rq_flags & RQF_SPECIAL_PAYLOAD) {
		rq->rq_flags |= RQF_SPECIAL_PAYLOAD;
		rq->special_vec = rq_src->special_vec;
	}
	rq->nr_phys_segments = rq_src->nr_phys_segments;
	rq->ioprio = rq_src->ioprio;

	if (rq->bio && blk_crypto_rq_bio_prep(rq, rq->bio, gfp_mask) < 0)
		goto free_and_out;

	return 0;

free_and_out:
	if (bio)
		bio_put(bio);
	blk_rq_unprep_clone(rq);

	return -ENOMEM;
}
EXPORT_SYMBOL_GPL(blk_rq_prep_clone);

int kblockd_schedule_work(struct work_struct *work)
{
	return queue_work(kblockd_workqueue, work);
}
EXPORT_SYMBOL(kblockd_schedule_work);

int kblockd_mod_delayed_work_on(int cpu, struct delayed_work *dwork,
				unsigned long delay)
{
	return mod_delayed_work_on(cpu, kblockd_workqueue, dwork, delay);
}
EXPORT_SYMBOL(kblockd_mod_delayed_work_on);

/**
 * blk_start_plug - initialize blk_plug and track it inside the task_struct
 * @plug:	The &struct blk_plug that needs to be initialized
 *
 * Description:
 *   blk_start_plug() indicates to the block layer an intent by the caller
 *   to submit multiple I/O requests in a batch.  The block layer may use
 *   this hint to defer submitting I/Os from the caller until blk_finish_plug()
 *   is called.  However, the block layer may choose to submit requests
 *   before a call to blk_finish_plug() if the number of queued I/Os
 *   exceeds %BLK_MAX_REQUEST_COUNT, or if the size of the I/O is larger than
 *   %BLK_PLUG_FLUSH_SIZE.  The queued I/Os may also be submitted early if
 *   the task schedules (see below).
 *
 *   Tracking blk_plug inside the task_struct will help with auto-flushing the
 *   pending I/O should the task end up blocking between blk_start_plug() and
 *   blk_finish_plug(). This is important from a performance perspective, but
 *   also ensures that we don't deadlock. For instance, if the task is blocking
 *   for a memory allocation, memory reclaim could end up wanting to free a
 *   page belonging to that request that is currently residing in our private
 *   plug. By flushing the pending I/O when the process goes to sleep, we avoid
 *   this kind of deadlock.
 */
void blk_start_plug(struct blk_plug *plug)
{
	struct task_struct *tsk = current;

	/*
	 * If this is a nested plug, don't actually assign it.
	 */
	if (tsk->plug)
		return;

	INIT_LIST_HEAD(&plug->mq_list);
	INIT_LIST_HEAD(&plug->cb_list);
	plug->rq_count = 0;
	plug->multiple_queues = false;
	plug->nowait = false;

	/*
	 * Store ordering should not be needed here, since a potential
	 * preempt will imply a full memory barrier
	 */
	tsk->plug = plug;
}
EXPORT_SYMBOL(blk_start_plug);

static void flush_plug_callbacks(struct blk_plug *plug, bool from_schedule)
{
	LIST_HEAD(callbacks);

	while (!list_empty(&plug->cb_list)) {
		list_splice_init(&plug->cb_list, &callbacks);

		while (!list_empty(&callbacks)) {
			struct blk_plug_cb *cb = list_first_entry(&callbacks,
							  struct blk_plug_cb,
							  list);
			list_del(&cb->list);
			cb->callback(cb, from_schedule);
		}
	}
}

struct blk_plug_cb *blk_check_plugged(blk_plug_cb_fn unplug, void *data,
				      int size)
{
	struct blk_plug *plug = current->plug;
	struct blk_plug_cb *cb;

	if (!plug)
		return NULL;

	list_for_each_entry(cb, &plug->cb_list, list)
		if (cb->callback == unplug && cb->data == data)
			return cb;

	/* Not currently on the callback list */
	BUG_ON(size < sizeof(*cb));
	cb = kzalloc(size, GFP_ATOMIC);
	if (cb) {
		cb->data = data;
		cb->callback = unplug;
		list_add(&cb->list, &plug->cb_list);
	}
	return cb;
}
EXPORT_SYMBOL(blk_check_plugged);

void blk_flush_plug_list(struct blk_plug *plug, bool from_schedule)
{
	flush_plug_callbacks(plug, from_schedule);

	if (!list_empty(&plug->mq_list))
		blk_mq_flush_plug_list(plug, from_schedule);
}

/**
 * blk_finish_plug - mark the end of a batch of submitted I/O
 * @plug:	The &struct blk_plug passed to blk_start_plug()
 *
 * Description:
 * Indicate that a batch of I/O submissions is complete.  This function
 * must be paired with an initial call to blk_start_plug().  The intent
 * is to allow the block layer to optimize I/O submission.  See the
 * documentation for blk_start_plug() for more information.
 */
void blk_finish_plug(struct blk_plug *plug)
{
	if (plug != current->plug)
		return;
	blk_flush_plug_list(plug, false);

	current->plug = NULL;
}
EXPORT_SYMBOL(blk_finish_plug);

void blk_io_schedule(void)
{
	/* Prevent hang_check timer from firing at us during very long I/O */
	unsigned long timeout = sysctl_hung_task_timeout_secs * HZ / 2;

	if (timeout)
		io_schedule_timeout(timeout);
	else
		io_schedule();
}
EXPORT_SYMBOL_GPL(blk_io_schedule);

int __init blk_dev_init(void)
{
	BUILD_BUG_ON(REQ_OP_LAST >= (1 << REQ_OP_BITS));
	BUILD_BUG_ON(REQ_OP_BITS + REQ_FLAG_BITS > 8 *
			sizeof_field(struct request, cmd_flags));
	BUILD_BUG_ON(REQ_OP_BITS + REQ_FLAG_BITS > 8 *
			sizeof_field(struct bio, bi_opf));

	/* used for unplugging and affects IO latency/throughput - HIGHPRI */
	kblockd_workqueue = alloc_workqueue("kblockd",
					    WQ_MEM_RECLAIM | WQ_HIGHPRI, 0);
	if (!kblockd_workqueue)
		panic("Failed to create kblockd\n");

	blk_requestq_cachep = kmem_cache_create("request_queue",
			sizeof(struct request_queue), 0, SLAB_PANIC, NULL);

	blk_debugfs_root = debugfs_create_dir("block", NULL);

	return 0;
}<|MERGE_RESOLUTION|>--- conflicted
+++ resolved
@@ -444,31 +444,6 @@
 int blk_queue_enter(struct request_queue *q, blk_mq_req_flags_t flags)
 {
 	const bool pm = flags & BLK_MQ_REQ_PM;
-<<<<<<< HEAD
-
-	while (true) {
-		bool success = false;
-
-		rcu_read_lock();
-		if (percpu_ref_tryget_live(&q->q_usage_counter)) {
-			/*
-			 * The code that increments the pm_only counter is
-			 * responsible for ensuring that that counter is
-			 * globally visible before the queue is unfrozen.
-			 */
-			if ((pm && queue_rpm_status(q) != RPM_SUSPENDED) ||
-			    !blk_queue_pm_only(q)) {
-				success = true;
-			} else {
-				percpu_ref_put(&q->q_usage_counter);
-			}
-		}
-		rcu_read_unlock();
-
-		if (success)
-			return 0;
-=======
->>>>>>> 3b17187f
 
 	while (!blk_try_enter_queue(q, pm)) {
 		if (flags & BLK_MQ_REQ_NOWAIT)
