/*
 * TI ADC MFD driver
 *
 * Copyright (C) 2012 Texas Instruments Incorporated - https://www.ti.com/
 *
 * This program is free software; you can redistribute it and/or
 * modify it under the terms of the GNU General Public License as
 * published by the Free Software Foundation version 2.
 *
 * This program is distributed "as is" WITHOUT ANY WARRANTY of any
 * kind, whether express or implied; without even the implied warranty
 * of MERCHANTABILITY or FITNESS FOR A PARTICULAR PURPOSE.  See the
 * GNU General Public License for more details.
 */

#include <linux/kernel.h>
#include <linux/err.h>
#include <linux/module.h>
#include <linux/slab.h>
#include <linux/interrupt.h>
#include <linux/platform_device.h>
#include <linux/io.h>
#include <linux/iio/iio.h>
#include <linux/of.h>
#include <linux/of_device.h>
#include <linux/iio/machine.h>
#include <linux/iio/driver.h>

#include <linux/mfd/ti_am335x_tscadc.h>
#include <linux/iio/buffer.h>
#include <linux/iio/kfifo_buf.h>

#include <linux/dmaengine.h>
#include <linux/dma-mapping.h>

#define DMA_BUFFER_SIZE		SZ_2K

struct tiadc_dma {
	struct dma_slave_config	conf;
	struct dma_chan		*chan;
	dma_addr_t		addr;
	dma_cookie_t		cookie;
	u8			*buf;
	int			current_period;
	int			period_size;
	u8			fifo_thresh;
};

struct tiadc_device {
	struct ti_tscadc_dev *mfd_tscadc;
	struct tiadc_dma dma;
	struct mutex fifo1_lock; /* to protect fifo access */
	int channels;
	int total_ch_enabled;
	u8 channel_line[8];
	u8 channel_step[8];
	int buffer_en_ch_steps;
	u16 data[8];
	u32 open_delay[8], sample_delay[8], step_avg[8];
};

static unsigned int tiadc_readl(struct tiadc_device *adc, unsigned int reg)
{
	return readl(adc->mfd_tscadc->tscadc_base + reg);
}

static void tiadc_writel(struct tiadc_device *adc, unsigned int reg,
					unsigned int val)
{
	writel(val, adc->mfd_tscadc->tscadc_base + reg);
}

static u32 get_adc_step_mask(struct tiadc_device *adc_dev)
{
	u32 step_en;

	step_en = ((1 << adc_dev->channels) - 1);
	step_en <<= TOTAL_STEPS - adc_dev->channels + 1;
	return step_en;
}

static u32 get_adc_chan_step_mask(struct tiadc_device *adc_dev,
		struct iio_chan_spec const *chan)
{
	int i;

	for (i = 0; i < ARRAY_SIZE(adc_dev->channel_step); i++) {
		if (chan->channel == adc_dev->channel_line[i]) {
			u32 step;

			step = adc_dev->channel_step[i];
			/* +1 for the charger */
			return 1 << (step + 1);
		}
	}
	WARN_ON(1);
	return 0;
}

static u32 get_adc_step_bit(struct tiadc_device *adc_dev, int chan)
{
	return 1 << adc_dev->channel_step[chan];
}

static void tiadc_step_config(struct iio_dev *indio_dev)
{
	struct tiadc_device *adc_dev = iio_priv(indio_dev);
	struct device *dev = adc_dev->mfd_tscadc->dev;
	unsigned int stepconfig;
	int i, steps = 0;

	/*
	 * There are 16 configurable steps and 8 analog input
	 * lines available which are shared between Touchscreen and ADC.
	 *
	 * Steps forwards i.e. from 0 towards 16 are used by ADC
	 * depending on number of input lines needed.
	 * Channel would represent which analog input
	 * needs to be given to ADC to digitalize data.
	 */


	for (i = 0; i < adc_dev->channels; i++) {
		int chan;

		chan = adc_dev->channel_line[i];

		if (adc_dev->step_avg[i] > STEPCONFIG_AVG_16) {
			dev_warn(dev, "chan %d step_avg truncating to %d\n",
				 chan, STEPCONFIG_AVG_16);
			adc_dev->step_avg[i] = STEPCONFIG_AVG_16;
		}

		if (adc_dev->step_avg[i])
			stepconfig =
			STEPCONFIG_AVG(ffs(adc_dev->step_avg[i]) - 1) |
			STEPCONFIG_FIFO1;
		else
			stepconfig = STEPCONFIG_FIFO1;

		if (iio_buffer_enabled(indio_dev))
			stepconfig |= STEPCONFIG_MODE_SWCNT;

		tiadc_writel(adc_dev, REG_STEPCONFIG(steps),
				stepconfig | STEPCONFIG_INP(chan) |
				STEPCONFIG_INM_ADCREFM |
				STEPCONFIG_RFP_VREFP |
				STEPCONFIG_RFM_VREFN);

		if (adc_dev->open_delay[i] > STEPDELAY_OPEN_MASK) {
			dev_warn(dev, "chan %d open delay truncating to 0x3FFFF\n",
				 chan);
			adc_dev->open_delay[i] = STEPDELAY_OPEN_MASK;
		}

		if (adc_dev->sample_delay[i] > 0xFF) {
			dev_warn(dev, "chan %d sample delay truncating to 0xFF\n",
				 chan);
			adc_dev->sample_delay[i] = 0xFF;
		}

		tiadc_writel(adc_dev, REG_STEPDELAY(steps),
				STEPDELAY_OPEN(adc_dev->open_delay[i]) |
				STEPDELAY_SAMPLE(adc_dev->sample_delay[i]));

		adc_dev->channel_step[i] = steps;
		steps++;
	}
}

static irqreturn_t tiadc_irq_h(int irq, void *private)
{
	struct iio_dev *indio_dev = private;
	struct tiadc_device *adc_dev = iio_priv(indio_dev);
	unsigned int status, config, adc_fsm;
	unsigned short count = 0;

	status = tiadc_readl(adc_dev, REG_IRQSTATUS);

	/*
	 * ADC and touchscreen share the IRQ line.
	 * FIFO0 interrupts are used by TSC. Handle FIFO1 IRQs here only
	 */
	if (status & IRQENB_FIFO1OVRRUN) {
		/* FIFO Overrun. Clear flag. Disable/Enable ADC to recover */
		config = tiadc_readl(adc_dev, REG_CTRL);
		config &= ~(CNTRLREG_TSCSSENB);
		tiadc_writel(adc_dev, REG_CTRL, config);
		tiadc_writel(adc_dev, REG_IRQSTATUS, IRQENB_FIFO1OVRRUN
				| IRQENB_FIFO1UNDRFLW | IRQENB_FIFO1THRES);

		/* wait for idle state.
		 * ADC needs to finish the current conversion
		 * before disabling the module
		 */
		do {
			adc_fsm = tiadc_readl(adc_dev, REG_ADCFSM);
		} while (adc_fsm != 0x10 && count++ < 100);

		tiadc_writel(adc_dev, REG_CTRL, (config | CNTRLREG_TSCSSENB));
		return IRQ_HANDLED;
	} else if (status & IRQENB_FIFO1THRES) {
		/* Disable irq and wake worker thread */
		tiadc_writel(adc_dev, REG_IRQCLR, IRQENB_FIFO1THRES);
		return IRQ_WAKE_THREAD;
	}

	return IRQ_NONE;
}

static irqreturn_t tiadc_worker_h(int irq, void *private)
{
	struct iio_dev *indio_dev = private;
	struct tiadc_device *adc_dev = iio_priv(indio_dev);
	int i, k, fifo1count, read;
	u16 *data = adc_dev->data;

	fifo1count = tiadc_readl(adc_dev, REG_FIFO1CNT);
	for (k = 0; k < fifo1count; k = k + i) {
		for (i = 0; i < (indio_dev->scan_bytes)/2; i++) {
			read = tiadc_readl(adc_dev, REG_FIFO1);
			data[i] = read & FIFOREAD_DATA_MASK;
		}
		iio_push_to_buffers(indio_dev, (u8 *) data);
	}

	tiadc_writel(adc_dev, REG_IRQSTATUS, IRQENB_FIFO1THRES);
	tiadc_writel(adc_dev, REG_IRQENABLE, IRQENB_FIFO1THRES);

	return IRQ_HANDLED;
}

static void tiadc_dma_rx_complete(void *param)
{
	struct iio_dev *indio_dev = param;
	struct tiadc_device *adc_dev = iio_priv(indio_dev);
	struct tiadc_dma *dma = &adc_dev->dma;
	u8 *data;
	int i;

	data = dma->buf + dma->current_period * dma->period_size;
	dma->current_period = 1 - dma->current_period; /* swap the buffer ID */

	for (i = 0; i < dma->period_size; i += indio_dev->scan_bytes) {
		iio_push_to_buffers(indio_dev, data);
		data += indio_dev->scan_bytes;
	}
}

static int tiadc_start_dma(struct iio_dev *indio_dev)
{
	struct tiadc_device *adc_dev = iio_priv(indio_dev);
	struct tiadc_dma *dma = &adc_dev->dma;
	struct dma_async_tx_descriptor *desc;

	dma->current_period = 0; /* We start to fill period 0 */
	/*
	 * Make the fifo thresh as the multiple of total number of
	 * channels enabled, so make sure that cyclic DMA period
	 * length is also a multiple of total number of channels
	 * enabled. This ensures that no invalid data is reported
	 * to the stack via iio_push_to_buffers().
	 */
	dma->fifo_thresh = rounddown(FIFO1_THRESHOLD + 1,
				     adc_dev->total_ch_enabled) - 1;
	/* Make sure that period length is multiple of fifo thresh level */
	dma->period_size = rounddown(DMA_BUFFER_SIZE / 2,
				    (dma->fifo_thresh + 1) * sizeof(u16));

	dma->conf.src_maxburst = dma->fifo_thresh + 1;
	dmaengine_slave_config(dma->chan, &dma->conf);

	desc = dmaengine_prep_dma_cyclic(dma->chan, dma->addr,
					 dma->period_size * 2,
					 dma->period_size, DMA_DEV_TO_MEM,
					 DMA_PREP_INTERRUPT);
	if (!desc)
		return -EBUSY;

	desc->callback = tiadc_dma_rx_complete;
	desc->callback_param = indio_dev;

	dma->cookie = dmaengine_submit(desc);

	dma_async_issue_pending(dma->chan);

	tiadc_writel(adc_dev, REG_FIFO1THR, dma->fifo_thresh);
	tiadc_writel(adc_dev, REG_DMA1REQ, dma->fifo_thresh);
	tiadc_writel(adc_dev, REG_DMAENABLE_SET, DMA_FIFO1);

	return 0;
}

static int tiadc_buffer_preenable(struct iio_dev *indio_dev)
{
	struct tiadc_device *adc_dev = iio_priv(indio_dev);
	int i, fifo1count;

	tiadc_writel(adc_dev, REG_IRQCLR, (IRQENB_FIFO1THRES |
				IRQENB_FIFO1OVRRUN |
				IRQENB_FIFO1UNDRFLW));

	/* Flush FIFO. Needed in corner cases in simultaneous tsc/adc use */
	fifo1count = tiadc_readl(adc_dev, REG_FIFO1CNT);
	for (i = 0; i < fifo1count; i++)
		tiadc_readl(adc_dev, REG_FIFO1);

	return 0;
}

static int tiadc_buffer_postenable(struct iio_dev *indio_dev)
{
	struct tiadc_device *adc_dev = iio_priv(indio_dev);
	struct tiadc_dma *dma = &adc_dev->dma;
	unsigned int irq_enable;
	unsigned int enb = 0;
	u8 bit;

	tiadc_step_config(indio_dev);
	for_each_set_bit(bit, indio_dev->active_scan_mask, adc_dev->channels) {
		enb |= (get_adc_step_bit(adc_dev, bit) << 1);
		adc_dev->total_ch_enabled++;
	}
	adc_dev->buffer_en_ch_steps = enb;

	if (dma->chan)
		tiadc_start_dma(indio_dev);

	am335x_tsc_se_set_cache(adc_dev->mfd_tscadc, enb);

	tiadc_writel(adc_dev,  REG_IRQSTATUS, IRQENB_FIFO1THRES
				| IRQENB_FIFO1OVRRUN | IRQENB_FIFO1UNDRFLW);

	irq_enable = IRQENB_FIFO1OVRRUN;
	if (!dma->chan)
		irq_enable |= IRQENB_FIFO1THRES;
	tiadc_writel(adc_dev,  REG_IRQENABLE, irq_enable);

	return 0;
}

static int tiadc_buffer_predisable(struct iio_dev *indio_dev)
{
	struct tiadc_device *adc_dev = iio_priv(indio_dev);
	struct tiadc_dma *dma = &adc_dev->dma;
	int fifo1count, i;

	tiadc_writel(adc_dev, REG_IRQCLR, (IRQENB_FIFO1THRES |
				IRQENB_FIFO1OVRRUN | IRQENB_FIFO1UNDRFLW));
	am335x_tsc_se_clr(adc_dev->mfd_tscadc, adc_dev->buffer_en_ch_steps);
	adc_dev->buffer_en_ch_steps = 0;
	adc_dev->total_ch_enabled = 0;
	if (dma->chan) {
		tiadc_writel(adc_dev, REG_DMAENABLE_CLEAR, 0x2);
		dmaengine_terminate_async(dma->chan);
	}

	/* Flush FIFO of leftover data in the time it takes to disable adc */
	fifo1count = tiadc_readl(adc_dev, REG_FIFO1CNT);
	for (i = 0; i < fifo1count; i++)
		tiadc_readl(adc_dev, REG_FIFO1);

	return 0;
}

static int tiadc_buffer_postdisable(struct iio_dev *indio_dev)
{
	tiadc_step_config(indio_dev);

	return 0;
}

static const struct iio_buffer_setup_ops tiadc_buffer_setup_ops = {
	.preenable = &tiadc_buffer_preenable,
	.postenable = &tiadc_buffer_postenable,
	.predisable = &tiadc_buffer_predisable,
	.postdisable = &tiadc_buffer_postdisable,
};

static int tiadc_iio_buffered_hardware_setup(struct device *dev,
	struct iio_dev *indio_dev,
	irqreturn_t (*pollfunc_bh)(int irq, void *p),
	irqreturn_t (*pollfunc_th)(int irq, void *p),
	int irq,
	unsigned long flags,
	const struct iio_buffer_setup_ops *setup_ops)
{
	int ret;

	ret = devm_iio_kfifo_buffer_setup(dev, indio_dev,
					  INDIO_BUFFER_SOFTWARE,
					  setup_ops);
	if (ret)
		return ret;

<<<<<<< HEAD
	indio_dev->setup_ops = setup_ops;
	indio_dev->modes |= INDIO_BUFFER_SOFTWARE;

	return 0;
=======
	return devm_request_threaded_irq(dev, irq, pollfunc_th, pollfunc_bh,
				flags, indio_dev->name, indio_dev);
>>>>>>> 3b17187f
}

static const char * const chan_name_ain[] = {
	"AIN0",
	"AIN1",
	"AIN2",
	"AIN3",
	"AIN4",
	"AIN5",
	"AIN6",
	"AIN7",
};

static int tiadc_channel_init(struct device *dev, struct iio_dev *indio_dev,
			      int channels)
{
	struct tiadc_device *adc_dev = iio_priv(indio_dev);
	struct iio_chan_spec *chan_array;
	struct iio_chan_spec *chan;
	int i;

	indio_dev->num_channels = channels;
	chan_array = devm_kcalloc(dev, channels, sizeof(*chan_array),
				  GFP_KERNEL);
	if (chan_array == NULL)
		return -ENOMEM;

	chan = chan_array;
	for (i = 0; i < channels; i++, chan++) {

		chan->type = IIO_VOLTAGE;
		chan->indexed = 1;
		chan->channel = adc_dev->channel_line[i];
		chan->info_mask_separate = BIT(IIO_CHAN_INFO_RAW);
		chan->datasheet_name = chan_name_ain[chan->channel];
		chan->scan_index = i;
		chan->scan_type.sign = 'u';
		chan->scan_type.realbits = 12;
		chan->scan_type.storagebits = 16;
	}

	indio_dev->channels = chan_array;

	return 0;
}

static int tiadc_read_raw(struct iio_dev *indio_dev,
		struct iio_chan_spec const *chan,
		int *val, int *val2, long mask)
{
	struct tiadc_device *adc_dev = iio_priv(indio_dev);
	int ret = IIO_VAL_INT;
	int i, map_val;
	unsigned int fifo1count, read, stepid;
	bool found = false;
	u32 step_en;
	unsigned long timeout;

	if (iio_buffer_enabled(indio_dev))
		return -EBUSY;

	step_en = get_adc_chan_step_mask(adc_dev, chan);
	if (!step_en)
		return -EINVAL;

	mutex_lock(&adc_dev->fifo1_lock);
	fifo1count = tiadc_readl(adc_dev, REG_FIFO1CNT);
	while (fifo1count--)
		tiadc_readl(adc_dev, REG_FIFO1);

	am335x_tsc_se_set_once(adc_dev->mfd_tscadc, step_en);

	timeout = jiffies + msecs_to_jiffies
				(IDLE_TIMEOUT * adc_dev->channels);
	/* Wait for Fifo threshold interrupt */
	while (1) {
		fifo1count = tiadc_readl(adc_dev, REG_FIFO1CNT);
		if (fifo1count)
			break;

		if (time_after(jiffies, timeout)) {
			am335x_tsc_se_adc_done(adc_dev->mfd_tscadc);
			ret = -EAGAIN;
			goto err_unlock;
		}
	}
	map_val = adc_dev->channel_step[chan->scan_index];

	/*
	 * We check the complete FIFO. We programmed just one entry but in case
	 * something went wrong we left empty handed (-EAGAIN previously) and
	 * then the value apeared somehow in the FIFO we would have two entries.
	 * Therefore we read every item and keep only the latest version of the
	 * requested channel.
	 */
	for (i = 0; i < fifo1count; i++) {
		read = tiadc_readl(adc_dev, REG_FIFO1);
		stepid = read & FIFOREAD_CHNLID_MASK;
		stepid = stepid >> 0x10;

		if (stepid == map_val) {
			read = read & FIFOREAD_DATA_MASK;
			found = true;
			*val = (u16) read;
		}
	}
	am335x_tsc_se_adc_done(adc_dev->mfd_tscadc);

	if (!found)
		ret =  -EBUSY;

err_unlock:
	mutex_unlock(&adc_dev->fifo1_lock);
	return ret;
}

static const struct iio_info tiadc_info = {
	.read_raw = &tiadc_read_raw,
};

static int tiadc_request_dma(struct platform_device *pdev,
			     struct tiadc_device *adc_dev)
{
	struct tiadc_dma	*dma = &adc_dev->dma;
	dma_cap_mask_t		mask;

	/* Default slave configuration parameters */
	dma->conf.direction = DMA_DEV_TO_MEM;
	dma->conf.src_addr_width = DMA_SLAVE_BUSWIDTH_2_BYTES;
	dma->conf.src_addr = adc_dev->mfd_tscadc->tscadc_phys_base + REG_FIFO1;

	dma_cap_zero(mask);
	dma_cap_set(DMA_CYCLIC, mask);

	/* Get a channel for RX */
	dma->chan = dma_request_chan(adc_dev->mfd_tscadc->dev, "fifo1");
	if (IS_ERR(dma->chan)) {
		int ret = PTR_ERR(dma->chan);

		dma->chan = NULL;
		return ret;
	}

	/* RX buffer */
	dma->buf = dma_alloc_coherent(dma->chan->device->dev, DMA_BUFFER_SIZE,
				      &dma->addr, GFP_KERNEL);
	if (!dma->buf)
		goto err;

	return 0;
err:
	dma_release_channel(dma->chan);
	return -ENOMEM;
}

static int tiadc_parse_dt(struct platform_device *pdev,
			  struct tiadc_device *adc_dev)
{
	struct device_node *node = pdev->dev.of_node;
	struct property *prop;
	const __be32 *cur;
	int channels = 0;
	u32 val;

	of_property_for_each_u32(node, "ti,adc-channels", prop, cur, val) {
		adc_dev->channel_line[channels] = val;

		/* Set Default values for optional DT parameters */
		adc_dev->open_delay[channels] = STEPCONFIG_OPENDLY;
		adc_dev->sample_delay[channels] = STEPCONFIG_SAMPLEDLY;
		adc_dev->step_avg[channels] = 16;

		channels++;
	}

	of_property_read_u32_array(node, "ti,chan-step-avg",
				   adc_dev->step_avg, channels);
	of_property_read_u32_array(node, "ti,chan-step-opendelay",
				   adc_dev->open_delay, channels);
	of_property_read_u32_array(node, "ti,chan-step-sampledelay",
				   adc_dev->sample_delay, channels);

	adc_dev->channels = channels;
	return 0;
}

static int tiadc_probe(struct platform_device *pdev)
{
	struct iio_dev		*indio_dev;
	struct tiadc_device	*adc_dev;
	struct device_node	*node = pdev->dev.of_node;
	int			err;

	if (!node) {
		dev_err(&pdev->dev, "Could not find valid DT data.\n");
		return -EINVAL;
	}

	indio_dev = devm_iio_device_alloc(&pdev->dev, sizeof(*adc_dev));
	if (indio_dev == NULL) {
		dev_err(&pdev->dev, "failed to allocate iio device\n");
		return -ENOMEM;
	}
	adc_dev = iio_priv(indio_dev);

	adc_dev->mfd_tscadc = ti_tscadc_dev_get(pdev);
	tiadc_parse_dt(pdev, adc_dev);

	indio_dev->name = dev_name(&pdev->dev);
	indio_dev->modes = INDIO_DIRECT_MODE;
	indio_dev->info = &tiadc_info;

	tiadc_step_config(indio_dev);
	tiadc_writel(adc_dev, REG_FIFO1THR, FIFO1_THRESHOLD);
	mutex_init(&adc_dev->fifo1_lock);

	err = tiadc_channel_init(&pdev->dev, indio_dev, adc_dev->channels);
	if (err < 0)
		return err;

	err = tiadc_iio_buffered_hardware_setup(&pdev->dev, indio_dev,
		&tiadc_worker_h,
		&tiadc_irq_h,
		adc_dev->mfd_tscadc->irq,
		IRQF_SHARED,
		&tiadc_buffer_setup_ops);

	if (err)
		goto err_free_channels;

	err = iio_device_register(indio_dev);
	if (err)
		goto err_buffer_unregister;

	platform_set_drvdata(pdev, indio_dev);

	err = tiadc_request_dma(pdev, adc_dev);
	if (err && err == -EPROBE_DEFER)
		goto err_dma;

	return 0;

err_dma:
	iio_device_unregister(indio_dev);
err_buffer_unregister:
err_free_channels:
	return err;
}

static int tiadc_remove(struct platform_device *pdev)
{
	struct iio_dev *indio_dev = platform_get_drvdata(pdev);
	struct tiadc_device *adc_dev = iio_priv(indio_dev);
	struct tiadc_dma *dma = &adc_dev->dma;
	u32 step_en;

	if (dma->chan) {
		dma_free_coherent(dma->chan->device->dev, DMA_BUFFER_SIZE,
				  dma->buf, dma->addr);
		dma_release_channel(dma->chan);
	}
	iio_device_unregister(indio_dev);

	step_en = get_adc_step_mask(adc_dev);
	am335x_tsc_se_clr(adc_dev->mfd_tscadc, step_en);

	return 0;
}

static int __maybe_unused tiadc_suspend(struct device *dev)
{
	struct iio_dev *indio_dev = dev_get_drvdata(dev);
	struct tiadc_device *adc_dev = iio_priv(indio_dev);
	unsigned int idle;

	idle = tiadc_readl(adc_dev, REG_CTRL);
	idle &= ~(CNTRLREG_TSCSSENB);
	tiadc_writel(adc_dev, REG_CTRL, (idle |
			CNTRLREG_POWERDOWN));

	return 0;
}

static int __maybe_unused tiadc_resume(struct device *dev)
{
	struct iio_dev *indio_dev = dev_get_drvdata(dev);
	struct tiadc_device *adc_dev = iio_priv(indio_dev);
	unsigned int restore;

	/* Make sure ADC is powered up */
	restore = tiadc_readl(adc_dev, REG_CTRL);
	restore &= ~(CNTRLREG_POWERDOWN);
	tiadc_writel(adc_dev, REG_CTRL, restore);

	tiadc_step_config(indio_dev);
	am335x_tsc_se_set_cache(adc_dev->mfd_tscadc,
			adc_dev->buffer_en_ch_steps);
	return 0;
}

static SIMPLE_DEV_PM_OPS(tiadc_pm_ops, tiadc_suspend, tiadc_resume);

static const struct of_device_id ti_adc_dt_ids[] = {
	{ .compatible = "ti,am3359-adc", },
	{ }
};
MODULE_DEVICE_TABLE(of, ti_adc_dt_ids);

static struct platform_driver tiadc_driver = {
	.driver = {
		.name   = "TI-am335x-adc",
		.pm	= &tiadc_pm_ops,
		.of_match_table = ti_adc_dt_ids,
	},
	.probe	= tiadc_probe,
	.remove	= tiadc_remove,
};
module_platform_driver(tiadc_driver);

MODULE_DESCRIPTION("TI ADC controller driver");
MODULE_AUTHOR("Rachna Patil <rachna@ti.com>");
MODULE_LICENSE("GPL");<|MERGE_RESOLUTION|>--- conflicted
+++ resolved
@@ -393,15 +393,8 @@
 	if (ret)
 		return ret;
 
-<<<<<<< HEAD
-	indio_dev->setup_ops = setup_ops;
-	indio_dev->modes |= INDIO_BUFFER_SOFTWARE;
-
-	return 0;
-=======
 	return devm_request_threaded_irq(dev, irq, pollfunc_th, pollfunc_bh,
 				flags, indio_dev->name, indio_dev);
->>>>>>> 3b17187f
 }
 
 static const char * const chan_name_ain[] = {
