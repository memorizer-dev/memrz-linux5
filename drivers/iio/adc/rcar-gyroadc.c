// SPDX-License-Identifier: GPL-2.0+
/*
 * Renesas R-Car GyroADC driver
 *
 * Copyright 2016 Marek Vasut <marek.vasut@gmail.com>
 */

#include <linux/module.h>
#include <linux/platform_device.h>
#include <linux/delay.h>
#include <linux/kernel.h>
#include <linux/slab.h>
#include <linux/io.h>
#include <linux/clk.h>
#include <linux/of.h>
#include <linux/of_irq.h>
#include <linux/regulator/consumer.h>
#include <linux/of_platform.h>
#include <linux/err.h>
#include <linux/pm_runtime.h>

#include <linux/iio/iio.h>
#include <linux/iio/sysfs.h>
#include <linux/iio/trigger.h>

#define DRIVER_NAME				"rcar-gyroadc"

/* GyroADC registers. */
#define RCAR_GYROADC_MODE_SELECT		0x00
#define RCAR_GYROADC_MODE_SELECT_1_MB88101A	0x0
#define RCAR_GYROADC_MODE_SELECT_2_ADCS7476	0x1
#define RCAR_GYROADC_MODE_SELECT_3_MAX1162	0x3

#define RCAR_GYROADC_START_STOP			0x04
#define RCAR_GYROADC_START_STOP_START		BIT(0)

#define RCAR_GYROADC_CLOCK_LENGTH		0x08
#define RCAR_GYROADC_1_25MS_LENGTH		0x0c

#define RCAR_GYROADC_REALTIME_DATA(ch)		(0x10 + ((ch) * 4))
#define RCAR_GYROADC_100MS_ADDED_DATA(ch)	(0x30 + ((ch) * 4))
#define RCAR_GYROADC_10MS_AVG_DATA(ch)		(0x50 + ((ch) * 4))

#define RCAR_GYROADC_FIFO_STATUS		0x70
#define RCAR_GYROADC_FIFO_STATUS_EMPTY(ch)	BIT(0 + (4 * (ch)))
#define RCAR_GYROADC_FIFO_STATUS_FULL(ch)	BIT(1 + (4 * (ch)))
#define RCAR_GYROADC_FIFO_STATUS_ERROR(ch)	BIT(2 + (4 * (ch)))

#define RCAR_GYROADC_INTR			0x74
#define RCAR_GYROADC_INTR_INT			BIT(0)

#define RCAR_GYROADC_INTENR			0x78
#define RCAR_GYROADC_INTENR_INTEN		BIT(0)

#define RCAR_GYROADC_SAMPLE_RATE		800	/* Hz */

#define RCAR_GYROADC_RUNTIME_PM_DELAY_MS	2000

enum rcar_gyroadc_model {
	RCAR_GYROADC_MODEL_DEFAULT,
	RCAR_GYROADC_MODEL_R8A7792,
};

struct rcar_gyroadc {
	struct device			*dev;
	void __iomem			*regs;
	struct clk			*clk;
	struct regulator		*vref[8];
	unsigned int			num_channels;
	enum rcar_gyroadc_model		model;
	unsigned int			mode;
	unsigned int			sample_width;
};

static void rcar_gyroadc_hw_init(struct rcar_gyroadc *priv)
{
	const unsigned long clk_mhz = clk_get_rate(priv->clk) / 1000000;
	const unsigned long clk_mul =
		(priv->mode == RCAR_GYROADC_MODE_SELECT_1_MB88101A) ? 10 : 5;
	unsigned long clk_len = clk_mhz * clk_mul;

	/*
	 * According to the R-Car Gen2 datasheet Rev. 1.01, Sept 08 2014,
	 * page 77-7, clock length must be even number. If it's odd number,
	 * add one.
	 */
	if (clk_len & 1)
		clk_len++;

	/* Stop the GyroADC. */
	writel(0, priv->regs + RCAR_GYROADC_START_STOP);

	/* Disable IRQ on V2H. */
	if (priv->model == RCAR_GYROADC_MODEL_R8A7792)
		writel(0, priv->regs + RCAR_GYROADC_INTENR);

	/* Set mode and timing. */
	writel(priv->mode, priv->regs + RCAR_GYROADC_MODE_SELECT);
	writel(clk_len, priv->regs + RCAR_GYROADC_CLOCK_LENGTH);
	writel(clk_mhz * 1250, priv->regs + RCAR_GYROADC_1_25MS_LENGTH);
}

static void rcar_gyroadc_hw_start(struct rcar_gyroadc *priv)
{
	/* Start sampling. */
	writel(RCAR_GYROADC_START_STOP_START,
	       priv->regs + RCAR_GYROADC_START_STOP);

	/*
	 * Wait for the first conversion to complete. This is longer than
	 * the 1.25 mS in the datasheet because 1.25 mS is not enough for
	 * the hardware to deliver the first sample and the hardware does
	 * then return zeroes instead of valid data.
	 */
	mdelay(3);
}

static void rcar_gyroadc_hw_stop(struct rcar_gyroadc *priv)
{
	/* Stop the GyroADC. */
	writel(0, priv->regs + RCAR_GYROADC_START_STOP);
}

#define RCAR_GYROADC_CHAN(_idx) {				\
	.type			= IIO_VOLTAGE,			\
	.indexed		= 1,				\
	.channel		= (_idx),			\
	.info_mask_separate	= BIT(IIO_CHAN_INFO_RAW) |	\
				  BIT(IIO_CHAN_INFO_SCALE),	\
	.info_mask_shared_by_type = BIT(IIO_CHAN_INFO_SAMP_FREQ), \
}

static const struct iio_chan_spec rcar_gyroadc_iio_channels_1[] = {
	RCAR_GYROADC_CHAN(0),
	RCAR_GYROADC_CHAN(1),
	RCAR_GYROADC_CHAN(2),
	RCAR_GYROADC_CHAN(3),
};

static const struct iio_chan_spec rcar_gyroadc_iio_channels_2[] = {
	RCAR_GYROADC_CHAN(0),
	RCAR_GYROADC_CHAN(1),
	RCAR_GYROADC_CHAN(2),
	RCAR_GYROADC_CHAN(3),
	RCAR_GYROADC_CHAN(4),
	RCAR_GYROADC_CHAN(5),
	RCAR_GYROADC_CHAN(6),
	RCAR_GYROADC_CHAN(7),
};

static const struct iio_chan_spec rcar_gyroadc_iio_channels_3[] = {
	RCAR_GYROADC_CHAN(0),
	RCAR_GYROADC_CHAN(1),
	RCAR_GYROADC_CHAN(2),
	RCAR_GYROADC_CHAN(3),
	RCAR_GYROADC_CHAN(4),
	RCAR_GYROADC_CHAN(5),
	RCAR_GYROADC_CHAN(6),
	RCAR_GYROADC_CHAN(7),
};

static int rcar_gyroadc_set_power(struct rcar_gyroadc *priv, bool on)
{
	struct device *dev = priv->dev;
	int ret;

	if (on) {
		ret = pm_runtime_get_sync(dev);
		if (ret < 0)
			pm_runtime_put_noidle(dev);
	} else {
		pm_runtime_mark_last_busy(dev);
		ret = pm_runtime_put_autosuspend(dev);
	}

	return ret;
}

static int rcar_gyroadc_read_raw(struct iio_dev *indio_dev,
				 struct iio_chan_spec const *chan,
				 int *val, int *val2, long mask)
{
	struct rcar_gyroadc *priv = iio_priv(indio_dev);
	struct regulator *consumer;
	unsigned int datareg = RCAR_GYROADC_REALTIME_DATA(chan->channel);
	unsigned int vref;
	int ret;

	/*
	 * MB88101 is special in that it has only single regulator for
	 * all four channels.
	 */
	if (priv->mode == RCAR_GYROADC_MODE_SELECT_1_MB88101A)
		consumer = priv->vref[0];
	else
		consumer = priv->vref[chan->channel];

	switch (mask) {
	case IIO_CHAN_INFO_RAW:
		if (chan->type != IIO_VOLTAGE)
			return -EINVAL;

		/* Channel not connected. */
		if (!consumer)
			return -EINVAL;

		ret = iio_device_claim_direct_mode(indio_dev);
		if (ret)
			return ret;

		ret = rcar_gyroadc_set_power(priv, true);
		if (ret < 0) {
			iio_device_release_direct_mode(indio_dev);
			return ret;
		}

		*val = readl(priv->regs + datareg);
		*val &= BIT(priv->sample_width) - 1;

		ret = rcar_gyroadc_set_power(priv, false);
		iio_device_release_direct_mode(indio_dev);
		if (ret < 0)
			return ret;

		return IIO_VAL_INT;
	case IIO_CHAN_INFO_SCALE:
		/* Channel not connected. */
		if (!consumer)
			return -EINVAL;

		vref = regulator_get_voltage(consumer);
		*val = vref / 1000;
		*val2 = 1 << priv->sample_width;

		return IIO_VAL_FRACTIONAL;
	case IIO_CHAN_INFO_SAMP_FREQ:
		*val = RCAR_GYROADC_SAMPLE_RATE;

		return IIO_VAL_INT;
	default:
		return -EINVAL;
	}
}

static int rcar_gyroadc_reg_access(struct iio_dev *indio_dev,
				   unsigned int reg, unsigned int writeval,
				   unsigned int *readval)
{
	struct rcar_gyroadc *priv = iio_priv(indio_dev);
	unsigned int maxreg = RCAR_GYROADC_FIFO_STATUS;

	if (readval == NULL)
		return -EINVAL;

	if (reg % 4)
		return -EINVAL;

	/* Handle the V2H case with extra interrupt block. */
	if (priv->model == RCAR_GYROADC_MODEL_R8A7792)
		maxreg = RCAR_GYROADC_INTENR;

	if (reg > maxreg)
		return -EINVAL;

	*readval = readl(priv->regs + reg);

	return 0;
}

static const struct iio_info rcar_gyroadc_iio_info = {
	.read_raw		= rcar_gyroadc_read_raw,
	.debugfs_reg_access	= rcar_gyroadc_reg_access,
};

static const struct of_device_id rcar_gyroadc_match[] = {
	{
		/* R-Car compatible GyroADC */
		.compatible	= "renesas,rcar-gyroadc",
		.data		= (void *)RCAR_GYROADC_MODEL_DEFAULT,
	}, {
		/* R-Car V2H specialty with interrupt registers. */
		.compatible	= "renesas,r8a7792-gyroadc",
		.data		= (void *)RCAR_GYROADC_MODEL_R8A7792,
	}, {
		/* sentinel */
	}
};

MODULE_DEVICE_TABLE(of, rcar_gyroadc_match);

static const struct of_device_id rcar_gyroadc_child_match[] = {
	/* Mode 1 ADCs */
	{
		.compatible	= "fujitsu,mb88101a",
		.data		= (void *)RCAR_GYROADC_MODE_SELECT_1_MB88101A,
	},
	/* Mode 2 ADCs */
	{
		.compatible	= "ti,adcs7476",
		.data		= (void *)RCAR_GYROADC_MODE_SELECT_2_ADCS7476,
	}, {
		.compatible	= "ti,adc121",
		.data		= (void *)RCAR_GYROADC_MODE_SELECT_2_ADCS7476,
	}, {
		.compatible	= "adi,ad7476",
		.data		= (void *)RCAR_GYROADC_MODE_SELECT_2_ADCS7476,
	},
	/* Mode 3 ADCs */
	{
		.compatible	= "maxim,max1162",
		.data		= (void *)RCAR_GYROADC_MODE_SELECT_3_MAX1162,
	}, {
		.compatible	= "maxim,max11100",
		.data		= (void *)RCAR_GYROADC_MODE_SELECT_3_MAX1162,
	},
	{ /* sentinel */ }
};

static int rcar_gyroadc_parse_subdevs(struct iio_dev *indio_dev)
{
	const struct of_device_id *of_id;
	const struct iio_chan_spec *channels;
	struct rcar_gyroadc *priv = iio_priv(indio_dev);
	struct device *dev = priv->dev;
	struct device_node *np = dev->of_node;
	struct device_node *child;
	struct regulator *vref;
	unsigned int reg;
	unsigned int adcmode = -1, childmode;
	unsigned int sample_width;
	unsigned int num_channels;
	int ret, first = 1;

	for_each_child_of_node(np, child) {
		of_id = of_match_node(rcar_gyroadc_child_match, child);
		if (!of_id) {
			dev_err(dev, "Ignoring unsupported ADC \"%pOFn\".",
				child);
			continue;
		}

		childmode = (uintptr_t)of_id->data;
		switch (childmode) {
		case RCAR_GYROADC_MODE_SELECT_1_MB88101A:
			sample_width = 12;
			channels = rcar_gyroadc_iio_channels_1;
			num_channels = ARRAY_SIZE(rcar_gyroadc_iio_channels_1);
			break;
		case RCAR_GYROADC_MODE_SELECT_2_ADCS7476:
			sample_width = 15;
			channels = rcar_gyroadc_iio_channels_2;
			num_channels = ARRAY_SIZE(rcar_gyroadc_iio_channels_2);
			break;
		case RCAR_GYROADC_MODE_SELECT_3_MAX1162:
			sample_width = 16;
			channels = rcar_gyroadc_iio_channels_3;
			num_channels = ARRAY_SIZE(rcar_gyroadc_iio_channels_3);
			break;
		default:
			return -EINVAL;
		}

		/*
		 * MB88101 is special in that it's only a single chip taking
		 * up all the CHS lines. Thus, the DT binding is also special
		 * and has no reg property. If we run into such ADC, handle
		 * it here.
		 */
		if (childmode == RCAR_GYROADC_MODE_SELECT_1_MB88101A) {
			reg = 0;
		} else {
			ret = of_property_read_u32(child, "reg", &reg);
			if (ret) {
				dev_err(dev,
					"Failed to get child reg property of ADC \"%pOFn\".\n",
					child);
				return ret;
			}

			/* Channel number is too high. */
			if (reg >= num_channels) {
				dev_err(dev,
<<<<<<< HEAD
					"Only %i channels supported with %s, but reg = <%i>.\n",
					num_channels, child->name, reg);
=======
					"Only %i channels supported with %pOFn, but reg = <%i>.\n",
					num_channels, child, reg);
>>>>>>> f7688b48
				return -EINVAL;
			}
		}

		/* Child node selected different mode than the rest. */
		if (!first && (adcmode != childmode)) {
			dev_err(dev,
				"Channel %i uses different ADC mode than the rest.\n",
				reg);
			return -EINVAL;
		}

		/* Channel is valid, grab the regulator. */
		dev->of_node = child;
		vref = devm_regulator_get(dev, "vref");
		dev->of_node = np;
		if (IS_ERR(vref)) {
			dev_dbg(dev, "Channel %i 'vref' supply not connected.\n",
				reg);
			return PTR_ERR(vref);
		}

		priv->vref[reg] = vref;

		if (!first)
			continue;

		/* First child node which passed sanity tests. */
		adcmode = childmode;
		first = 0;

		priv->num_channels = num_channels;
		priv->mode = childmode;
		priv->sample_width = sample_width;

		indio_dev->channels = channels;
		indio_dev->num_channels = num_channels;

		/*
		 * MB88101 is special and we only have one such device
		 * attached to the GyroADC at a time, so if we found it,
		 * we can stop parsing here.
		 */
		if (childmode == RCAR_GYROADC_MODE_SELECT_1_MB88101A)
			break;
	}

	if (first) {
		dev_err(dev, "No valid ADC channels found, aborting.\n");
		return -EINVAL;
	}

	return 0;
}

static void rcar_gyroadc_deinit_supplies(struct iio_dev *indio_dev)
{
	struct rcar_gyroadc *priv = iio_priv(indio_dev);
	unsigned int i;

	for (i = 0; i < priv->num_channels; i++) {
		if (!priv->vref[i])
			continue;

		regulator_disable(priv->vref[i]);
	}
}

static int rcar_gyroadc_init_supplies(struct iio_dev *indio_dev)
{
	struct rcar_gyroadc *priv = iio_priv(indio_dev);
	struct device *dev = priv->dev;
	unsigned int i;
	int ret;

	for (i = 0; i < priv->num_channels; i++) {
		if (!priv->vref[i])
			continue;

		ret = regulator_enable(priv->vref[i]);
		if (ret) {
			dev_err(dev, "Failed to enable regulator %i (ret=%i)\n",
				i, ret);
			goto err;
		}
	}

	return 0;

err:
	rcar_gyroadc_deinit_supplies(indio_dev);
	return ret;
}

static int rcar_gyroadc_probe(struct platform_device *pdev)
{
	struct device *dev = &pdev->dev;
	struct rcar_gyroadc *priv;
	struct iio_dev *indio_dev;
	struct resource *mem;
	int ret;

	indio_dev = devm_iio_device_alloc(dev, sizeof(*priv));
	if (!indio_dev)
		return -ENOMEM;

	priv = iio_priv(indio_dev);
	priv->dev = dev;

	mem = platform_get_resource(pdev, IORESOURCE_MEM, 0);
	priv->regs = devm_ioremap_resource(dev, mem);
	if (IS_ERR(priv->regs))
		return PTR_ERR(priv->regs);

	priv->clk = devm_clk_get(dev, "fck");
	if (IS_ERR(priv->clk)) {
		ret = PTR_ERR(priv->clk);
		if (ret != -EPROBE_DEFER)
			dev_err(dev, "Failed to get IF clock (ret=%i)\n", ret);
		return ret;
	}

	ret = rcar_gyroadc_parse_subdevs(indio_dev);
	if (ret)
		return ret;

	ret = rcar_gyroadc_init_supplies(indio_dev);
	if (ret)
		return ret;

	priv->model = (enum rcar_gyroadc_model)
		of_device_get_match_data(&pdev->dev);

	platform_set_drvdata(pdev, indio_dev);

	indio_dev->name = DRIVER_NAME;
	indio_dev->dev.parent = dev;
	indio_dev->dev.of_node = pdev->dev.of_node;
	indio_dev->info = &rcar_gyroadc_iio_info;
	indio_dev->modes = INDIO_DIRECT_MODE;

	ret = clk_prepare_enable(priv->clk);
	if (ret) {
		dev_err(dev, "Could not prepare or enable the IF clock.\n");
		goto err_clk_if_enable;
	}

	pm_runtime_set_autosuspend_delay(dev, RCAR_GYROADC_RUNTIME_PM_DELAY_MS);
	pm_runtime_use_autosuspend(dev);
	pm_runtime_enable(dev);

	pm_runtime_get_sync(dev);
	rcar_gyroadc_hw_init(priv);
	rcar_gyroadc_hw_start(priv);

	ret = iio_device_register(indio_dev);
	if (ret) {
		dev_err(dev, "Couldn't register IIO device.\n");
		goto err_iio_device_register;
	}

	pm_runtime_put_sync(dev);

	return 0;

err_iio_device_register:
	rcar_gyroadc_hw_stop(priv);
	pm_runtime_put_sync(dev);
	pm_runtime_disable(dev);
	pm_runtime_set_suspended(dev);
	clk_disable_unprepare(priv->clk);
err_clk_if_enable:
	rcar_gyroadc_deinit_supplies(indio_dev);

	return ret;
}

static int rcar_gyroadc_remove(struct platform_device *pdev)
{
	struct iio_dev *indio_dev = platform_get_drvdata(pdev);
	struct rcar_gyroadc *priv = iio_priv(indio_dev);
	struct device *dev = priv->dev;

	iio_device_unregister(indio_dev);
	pm_runtime_get_sync(dev);
	rcar_gyroadc_hw_stop(priv);
	pm_runtime_put_sync(dev);
	pm_runtime_disable(dev);
	pm_runtime_set_suspended(dev);
	clk_disable_unprepare(priv->clk);
	rcar_gyroadc_deinit_supplies(indio_dev);

	return 0;
}

#if defined(CONFIG_PM)
static int rcar_gyroadc_suspend(struct device *dev)
{
	struct iio_dev *indio_dev = dev_get_drvdata(dev);
	struct rcar_gyroadc *priv = iio_priv(indio_dev);

	rcar_gyroadc_hw_stop(priv);

	return 0;
}

static int rcar_gyroadc_resume(struct device *dev)
{
	struct iio_dev *indio_dev = dev_get_drvdata(dev);
	struct rcar_gyroadc *priv = iio_priv(indio_dev);

	rcar_gyroadc_hw_start(priv);

	return 0;
}
#endif

static const struct dev_pm_ops rcar_gyroadc_pm_ops = {
	SET_RUNTIME_PM_OPS(rcar_gyroadc_suspend, rcar_gyroadc_resume, NULL)
};

static struct platform_driver rcar_gyroadc_driver = {
	.probe          = rcar_gyroadc_probe,
	.remove         = rcar_gyroadc_remove,
	.driver         = {
		.name		= DRIVER_NAME,
		.of_match_table	= rcar_gyroadc_match,
		.pm		= &rcar_gyroadc_pm_ops,
	},
};

module_platform_driver(rcar_gyroadc_driver);

MODULE_AUTHOR("Marek Vasut <marek.vasut@gmail.com>");
MODULE_DESCRIPTION("Renesas R-Car GyroADC driver");
MODULE_LICENSE("GPL");<|MERGE_RESOLUTION|>--- conflicted
+++ resolved
@@ -380,13 +380,8 @@
 			/* Channel number is too high. */
 			if (reg >= num_channels) {
 				dev_err(dev,
-<<<<<<< HEAD
-					"Only %i channels supported with %s, but reg = <%i>.\n",
-					num_channels, child->name, reg);
-=======
 					"Only %i channels supported with %pOFn, but reg = <%i>.\n",
 					num_channels, child, reg);
->>>>>>> f7688b48
 				return -EINVAL;
 			}
 		}
