// SPDX-License-Identifier: GPL-2.0-only
/*
 * Copyright (c) 2015-2016 MediaTek Inc.
 * Author: Yong Wu <yong.wu@mediatek.com>
 */
#include <linux/bug.h>
#include <linux/clk.h>
#include <linux/component.h>
#include <linux/device.h>
#include <linux/dma-iommu.h>
#include <linux/err.h>
#include <linux/interrupt.h>
#include <linux/io.h>
#include <linux/iommu.h>
#include <linux/iopoll.h>
#include <linux/list.h>
#include <linux/mfd/syscon.h>
#include <linux/of_address.h>
#include <linux/of_iommu.h>
#include <linux/of_irq.h>
#include <linux/of_platform.h>
#include <linux/platform_device.h>
#include <linux/regmap.h>
#include <linux/slab.h>
#include <linux/spinlock.h>
#include <linux/soc/mediatek/infracfg.h>
#include <asm/barrier.h>
#include <soc/mediatek/smi.h>

#include "mtk_iommu.h"

#define REG_MMU_PT_BASE_ADDR			0x000
#define MMU_PT_ADDR_MASK			GENMASK(31, 7)

#define REG_MMU_INVALIDATE			0x020
#define F_ALL_INVLD				0x2
#define F_MMU_INV_RANGE				0x1

#define REG_MMU_INVLD_START_A			0x024
#define REG_MMU_INVLD_END_A			0x028

#define REG_MMU_INV_SEL_GEN2			0x02c
#define REG_MMU_INV_SEL_GEN1			0x038
#define F_INVLD_EN0				BIT(0)
#define F_INVLD_EN1				BIT(1)

#define REG_MMU_MISC_CTRL			0x048
#define F_MMU_IN_ORDER_WR_EN_MASK		(BIT(1) | BIT(17))
#define F_MMU_STANDARD_AXI_MODE_MASK		(BIT(3) | BIT(19))

#define REG_MMU_DCM_DIS				0x050
#define REG_MMU_WR_LEN_CTRL			0x054
#define F_MMU_WR_THROT_DIS_MASK			(BIT(5) | BIT(21))

#define REG_MMU_CTRL_REG			0x110
#define F_MMU_TF_PROT_TO_PROGRAM_ADDR		(2 << 4)
#define F_MMU_PREFETCH_RT_REPLACE_MOD		BIT(4)
#define F_MMU_TF_PROT_TO_PROGRAM_ADDR_MT8173	(2 << 5)

#define REG_MMU_IVRP_PADDR			0x114

#define REG_MMU_VLD_PA_RNG			0x118
#define F_MMU_VLD_PA_RNG(EA, SA)		(((EA) << 8) | (SA))

#define REG_MMU_INT_CONTROL0			0x120
#define F_L2_MULIT_HIT_EN			BIT(0)
#define F_TABLE_WALK_FAULT_INT_EN		BIT(1)
#define F_PREETCH_FIFO_OVERFLOW_INT_EN		BIT(2)
#define F_MISS_FIFO_OVERFLOW_INT_EN		BIT(3)
#define F_PREFETCH_FIFO_ERR_INT_EN		BIT(5)
#define F_MISS_FIFO_ERR_INT_EN			BIT(6)
#define F_INT_CLR_BIT				BIT(12)

#define REG_MMU_INT_MAIN_CONTROL		0x124
						/* mmu0 | mmu1 */
#define F_INT_TRANSLATION_FAULT			(BIT(0) | BIT(7))
#define F_INT_MAIN_MULTI_HIT_FAULT		(BIT(1) | BIT(8))
#define F_INT_INVALID_PA_FAULT			(BIT(2) | BIT(9))
#define F_INT_ENTRY_REPLACEMENT_FAULT		(BIT(3) | BIT(10))
#define F_INT_TLB_MISS_FAULT			(BIT(4) | BIT(11))
#define F_INT_MISS_TRANSACTION_FIFO_FAULT	(BIT(5) | BIT(12))
#define F_INT_PRETETCH_TRANSATION_FIFO_FAULT	(BIT(6) | BIT(13))

#define REG_MMU_CPE_DONE			0x12C

#define REG_MMU_FAULT_ST1			0x134
#define F_REG_MMU0_FAULT_MASK			GENMASK(6, 0)
#define F_REG_MMU1_FAULT_MASK			GENMASK(13, 7)

#define REG_MMU0_FAULT_VA			0x13c
#define F_MMU_FAULT_VA_WRITE_BIT		BIT(1)
#define F_MMU_FAULT_VA_LAYER_BIT		BIT(0)

#define REG_MMU0_INVLD_PA			0x140
#define REG_MMU1_FAULT_VA			0x144
#define REG_MMU1_INVLD_PA			0x148
#define REG_MMU0_INT_ID				0x150
#define REG_MMU1_INT_ID				0x154
#define F_MMU_INT_ID_COMM_ID(a)			(((a) >> 9) & 0x7)
#define F_MMU_INT_ID_SUB_COMM_ID(a)		(((a) >> 7) & 0x3)
#define F_MMU_INT_ID_LARB_ID(a)			(((a) >> 7) & 0x7)
#define F_MMU_INT_ID_PORT_ID(a)			(((a) >> 2) & 0x1f)

#define MTK_PROTECT_PA_ALIGN			256

/*
 * Get the local arbiter ID and the portid within the larb arbiter
 * from mtk_m4u_id which is defined by MTK_M4U_ID.
 */
#define MTK_M4U_TO_LARB(id)		(((id) >> 5) & 0xf)
#define MTK_M4U_TO_PORT(id)		((id) & 0x1f)

#define HAS_4GB_MODE			BIT(0)
/* HW will use the EMI clock if there isn't the "bclk". */
#define HAS_BCLK			BIT(1)
#define HAS_VLD_PA_RNG			BIT(2)
#define RESET_AXI			BIT(3)
#define OUT_ORDER_WR_EN			BIT(4)
#define HAS_SUB_COMM			BIT(5)
#define WR_THROT_EN			BIT(6)
#define HAS_LEGACY_IVRP_PADDR		BIT(7)

#define MTK_IOMMU_HAS_FLAG(pdata, _x) \
		((((pdata)->flags) & (_x)) == (_x))

struct mtk_iommu_domain {
	struct io_pgtable_cfg		cfg;
	struct io_pgtable_ops		*iop;

	struct iommu_domain		domain;
};

static const struct iommu_ops mtk_iommu_ops;

/*
 * In M4U 4GB mode, the physical address is remapped as below:
 *
 * CPU Physical address:
 * ====================
 *
 * 0      1G       2G     3G       4G     5G
 * |---A---|---B---|---C---|---D---|---E---|
 * +--I/O--+------------Memory-------------+
 *
 * IOMMU output physical address:
 *  =============================
 *
 *                                 4G      5G     6G      7G      8G
 *                                 |---E---|---B---|---C---|---D---|
 *                                 +------------Memory-------------+
 *
 * The Region 'A'(I/O) can NOT be mapped by M4U; For Region 'B'/'C'/'D', the
 * bit32 of the CPU physical address always is needed to set, and for Region
 * 'E', the CPU physical address keep as is.
 * Additionally, The iommu consumers always use the CPU phyiscal address.
 */
#define MTK_IOMMU_4GB_MODE_REMAP_BASE	 0x140000000UL

static LIST_HEAD(m4ulist);	/* List all the M4U HWs */

#define for_each_m4u(data)	list_for_each_entry(data, &m4ulist, list)

/*
 * There may be 1 or 2 M4U HWs, But we always expect they are in the same domain
 * for the performance.
 *
 * Here always return the mtk_iommu_data of the first probed M4U where the
 * iommu domain information is recorded.
 */
static struct mtk_iommu_data *mtk_iommu_get_m4u_data(void)
{
	struct mtk_iommu_data *data;

	for_each_m4u(data)
		return data;

	return NULL;
}

static struct mtk_iommu_domain *to_mtk_domain(struct iommu_domain *dom)
{
	return container_of(dom, struct mtk_iommu_domain, domain);
}

static void mtk_iommu_tlb_flush_all(void *cookie)
{
	struct mtk_iommu_data *data = cookie;

	for_each_m4u(data) {
		writel_relaxed(F_INVLD_EN1 | F_INVLD_EN0,
			       data->base + data->plat_data->inv_sel_reg);
		writel_relaxed(F_ALL_INVLD, data->base + REG_MMU_INVALIDATE);
		wmb(); /* Make sure the tlb flush all done */
	}
}

static void mtk_iommu_tlb_flush_range_sync(unsigned long iova, size_t size,
					   size_t granule, void *cookie)
{
	struct mtk_iommu_data *data = cookie;
	unsigned long flags;
	int ret;
	u32 tmp;

	for_each_m4u(data) {
		spin_lock_irqsave(&data->tlb_lock, flags);
		writel_relaxed(F_INVLD_EN1 | F_INVLD_EN0,
			       data->base + data->plat_data->inv_sel_reg);

		writel_relaxed(iova, data->base + REG_MMU_INVLD_START_A);
		writel_relaxed(iova + size - 1,
			       data->base + REG_MMU_INVLD_END_A);
		writel_relaxed(F_MMU_INV_RANGE,
			       data->base + REG_MMU_INVALIDATE);

		/* tlb sync */
		ret = readl_poll_timeout_atomic(data->base + REG_MMU_CPE_DONE,
						tmp, tmp != 0, 10, 1000);
		if (ret) {
			dev_warn(data->dev,
				 "Partial TLB flush timed out, falling back to full flush\n");
			mtk_iommu_tlb_flush_all(cookie);
		}
		/* Clear the CPE status */
		writel_relaxed(0, data->base + REG_MMU_CPE_DONE);
		spin_unlock_irqrestore(&data->tlb_lock, flags);
	}
}

<<<<<<< HEAD
static void mtk_iommu_tlb_flush_walk(unsigned long iova, size_t size,
				     size_t granule, void *cookie)
{
	struct mtk_iommu_data *data = cookie;
	unsigned long flags;

	spin_lock_irqsave(&data->tlb_lock, flags);
	mtk_iommu_tlb_add_flush_nosync(iova, size, granule, false, cookie);
	mtk_iommu_tlb_sync(cookie);
	spin_unlock_irqrestore(&data->tlb_lock, flags);
}

static void mtk_iommu_tlb_flush_leaf(unsigned long iova, size_t size,
				     size_t granule, void *cookie)
{
	struct mtk_iommu_data *data = cookie;
	unsigned long flags;

	spin_lock_irqsave(&data->tlb_lock, flags);
	mtk_iommu_tlb_add_flush_nosync(iova, size, granule, true, cookie);
	mtk_iommu_tlb_sync(cookie);
	spin_unlock_irqrestore(&data->tlb_lock, flags);
}

=======
>>>>>>> d1988041
static void mtk_iommu_tlb_flush_page_nosync(struct iommu_iotlb_gather *gather,
					    unsigned long iova, size_t granule,
					    void *cookie)
{
	struct mtk_iommu_data *data = cookie;
<<<<<<< HEAD
	unsigned long flags;

	spin_lock_irqsave(&data->tlb_lock, flags);
	mtk_iommu_tlb_add_flush_nosync(iova, granule, granule, true, cookie);
	spin_unlock_irqrestore(&data->tlb_lock, flags);
=======
	struct iommu_domain *domain = &data->m4u_dom->domain;

	iommu_iotlb_gather_add_page(domain, gather, iova, granule);
>>>>>>> d1988041
}

static const struct iommu_flush_ops mtk_iommu_flush_ops = {
	.tlb_flush_all = mtk_iommu_tlb_flush_all,
	.tlb_flush_walk = mtk_iommu_tlb_flush_range_sync,
	.tlb_flush_leaf = mtk_iommu_tlb_flush_range_sync,
	.tlb_add_page = mtk_iommu_tlb_flush_page_nosync,
};

static irqreturn_t mtk_iommu_isr(int irq, void *dev_id)
{
	struct mtk_iommu_data *data = dev_id;
	struct mtk_iommu_domain *dom = data->m4u_dom;
	u32 int_state, regval, fault_iova, fault_pa;
	unsigned int fault_larb, fault_port, sub_comm = 0;
	bool layer, write;

	/* Read error info from registers */
	int_state = readl_relaxed(data->base + REG_MMU_FAULT_ST1);
	if (int_state & F_REG_MMU0_FAULT_MASK) {
		regval = readl_relaxed(data->base + REG_MMU0_INT_ID);
		fault_iova = readl_relaxed(data->base + REG_MMU0_FAULT_VA);
		fault_pa = readl_relaxed(data->base + REG_MMU0_INVLD_PA);
	} else {
		regval = readl_relaxed(data->base + REG_MMU1_INT_ID);
		fault_iova = readl_relaxed(data->base + REG_MMU1_FAULT_VA);
		fault_pa = readl_relaxed(data->base + REG_MMU1_INVLD_PA);
	}
	layer = fault_iova & F_MMU_FAULT_VA_LAYER_BIT;
	write = fault_iova & F_MMU_FAULT_VA_WRITE_BIT;
	fault_port = F_MMU_INT_ID_PORT_ID(regval);
	if (MTK_IOMMU_HAS_FLAG(data->plat_data, HAS_SUB_COMM)) {
		fault_larb = F_MMU_INT_ID_COMM_ID(regval);
		sub_comm = F_MMU_INT_ID_SUB_COMM_ID(regval);
	} else {
		fault_larb = F_MMU_INT_ID_LARB_ID(regval);
	}
	fault_larb = data->plat_data->larbid_remap[fault_larb][sub_comm];

	if (report_iommu_fault(&dom->domain, data->dev, fault_iova,
			       write ? IOMMU_FAULT_WRITE : IOMMU_FAULT_READ)) {
		dev_err_ratelimited(
			data->dev,
			"fault type=0x%x iova=0x%x pa=0x%x larb=%d port=%d layer=%d %s\n",
			int_state, fault_iova, fault_pa, fault_larb, fault_port,
			layer, write ? "write" : "read");
	}

	/* Interrupt clear */
	regval = readl_relaxed(data->base + REG_MMU_INT_CONTROL0);
	regval |= F_INT_CLR_BIT;
	writel_relaxed(regval, data->base + REG_MMU_INT_CONTROL0);

	mtk_iommu_tlb_flush_all(data);

	return IRQ_HANDLED;
}

static void mtk_iommu_config(struct mtk_iommu_data *data,
			     struct device *dev, bool enable)
{
	struct mtk_smi_larb_iommu    *larb_mmu;
	unsigned int                 larbid, portid;
	struct iommu_fwspec *fwspec = dev_iommu_fwspec_get(dev);
	int i;

	for (i = 0; i < fwspec->num_ids; ++i) {
		larbid = MTK_M4U_TO_LARB(fwspec->ids[i]);
		portid = MTK_M4U_TO_PORT(fwspec->ids[i]);
		larb_mmu = &data->larb_imu[larbid];

		dev_dbg(dev, "%s iommu port: %d\n",
			enable ? "enable" : "disable", portid);

		if (enable)
			larb_mmu->mmu |= MTK_SMI_MMU_EN(portid);
		else
			larb_mmu->mmu &= ~MTK_SMI_MMU_EN(portid);
	}
}

static int mtk_iommu_domain_finalise(struct mtk_iommu_domain *dom)
{
	struct mtk_iommu_data *data = mtk_iommu_get_m4u_data();

	dom->cfg = (struct io_pgtable_cfg) {
		.quirks = IO_PGTABLE_QUIRK_ARM_NS |
			IO_PGTABLE_QUIRK_NO_PERMS |
			IO_PGTABLE_QUIRK_TLBI_ON_MAP |
			IO_PGTABLE_QUIRK_ARM_MTK_EXT,
		.pgsize_bitmap = mtk_iommu_ops.pgsize_bitmap,
		.ias = 32,
		.oas = 34,
		.tlb = &mtk_iommu_flush_ops,
		.iommu_dev = data->dev,
	};

	dom->iop = alloc_io_pgtable_ops(ARM_V7S, &dom->cfg, data);
	if (!dom->iop) {
		dev_err(data->dev, "Failed to alloc io pgtable\n");
		return -EINVAL;
	}

	/* Update our support page sizes bitmap */
	dom->domain.pgsize_bitmap = dom->cfg.pgsize_bitmap;
	return 0;
}

static struct iommu_domain *mtk_iommu_domain_alloc(unsigned type)
{
	struct mtk_iommu_domain *dom;

	if (type != IOMMU_DOMAIN_DMA)
		return NULL;

	dom = kzalloc(sizeof(*dom), GFP_KERNEL);
	if (!dom)
		return NULL;

	if (iommu_get_dma_cookie(&dom->domain))
		goto  free_dom;

	if (mtk_iommu_domain_finalise(dom))
		goto  put_dma_cookie;

	dom->domain.geometry.aperture_start = 0;
	dom->domain.geometry.aperture_end = DMA_BIT_MASK(32);
	dom->domain.geometry.force_aperture = true;

	return &dom->domain;

put_dma_cookie:
	iommu_put_dma_cookie(&dom->domain);
free_dom:
	kfree(dom);
	return NULL;
}

static void mtk_iommu_domain_free(struct iommu_domain *domain)
{
	struct mtk_iommu_domain *dom = to_mtk_domain(domain);

	free_io_pgtable_ops(dom->iop);
	iommu_put_dma_cookie(domain);
	kfree(to_mtk_domain(domain));
}

static int mtk_iommu_attach_device(struct iommu_domain *domain,
				   struct device *dev)
{
	struct mtk_iommu_data *data = dev_iommu_priv_get(dev);
	struct mtk_iommu_domain *dom = to_mtk_domain(domain);

	if (!data)
		return -ENODEV;

	/* Update the pgtable base address register of the M4U HW */
	if (!data->m4u_dom) {
		data->m4u_dom = dom;
		writel(dom->cfg.arm_v7s_cfg.ttbr & MMU_PT_ADDR_MASK,
		       data->base + REG_MMU_PT_BASE_ADDR);
	}

	mtk_iommu_config(data, dev, true);
	return 0;
}

static void mtk_iommu_detach_device(struct iommu_domain *domain,
				    struct device *dev)
{
	struct mtk_iommu_data *data = dev_iommu_priv_get(dev);

	if (!data)
		return;

	mtk_iommu_config(data, dev, false);
}

static int mtk_iommu_map(struct iommu_domain *domain, unsigned long iova,
			 phys_addr_t paddr, size_t size, int prot, gfp_t gfp)
{
	struct mtk_iommu_domain *dom = to_mtk_domain(domain);
	struct mtk_iommu_data *data = mtk_iommu_get_m4u_data();

	/* The "4GB mode" M4U physically can not use the lower remap of Dram. */
	if (data->enable_4GB)
		paddr |= BIT_ULL(32);

	/* Synchronize with the tlb_lock */
	return dom->iop->map(dom->iop, iova, paddr, size, prot, gfp);
}

static size_t mtk_iommu_unmap(struct iommu_domain *domain,
			      unsigned long iova, size_t size,
			      struct iommu_iotlb_gather *gather)
{
	struct mtk_iommu_domain *dom = to_mtk_domain(domain);

	return dom->iop->unmap(dom->iop, iova, size, gather);
}

static void mtk_iommu_flush_iotlb_all(struct iommu_domain *domain)
{
	mtk_iommu_tlb_flush_all(mtk_iommu_get_m4u_data());
}

static void mtk_iommu_iotlb_sync(struct iommu_domain *domain,
				 struct iommu_iotlb_gather *gather)
{
	struct mtk_iommu_data *data = mtk_iommu_get_m4u_data();
<<<<<<< HEAD
	unsigned long flags;

	spin_lock_irqsave(&data->tlb_lock, flags);
	mtk_iommu_tlb_sync(data);
	spin_unlock_irqrestore(&data->tlb_lock, flags);
=======
	size_t length = gather->end - gather->start;

	if (gather->start == ULONG_MAX)
		return;

	mtk_iommu_tlb_flush_range_sync(gather->start, length, gather->pgsize,
				       data);
>>>>>>> d1988041
}

static phys_addr_t mtk_iommu_iova_to_phys(struct iommu_domain *domain,
					  dma_addr_t iova)
{
	struct mtk_iommu_domain *dom = to_mtk_domain(domain);
	struct mtk_iommu_data *data = mtk_iommu_get_m4u_data();
	phys_addr_t pa;

	pa = dom->iop->iova_to_phys(dom->iop, iova);
	if (data->enable_4GB && pa >= MTK_IOMMU_4GB_MODE_REMAP_BASE)
		pa &= ~BIT_ULL(32);

	return pa;
}

static struct iommu_device *mtk_iommu_probe_device(struct device *dev)
{
	struct iommu_fwspec *fwspec = dev_iommu_fwspec_get(dev);
	struct mtk_iommu_data *data;

	if (!fwspec || fwspec->ops != &mtk_iommu_ops)
		return ERR_PTR(-ENODEV); /* Not a iommu client device */

	data = dev_iommu_priv_get(dev);

	return &data->iommu;
}

static void mtk_iommu_release_device(struct device *dev)
{
	struct iommu_fwspec *fwspec = dev_iommu_fwspec_get(dev);

	if (!fwspec || fwspec->ops != &mtk_iommu_ops)
		return;

	iommu_fwspec_free(dev);
}

static struct iommu_group *mtk_iommu_device_group(struct device *dev)
{
	struct mtk_iommu_data *data = mtk_iommu_get_m4u_data();

	if (!data)
		return ERR_PTR(-ENODEV);

	/* All the client devices are in the same m4u iommu-group */
	if (!data->m4u_group) {
		data->m4u_group = iommu_group_alloc();
		if (IS_ERR(data->m4u_group))
			dev_err(dev, "Failed to allocate M4U IOMMU group\n");
	} else {
		iommu_group_ref_get(data->m4u_group);
	}
	return data->m4u_group;
}

static int mtk_iommu_of_xlate(struct device *dev, struct of_phandle_args *args)
{
	struct platform_device *m4updev;

	if (args->args_count != 1) {
		dev_err(dev, "invalid #iommu-cells(%d) property for IOMMU\n",
			args->args_count);
		return -EINVAL;
	}

	if (!dev_iommu_priv_get(dev)) {
		/* Get the m4u device */
		m4updev = of_find_device_by_node(args->np);
		if (WARN_ON(!m4updev))
			return -EINVAL;

		dev_iommu_priv_set(dev, platform_get_drvdata(m4updev));
	}

	return iommu_fwspec_add_ids(dev, args->args, 1);
}

static const struct iommu_ops mtk_iommu_ops = {
	.domain_alloc	= mtk_iommu_domain_alloc,
	.domain_free	= mtk_iommu_domain_free,
	.attach_dev	= mtk_iommu_attach_device,
	.detach_dev	= mtk_iommu_detach_device,
	.map		= mtk_iommu_map,
	.unmap		= mtk_iommu_unmap,
	.flush_iotlb_all = mtk_iommu_flush_iotlb_all,
	.iotlb_sync	= mtk_iommu_iotlb_sync,
	.iova_to_phys	= mtk_iommu_iova_to_phys,
	.probe_device	= mtk_iommu_probe_device,
	.release_device	= mtk_iommu_release_device,
	.device_group	= mtk_iommu_device_group,
	.of_xlate	= mtk_iommu_of_xlate,
	.pgsize_bitmap	= SZ_4K | SZ_64K | SZ_1M | SZ_16M,
};

static int mtk_iommu_hw_init(const struct mtk_iommu_data *data)
{
	u32 regval;
	int ret;

	ret = clk_prepare_enable(data->bclk);
	if (ret) {
		dev_err(data->dev, "Failed to enable iommu bclk(%d)\n", ret);
		return ret;
	}

	if (data->plat_data->m4u_plat == M4U_MT8173) {
		regval = F_MMU_PREFETCH_RT_REPLACE_MOD |
			 F_MMU_TF_PROT_TO_PROGRAM_ADDR_MT8173;
	} else {
		regval = readl_relaxed(data->base + REG_MMU_CTRL_REG);
		regval |= F_MMU_TF_PROT_TO_PROGRAM_ADDR;
	}
	writel_relaxed(regval, data->base + REG_MMU_CTRL_REG);

	regval = F_L2_MULIT_HIT_EN |
		F_TABLE_WALK_FAULT_INT_EN |
		F_PREETCH_FIFO_OVERFLOW_INT_EN |
		F_MISS_FIFO_OVERFLOW_INT_EN |
		F_PREFETCH_FIFO_ERR_INT_EN |
		F_MISS_FIFO_ERR_INT_EN;
	writel_relaxed(regval, data->base + REG_MMU_INT_CONTROL0);

	regval = F_INT_TRANSLATION_FAULT |
		F_INT_MAIN_MULTI_HIT_FAULT |
		F_INT_INVALID_PA_FAULT |
		F_INT_ENTRY_REPLACEMENT_FAULT |
		F_INT_TLB_MISS_FAULT |
		F_INT_MISS_TRANSACTION_FIFO_FAULT |
		F_INT_PRETETCH_TRANSATION_FIFO_FAULT;
	writel_relaxed(regval, data->base + REG_MMU_INT_MAIN_CONTROL);

	if (MTK_IOMMU_HAS_FLAG(data->plat_data, HAS_LEGACY_IVRP_PADDR))
		regval = (data->protect_base >> 1) | (data->enable_4GB << 31);
	else
		regval = lower_32_bits(data->protect_base) |
			 upper_32_bits(data->protect_base);
	writel_relaxed(regval, data->base + REG_MMU_IVRP_PADDR);

	if (data->enable_4GB &&
	    MTK_IOMMU_HAS_FLAG(data->plat_data, HAS_VLD_PA_RNG)) {
		/*
		 * If 4GB mode is enabled, the validate PA range is from
		 * 0x1_0000_0000 to 0x1_ffff_ffff. here record bit[32:30].
		 */
		regval = F_MMU_VLD_PA_RNG(7, 4);
		writel_relaxed(regval, data->base + REG_MMU_VLD_PA_RNG);
	}
	writel_relaxed(0, data->base + REG_MMU_DCM_DIS);
	if (MTK_IOMMU_HAS_FLAG(data->plat_data, WR_THROT_EN)) {
		/* write command throttling mode */
		regval = readl_relaxed(data->base + REG_MMU_WR_LEN_CTRL);
		regval &= ~F_MMU_WR_THROT_DIS_MASK;
		writel_relaxed(regval, data->base + REG_MMU_WR_LEN_CTRL);
	}

	if (MTK_IOMMU_HAS_FLAG(data->plat_data, RESET_AXI)) {
		/* The register is called STANDARD_AXI_MODE in this case */
		regval = 0;
	} else {
		regval = readl_relaxed(data->base + REG_MMU_MISC_CTRL);
		regval &= ~F_MMU_STANDARD_AXI_MODE_MASK;
		if (MTK_IOMMU_HAS_FLAG(data->plat_data, OUT_ORDER_WR_EN))
			regval &= ~F_MMU_IN_ORDER_WR_EN_MASK;
	}
	writel_relaxed(regval, data->base + REG_MMU_MISC_CTRL);

	if (devm_request_irq(data->dev, data->irq, mtk_iommu_isr, 0,
			     dev_name(data->dev), (void *)data)) {
		writel_relaxed(0, data->base + REG_MMU_PT_BASE_ADDR);
		clk_disable_unprepare(data->bclk);
		dev_err(data->dev, "Failed @ IRQ-%d Request\n", data->irq);
		return -ENODEV;
	}

	return 0;
}

static const struct component_master_ops mtk_iommu_com_ops = {
	.bind		= mtk_iommu_bind,
	.unbind		= mtk_iommu_unbind,
};

static int mtk_iommu_probe(struct platform_device *pdev)
{
	struct mtk_iommu_data   *data;
	struct device           *dev = &pdev->dev;
	struct resource         *res;
	resource_size_t		ioaddr;
	struct component_match  *match = NULL;
	struct regmap		*infracfg;
	void                    *protect;
	int                     i, larb_nr, ret;
	u32			val;
	char                    *p;

	data = devm_kzalloc(dev, sizeof(*data), GFP_KERNEL);
	if (!data)
		return -ENOMEM;
	data->dev = dev;
	data->plat_data = of_device_get_match_data(dev);

	/* Protect memory. HW will access here while translation fault.*/
	protect = devm_kzalloc(dev, MTK_PROTECT_PA_ALIGN * 2, GFP_KERNEL);
	if (!protect)
		return -ENOMEM;
	data->protect_base = ALIGN(virt_to_phys(protect), MTK_PROTECT_PA_ALIGN);

	if (MTK_IOMMU_HAS_FLAG(data->plat_data, HAS_4GB_MODE)) {
		switch (data->plat_data->m4u_plat) {
		case M4U_MT2712:
			p = "mediatek,mt2712-infracfg";
			break;
		case M4U_MT8173:
			p = "mediatek,mt8173-infracfg";
			break;
		default:
			p = NULL;
		}

		infracfg = syscon_regmap_lookup_by_compatible(p);

		if (IS_ERR(infracfg))
			return PTR_ERR(infracfg);

		ret = regmap_read(infracfg, REG_INFRA_MISC, &val);
		if (ret)
			return ret;
		data->enable_4GB = !!(val & F_DDR_4GB_SUPPORT_EN);
	}

	res = platform_get_resource(pdev, IORESOURCE_MEM, 0);
	data->base = devm_ioremap_resource(dev, res);
	if (IS_ERR(data->base))
		return PTR_ERR(data->base);
	ioaddr = res->start;

	data->irq = platform_get_irq(pdev, 0);
	if (data->irq < 0)
		return data->irq;

	if (MTK_IOMMU_HAS_FLAG(data->plat_data, HAS_BCLK)) {
		data->bclk = devm_clk_get(dev, "bclk");
		if (IS_ERR(data->bclk))
			return PTR_ERR(data->bclk);
	}

	larb_nr = of_count_phandle_with_args(dev->of_node,
					     "mediatek,larbs", NULL);
	if (larb_nr < 0)
		return larb_nr;

	for (i = 0; i < larb_nr; i++) {
		struct device_node *larbnode;
		struct platform_device *plarbdev;
		u32 id;

		larbnode = of_parse_phandle(dev->of_node, "mediatek,larbs", i);
		if (!larbnode)
			return -EINVAL;

		if (!of_device_is_available(larbnode)) {
			of_node_put(larbnode);
			continue;
		}

		ret = of_property_read_u32(larbnode, "mediatek,larb-id", &id);
		if (ret)/* The id is consecutive if there is no this property */
			id = i;

		plarbdev = of_find_device_by_node(larbnode);
		if (!plarbdev) {
			of_node_put(larbnode);
			return -EPROBE_DEFER;
		}
		data->larb_imu[id].dev = &plarbdev->dev;

		component_match_add_release(dev, &match, release_of,
					    compare_of, larbnode);
	}

	platform_set_drvdata(pdev, data);

	ret = mtk_iommu_hw_init(data);
	if (ret)
		return ret;

	ret = iommu_device_sysfs_add(&data->iommu, dev, NULL,
				     "mtk-iommu.%pa", &ioaddr);
	if (ret)
		return ret;

	iommu_device_set_ops(&data->iommu, &mtk_iommu_ops);
	iommu_device_set_fwnode(&data->iommu, &pdev->dev.of_node->fwnode);

	ret = iommu_device_register(&data->iommu);
	if (ret)
		return ret;

	spin_lock_init(&data->tlb_lock);
	list_add_tail(&data->list, &m4ulist);

	if (!iommu_present(&platform_bus_type))
		bus_set_iommu(&platform_bus_type, &mtk_iommu_ops);

	return component_master_add_with_match(dev, &mtk_iommu_com_ops, match);
}

static int mtk_iommu_remove(struct platform_device *pdev)
{
	struct mtk_iommu_data *data = platform_get_drvdata(pdev);

	iommu_device_sysfs_remove(&data->iommu);
	iommu_device_unregister(&data->iommu);

	if (iommu_present(&platform_bus_type))
		bus_set_iommu(&platform_bus_type, NULL);

	clk_disable_unprepare(data->bclk);
	devm_free_irq(&pdev->dev, data->irq, data);
	component_master_del(&pdev->dev, &mtk_iommu_com_ops);
	return 0;
}

static int __maybe_unused mtk_iommu_suspend(struct device *dev)
{
	struct mtk_iommu_data *data = dev_get_drvdata(dev);
	struct mtk_iommu_suspend_reg *reg = &data->reg;
	void __iomem *base = data->base;

	reg->wr_len_ctrl = readl_relaxed(base + REG_MMU_WR_LEN_CTRL);
	reg->misc_ctrl = readl_relaxed(base + REG_MMU_MISC_CTRL);
	reg->dcm_dis = readl_relaxed(base + REG_MMU_DCM_DIS);
	reg->ctrl_reg = readl_relaxed(base + REG_MMU_CTRL_REG);
	reg->int_control0 = readl_relaxed(base + REG_MMU_INT_CONTROL0);
	reg->int_main_control = readl_relaxed(base + REG_MMU_INT_MAIN_CONTROL);
	reg->ivrp_paddr = readl_relaxed(base + REG_MMU_IVRP_PADDR);
	reg->vld_pa_rng = readl_relaxed(base + REG_MMU_VLD_PA_RNG);
	clk_disable_unprepare(data->bclk);
	return 0;
}

static int __maybe_unused mtk_iommu_resume(struct device *dev)
{
	struct mtk_iommu_data *data = dev_get_drvdata(dev);
	struct mtk_iommu_suspend_reg *reg = &data->reg;
	struct mtk_iommu_domain *m4u_dom = data->m4u_dom;
	void __iomem *base = data->base;
	int ret;

	ret = clk_prepare_enable(data->bclk);
	if (ret) {
		dev_err(data->dev, "Failed to enable clk(%d) in resume\n", ret);
		return ret;
	}
	writel_relaxed(reg->wr_len_ctrl, base + REG_MMU_WR_LEN_CTRL);
	writel_relaxed(reg->misc_ctrl, base + REG_MMU_MISC_CTRL);
	writel_relaxed(reg->dcm_dis, base + REG_MMU_DCM_DIS);
	writel_relaxed(reg->ctrl_reg, base + REG_MMU_CTRL_REG);
	writel_relaxed(reg->int_control0, base + REG_MMU_INT_CONTROL0);
	writel_relaxed(reg->int_main_control, base + REG_MMU_INT_MAIN_CONTROL);
	writel_relaxed(reg->ivrp_paddr, base + REG_MMU_IVRP_PADDR);
	writel_relaxed(reg->vld_pa_rng, base + REG_MMU_VLD_PA_RNG);
	if (m4u_dom)
		writel(m4u_dom->cfg.arm_v7s_cfg.ttbr & MMU_PT_ADDR_MASK,
		       base + REG_MMU_PT_BASE_ADDR);
	return 0;
}

static const struct dev_pm_ops mtk_iommu_pm_ops = {
	SET_NOIRQ_SYSTEM_SLEEP_PM_OPS(mtk_iommu_suspend, mtk_iommu_resume)
};

static const struct mtk_iommu_plat_data mt2712_data = {
	.m4u_plat     = M4U_MT2712,
	.flags        = HAS_4GB_MODE | HAS_BCLK | HAS_VLD_PA_RNG,
	.inv_sel_reg  = REG_MMU_INV_SEL_GEN1,
	.larbid_remap = {{0}, {1}, {2}, {3}, {4}, {5}, {6}, {7}},
};

static const struct mtk_iommu_plat_data mt6779_data = {
	.m4u_plat      = M4U_MT6779,
	.flags         = HAS_SUB_COMM | OUT_ORDER_WR_EN | WR_THROT_EN,
	.inv_sel_reg   = REG_MMU_INV_SEL_GEN2,
	.larbid_remap  = {{0}, {1}, {2}, {3}, {5}, {7, 8}, {10}, {9}},
};

static const struct mtk_iommu_plat_data mt8167_data = {
	.m4u_plat     = M4U_MT8167,
	.flags        = RESET_AXI | HAS_LEGACY_IVRP_PADDR,
	.inv_sel_reg  = REG_MMU_INV_SEL_GEN1,
	.larbid_remap = {{0}, {1}, {2}}, /* Linear mapping. */
};

static const struct mtk_iommu_plat_data mt8173_data = {
	.m4u_plat     = M4U_MT8173,
	.flags	      = HAS_4GB_MODE | HAS_BCLK | RESET_AXI |
			HAS_LEGACY_IVRP_PADDR,
	.inv_sel_reg  = REG_MMU_INV_SEL_GEN1,
	.larbid_remap = {{0}, {1}, {2}, {3}, {4}, {5}}, /* Linear mapping. */
};

static const struct mtk_iommu_plat_data mt8183_data = {
	.m4u_plat     = M4U_MT8183,
	.flags        = RESET_AXI,
	.inv_sel_reg  = REG_MMU_INV_SEL_GEN1,
	.larbid_remap = {{0}, {4}, {5}, {6}, {7}, {2}, {3}, {1}},
};

static const struct of_device_id mtk_iommu_of_ids[] = {
	{ .compatible = "mediatek,mt2712-m4u", .data = &mt2712_data},
	{ .compatible = "mediatek,mt6779-m4u", .data = &mt6779_data},
	{ .compatible = "mediatek,mt8167-m4u", .data = &mt8167_data},
	{ .compatible = "mediatek,mt8173-m4u", .data = &mt8173_data},
	{ .compatible = "mediatek,mt8183-m4u", .data = &mt8183_data},
	{}
};

static struct platform_driver mtk_iommu_driver = {
	.probe	= mtk_iommu_probe,
	.remove	= mtk_iommu_remove,
	.driver	= {
		.name = "mtk-iommu",
		.of_match_table = mtk_iommu_of_ids,
		.pm = &mtk_iommu_pm_ops,
	}
};

static int __init mtk_iommu_init(void)
{
	int ret;

	ret = platform_driver_register(&mtk_iommu_driver);
	if (ret != 0)
		pr_err("Failed to register MTK IOMMU driver\n");

	return ret;
}

subsys_initcall(mtk_iommu_init)<|MERGE_RESOLUTION|>--- conflicted
+++ resolved
@@ -227,49 +227,14 @@
 	}
 }
 
-<<<<<<< HEAD
-static void mtk_iommu_tlb_flush_walk(unsigned long iova, size_t size,
-				     size_t granule, void *cookie)
-{
-	struct mtk_iommu_data *data = cookie;
-	unsigned long flags;
-
-	spin_lock_irqsave(&data->tlb_lock, flags);
-	mtk_iommu_tlb_add_flush_nosync(iova, size, granule, false, cookie);
-	mtk_iommu_tlb_sync(cookie);
-	spin_unlock_irqrestore(&data->tlb_lock, flags);
-}
-
-static void mtk_iommu_tlb_flush_leaf(unsigned long iova, size_t size,
-				     size_t granule, void *cookie)
-{
-	struct mtk_iommu_data *data = cookie;
-	unsigned long flags;
-
-	spin_lock_irqsave(&data->tlb_lock, flags);
-	mtk_iommu_tlb_add_flush_nosync(iova, size, granule, true, cookie);
-	mtk_iommu_tlb_sync(cookie);
-	spin_unlock_irqrestore(&data->tlb_lock, flags);
-}
-
-=======
->>>>>>> d1988041
 static void mtk_iommu_tlb_flush_page_nosync(struct iommu_iotlb_gather *gather,
 					    unsigned long iova, size_t granule,
 					    void *cookie)
 {
 	struct mtk_iommu_data *data = cookie;
-<<<<<<< HEAD
-	unsigned long flags;
-
-	spin_lock_irqsave(&data->tlb_lock, flags);
-	mtk_iommu_tlb_add_flush_nosync(iova, granule, granule, true, cookie);
-	spin_unlock_irqrestore(&data->tlb_lock, flags);
-=======
 	struct iommu_domain *domain = &data->m4u_dom->domain;
 
 	iommu_iotlb_gather_add_page(domain, gather, iova, granule);
->>>>>>> d1988041
 }
 
 static const struct iommu_flush_ops mtk_iommu_flush_ops = {
@@ -480,13 +445,6 @@
 				 struct iommu_iotlb_gather *gather)
 {
 	struct mtk_iommu_data *data = mtk_iommu_get_m4u_data();
-<<<<<<< HEAD
-	unsigned long flags;
-
-	spin_lock_irqsave(&data->tlb_lock, flags);
-	mtk_iommu_tlb_sync(data);
-	spin_unlock_irqrestore(&data->tlb_lock, flags);
-=======
 	size_t length = gather->end - gather->start;
 
 	if (gather->start == ULONG_MAX)
@@ -494,7 +452,6 @@
 
 	mtk_iommu_tlb_flush_range_sync(gather->start, length, gather->pgsize,
 				       data);
->>>>>>> d1988041
 }
 
 static phys_addr_t mtk_iommu_iova_to_phys(struct iommu_domain *domain,
