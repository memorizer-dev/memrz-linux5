// SPDX-License-Identifier: GPL-2.0
/*
 *    Copyright IBM Corp. 2007, 2009
 *    Author(s): Utz Bacher <utz.bacher@de.ibm.com>,
 *		 Frank Pavlic <fpavlic@de.ibm.com>,
 *		 Thomas Spatzier <tspat@de.ibm.com>,
 *		 Frank Blaschka <frank.blaschka@de.ibm.com>
 */

#define KMSG_COMPONENT "qeth"
#define pr_fmt(fmt) KMSG_COMPONENT ": " fmt

#include <linux/compat.h>
#include <linux/module.h>
#include <linux/moduleparam.h>
#include <linux/string.h>
#include <linux/errno.h>
#include <linux/kernel.h>
#include <linux/log2.h>
#include <linux/io.h>
#include <linux/ip.h>
#include <linux/tcp.h>
#include <linux/mii.h>
#include <linux/mm.h>
#include <linux/kthread.h>
#include <linux/slab.h>
#include <linux/if_vlan.h>
#include <linux/netdevice.h>
#include <linux/netdev_features.h>
#include <linux/rcutree.h>
#include <linux/skbuff.h>
#include <linux/vmalloc.h>

#include <net/iucv/af_iucv.h>
#include <net/dsfield.h>
#include <net/sock.h>

#include <asm/ebcdic.h>
#include <asm/chpid.h>
#include <asm/sysinfo.h>
#include <asm/diag.h>
#include <asm/cio.h>
#include <asm/ccwdev.h>
#include <asm/cpcmd.h>

#include "qeth_core.h"

struct qeth_dbf_info qeth_dbf[QETH_DBF_INFOS] = {
	/* define dbf - Name, Pages, Areas, Maxlen, Level, View, Handle */
	/*                   N  P  A    M  L  V                      H  */
	[QETH_DBF_SETUP] = {"qeth_setup",
				8, 1,   8, 5, &debug_hex_ascii_view, NULL},
	[QETH_DBF_MSG]	 = {"qeth_msg", 8, 1, 11 * sizeof(long), 3,
			    &debug_sprintf_view, NULL},
	[QETH_DBF_CTRL]  = {"qeth_control",
		8, 1, QETH_DBF_CTRL_LEN, 5, &debug_hex_ascii_view, NULL},
};
EXPORT_SYMBOL_GPL(qeth_dbf);

struct kmem_cache *qeth_core_header_cache;
EXPORT_SYMBOL_GPL(qeth_core_header_cache);
static struct kmem_cache *qeth_qdio_outbuf_cache;

static struct device *qeth_core_root_dev;
static struct dentry *qeth_debugfs_root;
static struct lock_class_key qdio_out_skb_queue_key;

static void qeth_issue_next_read_cb(struct qeth_card *card,
				    struct qeth_cmd_buffer *iob,
				    unsigned int data_length);
static int qeth_qdio_establish(struct qeth_card *);
static void qeth_free_qdio_queues(struct qeth_card *card);
static void qeth_notify_skbs(struct qeth_qdio_out_q *queue,
		struct qeth_qdio_out_buffer *buf,
		enum iucv_tx_notify notification);
static void qeth_tx_complete_buf(struct qeth_qdio_out_buffer *buf, bool error,
				 int budget);
static int qeth_init_qdio_out_buf(struct qeth_qdio_out_q *, int);

static void qeth_close_dev_handler(struct work_struct *work)
{
	struct qeth_card *card;

	card = container_of(work, struct qeth_card, close_dev_work);
	QETH_CARD_TEXT(card, 2, "cldevhdl");
	ccwgroup_set_offline(card->gdev);
}

static const char *qeth_get_cardname(struct qeth_card *card)
{
	if (IS_VM_NIC(card)) {
		switch (card->info.type) {
		case QETH_CARD_TYPE_OSD:
			return " Virtual NIC QDIO";
		case QETH_CARD_TYPE_IQD:
			return " Virtual NIC Hiper";
		case QETH_CARD_TYPE_OSM:
			return " Virtual NIC QDIO - OSM";
		case QETH_CARD_TYPE_OSX:
			return " Virtual NIC QDIO - OSX";
		default:
			return " unknown";
		}
	} else {
		switch (card->info.type) {
		case QETH_CARD_TYPE_OSD:
			return " OSD Express";
		case QETH_CARD_TYPE_IQD:
			return " HiperSockets";
		case QETH_CARD_TYPE_OSN:
			return " OSN QDIO";
		case QETH_CARD_TYPE_OSM:
			return " OSM QDIO";
		case QETH_CARD_TYPE_OSX:
			return " OSX QDIO";
		default:
			return " unknown";
		}
	}
	return " n/a";
}

/* max length to be returned: 14 */
const char *qeth_get_cardname_short(struct qeth_card *card)
{
	if (IS_VM_NIC(card)) {
		switch (card->info.type) {
		case QETH_CARD_TYPE_OSD:
			return "Virt.NIC QDIO";
		case QETH_CARD_TYPE_IQD:
			return "Virt.NIC Hiper";
		case QETH_CARD_TYPE_OSM:
			return "Virt.NIC OSM";
		case QETH_CARD_TYPE_OSX:
			return "Virt.NIC OSX";
		default:
			return "unknown";
		}
	} else {
		switch (card->info.type) {
		case QETH_CARD_TYPE_OSD:
			switch (card->info.link_type) {
			case QETH_LINK_TYPE_FAST_ETH:
				return "OSD_100";
			case QETH_LINK_TYPE_HSTR:
				return "HSTR";
			case QETH_LINK_TYPE_GBIT_ETH:
				return "OSD_1000";
			case QETH_LINK_TYPE_10GBIT_ETH:
				return "OSD_10GIG";
			case QETH_LINK_TYPE_25GBIT_ETH:
				return "OSD_25GIG";
			case QETH_LINK_TYPE_LANE_ETH100:
				return "OSD_FE_LANE";
			case QETH_LINK_TYPE_LANE_TR:
				return "OSD_TR_LANE";
			case QETH_LINK_TYPE_LANE_ETH1000:
				return "OSD_GbE_LANE";
			case QETH_LINK_TYPE_LANE:
				return "OSD_ATM_LANE";
			default:
				return "OSD_Express";
			}
		case QETH_CARD_TYPE_IQD:
			return "HiperSockets";
		case QETH_CARD_TYPE_OSN:
			return "OSN";
		case QETH_CARD_TYPE_OSM:
			return "OSM_1000";
		case QETH_CARD_TYPE_OSX:
			return "OSX_10GIG";
		default:
			return "unknown";
		}
	}
	return "n/a";
}

void qeth_set_allowed_threads(struct qeth_card *card, unsigned long threads,
			 int clear_start_mask)
{
	unsigned long flags;

	spin_lock_irqsave(&card->thread_mask_lock, flags);
	card->thread_allowed_mask = threads;
	if (clear_start_mask)
		card->thread_start_mask &= threads;
	spin_unlock_irqrestore(&card->thread_mask_lock, flags);
	wake_up(&card->wait_q);
}
EXPORT_SYMBOL_GPL(qeth_set_allowed_threads);

int qeth_threads_running(struct qeth_card *card, unsigned long threads)
{
	unsigned long flags;
	int rc = 0;

	spin_lock_irqsave(&card->thread_mask_lock, flags);
	rc = (card->thread_running_mask & threads);
	spin_unlock_irqrestore(&card->thread_mask_lock, flags);
	return rc;
}
EXPORT_SYMBOL_GPL(qeth_threads_running);

static void qeth_clear_working_pool_list(struct qeth_card *card)
{
	struct qeth_buffer_pool_entry *pool_entry, *tmp;
	struct qeth_qdio_q *queue = card->qdio.in_q;
	unsigned int i;

	QETH_CARD_TEXT(card, 5, "clwrklst");
	list_for_each_entry_safe(pool_entry, tmp,
				 &card->qdio.in_buf_pool.entry_list, list)
		list_del(&pool_entry->list);

	for (i = 0; i < ARRAY_SIZE(queue->bufs); i++)
		queue->bufs[i].pool_entry = NULL;
}

static void qeth_free_pool_entry(struct qeth_buffer_pool_entry *entry)
{
	unsigned int i;

	for (i = 0; i < ARRAY_SIZE(entry->elements); i++) {
		if (entry->elements[i])
			__free_page(entry->elements[i]);
	}

	kfree(entry);
}

static void qeth_free_buffer_pool(struct qeth_card *card)
{
	struct qeth_buffer_pool_entry *entry, *tmp;

	list_for_each_entry_safe(entry, tmp, &card->qdio.init_pool.entry_list,
				 init_list) {
		list_del(&entry->init_list);
		qeth_free_pool_entry(entry);
	}
}

static struct qeth_buffer_pool_entry *qeth_alloc_pool_entry(unsigned int pages)
{
	struct qeth_buffer_pool_entry *entry;
	unsigned int i;

	entry = kzalloc(sizeof(*entry), GFP_KERNEL);
	if (!entry)
		return NULL;

	for (i = 0; i < pages; i++) {
		entry->elements[i] = __dev_alloc_page(GFP_KERNEL);

		if (!entry->elements[i]) {
			qeth_free_pool_entry(entry);
			return NULL;
		}
	}

	return entry;
}

static int qeth_alloc_buffer_pool(struct qeth_card *card)
{
	unsigned int buf_elements = QETH_MAX_BUFFER_ELEMENTS(card);
	unsigned int i;

	QETH_CARD_TEXT(card, 5, "alocpool");
	for (i = 0; i < card->qdio.init_pool.buf_count; ++i) {
		struct qeth_buffer_pool_entry *entry;

		entry = qeth_alloc_pool_entry(buf_elements);
		if (!entry) {
			qeth_free_buffer_pool(card);
			return -ENOMEM;
		}

		list_add(&entry->init_list, &card->qdio.init_pool.entry_list);
	}
	return 0;
}

int qeth_resize_buffer_pool(struct qeth_card *card, unsigned int count)
{
	unsigned int buf_elements = QETH_MAX_BUFFER_ELEMENTS(card);
	struct qeth_qdio_buffer_pool *pool = &card->qdio.init_pool;
	struct qeth_buffer_pool_entry *entry, *tmp;
	int delta = count - pool->buf_count;
	LIST_HEAD(entries);

	QETH_CARD_TEXT(card, 2, "realcbp");

	/* Defer until queue is allocated: */
	if (!card->qdio.in_q)
		goto out;

	/* Remove entries from the pool: */
	while (delta < 0) {
		entry = list_first_entry(&pool->entry_list,
					 struct qeth_buffer_pool_entry,
					 init_list);
		list_del(&entry->init_list);
		qeth_free_pool_entry(entry);

		delta++;
	}

	/* Allocate additional entries: */
	while (delta > 0) {
		entry = qeth_alloc_pool_entry(buf_elements);
		if (!entry) {
			list_for_each_entry_safe(entry, tmp, &entries,
						 init_list) {
				list_del(&entry->init_list);
				qeth_free_pool_entry(entry);
			}

			return -ENOMEM;
		}

		list_add(&entry->init_list, &entries);

		delta--;
	}

	list_splice(&entries, &pool->entry_list);

out:
	card->qdio.in_buf_pool.buf_count = count;
	pool->buf_count = count;
	return 0;
}
EXPORT_SYMBOL_GPL(qeth_resize_buffer_pool);

static void qeth_free_qdio_queue(struct qeth_qdio_q *q)
{
	if (!q)
		return;

	qdio_free_buffers(q->qdio_bufs, QDIO_MAX_BUFFERS_PER_Q);
	kfree(q);
}

static struct qeth_qdio_q *qeth_alloc_qdio_queue(void)
{
	struct qeth_qdio_q *q = kzalloc(sizeof(*q), GFP_KERNEL);
	int i;

	if (!q)
		return NULL;

	if (qdio_alloc_buffers(q->qdio_bufs, QDIO_MAX_BUFFERS_PER_Q)) {
		kfree(q);
		return NULL;
	}

	for (i = 0; i < QDIO_MAX_BUFFERS_PER_Q; ++i)
		q->bufs[i].buffer = q->qdio_bufs[i];

	QETH_DBF_HEX(SETUP, 2, &q, sizeof(void *));
	return q;
}

static int qeth_cq_init(struct qeth_card *card)
{
	int rc;

	if (card->options.cq == QETH_CQ_ENABLED) {
		QETH_CARD_TEXT(card, 2, "cqinit");
		qdio_reset_buffers(card->qdio.c_q->qdio_bufs,
				   QDIO_MAX_BUFFERS_PER_Q);
		card->qdio.c_q->next_buf_to_init = 127;
		rc = do_QDIO(CARD_DDEV(card), QDIO_FLAG_SYNC_INPUT,
			     card->qdio.no_in_queues - 1, 0,
			     127);
		if (rc) {
			QETH_CARD_TEXT_(card, 2, "1err%d", rc);
			goto out;
		}
	}
	rc = 0;
out:
	return rc;
}

static int qeth_alloc_cq(struct qeth_card *card)
{
	int rc;

	if (card->options.cq == QETH_CQ_ENABLED) {
		int i;
		struct qdio_outbuf_state *outbuf_states;

		QETH_CARD_TEXT(card, 2, "cqon");
		card->qdio.c_q = qeth_alloc_qdio_queue();
		if (!card->qdio.c_q) {
			rc = -1;
			goto kmsg_out;
		}
		card->qdio.no_in_queues = 2;
		card->qdio.out_bufstates =
			kcalloc(card->qdio.no_out_queues *
					QDIO_MAX_BUFFERS_PER_Q,
				sizeof(struct qdio_outbuf_state),
				GFP_KERNEL);
		outbuf_states = card->qdio.out_bufstates;
		if (outbuf_states == NULL) {
			rc = -1;
			goto free_cq_out;
		}
		for (i = 0; i < card->qdio.no_out_queues; ++i) {
			card->qdio.out_qs[i]->bufstates = outbuf_states;
			outbuf_states += QDIO_MAX_BUFFERS_PER_Q;
		}
	} else {
		QETH_CARD_TEXT(card, 2, "nocq");
		card->qdio.c_q = NULL;
		card->qdio.no_in_queues = 1;
	}
	QETH_CARD_TEXT_(card, 2, "iqc%d", card->qdio.no_in_queues);
	rc = 0;
out:
	return rc;
free_cq_out:
	qeth_free_qdio_queue(card->qdio.c_q);
	card->qdio.c_q = NULL;
kmsg_out:
	dev_err(&card->gdev->dev, "Failed to create completion queue\n");
	goto out;
}

static void qeth_free_cq(struct qeth_card *card)
{
	if (card->qdio.c_q) {
		--card->qdio.no_in_queues;
		qeth_free_qdio_queue(card->qdio.c_q);
		card->qdio.c_q = NULL;
	}
	kfree(card->qdio.out_bufstates);
	card->qdio.out_bufstates = NULL;
}

static enum iucv_tx_notify qeth_compute_cq_notification(int sbalf15,
							int delayed)
{
	enum iucv_tx_notify n;

	switch (sbalf15) {
	case 0:
		n = delayed ? TX_NOTIFY_DELAYED_OK : TX_NOTIFY_OK;
		break;
	case 4:
	case 16:
	case 17:
	case 18:
		n = delayed ? TX_NOTIFY_DELAYED_UNREACHABLE :
			TX_NOTIFY_UNREACHABLE;
		break;
	default:
		n = delayed ? TX_NOTIFY_DELAYED_GENERALERROR :
			TX_NOTIFY_GENERALERROR;
		break;
	}

	return n;
}

static void qeth_cleanup_handled_pending(struct qeth_qdio_out_q *q, int bidx,
					 int forced_cleanup)
{
	if (q->card->options.cq != QETH_CQ_ENABLED)
		return;

	if (q->bufs[bidx]->next_pending != NULL) {
		struct qeth_qdio_out_buffer *head = q->bufs[bidx];
		struct qeth_qdio_out_buffer *c = q->bufs[bidx]->next_pending;

		while (c) {
			if (forced_cleanup ||
			    atomic_read(&c->state) ==
			      QETH_QDIO_BUF_HANDLED_DELAYED) {
				struct qeth_qdio_out_buffer *f = c;

				QETH_CARD_TEXT(f->q->card, 5, "fp");
				QETH_CARD_TEXT_(f->q->card, 5, "%lx", (long) f);
				/* release here to avoid interleaving between
				   outbound tasklet and inbound tasklet
				   regarding notifications and lifecycle */
				qeth_tx_complete_buf(c, forced_cleanup, 0);

				c = f->next_pending;
				WARN_ON_ONCE(head->next_pending != f);
				head->next_pending = c;
				kmem_cache_free(qeth_qdio_outbuf_cache, f);
			} else {
				head = c;
				c = c->next_pending;
			}

		}
	}
}

static void qeth_qdio_handle_aob(struct qeth_card *card,
				 unsigned long phys_aob_addr)
{
	enum qeth_qdio_out_buffer_state new_state = QETH_QDIO_BUF_QAOB_OK;
	struct qaob *aob;
	struct qeth_qdio_out_buffer *buffer;
	enum iucv_tx_notify notification;
	unsigned int i;

	aob = (struct qaob *) phys_to_virt(phys_aob_addr);
	QETH_CARD_TEXT(card, 5, "haob");
	QETH_CARD_TEXT_(card, 5, "%lx", phys_aob_addr);
	buffer = (struct qeth_qdio_out_buffer *) aob->user1;
	QETH_CARD_TEXT_(card, 5, "%lx", aob->user1);

	/* Free dangling allocations. The attached skbs are handled by
	 * qeth_cleanup_handled_pending().
	 */
	for (i = 0;
	     i < aob->sb_count && i < QETH_MAX_BUFFER_ELEMENTS(card);
	     i++) {
		void *data = phys_to_virt(aob->sba[i]);

		if (data && buffer->is_header[i])
			kmem_cache_free(qeth_core_header_cache, data);
	}
<<<<<<< HEAD

	if (aob->aorc) {
		QETH_CARD_TEXT_(card, 2, "aorc%02X", aob->aorc);
		new_state = QETH_QDIO_BUF_QAOB_ERROR;
	}

	switch (atomic_xchg(&buffer->state, new_state)) {
	case QETH_QDIO_BUF_PRIMED:
		/* Faster than TX completion code. */
		notification = qeth_compute_cq_notification(aob->aorc, 0);
		qeth_notify_skbs(buffer->q, buffer, notification);
		atomic_set(&buffer->state, QETH_QDIO_BUF_HANDLED_DELAYED);
		break;
	case QETH_QDIO_BUF_PENDING:
		/* TX completion code is active and will handle the async
		 * completion for us.
		 */
		break;
	case QETH_QDIO_BUF_NEED_QAOB:
		/* TX completion code is already finished. */
		notification = qeth_compute_cq_notification(aob->aorc, 1);
		qeth_notify_skbs(buffer->q, buffer, notification);
		atomic_set(&buffer->state, QETH_QDIO_BUF_HANDLED_DELAYED);
		break;
	default:
		WARN_ON_ONCE(1);
	}
=======
>>>>>>> d1988041

	if (aob->aorc) {
		QETH_CARD_TEXT_(card, 2, "aorc%02X", aob->aorc);
		new_state = QETH_QDIO_BUF_QAOB_ERROR;
	}

	switch (atomic_xchg(&buffer->state, new_state)) {
	case QETH_QDIO_BUF_PRIMED:
		/* Faster than TX completion code. */
		notification = qeth_compute_cq_notification(aob->aorc, 0);
		qeth_notify_skbs(buffer->q, buffer, notification);
		atomic_set(&buffer->state, QETH_QDIO_BUF_HANDLED_DELAYED);
		break;
	case QETH_QDIO_BUF_PENDING:
		/* TX completion code is active and will handle the async
		 * completion for us.
		 */
		break;
	case QETH_QDIO_BUF_NEED_QAOB:
		/* TX completion code is already finished. */
		notification = qeth_compute_cq_notification(aob->aorc, 1);
		qeth_notify_skbs(buffer->q, buffer, notification);
		atomic_set(&buffer->state, QETH_QDIO_BUF_HANDLED_DELAYED);
		break;
	default:
		WARN_ON_ONCE(1);
	}

	qdio_release_aob(aob);
}

static void qeth_setup_ccw(struct ccw1 *ccw, u8 cmd_code, u8 flags, u32 len,
			   void *data)
{
	ccw->cmd_code = cmd_code;
	ccw->flags = flags | CCW_FLAG_SLI;
	ccw->count = len;
	ccw->cda = (__u32) __pa(data);
}

static int __qeth_issue_next_read(struct qeth_card *card)
{
	struct qeth_cmd_buffer *iob = card->read_cmd;
	struct qeth_channel *channel = iob->channel;
	struct ccw1 *ccw = __ccw_from_cmd(iob);
	int rc;

	QETH_CARD_TEXT(card, 5, "issnxrd");
	if (channel->state != CH_STATE_UP)
		return -EIO;

	memset(iob->data, 0, iob->length);
	qeth_setup_ccw(ccw, CCW_CMD_READ, 0, iob->length, iob->data);
	iob->callback = qeth_issue_next_read_cb;
	/* keep the cmd alive after completion: */
	qeth_get_cmd(iob);

	QETH_CARD_TEXT(card, 6, "noirqpnd");
	rc = ccw_device_start(channel->ccwdev, ccw, (addr_t) iob, 0, 0);
	if (!rc) {
		channel->active_cmd = iob;
	} else {
		QETH_DBF_MESSAGE(2, "error %i on device %x when starting next read ccw!\n",
				 rc, CARD_DEVID(card));
		qeth_unlock_channel(card, channel);
		qeth_put_cmd(iob);
		card->read_or_write_problem = 1;
		qeth_schedule_recovery(card);
	}
	return rc;
}

static int qeth_issue_next_read(struct qeth_card *card)
{
	int ret;

	spin_lock_irq(get_ccwdev_lock(CARD_RDEV(card)));
	ret = __qeth_issue_next_read(card);
	spin_unlock_irq(get_ccwdev_lock(CARD_RDEV(card)));

	return ret;
}

static void qeth_enqueue_cmd(struct qeth_card *card,
			     struct qeth_cmd_buffer *iob)
{
	spin_lock_irq(&card->lock);
	list_add_tail(&iob->list, &card->cmd_waiter_list);
	spin_unlock_irq(&card->lock);
}

static void qeth_dequeue_cmd(struct qeth_card *card,
			     struct qeth_cmd_buffer *iob)
{
	spin_lock_irq(&card->lock);
	list_del(&iob->list);
	spin_unlock_irq(&card->lock);
}

void qeth_notify_cmd(struct qeth_cmd_buffer *iob, int reason)
{
	iob->rc = reason;
	complete(&iob->done);
}
EXPORT_SYMBOL_GPL(qeth_notify_cmd);

static void qeth_flush_local_addrs4(struct qeth_card *card)
{
	struct qeth_local_addr *addr;
	struct hlist_node *tmp;
	unsigned int i;

	spin_lock_irq(&card->local_addrs4_lock);
	hash_for_each_safe(card->local_addrs4, i, tmp, addr, hnode) {
		hash_del_rcu(&addr->hnode);
		kfree_rcu(addr, rcu);
	}
	spin_unlock_irq(&card->local_addrs4_lock);
}

static void qeth_flush_local_addrs6(struct qeth_card *card)
{
	struct qeth_local_addr *addr;
	struct hlist_node *tmp;
	unsigned int i;

	spin_lock_irq(&card->local_addrs6_lock);
	hash_for_each_safe(card->local_addrs6, i, tmp, addr, hnode) {
		hash_del_rcu(&addr->hnode);
		kfree_rcu(addr, rcu);
	}
	spin_unlock_irq(&card->local_addrs6_lock);
}

static void qeth_flush_local_addrs(struct qeth_card *card)
{
	qeth_flush_local_addrs4(card);
	qeth_flush_local_addrs6(card);
}

static void qeth_add_local_addrs4(struct qeth_card *card,
				  struct qeth_ipacmd_local_addrs4 *cmd)
{
	unsigned int i;

	if (cmd->addr_length !=
	    sizeof_field(struct qeth_ipacmd_local_addr4, addr)) {
		dev_err_ratelimited(&card->gdev->dev,
				    "Dropped IPv4 ADD LOCAL ADDR event with bad length %u\n",
				    cmd->addr_length);
		return;
	}

	spin_lock(&card->local_addrs4_lock);
	for (i = 0; i < cmd->count; i++) {
		unsigned int key = ipv4_addr_hash(cmd->addrs[i].addr);
		struct qeth_local_addr *addr;
		bool duplicate = false;

		hash_for_each_possible(card->local_addrs4, addr, hnode, key) {
			if (addr->addr.s6_addr32[3] == cmd->addrs[i].addr) {
				duplicate = true;
				break;
			}
		}

		if (duplicate)
			continue;

		addr = kmalloc(sizeof(*addr), GFP_ATOMIC);
		if (!addr) {
			dev_err(&card->gdev->dev,
				"Failed to allocate local addr object. Traffic to %pI4 might suffer.\n",
				&cmd->addrs[i].addr);
			continue;
		}

		ipv6_addr_set(&addr->addr, 0, 0, 0, cmd->addrs[i].addr);
		hash_add_rcu(card->local_addrs4, &addr->hnode, key);
	}
	spin_unlock(&card->local_addrs4_lock);
}

static void qeth_add_local_addrs6(struct qeth_card *card,
				  struct qeth_ipacmd_local_addrs6 *cmd)
{
	unsigned int i;

	if (cmd->addr_length !=
	    sizeof_field(struct qeth_ipacmd_local_addr6, addr)) {
		dev_err_ratelimited(&card->gdev->dev,
				    "Dropped IPv6 ADD LOCAL ADDR event with bad length %u\n",
				    cmd->addr_length);
		return;
	}

	spin_lock(&card->local_addrs6_lock);
	for (i = 0; i < cmd->count; i++) {
		u32 key = ipv6_addr_hash(&cmd->addrs[i].addr);
		struct qeth_local_addr *addr;
		bool duplicate = false;

		hash_for_each_possible(card->local_addrs6, addr, hnode, key) {
			if (ipv6_addr_equal(&addr->addr, &cmd->addrs[i].addr)) {
				duplicate = true;
				break;
			}
		}

		if (duplicate)
			continue;

		addr = kmalloc(sizeof(*addr), GFP_ATOMIC);
		if (!addr) {
			dev_err(&card->gdev->dev,
				"Failed to allocate local addr object. Traffic to %pI6c might suffer.\n",
				&cmd->addrs[i].addr);
			continue;
		}

		addr->addr = cmd->addrs[i].addr;
		hash_add_rcu(card->local_addrs6, &addr->hnode, key);
	}
	spin_unlock(&card->local_addrs6_lock);
}

static void qeth_del_local_addrs4(struct qeth_card *card,
				  struct qeth_ipacmd_local_addrs4 *cmd)
{
	unsigned int i;

	if (cmd->addr_length !=
	    sizeof_field(struct qeth_ipacmd_local_addr4, addr)) {
		dev_err_ratelimited(&card->gdev->dev,
				    "Dropped IPv4 DEL LOCAL ADDR event with bad length %u\n",
				    cmd->addr_length);
		return;
	}

	spin_lock(&card->local_addrs4_lock);
	for (i = 0; i < cmd->count; i++) {
		struct qeth_ipacmd_local_addr4 *addr = &cmd->addrs[i];
		unsigned int key = ipv4_addr_hash(addr->addr);
		struct qeth_local_addr *tmp;

		hash_for_each_possible(card->local_addrs4, tmp, hnode, key) {
			if (tmp->addr.s6_addr32[3] == addr->addr) {
				hash_del_rcu(&tmp->hnode);
				kfree_rcu(tmp, rcu);
				break;
			}
		}
	}
	spin_unlock(&card->local_addrs4_lock);
}

static void qeth_del_local_addrs6(struct qeth_card *card,
				  struct qeth_ipacmd_local_addrs6 *cmd)
{
	unsigned int i;

	if (cmd->addr_length !=
	    sizeof_field(struct qeth_ipacmd_local_addr6, addr)) {
		dev_err_ratelimited(&card->gdev->dev,
				    "Dropped IPv6 DEL LOCAL ADDR event with bad length %u\n",
				    cmd->addr_length);
		return;
	}

	spin_lock(&card->local_addrs6_lock);
	for (i = 0; i < cmd->count; i++) {
		struct qeth_ipacmd_local_addr6 *addr = &cmd->addrs[i];
		u32 key = ipv6_addr_hash(&addr->addr);
		struct qeth_local_addr *tmp;

		hash_for_each_possible(card->local_addrs6, tmp, hnode, key) {
			if (ipv6_addr_equal(&tmp->addr, &addr->addr)) {
				hash_del_rcu(&tmp->hnode);
				kfree_rcu(tmp, rcu);
				break;
			}
		}
	}
	spin_unlock(&card->local_addrs6_lock);
}

static bool qeth_next_hop_is_local_v4(struct qeth_card *card,
				      struct sk_buff *skb)
{
	struct qeth_local_addr *tmp;
	bool is_local = false;
	unsigned int key;
	__be32 next_hop;

	if (hash_empty(card->local_addrs4))
		return false;

	rcu_read_lock();
	next_hop = qeth_next_hop_v4_rcu(skb, qeth_dst_check_rcu(skb, 4));
	key = ipv4_addr_hash(next_hop);

	hash_for_each_possible_rcu(card->local_addrs4, tmp, hnode, key) {
		if (tmp->addr.s6_addr32[3] == next_hop) {
			is_local = true;
			break;
		}
	}
	rcu_read_unlock();

	return is_local;
}

static bool qeth_next_hop_is_local_v6(struct qeth_card *card,
				      struct sk_buff *skb)
{
	struct qeth_local_addr *tmp;
	struct in6_addr *next_hop;
	bool is_local = false;
	u32 key;

	if (hash_empty(card->local_addrs6))
		return false;

	rcu_read_lock();
	next_hop = qeth_next_hop_v6_rcu(skb, qeth_dst_check_rcu(skb, 6));
	key = ipv6_addr_hash(next_hop);

	hash_for_each_possible_rcu(card->local_addrs6, tmp, hnode, key) {
		if (ipv6_addr_equal(&tmp->addr, next_hop)) {
			is_local = true;
			break;
		}
	}
	rcu_read_unlock();

	return is_local;
}

static int qeth_debugfs_local_addr_show(struct seq_file *m, void *v)
{
	struct qeth_card *card = m->private;
	struct qeth_local_addr *tmp;
	unsigned int i;

	rcu_read_lock();
	hash_for_each_rcu(card->local_addrs4, i, tmp, hnode)
		seq_printf(m, "%pI4\n", &tmp->addr.s6_addr32[3]);
	hash_for_each_rcu(card->local_addrs6, i, tmp, hnode)
		seq_printf(m, "%pI6c\n", &tmp->addr);
	rcu_read_unlock();

	return 0;
}

DEFINE_SHOW_ATTRIBUTE(qeth_debugfs_local_addr);

static void qeth_issue_ipa_msg(struct qeth_ipa_cmd *cmd, int rc,
		struct qeth_card *card)
{
	const char *ipa_name;
	int com = cmd->hdr.command;

	ipa_name = qeth_get_ipa_cmd_name(com);

	if (rc)
		QETH_DBF_MESSAGE(2, "IPA: %s(%#x) for device %x returned %#x \"%s\"\n",
				 ipa_name, com, CARD_DEVID(card), rc,
				 qeth_get_ipa_msg(rc));
	else
		QETH_DBF_MESSAGE(5, "IPA: %s(%#x) for device %x succeeded\n",
				 ipa_name, com, CARD_DEVID(card));
}

static struct qeth_ipa_cmd *qeth_check_ipa_data(struct qeth_card *card,
						struct qeth_ipa_cmd *cmd)
{
	QETH_CARD_TEXT(card, 5, "chkipad");

	if (IS_IPA_REPLY(cmd)) {
		if (cmd->hdr.command != IPA_CMD_SETCCID &&
		    cmd->hdr.command != IPA_CMD_DELCCID &&
		    cmd->hdr.command != IPA_CMD_MODCCID &&
		    cmd->hdr.command != IPA_CMD_SET_DIAG_ASS)
			qeth_issue_ipa_msg(cmd, cmd->hdr.return_code, card);
		return cmd;
	}

	/* handle unsolicited event: */
	switch (cmd->hdr.command) {
	case IPA_CMD_STOPLAN:
		if (cmd->hdr.return_code == IPA_RC_VEPA_TO_VEB_TRANSITION) {
			dev_err(&card->gdev->dev,
				"Interface %s is down because the adjacent port is no longer in reflective relay mode\n",
				netdev_name(card->dev));
			schedule_work(&card->close_dev_work);
		} else {
			dev_warn(&card->gdev->dev,
				 "The link for interface %s on CHPID 0x%X failed\n",
				 netdev_name(card->dev), card->info.chpid);
			qeth_issue_ipa_msg(cmd, cmd->hdr.return_code, card);
			netif_carrier_off(card->dev);
		}
		return NULL;
	case IPA_CMD_STARTLAN:
		dev_info(&card->gdev->dev,
			 "The link for %s on CHPID 0x%X has been restored\n",
			 netdev_name(card->dev), card->info.chpid);
		if (card->info.hwtrap)
			card->info.hwtrap = 2;
		qeth_schedule_recovery(card);
		return NULL;
	case IPA_CMD_SETBRIDGEPORT_IQD:
	case IPA_CMD_SETBRIDGEPORT_OSA:
	case IPA_CMD_ADDRESS_CHANGE_NOTIF:
		if (card->discipline->control_event_handler(card, cmd))
			return cmd;
		return NULL;
	case IPA_CMD_MODCCID:
		return cmd;
	case IPA_CMD_REGISTER_LOCAL_ADDR:
		if (cmd->hdr.prot_version == QETH_PROT_IPV4)
			qeth_add_local_addrs4(card, &cmd->data.local_addrs4);
		else if (cmd->hdr.prot_version == QETH_PROT_IPV6)
			qeth_add_local_addrs6(card, &cmd->data.local_addrs6);

		QETH_CARD_TEXT(card, 3, "irla");
		return NULL;
	case IPA_CMD_UNREGISTER_LOCAL_ADDR:
		if (cmd->hdr.prot_version == QETH_PROT_IPV4)
			qeth_del_local_addrs4(card, &cmd->data.local_addrs4);
		else if (cmd->hdr.prot_version == QETH_PROT_IPV6)
			qeth_del_local_addrs6(card, &cmd->data.local_addrs6);

		QETH_CARD_TEXT(card, 3, "urla");
		return NULL;
	default:
		QETH_DBF_MESSAGE(2, "Received data is IPA but not a reply!\n");
		return cmd;
	}
}

static void qeth_clear_ipacmd_list(struct qeth_card *card)
{
	struct qeth_cmd_buffer *iob;
	unsigned long flags;

	QETH_CARD_TEXT(card, 4, "clipalst");

	spin_lock_irqsave(&card->lock, flags);
	list_for_each_entry(iob, &card->cmd_waiter_list, list)
		qeth_notify_cmd(iob, -ECANCELED);
	spin_unlock_irqrestore(&card->lock, flags);
}

static int qeth_check_idx_response(struct qeth_card *card,
	unsigned char *buffer)
{
	QETH_DBF_HEX(CTRL, 2, buffer, QETH_DBF_CTRL_LEN);
	if ((buffer[2] & QETH_IDX_TERMINATE_MASK) == QETH_IDX_TERMINATE) {
		QETH_DBF_MESSAGE(2, "received an IDX TERMINATE with cause code %#04x\n",
				 buffer[4]);
		QETH_CARD_TEXT(card, 2, "ckidxres");
		QETH_CARD_TEXT(card, 2, " idxterm");
		QETH_CARD_TEXT_(card, 2, "rc%x", buffer[4]);
		if (buffer[4] == QETH_IDX_TERM_BAD_TRANSPORT ||
		    buffer[4] == QETH_IDX_TERM_BAD_TRANSPORT_VM) {
			dev_err(&card->gdev->dev,
				"The device does not support the configured transport mode\n");
			return -EPROTONOSUPPORT;
		}
		return -EIO;
	}
	return 0;
}

void qeth_put_cmd(struct qeth_cmd_buffer *iob)
{
	if (refcount_dec_and_test(&iob->ref_count)) {
		kfree(iob->data);
		kfree(iob);
	}
}
EXPORT_SYMBOL_GPL(qeth_put_cmd);

static void qeth_release_buffer_cb(struct qeth_card *card,
				   struct qeth_cmd_buffer *iob,
				   unsigned int data_length)
{
	qeth_put_cmd(iob);
}

static void qeth_cancel_cmd(struct qeth_cmd_buffer *iob, int rc)
{
	qeth_notify_cmd(iob, rc);
	qeth_put_cmd(iob);
}

struct qeth_cmd_buffer *qeth_alloc_cmd(struct qeth_channel *channel,
				       unsigned int length, unsigned int ccws,
				       long timeout)
{
	struct qeth_cmd_buffer *iob;

	if (length > QETH_BUFSIZE)
		return NULL;

	iob = kzalloc(sizeof(*iob), GFP_KERNEL);
	if (!iob)
		return NULL;

	iob->data = kzalloc(ALIGN(length, 8) + ccws * sizeof(struct ccw1),
			    GFP_KERNEL | GFP_DMA);
	if (!iob->data) {
		kfree(iob);
		return NULL;
	}

	init_completion(&iob->done);
	spin_lock_init(&iob->lock);
	INIT_LIST_HEAD(&iob->list);
	refcount_set(&iob->ref_count, 1);
	iob->channel = channel;
	iob->timeout = timeout;
	iob->length = length;
	return iob;
}
EXPORT_SYMBOL_GPL(qeth_alloc_cmd);

static void qeth_issue_next_read_cb(struct qeth_card *card,
				    struct qeth_cmd_buffer *iob,
				    unsigned int data_length)
{
	struct qeth_cmd_buffer *request = NULL;
	struct qeth_ipa_cmd *cmd = NULL;
	struct qeth_reply *reply = NULL;
	struct qeth_cmd_buffer *tmp;
	unsigned long flags;
	int rc = 0;

	QETH_CARD_TEXT(card, 4, "sndctlcb");
	rc = qeth_check_idx_response(card, iob->data);
	switch (rc) {
	case 0:
		break;
	case -EIO:
		qeth_schedule_recovery(card);
		fallthrough;
	default:
		qeth_clear_ipacmd_list(card);
<<<<<<< HEAD
		goto out;
=======
		goto err_idx;
>>>>>>> d1988041
	}

	cmd = __ipa_reply(iob);
	if (cmd) {
		cmd = qeth_check_ipa_data(card, cmd);
		if (!cmd)
			goto out;
		if (IS_OSN(card) && card->osn_info.assist_cb &&
		    cmd->hdr.command != IPA_CMD_STARTLAN) {
			card->osn_info.assist_cb(card->dev, cmd);
			goto out;
		}
	}

	/* match against pending cmd requests */
	spin_lock_irqsave(&card->lock, flags);
	list_for_each_entry(tmp, &card->cmd_waiter_list, list) {
		if (tmp->match && tmp->match(tmp, iob)) {
			request = tmp;
			/* take the object outside the lock */
			qeth_get_cmd(request);
			break;
		}
	}
	spin_unlock_irqrestore(&card->lock, flags);

	if (!request)
		goto out;

	reply = &request->reply;
	if (!reply->callback) {
		rc = 0;
		goto no_callback;
	}

	spin_lock_irqsave(&request->lock, flags);
	if (request->rc)
		/* Bail out when the requestor has already left: */
		rc = request->rc;
	else
		rc = reply->callback(card, reply, cmd ? (unsigned long)cmd :
							(unsigned long)iob);
	spin_unlock_irqrestore(&request->lock, flags);

no_callback:
	if (rc <= 0)
		qeth_notify_cmd(request, rc);
	qeth_put_cmd(request);
out:
	memcpy(&card->seqno.pdu_hdr_ack,
		QETH_PDU_HEADER_SEQ_NO(iob->data),
		QETH_SEQ_NO_LENGTH);
	__qeth_issue_next_read(card);
err_idx:
	qeth_put_cmd(iob);
}

static int qeth_set_thread_start_bit(struct qeth_card *card,
		unsigned long thread)
{
	unsigned long flags;
	int rc = 0;

	spin_lock_irqsave(&card->thread_mask_lock, flags);
	if (!(card->thread_allowed_mask & thread))
		rc = -EPERM;
	else if (card->thread_start_mask & thread)
		rc = -EBUSY;
	else
		card->thread_start_mask |= thread;
	spin_unlock_irqrestore(&card->thread_mask_lock, flags);

	return rc;
}

static void qeth_clear_thread_start_bit(struct qeth_card *card,
					unsigned long thread)
{
	unsigned long flags;

	spin_lock_irqsave(&card->thread_mask_lock, flags);
	card->thread_start_mask &= ~thread;
	spin_unlock_irqrestore(&card->thread_mask_lock, flags);
	wake_up(&card->wait_q);
}

static void qeth_clear_thread_running_bit(struct qeth_card *card,
					  unsigned long thread)
{
	unsigned long flags;

	spin_lock_irqsave(&card->thread_mask_lock, flags);
	card->thread_running_mask &= ~thread;
	spin_unlock_irqrestore(&card->thread_mask_lock, flags);
	wake_up_all(&card->wait_q);
}

static int __qeth_do_run_thread(struct qeth_card *card, unsigned long thread)
{
	unsigned long flags;
	int rc = 0;

	spin_lock_irqsave(&card->thread_mask_lock, flags);
	if (card->thread_start_mask & thread) {
		if ((card->thread_allowed_mask & thread) &&
		    !(card->thread_running_mask & thread)) {
			rc = 1;
			card->thread_start_mask &= ~thread;
			card->thread_running_mask |= thread;
		} else
			rc = -EPERM;
	}
	spin_unlock_irqrestore(&card->thread_mask_lock, flags);
	return rc;
}

static int qeth_do_run_thread(struct qeth_card *card, unsigned long thread)
{
	int rc = 0;

	wait_event(card->wait_q,
		   (rc = __qeth_do_run_thread(card, thread)) >= 0);
	return rc;
}

int qeth_schedule_recovery(struct qeth_card *card)
{
	int rc;

	QETH_CARD_TEXT(card, 2, "startrec");

	rc = qeth_set_thread_start_bit(card, QETH_RECOVER_THREAD);
	if (!rc)
		schedule_work(&card->kernel_thread_starter);

	return rc;
}

static int qeth_get_problem(struct qeth_card *card, struct ccw_device *cdev,
			    struct irb *irb)
{
	int dstat, cstat;
	char *sense;

	sense = (char *) irb->ecw;
	cstat = irb->scsw.cmd.cstat;
	dstat = irb->scsw.cmd.dstat;

	if (cstat & (SCHN_STAT_CHN_CTRL_CHK | SCHN_STAT_INTF_CTRL_CHK |
		     SCHN_STAT_CHN_DATA_CHK | SCHN_STAT_CHAIN_CHECK |
		     SCHN_STAT_PROT_CHECK | SCHN_STAT_PROG_CHECK)) {
		QETH_CARD_TEXT(card, 2, "CGENCHK");
		dev_warn(&cdev->dev, "The qeth device driver "
			"failed to recover an error on the device\n");
		QETH_DBF_MESSAGE(2, "check on channel %x with dstat=%#x, cstat=%#x\n",
				 CCW_DEVID(cdev), dstat, cstat);
		print_hex_dump(KERN_WARNING, "qeth: irb ", DUMP_PREFIX_OFFSET,
				16, 1, irb, 64, 1);
		return -EIO;
	}

	if (dstat & DEV_STAT_UNIT_CHECK) {
		if (sense[SENSE_RESETTING_EVENT_BYTE] &
		    SENSE_RESETTING_EVENT_FLAG) {
			QETH_CARD_TEXT(card, 2, "REVIND");
			return -EIO;
		}
		if (sense[SENSE_COMMAND_REJECT_BYTE] &
		    SENSE_COMMAND_REJECT_FLAG) {
			QETH_CARD_TEXT(card, 2, "CMDREJi");
			return -EIO;
		}
		if ((sense[2] == 0xaf) && (sense[3] == 0xfe)) {
			QETH_CARD_TEXT(card, 2, "AFFE");
			return -EIO;
		}
		if ((!sense[0]) && (!sense[1]) && (!sense[2]) && (!sense[3])) {
			QETH_CARD_TEXT(card, 2, "ZEROSEN");
			return 0;
		}
		QETH_CARD_TEXT(card, 2, "DGENCHK");
		return -EIO;
	}
	return 0;
}

static int qeth_check_irb_error(struct qeth_card *card, struct ccw_device *cdev,
				struct irb *irb)
{
	if (!IS_ERR(irb))
		return 0;

	switch (PTR_ERR(irb)) {
	case -EIO:
		QETH_DBF_MESSAGE(2, "i/o-error on channel %x\n",
				 CCW_DEVID(cdev));
		QETH_CARD_TEXT(card, 2, "ckirberr");
		QETH_CARD_TEXT_(card, 2, "  rc%d", -EIO);
		return -EIO;
	case -ETIMEDOUT:
		dev_warn(&cdev->dev, "A hardware operation timed out"
			" on the device\n");
		QETH_CARD_TEXT(card, 2, "ckirberr");
		QETH_CARD_TEXT_(card, 2, "  rc%d", -ETIMEDOUT);
		return -ETIMEDOUT;
	default:
		QETH_DBF_MESSAGE(2, "unknown error %ld on channel %x\n",
				 PTR_ERR(irb), CCW_DEVID(cdev));
		QETH_CARD_TEXT(card, 2, "ckirberr");
		QETH_CARD_TEXT(card, 2, "  rc???");
		return PTR_ERR(irb);
	}
}

static void qeth_irq(struct ccw_device *cdev, unsigned long intparm,
		struct irb *irb)
{
	int rc;
	int cstat, dstat;
	struct qeth_cmd_buffer *iob = NULL;
	struct ccwgroup_device *gdev;
	struct qeth_channel *channel;
	struct qeth_card *card;

	/* while we hold the ccwdev lock, this stays valid: */
	gdev = dev_get_drvdata(&cdev->dev);
	card = dev_get_drvdata(&gdev->dev);

	QETH_CARD_TEXT(card, 5, "irq");

	if (card->read.ccwdev == cdev) {
		channel = &card->read;
		QETH_CARD_TEXT(card, 5, "read");
	} else if (card->write.ccwdev == cdev) {
		channel = &card->write;
		QETH_CARD_TEXT(card, 5, "write");
	} else {
		channel = &card->data;
		QETH_CARD_TEXT(card, 5, "data");
	}

	if (intparm == 0) {
		QETH_CARD_TEXT(card, 5, "irqunsol");
	} else if ((addr_t)intparm != (addr_t)channel->active_cmd) {
		QETH_CARD_TEXT(card, 5, "irqunexp");

		dev_err(&cdev->dev,
			"Received IRQ with intparm %lx, expected %px\n",
			intparm, channel->active_cmd);
		if (channel->active_cmd)
			qeth_cancel_cmd(channel->active_cmd, -EIO);
	} else {
		iob = (struct qeth_cmd_buffer *) (addr_t)intparm;
	}

	channel->active_cmd = NULL;
<<<<<<< HEAD
=======
	qeth_unlock_channel(card, channel);
>>>>>>> d1988041

	rc = qeth_check_irb_error(card, cdev, irb);
	if (rc) {
		/* IO was terminated, free its resources. */
		if (iob)
			qeth_cancel_cmd(iob, rc);
		return;
	}

	if (irb->scsw.cmd.fctl & SCSW_FCTL_CLEAR_FUNC) {
		channel->state = CH_STATE_STOPPED;
		wake_up(&card->wait_q);
	}

	if (irb->scsw.cmd.fctl & SCSW_FCTL_HALT_FUNC) {
		channel->state = CH_STATE_HALTED;
<<<<<<< HEAD
=======
		wake_up(&card->wait_q);
	}
>>>>>>> d1988041

	if (iob && (irb->scsw.cmd.fctl & (SCSW_FCTL_CLEAR_FUNC |
					  SCSW_FCTL_HALT_FUNC))) {
		qeth_cancel_cmd(iob, -ECANCELED);
		iob = NULL;
	}

	cstat = irb->scsw.cmd.cstat;
	dstat = irb->scsw.cmd.dstat;

	if ((dstat & DEV_STAT_UNIT_EXCEP) ||
	    (dstat & DEV_STAT_UNIT_CHECK) ||
	    (cstat)) {
		if (irb->esw.esw0.erw.cons) {
			dev_warn(&channel->ccwdev->dev,
				"The qeth device driver failed to recover "
				"an error on the device\n");
			QETH_DBF_MESSAGE(2, "sense data available on channel %x: cstat %#X dstat %#X\n",
					 CCW_DEVID(channel->ccwdev), cstat,
					 dstat);
			print_hex_dump(KERN_WARNING, "qeth: irb ",
				DUMP_PREFIX_OFFSET, 16, 1, irb, 32, 1);
			print_hex_dump(KERN_WARNING, "qeth: sense data ",
				DUMP_PREFIX_OFFSET, 16, 1, irb->ecw, 32, 1);
		}

		rc = qeth_get_problem(card, cdev, irb);
		if (rc) {
			card->read_or_write_problem = 1;
			if (iob)
				qeth_cancel_cmd(iob, rc);
			qeth_clear_ipacmd_list(card);
			qeth_schedule_recovery(card);
			return;
		}
	}

	if (iob) {
		/* sanity check: */
		if (irb->scsw.cmd.count > iob->length) {
			qeth_cancel_cmd(iob, -EIO);
			return;
		}
		if (iob->callback)
			iob->callback(card, iob,
				      iob->length - irb->scsw.cmd.count);
	}
}

static void qeth_notify_skbs(struct qeth_qdio_out_q *q,
		struct qeth_qdio_out_buffer *buf,
		enum iucv_tx_notify notification)
{
	struct sk_buff *skb;

	skb_queue_walk(&buf->skb_list, skb) {
		QETH_CARD_TEXT_(q->card, 5, "skbn%d", notification);
		QETH_CARD_TEXT_(q->card, 5, "%lx", (long) skb);
		if (skb->sk && skb->sk->sk_family == PF_IUCV)
			iucv_sk(skb->sk)->sk_txnotify(skb, notification);
	}
}

static void qeth_tx_complete_buf(struct qeth_qdio_out_buffer *buf, bool error,
				 int budget)
{
	struct qeth_qdio_out_q *queue = buf->q;
	struct sk_buff *skb;

	if (atomic_read(&buf->state) == QETH_QDIO_BUF_PENDING)
		qeth_notify_skbs(queue, buf, TX_NOTIFY_GENERALERROR);

	/* Empty buffer? */
	if (buf->next_element_to_fill == 0)
		return;

	QETH_TXQ_STAT_INC(queue, bufs);
	QETH_TXQ_STAT_ADD(queue, buf_elements, buf->next_element_to_fill);
	if (error) {
		QETH_TXQ_STAT_ADD(queue, tx_errors, buf->frames);
	} else {
		QETH_TXQ_STAT_ADD(queue, tx_packets, buf->frames);
		QETH_TXQ_STAT_ADD(queue, tx_bytes, buf->bytes);
	}

	while ((skb = __skb_dequeue(&buf->skb_list)) != NULL) {
		unsigned int bytes = qdisc_pkt_len(skb);
		bool is_tso = skb_is_gso(skb);
		unsigned int packets;

		packets = is_tso ? skb_shinfo(skb)->gso_segs : 1;
		if (!error) {
			if (skb->ip_summed == CHECKSUM_PARTIAL)
				QETH_TXQ_STAT_ADD(queue, skbs_csum, packets);
			if (skb_is_nonlinear(skb))
				QETH_TXQ_STAT_INC(queue, skbs_sg);
			if (is_tso) {
				QETH_TXQ_STAT_INC(queue, skbs_tso);
				QETH_TXQ_STAT_ADD(queue, tso_bytes, bytes);
			}
		}

		napi_consume_skb(skb, budget);
	}
}

static void qeth_clear_output_buffer(struct qeth_qdio_out_q *queue,
				     struct qeth_qdio_out_buffer *buf,
				     bool error, int budget)
{
	int i;

	/* is PCI flag set on buffer? */
	if (buf->buffer->element[0].sflags & SBAL_SFLAGS0_PCI_REQ)
		atomic_dec(&queue->set_pci_flags_count);

	qeth_tx_complete_buf(buf, error, budget);

	for (i = 0; i < queue->max_elements; ++i) {
		void *data = phys_to_virt(buf->buffer->element[i].addr);

		if (data && buf->is_header[i])
			kmem_cache_free(qeth_core_header_cache, data);
		buf->is_header[i] = 0;
	}

	qeth_scrub_qdio_buffer(buf->buffer, queue->max_elements);
	buf->next_element_to_fill = 0;
	buf->frames = 0;
	buf->bytes = 0;
	atomic_set(&buf->state, QETH_QDIO_BUF_EMPTY);
}

static void qeth_drain_output_queue(struct qeth_qdio_out_q *q, bool free)
{
	int j;

	for (j = 0; j < QDIO_MAX_BUFFERS_PER_Q; ++j) {
		if (!q->bufs[j])
			continue;
		qeth_cleanup_handled_pending(q, j, 1);
		qeth_clear_output_buffer(q, q->bufs[j], true, 0);
		if (free) {
			kmem_cache_free(qeth_qdio_outbuf_cache, q->bufs[j]);
			q->bufs[j] = NULL;
		}
	}
}

static void qeth_drain_output_queues(struct qeth_card *card)
{
	int i;

	QETH_CARD_TEXT(card, 2, "clearqdbf");
	/* clear outbound buffers to free skbs */
	for (i = 0; i < card->qdio.no_out_queues; ++i) {
		if (card->qdio.out_qs[i])
			qeth_drain_output_queue(card->qdio.out_qs[i], false);
	}
}

static void qeth_osa_set_output_queues(struct qeth_card *card, bool single)
{
	unsigned int max = single ? 1 : card->dev->num_tx_queues;

	if (card->qdio.no_out_queues == max)
		return;

	if (atomic_read(&card->qdio.state) != QETH_QDIO_UNINITIALIZED)
		qeth_free_qdio_queues(card);

	if (max == 1 && card->qdio.do_prio_queueing != QETH_PRIOQ_DEFAULT)
		dev_info(&card->gdev->dev, "Priority Queueing not supported\n");

<<<<<<< HEAD
	card->qdio.no_out_queues = count;
	return 0;
=======
	card->qdio.no_out_queues = max;
>>>>>>> d1988041
}

static int qeth_update_from_chp_desc(struct qeth_card *card)
{
	struct ccw_device *ccwdev;
	struct channel_path_desc_fmt0 *chp_dsc;

	QETH_CARD_TEXT(card, 2, "chp_desc");

	ccwdev = card->data.ccwdev;
	chp_dsc = ccw_device_get_chp_desc(ccwdev, 0);
	if (!chp_dsc)
		return -ENOMEM;

	card->info.func_level = 0x4100 + chp_dsc->desc;

	if (IS_OSD(card) || IS_OSX(card))
		/* CHPP field bit 6 == 1 -> single queue */
		qeth_osa_set_output_queues(card, chp_dsc->chpp & 0x02);

	kfree(chp_dsc);
	QETH_CARD_TEXT_(card, 2, "nr:%x", card->qdio.no_out_queues);
	QETH_CARD_TEXT_(card, 2, "lvl:%02x", card->info.func_level);
	return 0;
}

static void qeth_init_qdio_info(struct qeth_card *card)
{
	QETH_CARD_TEXT(card, 4, "intqdinf");
	atomic_set(&card->qdio.state, QETH_QDIO_UNINITIALIZED);
	card->qdio.do_prio_queueing = QETH_PRIOQ_DEFAULT;
	card->qdio.default_out_queue = QETH_DEFAULT_QUEUE;

	/* inbound */
	card->qdio.no_in_queues = 1;
	card->qdio.in_buf_size = QETH_IN_BUF_SIZE_DEFAULT;
	if (IS_IQD(card))
		card->qdio.init_pool.buf_count = QETH_IN_BUF_COUNT_HSDEFAULT;
	else
		card->qdio.init_pool.buf_count = QETH_IN_BUF_COUNT_DEFAULT;
	card->qdio.in_buf_pool.buf_count = card->qdio.init_pool.buf_count;
	INIT_LIST_HEAD(&card->qdio.in_buf_pool.entry_list);
	INIT_LIST_HEAD(&card->qdio.init_pool.entry_list);
}

static void qeth_set_initial_options(struct qeth_card *card)
{
	card->options.route4.type = NO_ROUTER;
	card->options.route6.type = NO_ROUTER;
	card->options.isolation = ISOLATION_MODE_NONE;
	card->options.cq = QETH_CQ_DISABLED;
	card->options.layer = QETH_DISCIPLINE_UNDETERMINED;
}

static int qeth_do_start_thread(struct qeth_card *card, unsigned long thread)
{
	unsigned long flags;
	int rc = 0;

	spin_lock_irqsave(&card->thread_mask_lock, flags);
	QETH_CARD_TEXT_(card, 4, "  %02x%02x%02x",
			(u8) card->thread_start_mask,
			(u8) card->thread_allowed_mask,
			(u8) card->thread_running_mask);
	rc = (card->thread_start_mask & thread);
	spin_unlock_irqrestore(&card->thread_mask_lock, flags);
	return rc;
}

static int qeth_do_reset(void *data);
static void qeth_start_kernel_thread(struct work_struct *work)
{
	struct task_struct *ts;
	struct qeth_card *card = container_of(work, struct qeth_card,
					kernel_thread_starter);
	QETH_CARD_TEXT(card, 2, "strthrd");

	if (card->read.state != CH_STATE_UP &&
	    card->write.state != CH_STATE_UP)
		return;
	if (qeth_do_start_thread(card, QETH_RECOVER_THREAD)) {
		ts = kthread_run(qeth_do_reset, card, "qeth_recover");
		if (IS_ERR(ts)) {
			qeth_clear_thread_start_bit(card, QETH_RECOVER_THREAD);
			qeth_clear_thread_running_bit(card,
				QETH_RECOVER_THREAD);
		}
	}
}

static void qeth_buffer_reclaim_work(struct work_struct *);
static void qeth_setup_card(struct qeth_card *card)
{
	QETH_CARD_TEXT(card, 2, "setupcrd");

	card->info.type = CARD_RDEV(card)->id.driver_info;
	card->state = CARD_STATE_DOWN;
	spin_lock_init(&card->lock);
	spin_lock_init(&card->thread_mask_lock);
	mutex_init(&card->conf_mutex);
	mutex_init(&card->discipline_mutex);
	INIT_WORK(&card->kernel_thread_starter, qeth_start_kernel_thread);
	INIT_LIST_HEAD(&card->cmd_waiter_list);
	init_waitqueue_head(&card->wait_q);
	qeth_set_initial_options(card);
	/* IP address takeover */
	INIT_LIST_HEAD(&card->ipato.entries);
	qeth_init_qdio_info(card);
	INIT_DELAYED_WORK(&card->buffer_reclaim_work, qeth_buffer_reclaim_work);
	INIT_WORK(&card->close_dev_work, qeth_close_dev_handler);
	hash_init(card->rx_mode_addrs);
	hash_init(card->local_addrs4);
	hash_init(card->local_addrs6);
	spin_lock_init(&card->local_addrs4_lock);
	spin_lock_init(&card->local_addrs6_lock);
}

static void qeth_core_sl_print(struct seq_file *m, struct service_level *slr)
{
	struct qeth_card *card = container_of(slr, struct qeth_card,
					qeth_service_level);
	if (card->info.mcl_level[0])
		seq_printf(m, "qeth: %s firmware level %s\n",
			CARD_BUS_ID(card), card->info.mcl_level);
}

static struct qeth_card *qeth_alloc_card(struct ccwgroup_device *gdev)
{
	struct qeth_card *card;

	QETH_DBF_TEXT(SETUP, 2, "alloccrd");
	card = kzalloc(sizeof(*card), GFP_KERNEL);
	if (!card)
		goto out;
	QETH_DBF_HEX(SETUP, 2, &card, sizeof(void *));

	card->gdev = gdev;
	dev_set_drvdata(&gdev->dev, card);
	CARD_RDEV(card) = gdev->cdev[0];
	CARD_WDEV(card) = gdev->cdev[1];
	CARD_DDEV(card) = gdev->cdev[2];

	card->event_wq = alloc_ordered_workqueue("%s_event", 0,
						 dev_name(&gdev->dev));
	if (!card->event_wq)
		goto out_wq;

	card->read_cmd = qeth_alloc_cmd(&card->read, QETH_BUFSIZE, 1, 0);
	if (!card->read_cmd)
		goto out_read_cmd;

	card->debugfs = debugfs_create_dir(dev_name(&gdev->dev),
					   qeth_debugfs_root);
	debugfs_create_file("local_addrs", 0400, card->debugfs, card,
			    &qeth_debugfs_local_addr_fops);

	card->qeth_service_level.seq_print = qeth_core_sl_print;
	register_service_level(&card->qeth_service_level);
	return card;

out_read_cmd:
	destroy_workqueue(card->event_wq);
out_wq:
	dev_set_drvdata(&gdev->dev, NULL);
	kfree(card);
out:
	return NULL;
}

static int qeth_clear_channel(struct qeth_card *card,
			      struct qeth_channel *channel)
{
	int rc;

	QETH_CARD_TEXT(card, 3, "clearch");
	spin_lock_irq(get_ccwdev_lock(channel->ccwdev));
	rc = ccw_device_clear(channel->ccwdev, (addr_t)channel->active_cmd);
	spin_unlock_irq(get_ccwdev_lock(channel->ccwdev));

	if (rc)
		return rc;
	rc = wait_event_interruptible_timeout(card->wait_q,
			channel->state == CH_STATE_STOPPED, QETH_TIMEOUT);
	if (rc == -ERESTARTSYS)
		return rc;
	if (channel->state != CH_STATE_STOPPED)
		return -ETIME;
	channel->state = CH_STATE_DOWN;
	return 0;
}

static int qeth_halt_channel(struct qeth_card *card,
			     struct qeth_channel *channel)
{
	int rc;

	QETH_CARD_TEXT(card, 3, "haltch");
	spin_lock_irq(get_ccwdev_lock(channel->ccwdev));
	rc = ccw_device_halt(channel->ccwdev, (addr_t)channel->active_cmd);
	spin_unlock_irq(get_ccwdev_lock(channel->ccwdev));

	if (rc)
		return rc;
	rc = wait_event_interruptible_timeout(card->wait_q,
			channel->state == CH_STATE_HALTED, QETH_TIMEOUT);
	if (rc == -ERESTARTSYS)
		return rc;
	if (channel->state != CH_STATE_HALTED)
		return -ETIME;
	return 0;
}

<<<<<<< HEAD
int qeth_stop_channel(struct qeth_channel *channel)
=======
static int qeth_stop_channel(struct qeth_channel *channel)
>>>>>>> d1988041
{
	struct ccw_device *cdev = channel->ccwdev;
	int rc;

	rc = ccw_device_set_offline(cdev);

	spin_lock_irq(get_ccwdev_lock(cdev));
	if (channel->active_cmd) {
		dev_err(&cdev->dev, "Stopped channel while cmd %px was still active\n",
			channel->active_cmd);
		channel->active_cmd = NULL;
	}
<<<<<<< HEAD
=======
	cdev->handler = NULL;
>>>>>>> d1988041
	spin_unlock_irq(get_ccwdev_lock(cdev));

	return rc;
}
<<<<<<< HEAD
EXPORT_SYMBOL_GPL(qeth_stop_channel);
=======

static int qeth_start_channel(struct qeth_channel *channel)
{
	struct ccw_device *cdev = channel->ccwdev;
	int rc;

	channel->state = CH_STATE_DOWN;
	atomic_set(&channel->irq_pending, 0);

	spin_lock_irq(get_ccwdev_lock(cdev));
	cdev->handler = qeth_irq;
	spin_unlock_irq(get_ccwdev_lock(cdev));

	rc = ccw_device_set_online(cdev);
	if (rc)
		goto err;

	return 0;

err:
	spin_lock_irq(get_ccwdev_lock(cdev));
	cdev->handler = NULL;
	spin_unlock_irq(get_ccwdev_lock(cdev));
	return rc;
}
>>>>>>> d1988041

static int qeth_halt_channels(struct qeth_card *card)
{
	int rc1 = 0, rc2 = 0, rc3 = 0;

	QETH_CARD_TEXT(card, 3, "haltchs");
	rc1 = qeth_halt_channel(card, &card->read);
	rc2 = qeth_halt_channel(card, &card->write);
	rc3 = qeth_halt_channel(card, &card->data);
	if (rc1)
		return rc1;
	if (rc2)
		return rc2;
	return rc3;
}

static int qeth_clear_channels(struct qeth_card *card)
{
	int rc1 = 0, rc2 = 0, rc3 = 0;

	QETH_CARD_TEXT(card, 3, "clearchs");
	rc1 = qeth_clear_channel(card, &card->read);
	rc2 = qeth_clear_channel(card, &card->write);
	rc3 = qeth_clear_channel(card, &card->data);
	if (rc1)
		return rc1;
	if (rc2)
		return rc2;
	return rc3;
}

static int qeth_clear_halt_card(struct qeth_card *card, int halt)
{
	int rc = 0;

	QETH_CARD_TEXT(card, 3, "clhacrd");

	if (halt)
		rc = qeth_halt_channels(card);
	if (rc)
		return rc;
	return qeth_clear_channels(card);
}

static int qeth_qdio_clear_card(struct qeth_card *card, int use_halt)
{
	int rc = 0;

	QETH_CARD_TEXT(card, 3, "qdioclr");
	switch (atomic_cmpxchg(&card->qdio.state, QETH_QDIO_ESTABLISHED,
		QETH_QDIO_CLEANING)) {
	case QETH_QDIO_ESTABLISHED:
		if (IS_IQD(card))
			rc = qdio_shutdown(CARD_DDEV(card),
				QDIO_FLAG_CLEANUP_USING_HALT);
		else
			rc = qdio_shutdown(CARD_DDEV(card),
				QDIO_FLAG_CLEANUP_USING_CLEAR);
		if (rc)
			QETH_CARD_TEXT_(card, 3, "1err%d", rc);
		atomic_set(&card->qdio.state, QETH_QDIO_ALLOCATED);
		break;
	case QETH_QDIO_CLEANING:
		return rc;
	default:
		break;
	}
	rc = qeth_clear_halt_card(card, use_halt);
	if (rc)
		QETH_CARD_TEXT_(card, 3, "2err%d", rc);
	return rc;
}

static enum qeth_discipline_id qeth_vm_detect_layer(struct qeth_card *card)
{
	enum qeth_discipline_id disc = QETH_DISCIPLINE_UNDETERMINED;
	struct diag26c_vnic_resp *response = NULL;
	struct diag26c_vnic_req *request = NULL;
	struct ccw_dev_id id;
	char userid[80];
	int rc = 0;

	QETH_CARD_TEXT(card, 2, "vmlayer");

	cpcmd("QUERY USERID", userid, sizeof(userid), &rc);
	if (rc)
		goto out;

	request = kzalloc(sizeof(*request), GFP_KERNEL | GFP_DMA);
	response = kzalloc(sizeof(*response), GFP_KERNEL | GFP_DMA);
	if (!request || !response) {
		rc = -ENOMEM;
		goto out;
	}

	ccw_device_get_id(CARD_RDEV(card), &id);
	request->resp_buf_len = sizeof(*response);
	request->resp_version = DIAG26C_VERSION6_VM65918;
	request->req_format = DIAG26C_VNIC_INFO;
	ASCEBC(userid, 8);
	memcpy(&request->sys_name, userid, 8);
	request->devno = id.devno;

	QETH_DBF_HEX(CTRL, 2, request, sizeof(*request));
	rc = diag26c(request, response, DIAG26C_PORT_VNIC);
	QETH_DBF_HEX(CTRL, 2, request, sizeof(*request));
	if (rc)
		goto out;
	QETH_DBF_HEX(CTRL, 2, response, sizeof(*response));

	if (request->resp_buf_len < sizeof(*response) ||
	    response->version != request->resp_version) {
		rc = -EIO;
		goto out;
	}

	if (response->protocol == VNIC_INFO_PROT_L2)
		disc = QETH_DISCIPLINE_LAYER2;
	else if (response->protocol == VNIC_INFO_PROT_L3)
		disc = QETH_DISCIPLINE_LAYER3;

out:
	kfree(response);
	kfree(request);
	if (rc)
		QETH_CARD_TEXT_(card, 2, "err%x", rc);
	return disc;
}

/* Determine whether the device requires a specific layer discipline */
static enum qeth_discipline_id qeth_enforce_discipline(struct qeth_card *card)
{
	enum qeth_discipline_id disc = QETH_DISCIPLINE_UNDETERMINED;

	if (IS_OSM(card) || IS_OSN(card))
		disc = QETH_DISCIPLINE_LAYER2;
	else if (IS_VM_NIC(card))
		disc = IS_IQD(card) ? QETH_DISCIPLINE_LAYER3 :
				      qeth_vm_detect_layer(card);

	switch (disc) {
	case QETH_DISCIPLINE_LAYER2:
		QETH_CARD_TEXT(card, 3, "force l2");
		break;
	case QETH_DISCIPLINE_LAYER3:
		QETH_CARD_TEXT(card, 3, "force l3");
		break;
	default:
		QETH_CARD_TEXT(card, 3, "force no");
	}

	return disc;
}

static void qeth_set_blkt_defaults(struct qeth_card *card)
{
	QETH_CARD_TEXT(card, 2, "cfgblkt");

	if (card->info.use_v1_blkt) {
		card->info.blkt.time_total = 0;
		card->info.blkt.inter_packet = 0;
		card->info.blkt.inter_packet_jumbo = 0;
	} else {
		card->info.blkt.time_total = 250;
		card->info.blkt.inter_packet = 5;
		card->info.blkt.inter_packet_jumbo = 15;
	}
}

static void qeth_idx_init(struct qeth_card *card)
{
	memset(&card->seqno, 0, sizeof(card->seqno));

	card->token.issuer_rm_w = 0x00010103UL;
	card->token.cm_filter_w = 0x00010108UL;
	card->token.cm_connection_w = 0x0001010aUL;
	card->token.ulp_filter_w = 0x0001010bUL;
	card->token.ulp_connection_w = 0x0001010dUL;

	switch (card->info.type) {
	case QETH_CARD_TYPE_IQD:
		card->info.func_level =	QETH_IDX_FUNC_LEVEL_IQD;
		break;
	case QETH_CARD_TYPE_OSD:
	case QETH_CARD_TYPE_OSN:
		card->info.func_level = QETH_IDX_FUNC_LEVEL_OSD;
		break;
	default:
		break;
	}
}

static void qeth_idx_finalize_cmd(struct qeth_card *card,
				  struct qeth_cmd_buffer *iob)
{
	memcpy(QETH_TRANSPORT_HEADER_SEQ_NO(iob->data), &card->seqno.trans_hdr,
	       QETH_SEQ_NO_LENGTH);
	if (iob->channel == &card->write)
		card->seqno.trans_hdr++;
}

static int qeth_peer_func_level(int level)
{
	if ((level & 0xff) == 8)
		return (level & 0xff) + 0x400;
	if (((level >> 8) & 3) == 1)
		return (level & 0xff) + 0x200;
	return level;
}

static void qeth_mpc_finalize_cmd(struct qeth_card *card,
				  struct qeth_cmd_buffer *iob)
{
	qeth_idx_finalize_cmd(card, iob);

	memcpy(QETH_PDU_HEADER_SEQ_NO(iob->data),
	       &card->seqno.pdu_hdr, QETH_SEQ_NO_LENGTH);
	card->seqno.pdu_hdr++;
	memcpy(QETH_PDU_HEADER_ACK_SEQ_NO(iob->data),
	       &card->seqno.pdu_hdr_ack, QETH_SEQ_NO_LENGTH);

	iob->callback = qeth_release_buffer_cb;
}

static bool qeth_mpc_match_reply(struct qeth_cmd_buffer *iob,
				 struct qeth_cmd_buffer *reply)
{
	/* MPC cmds are issued strictly in sequence. */
	return !IS_IPA(reply->data);
}

static struct qeth_cmd_buffer *qeth_mpc_alloc_cmd(struct qeth_card *card,
						  const void *data,
						  unsigned int data_length)
{
	struct qeth_cmd_buffer *iob;

	iob = qeth_alloc_cmd(&card->write, data_length, 1, QETH_TIMEOUT);
	if (!iob)
		return NULL;

	memcpy(iob->data, data, data_length);
	qeth_setup_ccw(__ccw_from_cmd(iob), CCW_CMD_WRITE, 0, data_length,
		       iob->data);
	iob->finalize = qeth_mpc_finalize_cmd;
	iob->match = qeth_mpc_match_reply;
	return iob;
}

/**
 * qeth_send_control_data() -	send control command to the card
 * @card:			qeth_card structure pointer
 * @iob:			qeth_cmd_buffer pointer
 * @reply_cb:			callback function pointer
 * @cb_card:			pointer to the qeth_card structure
 * @cb_reply:			pointer to the qeth_reply structure
 * @cb_cmd:			pointer to the original iob for non-IPA
 *				commands, or to the qeth_ipa_cmd structure
 *				for the IPA commands.
 * @reply_param:		private pointer passed to the callback
 *
 * Callback function gets called one or more times, with cb_cmd
 * pointing to the response returned by the hardware. Callback
 * function must return
 *   > 0 if more reply blocks are expected,
 *     0 if the last or only reply block is received, and
 *   < 0 on error.
 * Callback function can get the value of the reply_param pointer from the
 * field 'param' of the structure qeth_reply.
 */

static int qeth_send_control_data(struct qeth_card *card,
				  struct qeth_cmd_buffer *iob,
				  int (*reply_cb)(struct qeth_card *cb_card,
						  struct qeth_reply *cb_reply,
						  unsigned long cb_cmd),
				  void *reply_param)
{
	struct qeth_channel *channel = iob->channel;
	struct qeth_reply *reply = &iob->reply;
	long timeout = iob->timeout;
	int rc;

	QETH_CARD_TEXT(card, 2, "sendctl");

	reply->callback = reply_cb;
	reply->param = reply_param;

	timeout = wait_event_interruptible_timeout(card->wait_q,
						   qeth_trylock_channel(channel),
						   timeout);
	if (timeout <= 0) {
		qeth_put_cmd(iob);
		return (timeout == -ERESTARTSYS) ? -EINTR : -ETIME;
	}

	if (iob->finalize)
		iob->finalize(card, iob);
	QETH_DBF_HEX(CTRL, 2, iob->data, min(iob->length, QETH_DBF_CTRL_LEN));

	qeth_enqueue_cmd(card, iob);

	/* This pairs with iob->callback, and keeps the iob alive after IO: */
	qeth_get_cmd(iob);

	QETH_CARD_TEXT(card, 6, "noirqpnd");
	spin_lock_irq(get_ccwdev_lock(channel->ccwdev));
	rc = ccw_device_start_timeout(channel->ccwdev, __ccw_from_cmd(iob),
				      (addr_t) iob, 0, 0, timeout);
	if (!rc)
		channel->active_cmd = iob;
	spin_unlock_irq(get_ccwdev_lock(channel->ccwdev));
	if (rc) {
		QETH_DBF_MESSAGE(2, "qeth_send_control_data on device %x: ccw_device_start rc = %i\n",
				 CARD_DEVID(card), rc);
		QETH_CARD_TEXT_(card, 2, " err%d", rc);
		qeth_dequeue_cmd(card, iob);
		qeth_put_cmd(iob);
		qeth_unlock_channel(card, channel);
		goto out;
	}

	timeout = wait_for_completion_interruptible_timeout(&iob->done,
							    timeout);
	if (timeout <= 0)
		rc = (timeout == -ERESTARTSYS) ? -EINTR : -ETIME;

	qeth_dequeue_cmd(card, iob);

	if (reply_cb) {
		/* Wait until the callback for a late reply has completed: */
		spin_lock_irq(&iob->lock);
		if (rc)
			/* Zap any callback that's still pending: */
			iob->rc = rc;
		spin_unlock_irq(&iob->lock);
	}

	if (!rc)
		rc = iob->rc;

out:
	qeth_put_cmd(iob);
	return rc;
}

struct qeth_node_desc {
	struct node_descriptor nd1;
	struct node_descriptor nd2;
	struct node_descriptor nd3;
};

static void qeth_read_conf_data_cb(struct qeth_card *card,
				   struct qeth_cmd_buffer *iob,
				   unsigned int data_length)
{
	struct qeth_node_desc *nd = (struct qeth_node_desc *) iob->data;
	int rc = 0;
	u8 *tag;

	QETH_CARD_TEXT(card, 2, "cfgunit");

	if (data_length < sizeof(*nd)) {
		rc = -EINVAL;
		goto out;
	}

	card->info.is_vm_nic = nd->nd1.plant[0] == _ascebc['V'] &&
			       nd->nd1.plant[1] == _ascebc['M'];
	tag = (u8 *)&nd->nd1.tag;
	card->info.chpid = tag[0];
	card->info.unit_addr2 = tag[1];

	tag = (u8 *)&nd->nd2.tag;
	card->info.cula = tag[1];

	card->info.use_v1_blkt = nd->nd3.model[0] == 0xF0 &&
				 nd->nd3.model[1] == 0xF0 &&
				 nd->nd3.model[2] >= 0xF1 &&
				 nd->nd3.model[2] <= 0xF4;

out:
	qeth_notify_cmd(iob, rc);
	qeth_put_cmd(iob);
}

static int qeth_read_conf_data(struct qeth_card *card)
{
	struct qeth_channel *channel = &card->data;
	struct qeth_cmd_buffer *iob;
	struct ciw *ciw;

	/* scan for RCD command in extended SenseID data */
	ciw = ccw_device_get_ciw(channel->ccwdev, CIW_TYPE_RCD);
	if (!ciw || ciw->cmd == 0)
		return -EOPNOTSUPP;
	if (ciw->count < sizeof(struct qeth_node_desc))
		return -EINVAL;

	iob = qeth_alloc_cmd(channel, ciw->count, 1, QETH_RCD_TIMEOUT);
	if (!iob)
		return -ENOMEM;

	iob->callback = qeth_read_conf_data_cb;
	qeth_setup_ccw(__ccw_from_cmd(iob), ciw->cmd, 0, iob->length,
		       iob->data);

	return qeth_send_control_data(card, iob, NULL, NULL);
}

static int qeth_idx_check_activate_response(struct qeth_card *card,
					    struct qeth_channel *channel,
					    struct qeth_cmd_buffer *iob)
{
	int rc;

	rc = qeth_check_idx_response(card, iob->data);
	if (rc)
		return rc;

	if (QETH_IS_IDX_ACT_POS_REPLY(iob->data))
		return 0;

	/* negative reply: */
	QETH_CARD_TEXT_(card, 2, "idxneg%c",
			QETH_IDX_ACT_CAUSE_CODE(iob->data));

	switch (QETH_IDX_ACT_CAUSE_CODE(iob->data)) {
	case QETH_IDX_ACT_ERR_EXCL:
		dev_err(&channel->ccwdev->dev,
			"The adapter is used exclusively by another host\n");
		return -EBUSY;
	case QETH_IDX_ACT_ERR_AUTH:
	case QETH_IDX_ACT_ERR_AUTH_USER:
		dev_err(&channel->ccwdev->dev,
			"Setting the device online failed because of insufficient authorization\n");
		return -EPERM;
	default:
		QETH_DBF_MESSAGE(2, "IDX_ACTIVATE on channel %x: negative reply\n",
				 CCW_DEVID(channel->ccwdev));
		return -EIO;
	}
}

static void qeth_idx_activate_read_channel_cb(struct qeth_card *card,
					      struct qeth_cmd_buffer *iob,
					      unsigned int data_length)
{
	struct qeth_channel *channel = iob->channel;
	u16 peer_level;
	int rc;

	QETH_CARD_TEXT(card, 2, "idxrdcb");

	rc = qeth_idx_check_activate_response(card, channel, iob);
	if (rc)
		goto out;

	memcpy(&peer_level, QETH_IDX_ACT_FUNC_LEVEL(iob->data), 2);
	if (peer_level != qeth_peer_func_level(card->info.func_level)) {
		QETH_DBF_MESSAGE(2, "IDX_ACTIVATE on channel %x: function level mismatch (sent: %#x, received: %#x)\n",
				 CCW_DEVID(channel->ccwdev),
				 card->info.func_level, peer_level);
		rc = -EINVAL;
		goto out;
	}

	memcpy(&card->token.issuer_rm_r,
	       QETH_IDX_ACT_ISSUER_RM_TOKEN(iob->data),
	       QETH_MPC_TOKEN_LENGTH);
	memcpy(&card->info.mcl_level[0],
	       QETH_IDX_REPLY_LEVEL(iob->data), QETH_MCL_LENGTH);

out:
	qeth_notify_cmd(iob, rc);
	qeth_put_cmd(iob);
}

static void qeth_idx_activate_write_channel_cb(struct qeth_card *card,
					       struct qeth_cmd_buffer *iob,
					       unsigned int data_length)
{
	struct qeth_channel *channel = iob->channel;
	u16 peer_level;
	int rc;

	QETH_CARD_TEXT(card, 2, "idxwrcb");

	rc = qeth_idx_check_activate_response(card, channel, iob);
	if (rc)
		goto out;

	memcpy(&peer_level, QETH_IDX_ACT_FUNC_LEVEL(iob->data), 2);
	if ((peer_level & ~0x0100) !=
	    qeth_peer_func_level(card->info.func_level)) {
		QETH_DBF_MESSAGE(2, "IDX_ACTIVATE on channel %x: function level mismatch (sent: %#x, received: %#x)\n",
				 CCW_DEVID(channel->ccwdev),
				 card->info.func_level, peer_level);
		rc = -EINVAL;
	}

out:
	qeth_notify_cmd(iob, rc);
	qeth_put_cmd(iob);
}

static void qeth_idx_setup_activate_cmd(struct qeth_card *card,
					struct qeth_cmd_buffer *iob)
{
	u16 addr = (card->info.cula << 8) + card->info.unit_addr2;
	u8 port = ((u8)card->dev->dev_port) | 0x80;
	struct ccw1 *ccw = __ccw_from_cmd(iob);

	qeth_setup_ccw(&ccw[0], CCW_CMD_WRITE, CCW_FLAG_CC, IDX_ACTIVATE_SIZE,
		       iob->data);
	qeth_setup_ccw(&ccw[1], CCW_CMD_READ, 0, iob->length, iob->data);
	iob->finalize = qeth_idx_finalize_cmd;

	port |= QETH_IDX_ACT_INVAL_FRAME;
	memcpy(QETH_IDX_ACT_PNO(iob->data), &port, 1);
	memcpy(QETH_IDX_ACT_ISSUER_RM_TOKEN(iob->data),
	       &card->token.issuer_rm_w, QETH_MPC_TOKEN_LENGTH);
	memcpy(QETH_IDX_ACT_FUNC_LEVEL(iob->data),
	       &card->info.func_level, 2);
	memcpy(QETH_IDX_ACT_QDIO_DEV_CUA(iob->data), &card->info.ddev_devno, 2);
	memcpy(QETH_IDX_ACT_QDIO_DEV_REALADDR(iob->data), &addr, 2);
}

static int qeth_idx_activate_read_channel(struct qeth_card *card)
{
	struct qeth_channel *channel = &card->read;
	struct qeth_cmd_buffer *iob;
	int rc;

	QETH_CARD_TEXT(card, 2, "idxread");

	iob = qeth_alloc_cmd(channel, QETH_BUFSIZE, 2, QETH_TIMEOUT);
	if (!iob)
		return -ENOMEM;

	memcpy(iob->data, IDX_ACTIVATE_READ, IDX_ACTIVATE_SIZE);
	qeth_idx_setup_activate_cmd(card, iob);
	iob->callback = qeth_idx_activate_read_channel_cb;

	rc = qeth_send_control_data(card, iob, NULL, NULL);
	if (rc)
		return rc;

	channel->state = CH_STATE_UP;
	return 0;
}

static int qeth_idx_activate_write_channel(struct qeth_card *card)
{
	struct qeth_channel *channel = &card->write;
	struct qeth_cmd_buffer *iob;
	int rc;

	QETH_CARD_TEXT(card, 2, "idxwrite");

	iob = qeth_alloc_cmd(channel, QETH_BUFSIZE, 2, QETH_TIMEOUT);
	if (!iob)
		return -ENOMEM;

	memcpy(iob->data, IDX_ACTIVATE_WRITE, IDX_ACTIVATE_SIZE);
	qeth_idx_setup_activate_cmd(card, iob);
	iob->callback = qeth_idx_activate_write_channel_cb;

	rc = qeth_send_control_data(card, iob, NULL, NULL);
	if (rc)
		return rc;

	channel->state = CH_STATE_UP;
	return 0;
}

static int qeth_cm_enable_cb(struct qeth_card *card, struct qeth_reply *reply,
		unsigned long data)
{
	struct qeth_cmd_buffer *iob;

	QETH_CARD_TEXT(card, 2, "cmenblcb");

	iob = (struct qeth_cmd_buffer *) data;
	memcpy(&card->token.cm_filter_r,
	       QETH_CM_ENABLE_RESP_FILTER_TOKEN(iob->data),
	       QETH_MPC_TOKEN_LENGTH);
	return 0;
}

static int qeth_cm_enable(struct qeth_card *card)
{
	struct qeth_cmd_buffer *iob;

	QETH_CARD_TEXT(card, 2, "cmenable");

	iob = qeth_mpc_alloc_cmd(card, CM_ENABLE, CM_ENABLE_SIZE);
	if (!iob)
		return -ENOMEM;

	memcpy(QETH_CM_ENABLE_ISSUER_RM_TOKEN(iob->data),
	       &card->token.issuer_rm_r, QETH_MPC_TOKEN_LENGTH);
	memcpy(QETH_CM_ENABLE_FILTER_TOKEN(iob->data),
	       &card->token.cm_filter_w, QETH_MPC_TOKEN_LENGTH);

	return qeth_send_control_data(card, iob, qeth_cm_enable_cb, NULL);
}

static int qeth_cm_setup_cb(struct qeth_card *card, struct qeth_reply *reply,
		unsigned long data)
{
	struct qeth_cmd_buffer *iob;

	QETH_CARD_TEXT(card, 2, "cmsetpcb");

	iob = (struct qeth_cmd_buffer *) data;
	memcpy(&card->token.cm_connection_r,
	       QETH_CM_SETUP_RESP_DEST_ADDR(iob->data),
	       QETH_MPC_TOKEN_LENGTH);
	return 0;
}

static int qeth_cm_setup(struct qeth_card *card)
{
	struct qeth_cmd_buffer *iob;

	QETH_CARD_TEXT(card, 2, "cmsetup");

	iob = qeth_mpc_alloc_cmd(card, CM_SETUP, CM_SETUP_SIZE);
	if (!iob)
		return -ENOMEM;

	memcpy(QETH_CM_SETUP_DEST_ADDR(iob->data),
	       &card->token.issuer_rm_r, QETH_MPC_TOKEN_LENGTH);
	memcpy(QETH_CM_SETUP_CONNECTION_TOKEN(iob->data),
	       &card->token.cm_connection_w, QETH_MPC_TOKEN_LENGTH);
	memcpy(QETH_CM_SETUP_FILTER_TOKEN(iob->data),
	       &card->token.cm_filter_r, QETH_MPC_TOKEN_LENGTH);
	return qeth_send_control_data(card, iob, qeth_cm_setup_cb, NULL);
}

static bool qeth_is_supported_link_type(struct qeth_card *card, u8 link_type)
{
	if (link_type == QETH_LINK_TYPE_LANE_TR ||
	    link_type == QETH_LINK_TYPE_HSTR) {
		dev_err(&card->gdev->dev, "Unsupported Token Ring device\n");
		return false;
	}

	return true;
}

static int qeth_update_max_mtu(struct qeth_card *card, unsigned int max_mtu)
{
	struct net_device *dev = card->dev;
	unsigned int new_mtu;

	if (!max_mtu) {
		/* IQD needs accurate max MTU to set up its RX buffers: */
		if (IS_IQD(card))
			return -EINVAL;
		/* tolerate quirky HW: */
		max_mtu = ETH_MAX_MTU;
	}

	rtnl_lock();
	if (IS_IQD(card)) {
		/* move any device with default MTU to new max MTU: */
		new_mtu = (dev->mtu == dev->max_mtu) ? max_mtu : dev->mtu;

		/* adjust RX buffer size to new max MTU: */
		card->qdio.in_buf_size = max_mtu + 2 * PAGE_SIZE;
		if (dev->max_mtu && dev->max_mtu != max_mtu)
			qeth_free_qdio_queues(card);
	} else {
		if (dev->mtu)
			new_mtu = dev->mtu;
		/* default MTUs for first setup: */
		else if (IS_LAYER2(card))
			new_mtu = ETH_DATA_LEN;
		else
			new_mtu = ETH_DATA_LEN - 8; /* allow for LLC + SNAP */
	}

	dev->max_mtu = max_mtu;
	dev->mtu = min(new_mtu, max_mtu);
	rtnl_unlock();
	return 0;
}

static int qeth_get_mtu_outof_framesize(int framesize)
{
	switch (framesize) {
	case 0x4000:
		return 8192;
	case 0x6000:
		return 16384;
	case 0xa000:
		return 32768;
	case 0xffff:
		return 57344;
	default:
		return 0;
	}
}

static int qeth_ulp_enable_cb(struct qeth_card *card, struct qeth_reply *reply,
		unsigned long data)
{
	__u16 mtu, framesize;
	__u16 len;
	struct qeth_cmd_buffer *iob;
	u8 link_type = 0;

	QETH_CARD_TEXT(card, 2, "ulpenacb");

	iob = (struct qeth_cmd_buffer *) data;
	memcpy(&card->token.ulp_filter_r,
	       QETH_ULP_ENABLE_RESP_FILTER_TOKEN(iob->data),
	       QETH_MPC_TOKEN_LENGTH);
	if (IS_IQD(card)) {
		memcpy(&framesize, QETH_ULP_ENABLE_RESP_MAX_MTU(iob->data), 2);
		mtu = qeth_get_mtu_outof_framesize(framesize);
	} else {
		mtu = *(__u16 *)QETH_ULP_ENABLE_RESP_MAX_MTU(iob->data);
	}
	*(u16 *)reply->param = mtu;

	memcpy(&len, QETH_ULP_ENABLE_RESP_DIFINFO_LEN(iob->data), 2);
	if (len >= QETH_MPC_DIFINFO_LEN_INDICATES_LINK_TYPE) {
		memcpy(&link_type,
		       QETH_ULP_ENABLE_RESP_LINK_TYPE(iob->data), 1);
		if (!qeth_is_supported_link_type(card, link_type))
			return -EPROTONOSUPPORT;
	}

	card->info.link_type = link_type;
	QETH_CARD_TEXT_(card, 2, "link%d", card->info.link_type);
	return 0;
}

static u8 qeth_mpc_select_prot_type(struct qeth_card *card)
{
	if (IS_OSN(card))
		return QETH_PROT_OSN2;
	return IS_LAYER2(card) ? QETH_PROT_LAYER2 : QETH_PROT_TCPIP;
}

static int qeth_ulp_enable(struct qeth_card *card)
{
	u8 prot_type = qeth_mpc_select_prot_type(card);
	struct qeth_cmd_buffer *iob;
	u16 max_mtu;
	int rc;

	QETH_CARD_TEXT(card, 2, "ulpenabl");

	iob = qeth_mpc_alloc_cmd(card, ULP_ENABLE, ULP_ENABLE_SIZE);
	if (!iob)
		return -ENOMEM;

	*(QETH_ULP_ENABLE_LINKNUM(iob->data)) = (u8) card->dev->dev_port;
	memcpy(QETH_ULP_ENABLE_PROT_TYPE(iob->data), &prot_type, 1);
	memcpy(QETH_ULP_ENABLE_DEST_ADDR(iob->data),
	       &card->token.cm_connection_r, QETH_MPC_TOKEN_LENGTH);
	memcpy(QETH_ULP_ENABLE_FILTER_TOKEN(iob->data),
	       &card->token.ulp_filter_w, QETH_MPC_TOKEN_LENGTH);
	rc = qeth_send_control_data(card, iob, qeth_ulp_enable_cb, &max_mtu);
	if (rc)
		return rc;
	return qeth_update_max_mtu(card, max_mtu);
}

static int qeth_ulp_setup_cb(struct qeth_card *card, struct qeth_reply *reply,
		unsigned long data)
{
	struct qeth_cmd_buffer *iob;

	QETH_CARD_TEXT(card, 2, "ulpstpcb");

	iob = (struct qeth_cmd_buffer *) data;
	memcpy(&card->token.ulp_connection_r,
	       QETH_ULP_SETUP_RESP_CONNECTION_TOKEN(iob->data),
	       QETH_MPC_TOKEN_LENGTH);
	if (!strncmp("00S", QETH_ULP_SETUP_RESP_CONNECTION_TOKEN(iob->data),
		     3)) {
		QETH_CARD_TEXT(card, 2, "olmlimit");
		dev_err(&card->gdev->dev, "A connection could not be "
			"established because of an OLM limit\n");
		return -EMLINK;
	}
	return 0;
}

static int qeth_ulp_setup(struct qeth_card *card)
{
	__u16 temp;
	struct qeth_cmd_buffer *iob;

	QETH_CARD_TEXT(card, 2, "ulpsetup");

	iob = qeth_mpc_alloc_cmd(card, ULP_SETUP, ULP_SETUP_SIZE);
	if (!iob)
		return -ENOMEM;

	memcpy(QETH_ULP_SETUP_DEST_ADDR(iob->data),
	       &card->token.cm_connection_r, QETH_MPC_TOKEN_LENGTH);
	memcpy(QETH_ULP_SETUP_CONNECTION_TOKEN(iob->data),
	       &card->token.ulp_connection_w, QETH_MPC_TOKEN_LENGTH);
	memcpy(QETH_ULP_SETUP_FILTER_TOKEN(iob->data),
	       &card->token.ulp_filter_r, QETH_MPC_TOKEN_LENGTH);

	memcpy(QETH_ULP_SETUP_CUA(iob->data), &card->info.ddev_devno, 2);
	temp = (card->info.cula << 8) + card->info.unit_addr2;
	memcpy(QETH_ULP_SETUP_REAL_DEVADDR(iob->data), &temp, 2);
	return qeth_send_control_data(card, iob, qeth_ulp_setup_cb, NULL);
}

static int qeth_init_qdio_out_buf(struct qeth_qdio_out_q *q, int bidx)
{
	struct qeth_qdio_out_buffer *newbuf;

	newbuf = kmem_cache_zalloc(qeth_qdio_outbuf_cache, GFP_ATOMIC);
	if (!newbuf)
		return -ENOMEM;

	newbuf->buffer = q->qdio_bufs[bidx];
	skb_queue_head_init(&newbuf->skb_list);
	lockdep_set_class(&newbuf->skb_list.lock, &qdio_out_skb_queue_key);
	newbuf->q = q;
	newbuf->next_pending = q->bufs[bidx];
	atomic_set(&newbuf->state, QETH_QDIO_BUF_EMPTY);
	q->bufs[bidx] = newbuf;
	return 0;
}

static void qeth_free_output_queue(struct qeth_qdio_out_q *q)
{
	if (!q)
		return;

	qeth_drain_output_queue(q, true);
	qdio_free_buffers(q->qdio_bufs, QDIO_MAX_BUFFERS_PER_Q);
	kfree(q);
}

static struct qeth_qdio_out_q *qeth_alloc_output_queue(void)
{
	struct qeth_qdio_out_q *q = kzalloc(sizeof(*q), GFP_KERNEL);

	if (!q)
		return NULL;

	if (qdio_alloc_buffers(q->qdio_bufs, QDIO_MAX_BUFFERS_PER_Q)) {
		kfree(q);
		return NULL;
	}
	return q;
}

static void qeth_tx_completion_timer(struct timer_list *timer)
{
	struct qeth_qdio_out_q *queue = from_timer(queue, timer, timer);

	napi_schedule(&queue->napi);
	QETH_TXQ_STAT_INC(queue, completion_timer);
}

static int qeth_alloc_qdio_queues(struct qeth_card *card)
{
	int i, j;

	QETH_CARD_TEXT(card, 2, "allcqdbf");

	if (atomic_cmpxchg(&card->qdio.state, QETH_QDIO_UNINITIALIZED,
		QETH_QDIO_ALLOCATED) != QETH_QDIO_UNINITIALIZED)
		return 0;

	QETH_CARD_TEXT(card, 2, "inq");
	card->qdio.in_q = qeth_alloc_qdio_queue();
	if (!card->qdio.in_q)
		goto out_nomem;

	/* inbound buffer pool */
	if (qeth_alloc_buffer_pool(card))
		goto out_freeinq;

	/* outbound */
	for (i = 0; i < card->qdio.no_out_queues; ++i) {
		struct qeth_qdio_out_q *queue;

		queue = qeth_alloc_output_queue();
		if (!queue)
			goto out_freeoutq;
		QETH_CARD_TEXT_(card, 2, "outq %i", i);
		QETH_CARD_HEX(card, 2, &queue, sizeof(void *));
		card->qdio.out_qs[i] = queue;
		queue->card = card;
		queue->queue_no = i;
		spin_lock_init(&queue->lock);
		timer_setup(&queue->timer, qeth_tx_completion_timer, 0);
		queue->coalesce_usecs = QETH_TX_COALESCE_USECS;
		queue->max_coalesced_frames = QETH_TX_MAX_COALESCED_FRAMES;
		queue->priority = QETH_QIB_PQUE_PRIO_DEFAULT;

		/* give outbound qeth_qdio_buffers their qdio_buffers */
		for (j = 0; j < QDIO_MAX_BUFFERS_PER_Q; ++j) {
			WARN_ON(queue->bufs[j]);
			if (qeth_init_qdio_out_buf(queue, j))
				goto out_freeoutqbufs;
		}
	}

	/* completion */
	if (qeth_alloc_cq(card))
		goto out_freeoutq;

	return 0;

out_freeoutqbufs:
	while (j > 0) {
		--j;
		kmem_cache_free(qeth_qdio_outbuf_cache,
				card->qdio.out_qs[i]->bufs[j]);
		card->qdio.out_qs[i]->bufs[j] = NULL;
	}
out_freeoutq:
	while (i > 0) {
		qeth_free_output_queue(card->qdio.out_qs[--i]);
		card->qdio.out_qs[i] = NULL;
	}
	qeth_free_buffer_pool(card);
out_freeinq:
	qeth_free_qdio_queue(card->qdio.in_q);
	card->qdio.in_q = NULL;
out_nomem:
	atomic_set(&card->qdio.state, QETH_QDIO_UNINITIALIZED);
	return -ENOMEM;
}

static void qeth_free_qdio_queues(struct qeth_card *card)
{
	int i, j;

	if (atomic_xchg(&card->qdio.state, QETH_QDIO_UNINITIALIZED) ==
		QETH_QDIO_UNINITIALIZED)
		return;

	qeth_free_cq(card);
	for (j = 0; j < QDIO_MAX_BUFFERS_PER_Q; ++j) {
		if (card->qdio.in_q->bufs[j].rx_skb)
			dev_kfree_skb_any(card->qdio.in_q->bufs[j].rx_skb);
	}
	qeth_free_qdio_queue(card->qdio.in_q);
	card->qdio.in_q = NULL;
	/* inbound buffer pool */
	qeth_free_buffer_pool(card);
	/* free outbound qdio_qs */
	for (i = 0; i < card->qdio.no_out_queues; i++) {
		qeth_free_output_queue(card->qdio.out_qs[i]);
		card->qdio.out_qs[i] = NULL;
	}
}

static void qeth_fill_qib_parms(struct qeth_card *card,
				struct qeth_qib_parms *parms)
{
	struct qeth_qdio_out_q *queue;
	unsigned int i;

	parms->pcit_magic[0] = 'P';
	parms->pcit_magic[1] = 'C';
	parms->pcit_magic[2] = 'I';
	parms->pcit_magic[3] = 'T';
	ASCEBC(parms->pcit_magic, sizeof(parms->pcit_magic));
	parms->pcit_a = QETH_PCI_THRESHOLD_A(card);
	parms->pcit_b = QETH_PCI_THRESHOLD_B(card);
	parms->pcit_c = QETH_PCI_TIMER_VALUE(card);

	parms->blkt_magic[0] = 'B';
	parms->blkt_magic[1] = 'L';
	parms->blkt_magic[2] = 'K';
	parms->blkt_magic[3] = 'T';
	ASCEBC(parms->blkt_magic, sizeof(parms->blkt_magic));
	parms->blkt_total = card->info.blkt.time_total;
	parms->blkt_inter_packet = card->info.blkt.inter_packet;
	parms->blkt_inter_packet_jumbo = card->info.blkt.inter_packet_jumbo;

	/* Prio-queueing implicitly uses the default priorities: */
	if (qeth_uses_tx_prio_queueing(card) || card->qdio.no_out_queues == 1)
		return;

	parms->pque_magic[0] = 'P';
	parms->pque_magic[1] = 'Q';
	parms->pque_magic[2] = 'U';
	parms->pque_magic[3] = 'E';
	ASCEBC(parms->pque_magic, sizeof(parms->pque_magic));
	parms->pque_order = QETH_QIB_PQUE_ORDER_RR;
	parms->pque_units = QETH_QIB_PQUE_UNITS_SBAL;

	qeth_for_each_output_queue(card, queue, i)
		parms->pque_priority[i] = queue->priority;
}

static int qeth_qdio_activate(struct qeth_card *card)
{
	QETH_CARD_TEXT(card, 3, "qdioact");
	return qdio_activate(CARD_DDEV(card));
}

static int qeth_dm_act(struct qeth_card *card)
{
	struct qeth_cmd_buffer *iob;

	QETH_CARD_TEXT(card, 2, "dmact");

	iob = qeth_mpc_alloc_cmd(card, DM_ACT, DM_ACT_SIZE);
	if (!iob)
		return -ENOMEM;

	memcpy(QETH_DM_ACT_DEST_ADDR(iob->data),
	       &card->token.cm_connection_r, QETH_MPC_TOKEN_LENGTH);
	memcpy(QETH_DM_ACT_CONNECTION_TOKEN(iob->data),
	       &card->token.ulp_connection_r, QETH_MPC_TOKEN_LENGTH);
	return qeth_send_control_data(card, iob, NULL, NULL);
}

static int qeth_mpc_initialize(struct qeth_card *card)
{
	int rc;

	QETH_CARD_TEXT(card, 2, "mpcinit");

	rc = qeth_issue_next_read(card);
	if (rc) {
		QETH_CARD_TEXT_(card, 2, "1err%d", rc);
		return rc;
	}
	rc = qeth_cm_enable(card);
	if (rc) {
		QETH_CARD_TEXT_(card, 2, "2err%d", rc);
		return rc;
	}
	rc = qeth_cm_setup(card);
	if (rc) {
		QETH_CARD_TEXT_(card, 2, "3err%d", rc);
		return rc;
	}
	rc = qeth_ulp_enable(card);
	if (rc) {
		QETH_CARD_TEXT_(card, 2, "4err%d", rc);
		return rc;
	}
	rc = qeth_ulp_setup(card);
	if (rc) {
		QETH_CARD_TEXT_(card, 2, "5err%d", rc);
		return rc;
	}
	rc = qeth_alloc_qdio_queues(card);
	if (rc) {
		QETH_CARD_TEXT_(card, 2, "5err%d", rc);
		return rc;
	}
	rc = qeth_qdio_establish(card);
	if (rc) {
		QETH_CARD_TEXT_(card, 2, "6err%d", rc);
		qeth_free_qdio_queues(card);
		return rc;
	}
	rc = qeth_qdio_activate(card);
	if (rc) {
		QETH_CARD_TEXT_(card, 2, "7err%d", rc);
		return rc;
	}
	rc = qeth_dm_act(card);
	if (rc) {
		QETH_CARD_TEXT_(card, 2, "8err%d", rc);
		return rc;
	}

	return 0;
}

static void qeth_print_status_message(struct qeth_card *card)
{
	switch (card->info.type) {
	case QETH_CARD_TYPE_OSD:
	case QETH_CARD_TYPE_OSM:
	case QETH_CARD_TYPE_OSX:
		/* VM will use a non-zero first character
		 * to indicate a HiperSockets like reporting
		 * of the level OSA sets the first character to zero
		 * */
		if (!card->info.mcl_level[0]) {
			sprintf(card->info.mcl_level, "%02x%02x",
				card->info.mcl_level[2],
				card->info.mcl_level[3]);
			break;
		}
		fallthrough;
	case QETH_CARD_TYPE_IQD:
		if (IS_VM_NIC(card) || (card->info.mcl_level[0] & 0x80)) {
			card->info.mcl_level[0] = (char) _ebcasc[(__u8)
				card->info.mcl_level[0]];
			card->info.mcl_level[1] = (char) _ebcasc[(__u8)
				card->info.mcl_level[1]];
			card->info.mcl_level[2] = (char) _ebcasc[(__u8)
				card->info.mcl_level[2]];
			card->info.mcl_level[3] = (char) _ebcasc[(__u8)
				card->info.mcl_level[3]];
			card->info.mcl_level[QETH_MCL_LENGTH] = 0;
		}
		break;
	default:
		memset(&card->info.mcl_level[0], 0, QETH_MCL_LENGTH + 1);
	}
	dev_info(&card->gdev->dev,
		 "Device is a%s card%s%s%s\nwith link type %s.\n",
		 qeth_get_cardname(card),
		 (card->info.mcl_level[0]) ? " (level: " : "",
		 (card->info.mcl_level[0]) ? card->info.mcl_level : "",
		 (card->info.mcl_level[0]) ? ")" : "",
		 qeth_get_cardname_short(card));
}

static void qeth_initialize_working_pool_list(struct qeth_card *card)
{
	struct qeth_buffer_pool_entry *entry;

	QETH_CARD_TEXT(card, 5, "inwrklst");

	list_for_each_entry(entry,
			    &card->qdio.init_pool.entry_list, init_list) {
		qeth_put_buffer_pool_entry(card, entry);
	}
}

static struct qeth_buffer_pool_entry *qeth_find_free_buffer_pool_entry(
					struct qeth_card *card)
{
	struct qeth_buffer_pool_entry *entry;
	int i, free;

	if (list_empty(&card->qdio.in_buf_pool.entry_list))
		return NULL;

	list_for_each_entry(entry, &card->qdio.in_buf_pool.entry_list, list) {
		free = 1;
		for (i = 0; i < QETH_MAX_BUFFER_ELEMENTS(card); ++i) {
			if (page_count(entry->elements[i]) > 1) {
				free = 0;
				break;
			}
		}
		if (free) {
			list_del_init(&entry->list);
			return entry;
		}
	}

	/* no free buffer in pool so take first one and swap pages */
	entry = list_first_entry(&card->qdio.in_buf_pool.entry_list,
				 struct qeth_buffer_pool_entry, list);
	for (i = 0; i < QETH_MAX_BUFFER_ELEMENTS(card); ++i) {
		if (page_count(entry->elements[i]) > 1) {
			struct page *page = dev_alloc_page();

			if (!page)
				return NULL;

			__free_page(entry->elements[i]);
			entry->elements[i] = page;
			QETH_CARD_STAT_INC(card, rx_sg_alloc_page);
		}
	}
	list_del_init(&entry->list);
	return entry;
}

static int qeth_init_input_buffer(struct qeth_card *card,
		struct qeth_qdio_buffer *buf)
{
	struct qeth_buffer_pool_entry *pool_entry = buf->pool_entry;
	int i;

	if ((card->options.cq == QETH_CQ_ENABLED) && (!buf->rx_skb)) {
		buf->rx_skb = netdev_alloc_skb(card->dev,
					       ETH_HLEN +
					       sizeof(struct ipv6hdr));
		if (!buf->rx_skb)
			return -ENOMEM;
	}

<<<<<<< HEAD
	pool_entry = qeth_find_free_buffer_pool_entry(card);
	if (!pool_entry)
		return -ENOBUFS;
=======
	if (!pool_entry) {
		pool_entry = qeth_find_free_buffer_pool_entry(card);
		if (!pool_entry)
			return -ENOBUFS;

		buf->pool_entry = pool_entry;
	}
>>>>>>> d1988041

	/*
	 * since the buffer is accessed only from the input_tasklet
	 * there shouldn't be a need to synchronize; also, since we use
	 * the QETH_IN_BUF_REQUEUE_THRESHOLD we should never run  out off
	 * buffers
	 */
	for (i = 0; i < QETH_MAX_BUFFER_ELEMENTS(card); ++i) {
		buf->buffer->element[i].length = PAGE_SIZE;
		buf->buffer->element[i].addr =
			page_to_phys(pool_entry->elements[i]);
		if (i == QETH_MAX_BUFFER_ELEMENTS(card) - 1)
			buf->buffer->element[i].eflags = SBAL_EFLAGS_LAST_ENTRY;
		else
			buf->buffer->element[i].eflags = 0;
		buf->buffer->element[i].sflags = 0;
	}
	return 0;
}

static unsigned int qeth_tx_select_bulk_max(struct qeth_card *card,
					    struct qeth_qdio_out_q *queue)
{
	if (!IS_IQD(card) ||
	    qeth_iqd_is_mcast_queue(card, queue) ||
	    card->options.cq == QETH_CQ_ENABLED ||
	    qdio_get_ssqd_desc(CARD_DDEV(card), &card->ssqd))
		return 1;

	return card->ssqd.mmwc ? card->ssqd.mmwc : 1;
}

static int qeth_init_qdio_queues(struct qeth_card *card)
{
	unsigned int rx_bufs = card->qdio.in_buf_pool.buf_count;
	unsigned int i;
	int rc;

	QETH_CARD_TEXT(card, 2, "initqdqs");

	/* inbound queue */
	qdio_reset_buffers(card->qdio.in_q->qdio_bufs, QDIO_MAX_BUFFERS_PER_Q);
	memset(&card->rx, 0, sizeof(struct qeth_rx));

	qeth_initialize_working_pool_list(card);
	/*give only as many buffers to hardware as we have buffer pool entries*/
<<<<<<< HEAD
	for (i = 0; i < card->qdio.in_buf_pool.buf_count - 1; i++) {
=======
	for (i = 0; i < rx_bufs; i++) {
>>>>>>> d1988041
		rc = qeth_init_input_buffer(card, &card->qdio.in_q->bufs[i]);
		if (rc)
			return rc;
	}

<<<<<<< HEAD
	card->qdio.in_q->next_buf_to_init =
		card->qdio.in_buf_pool.buf_count - 1;
	rc = do_QDIO(CARD_DDEV(card), QDIO_FLAG_SYNC_INPUT, 0, 0,
		     card->qdio.in_buf_pool.buf_count - 1);
=======
	card->qdio.in_q->next_buf_to_init = QDIO_BUFNR(rx_bufs);
	rc = do_QDIO(CARD_DDEV(card), QDIO_FLAG_SYNC_INPUT, 0, 0, rx_bufs);
>>>>>>> d1988041
	if (rc) {
		QETH_CARD_TEXT_(card, 2, "1err%d", rc);
		return rc;
	}

	/* completion */
	rc = qeth_cq_init(card);
	if (rc) {
		return rc;
	}

	/* outbound queue */
	for (i = 0; i < card->qdio.no_out_queues; ++i) {
		struct qeth_qdio_out_q *queue = card->qdio.out_qs[i];

		qdio_reset_buffers(queue->qdio_bufs, QDIO_MAX_BUFFERS_PER_Q);
		queue->max_elements = QETH_MAX_BUFFER_ELEMENTS(card);
		queue->next_buf_to_fill = 0;
		queue->do_pack = 0;
		queue->prev_hdr = NULL;
		queue->coalesced_frames = 0;
		queue->bulk_start = 0;
		queue->bulk_count = 0;
		queue->bulk_max = qeth_tx_select_bulk_max(card, queue);
		atomic_set(&queue->used_buffers, 0);
		atomic_set(&queue->set_pci_flags_count, 0);
		netdev_tx_reset_queue(netdev_get_tx_queue(card->dev, i));
	}
	return 0;
}

static void qeth_ipa_finalize_cmd(struct qeth_card *card,
				  struct qeth_cmd_buffer *iob)
{
	qeth_mpc_finalize_cmd(card, iob);

	/* override with IPA-specific values: */
	__ipa_cmd(iob)->hdr.seqno = card->seqno.ipa++;
}

void qeth_prepare_ipa_cmd(struct qeth_card *card, struct qeth_cmd_buffer *iob,
			  u16 cmd_length,
			  bool (*match)(struct qeth_cmd_buffer *iob,
					struct qeth_cmd_buffer *reply))
{
	u8 prot_type = qeth_mpc_select_prot_type(card);
	u16 total_length = iob->length;

	qeth_setup_ccw(__ccw_from_cmd(iob), CCW_CMD_WRITE, 0, total_length,
		       iob->data);
	iob->finalize = qeth_ipa_finalize_cmd;
	iob->match = match;

	memcpy(iob->data, IPA_PDU_HEADER, IPA_PDU_HEADER_SIZE);
	memcpy(QETH_IPA_PDU_LEN_TOTAL(iob->data), &total_length, 2);
	memcpy(QETH_IPA_CMD_PROT_TYPE(iob->data), &prot_type, 1);
	memcpy(QETH_IPA_PDU_LEN_PDU1(iob->data), &cmd_length, 2);
	memcpy(QETH_IPA_PDU_LEN_PDU2(iob->data), &cmd_length, 2);
	memcpy(QETH_IPA_CMD_DEST_ADDR(iob->data),
	       &card->token.ulp_connection_r, QETH_MPC_TOKEN_LENGTH);
	memcpy(QETH_IPA_PDU_LEN_PDU3(iob->data), &cmd_length, 2);
}
EXPORT_SYMBOL_GPL(qeth_prepare_ipa_cmd);

static bool qeth_ipa_match_reply(struct qeth_cmd_buffer *iob,
				 struct qeth_cmd_buffer *reply)
{
	struct qeth_ipa_cmd *ipa_reply = __ipa_reply(reply);

	return ipa_reply && (__ipa_cmd(iob)->hdr.seqno == ipa_reply->hdr.seqno);
}

struct qeth_cmd_buffer *qeth_ipa_alloc_cmd(struct qeth_card *card,
					   enum qeth_ipa_cmds cmd_code,
					   enum qeth_prot_versions prot,
					   unsigned int data_length)
{
	struct qeth_cmd_buffer *iob;
	struct qeth_ipacmd_hdr *hdr;

	data_length += offsetof(struct qeth_ipa_cmd, data);
	iob = qeth_alloc_cmd(&card->write, IPA_PDU_HEADER_SIZE + data_length, 1,
			     QETH_IPA_TIMEOUT);
	if (!iob)
		return NULL;

	qeth_prepare_ipa_cmd(card, iob, data_length, qeth_ipa_match_reply);

	hdr = &__ipa_cmd(iob)->hdr;
	hdr->command = cmd_code;
	hdr->initiator = IPA_CMD_INITIATOR_HOST;
	/* hdr->seqno is set by qeth_send_control_data() */
	hdr->adapter_type = QETH_LINK_TYPE_FAST_ETH;
	hdr->rel_adapter_no = (u8) card->dev->dev_port;
	hdr->prim_version_no = IS_LAYER2(card) ? 2 : 1;
	hdr->param_count = 1;
	hdr->prot_version = prot;
	return iob;
}
EXPORT_SYMBOL_GPL(qeth_ipa_alloc_cmd);

static int qeth_send_ipa_cmd_cb(struct qeth_card *card,
				struct qeth_reply *reply, unsigned long data)
{
	struct qeth_ipa_cmd *cmd = (struct qeth_ipa_cmd *) data;

	return (cmd->hdr.return_code) ? -EIO : 0;
}

/**
 * qeth_send_ipa_cmd() - send an IPA command
 *
 * See qeth_send_control_data() for explanation of the arguments.
 */

int qeth_send_ipa_cmd(struct qeth_card *card, struct qeth_cmd_buffer *iob,
		int (*reply_cb)(struct qeth_card *, struct qeth_reply*,
			unsigned long),
		void *reply_param)
{
	int rc;

	QETH_CARD_TEXT(card, 4, "sendipa");

	if (card->read_or_write_problem) {
		qeth_put_cmd(iob);
		return -EIO;
	}

	if (reply_cb == NULL)
		reply_cb = qeth_send_ipa_cmd_cb;
	rc = qeth_send_control_data(card, iob, reply_cb, reply_param);
	if (rc == -ETIME) {
		qeth_clear_ipacmd_list(card);
		qeth_schedule_recovery(card);
	}
	return rc;
}
EXPORT_SYMBOL_GPL(qeth_send_ipa_cmd);

static int qeth_send_startlan_cb(struct qeth_card *card,
				 struct qeth_reply *reply, unsigned long data)
{
	struct qeth_ipa_cmd *cmd = (struct qeth_ipa_cmd *) data;

	if (cmd->hdr.return_code == IPA_RC_LAN_OFFLINE)
		return -ENETDOWN;

	return (cmd->hdr.return_code) ? -EIO : 0;
}

static int qeth_send_startlan(struct qeth_card *card)
{
	struct qeth_cmd_buffer *iob;

	QETH_CARD_TEXT(card, 2, "strtlan");

	iob = qeth_ipa_alloc_cmd(card, IPA_CMD_STARTLAN, QETH_PROT_NONE, 0);
	if (!iob)
		return -ENOMEM;
	return qeth_send_ipa_cmd(card, iob, qeth_send_startlan_cb, NULL);
}

static int qeth_setadpparms_inspect_rc(struct qeth_ipa_cmd *cmd)
{
	if (!cmd->hdr.return_code)
		cmd->hdr.return_code =
			cmd->data.setadapterparms.hdr.return_code;
	return cmd->hdr.return_code;
}

static int qeth_query_setadapterparms_cb(struct qeth_card *card,
		struct qeth_reply *reply, unsigned long data)
{
	struct qeth_ipa_cmd *cmd = (struct qeth_ipa_cmd *) data;
	struct qeth_query_cmds_supp *query_cmd;

	QETH_CARD_TEXT(card, 3, "quyadpcb");
	if (qeth_setadpparms_inspect_rc(cmd))
		return -EIO;

	query_cmd = &cmd->data.setadapterparms.data.query_cmds_supp;
	if (query_cmd->lan_type & 0x7f) {
		if (!qeth_is_supported_link_type(card, query_cmd->lan_type))
			return -EPROTONOSUPPORT;

		card->info.link_type = query_cmd->lan_type;
		QETH_CARD_TEXT_(card, 2, "lnk %d", card->info.link_type);
	}

	card->options.adp.supported = query_cmd->supported_cmds;
	return 0;
}

static struct qeth_cmd_buffer *qeth_get_adapter_cmd(struct qeth_card *card,
						    enum qeth_ipa_setadp_cmd adp_cmd,
						    unsigned int data_length)
{
	struct qeth_ipacmd_setadpparms_hdr *hdr;
	struct qeth_cmd_buffer *iob;

	iob = qeth_ipa_alloc_cmd(card, IPA_CMD_SETADAPTERPARMS, QETH_PROT_IPV4,
				 data_length +
				 offsetof(struct qeth_ipacmd_setadpparms,
					  data));
	if (!iob)
		return NULL;

	hdr = &__ipa_cmd(iob)->data.setadapterparms.hdr;
	hdr->cmdlength = sizeof(*hdr) + data_length;
	hdr->command_code = adp_cmd;
	hdr->used_total = 1;
	hdr->seq_no = 1;
	return iob;
}

static int qeth_query_setadapterparms(struct qeth_card *card)
{
	int rc;
	struct qeth_cmd_buffer *iob;

	QETH_CARD_TEXT(card, 3, "queryadp");
	iob = qeth_get_adapter_cmd(card, IPA_SETADP_QUERY_COMMANDS_SUPPORTED,
				   SETADP_DATA_SIZEOF(query_cmds_supp));
	if (!iob)
		return -ENOMEM;
	rc = qeth_send_ipa_cmd(card, iob, qeth_query_setadapterparms_cb, NULL);
	return rc;
}

static int qeth_query_ipassists_cb(struct qeth_card *card,
		struct qeth_reply *reply, unsigned long data)
{
	struct qeth_ipa_cmd *cmd;

	QETH_CARD_TEXT(card, 2, "qipasscb");

	cmd = (struct qeth_ipa_cmd *) data;

	switch (cmd->hdr.return_code) {
	case IPA_RC_SUCCESS:
		break;
	case IPA_RC_NOTSUPP:
	case IPA_RC_L2_UNSUPPORTED_CMD:
		QETH_CARD_TEXT(card, 2, "ipaunsup");
		card->options.ipa4.supported |= IPA_SETADAPTERPARMS;
		card->options.ipa6.supported |= IPA_SETADAPTERPARMS;
		return -EOPNOTSUPP;
	default:
		QETH_DBF_MESSAGE(1, "IPA_CMD_QIPASSIST on device %x: Unhandled rc=%#x\n",
				 CARD_DEVID(card), cmd->hdr.return_code);
		return -EIO;
	}

	if (cmd->hdr.prot_version == QETH_PROT_IPV4)
		card->options.ipa4 = cmd->hdr.assists;
	else if (cmd->hdr.prot_version == QETH_PROT_IPV6)
		card->options.ipa6 = cmd->hdr.assists;
	else
		QETH_DBF_MESSAGE(1, "IPA_CMD_QIPASSIST on device %x: Flawed LIC detected\n",
				 CARD_DEVID(card));
	return 0;
}

static int qeth_query_ipassists(struct qeth_card *card,
				enum qeth_prot_versions prot)
{
	int rc;
	struct qeth_cmd_buffer *iob;

	QETH_CARD_TEXT_(card, 2, "qipassi%i", prot);
	iob = qeth_ipa_alloc_cmd(card, IPA_CMD_QIPASSIST, prot, 0);
	if (!iob)
		return -ENOMEM;
	rc = qeth_send_ipa_cmd(card, iob, qeth_query_ipassists_cb, NULL);
	return rc;
}

static int qeth_query_switch_attributes_cb(struct qeth_card *card,
				struct qeth_reply *reply, unsigned long data)
{
	struct qeth_ipa_cmd *cmd = (struct qeth_ipa_cmd *) data;
	struct qeth_query_switch_attributes *attrs;
	struct qeth_switch_info *sw_info;

	QETH_CARD_TEXT(card, 2, "qswiatcb");
	if (qeth_setadpparms_inspect_rc(cmd))
		return -EIO;

	sw_info = (struct qeth_switch_info *)reply->param;
	attrs = &cmd->data.setadapterparms.data.query_switch_attributes;
	sw_info->capabilities = attrs->capabilities;
	sw_info->settings = attrs->settings;
	QETH_CARD_TEXT_(card, 2, "%04x%04x", sw_info->capabilities,
			sw_info->settings);
	return 0;
}

int qeth_query_switch_attributes(struct qeth_card *card,
				 struct qeth_switch_info *sw_info)
{
	struct qeth_cmd_buffer *iob;

	QETH_CARD_TEXT(card, 2, "qswiattr");
	if (!qeth_adp_supported(card, IPA_SETADP_QUERY_SWITCH_ATTRIBUTES))
		return -EOPNOTSUPP;
	if (!netif_carrier_ok(card->dev))
		return -ENOMEDIUM;
	iob = qeth_get_adapter_cmd(card, IPA_SETADP_QUERY_SWITCH_ATTRIBUTES, 0);
	if (!iob)
		return -ENOMEM;
	return qeth_send_ipa_cmd(card, iob,
				qeth_query_switch_attributes_cb, sw_info);
}

struct qeth_cmd_buffer *qeth_get_diag_cmd(struct qeth_card *card,
					  enum qeth_diags_cmds sub_cmd,
					  unsigned int data_length)
{
	struct qeth_ipacmd_diagass *cmd;
	struct qeth_cmd_buffer *iob;

	iob = qeth_ipa_alloc_cmd(card, IPA_CMD_SET_DIAG_ASS, QETH_PROT_NONE,
				 DIAG_HDR_LEN + data_length);
	if (!iob)
		return NULL;

	cmd = &__ipa_cmd(iob)->data.diagass;
	cmd->subcmd_len = DIAG_SUB_HDR_LEN + data_length;
	cmd->subcmd = sub_cmd;
	return iob;
}
EXPORT_SYMBOL_GPL(qeth_get_diag_cmd);

static int qeth_query_setdiagass_cb(struct qeth_card *card,
		struct qeth_reply *reply, unsigned long data)
{
	struct qeth_ipa_cmd *cmd = (struct qeth_ipa_cmd *) data;
	u16 rc = cmd->hdr.return_code;

	if (rc) {
		QETH_CARD_TEXT_(card, 2, "diagq:%x", rc);
		return -EIO;
	}

	card->info.diagass_support = cmd->data.diagass.ext;
	return 0;
}

static int qeth_query_setdiagass(struct qeth_card *card)
{
	struct qeth_cmd_buffer *iob;

	QETH_CARD_TEXT(card, 2, "qdiagass");
	iob = qeth_get_diag_cmd(card, QETH_DIAGS_CMD_QUERY, 0);
	if (!iob)
		return -ENOMEM;
	return qeth_send_ipa_cmd(card, iob, qeth_query_setdiagass_cb, NULL);
}

static void qeth_get_trap_id(struct qeth_card *card, struct qeth_trap_id *tid)
{
	unsigned long info = get_zeroed_page(GFP_KERNEL);
	struct sysinfo_2_2_2 *info222 = (struct sysinfo_2_2_2 *)info;
	struct sysinfo_3_2_2 *info322 = (struct sysinfo_3_2_2 *)info;
	struct ccw_dev_id ccwid;
	int level;

	tid->chpid = card->info.chpid;
	ccw_device_get_id(CARD_RDEV(card), &ccwid);
	tid->ssid = ccwid.ssid;
	tid->devno = ccwid.devno;
	if (!info)
		return;
	level = stsi(NULL, 0, 0, 0);
	if ((level >= 2) && (stsi(info222, 2, 2, 2) == 0))
		tid->lparnr = info222->lpar_number;
	if ((level >= 3) && (stsi(info322, 3, 2, 2) == 0)) {
		EBCASC(info322->vm[0].name, sizeof(info322->vm[0].name));
		memcpy(tid->vmname, info322->vm[0].name, sizeof(tid->vmname));
	}
	free_page(info);
}

static int qeth_hw_trap_cb(struct qeth_card *card,
		struct qeth_reply *reply, unsigned long data)
{
	struct qeth_ipa_cmd *cmd = (struct qeth_ipa_cmd *) data;
	u16 rc = cmd->hdr.return_code;

	if (rc) {
		QETH_CARD_TEXT_(card, 2, "trapc:%x", rc);
		return -EIO;
	}
	return 0;
}

int qeth_hw_trap(struct qeth_card *card, enum qeth_diags_trap_action action)
{
	struct qeth_cmd_buffer *iob;
	struct qeth_ipa_cmd *cmd;

	QETH_CARD_TEXT(card, 2, "diagtrap");
	iob = qeth_get_diag_cmd(card, QETH_DIAGS_CMD_TRAP, 64);
	if (!iob)
		return -ENOMEM;
	cmd = __ipa_cmd(iob);
	cmd->data.diagass.type = 1;
	cmd->data.diagass.action = action;
	switch (action) {
	case QETH_DIAGS_TRAP_ARM:
		cmd->data.diagass.options = 0x0003;
		cmd->data.diagass.ext = 0x00010000 +
			sizeof(struct qeth_trap_id);
		qeth_get_trap_id(card,
			(struct qeth_trap_id *)cmd->data.diagass.cdata);
		break;
	case QETH_DIAGS_TRAP_DISARM:
		cmd->data.diagass.options = 0x0001;
		break;
	case QETH_DIAGS_TRAP_CAPTURE:
		break;
	}
	return qeth_send_ipa_cmd(card, iob, qeth_hw_trap_cb, NULL);
}

static int qeth_check_qdio_errors(struct qeth_card *card,
				  struct qdio_buffer *buf,
				  unsigned int qdio_error,
				  const char *dbftext)
{
	if (qdio_error) {
		QETH_CARD_TEXT(card, 2, dbftext);
		QETH_CARD_TEXT_(card, 2, " F15=%02X",
			       buf->element[15].sflags);
		QETH_CARD_TEXT_(card, 2, " F14=%02X",
			       buf->element[14].sflags);
		QETH_CARD_TEXT_(card, 2, " qerr=%X", qdio_error);
		if ((buf->element[15].sflags) == 0x12) {
			QETH_CARD_STAT_INC(card, rx_fifo_errors);
			return 0;
		} else
			return 1;
	}
	return 0;
}

static unsigned int qeth_rx_refill_queue(struct qeth_card *card,
					 unsigned int count)
{
	struct qeth_qdio_q *queue = card->qdio.in_q;
	struct list_head *lh;
	int i;
	int rc;
	int newcount = 0;

	/* only requeue at a certain threshold to avoid SIGAs */
	if (count >= QETH_IN_BUF_REQUEUE_THRESHOLD(card)) {
		for (i = queue->next_buf_to_init;
		     i < queue->next_buf_to_init + count; ++i) {
			if (qeth_init_input_buffer(card,
				&queue->bufs[QDIO_BUFNR(i)])) {
				break;
			} else {
				newcount++;
			}
		}

		if (newcount < count) {
			/* we are in memory shortage so we switch back to
			   traditional skb allocation and drop packages */
			atomic_set(&card->force_alloc_skb, 3);
			count = newcount;
		} else {
			atomic_add_unless(&card->force_alloc_skb, -1, 0);
		}

		if (!count) {
			i = 0;
			list_for_each(lh, &card->qdio.in_buf_pool.entry_list)
				i++;
			if (i == card->qdio.in_buf_pool.buf_count) {
				QETH_CARD_TEXT(card, 2, "qsarbw");
				schedule_delayed_work(
					&card->buffer_reclaim_work,
					QETH_RECLAIM_WORK_TIME);
			}
			return 0;
		}

		rc = do_QDIO(CARD_DDEV(card), QDIO_FLAG_SYNC_INPUT, 0,
			     queue->next_buf_to_init, count);
		if (rc) {
			QETH_CARD_TEXT(card, 2, "qinberr");
		}
		queue->next_buf_to_init = QDIO_BUFNR(queue->next_buf_to_init +
						     count);
		return count;
	}

	return 0;
}

static void qeth_buffer_reclaim_work(struct work_struct *work)
{
	struct qeth_card *card = container_of(to_delayed_work(work),
					      struct qeth_card,
					      buffer_reclaim_work);

	local_bh_disable();
	napi_schedule(&card->napi);
	/* kick-start the NAPI softirq: */
	local_bh_enable();
}

static void qeth_handle_send_error(struct qeth_card *card,
		struct qeth_qdio_out_buffer *buffer, unsigned int qdio_err)
{
	int sbalf15 = buffer->buffer->element[15].sflags;

	QETH_CARD_TEXT(card, 6, "hdsnderr");
	qeth_check_qdio_errors(card, buffer->buffer, qdio_err, "qouterr");

	if (!qdio_err)
		return;

	if ((sbalf15 >= 15) && (sbalf15 <= 31))
		return;

	QETH_CARD_TEXT(card, 1, "lnkfail");
	QETH_CARD_TEXT_(card, 1, "%04x %02x",
		       (u16)qdio_err, (u8)sbalf15);
}

/**
 * qeth_prep_flush_pack_buffer - Prepares flushing of a packing buffer.
 * @queue: queue to check for packing buffer
 *
 * Returns number of buffers that were prepared for flush.
 */
static int qeth_prep_flush_pack_buffer(struct qeth_qdio_out_q *queue)
{
	struct qeth_qdio_out_buffer *buffer;

	buffer = queue->bufs[queue->next_buf_to_fill];
	if ((atomic_read(&buffer->state) == QETH_QDIO_BUF_EMPTY) &&
	    (buffer->next_element_to_fill > 0)) {
		/* it's a packing buffer */
		atomic_set(&buffer->state, QETH_QDIO_BUF_PRIMED);
		queue->next_buf_to_fill =
			QDIO_BUFNR(queue->next_buf_to_fill + 1);
		return 1;
	}
	return 0;
}

/*
 * Switched to packing state if the number of used buffers on a queue
 * reaches a certain limit.
 */
static void qeth_switch_to_packing_if_needed(struct qeth_qdio_out_q *queue)
{
	if (!queue->do_pack) {
		if (atomic_read(&queue->used_buffers)
		    >= QETH_HIGH_WATERMARK_PACK){
			/* switch non-PACKING -> PACKING */
			QETH_CARD_TEXT(queue->card, 6, "np->pack");
			QETH_TXQ_STAT_INC(queue, packing_mode_switch);
			queue->do_pack = 1;
		}
	}
}

/*
 * Switches from packing to non-packing mode. If there is a packing
 * buffer on the queue this buffer will be prepared to be flushed.
 * In that case 1 is returned to inform the caller. If no buffer
 * has to be flushed, zero is returned.
 */
static int qeth_switch_to_nonpacking_if_needed(struct qeth_qdio_out_q *queue)
{
	if (queue->do_pack) {
		if (atomic_read(&queue->used_buffers)
		    <= QETH_LOW_WATERMARK_PACK) {
			/* switch PACKING -> non-PACKING */
			QETH_CARD_TEXT(queue->card, 6, "pack->np");
			QETH_TXQ_STAT_INC(queue, packing_mode_switch);
			queue->do_pack = 0;
			return qeth_prep_flush_pack_buffer(queue);
		}
	}
	return 0;
}

static void qeth_flush_buffers(struct qeth_qdio_out_q *queue, int index,
			       int count)
{
	struct qeth_qdio_out_buffer *buf = queue->bufs[index];
	unsigned int qdio_flags = QDIO_FLAG_SYNC_OUTPUT;
	struct qeth_card *card = queue->card;
	int rc;
	int i;

	for (i = index; i < index + count; ++i) {
		unsigned int bidx = QDIO_BUFNR(i);
		struct sk_buff *skb;

		buf = queue->bufs[bidx];
		buf->buffer->element[buf->next_element_to_fill - 1].eflags |=
				SBAL_EFLAGS_LAST_ENTRY;
		queue->coalesced_frames += buf->frames;

		if (queue->bufstates)
			queue->bufstates[bidx].user = buf;

		if (IS_IQD(card)) {
			skb_queue_walk(&buf->skb_list, skb)
				skb_tx_timestamp(skb);
		}
	}

	if (!IS_IQD(card)) {
		if (!queue->do_pack) {
			if ((atomic_read(&queue->used_buffers) >=
				(QETH_HIGH_WATERMARK_PACK -
				 QETH_WATERMARK_PACK_FUZZ)) &&
			    !atomic_read(&queue->set_pci_flags_count)) {
				/* it's likely that we'll go to packing
				 * mode soon */
				atomic_inc(&queue->set_pci_flags_count);
				buf->buffer->element[0].sflags |= SBAL_SFLAGS0_PCI_REQ;
			}
		} else {
			if (!atomic_read(&queue->set_pci_flags_count)) {
				/*
				 * there's no outstanding PCI any more, so we
				 * have to request a PCI to be sure the the PCI
				 * will wake at some time in the future then we
				 * can flush packed buffers that might still be
				 * hanging around, which can happen if no
				 * further send was requested by the stack
				 */
				atomic_inc(&queue->set_pci_flags_count);
				buf->buffer->element[0].sflags |= SBAL_SFLAGS0_PCI_REQ;
			}
		}

		if (atomic_read(&queue->set_pci_flags_count))
			qdio_flags |= QDIO_FLAG_PCI_OUT;
	}

	QETH_TXQ_STAT_INC(queue, doorbell);
	rc = do_QDIO(CARD_DDEV(queue->card), qdio_flags,
		     queue->queue_no, index, count);

	/* Fake the TX completion interrupt: */
	if (IS_IQD(card)) {
		unsigned int frames = READ_ONCE(queue->max_coalesced_frames);
		unsigned int usecs = READ_ONCE(queue->coalesce_usecs);

		if (frames && queue->coalesced_frames >= frames) {
			napi_schedule(&queue->napi);
			queue->coalesced_frames = 0;
			QETH_TXQ_STAT_INC(queue, coal_frames);
		} else if (usecs) {
			qeth_tx_arm_timer(queue, usecs);
		}
	}

	if (rc) {
		/* ignore temporary SIGA errors without busy condition */
		if (rc == -ENOBUFS)
			return;
		QETH_CARD_TEXT(queue->card, 2, "flushbuf");
		QETH_CARD_TEXT_(queue->card, 2, " q%d", queue->queue_no);
		QETH_CARD_TEXT_(queue->card, 2, " idx%d", index);
		QETH_CARD_TEXT_(queue->card, 2, " c%d", count);
		QETH_CARD_TEXT_(queue->card, 2, " err%d", rc);

		/* this must not happen under normal circumstances. if it
		 * happens something is really wrong -> recover */
		qeth_schedule_recovery(queue->card);
		return;
	}
}

static void qeth_flush_queue(struct qeth_qdio_out_q *queue)
{
	qeth_flush_buffers(queue, queue->bulk_start, queue->bulk_count);

	queue->bulk_start = QDIO_BUFNR(queue->bulk_start + queue->bulk_count);
	queue->prev_hdr = NULL;
	queue->bulk_count = 0;
}

static void qeth_check_outbound_queue(struct qeth_qdio_out_q *queue)
{
	/*
	 * check if weed have to switch to non-packing mode or if
	 * we have to get a pci flag out on the queue
	 */
	if ((atomic_read(&queue->used_buffers) <= QETH_LOW_WATERMARK_PACK) ||
	    !atomic_read(&queue->set_pci_flags_count)) {
		unsigned int index, flush_cnt;
		bool q_was_packing;

		spin_lock(&queue->lock);

		index = queue->next_buf_to_fill;
		q_was_packing = queue->do_pack;

		flush_cnt = qeth_switch_to_nonpacking_if_needed(queue);
		if (!flush_cnt && !atomic_read(&queue->set_pci_flags_count))
			flush_cnt = qeth_prep_flush_pack_buffer(queue);

		if (flush_cnt) {
			qeth_flush_buffers(queue, index, flush_cnt);
			if (q_was_packing)
				QETH_TXQ_STAT_ADD(queue, bufs_pack, flush_cnt);
		}

		spin_unlock(&queue->lock);
	}
}

static void qeth_qdio_poll(struct ccw_device *cdev, unsigned long card_ptr)
{
	struct qeth_card *card = (struct qeth_card *)card_ptr;

	napi_schedule_irqoff(&card->napi);
}

int qeth_configure_cq(struct qeth_card *card, enum qeth_cq cq)
{
	int rc;

	if (card->options.cq ==  QETH_CQ_NOTAVAILABLE) {
		rc = -1;
		goto out;
	} else {
		if (card->options.cq == cq) {
			rc = 0;
			goto out;
		}

		qeth_free_qdio_queues(card);
		card->options.cq = cq;
		rc = 0;
	}
out:
	return rc;

}
EXPORT_SYMBOL_GPL(qeth_configure_cq);

static void qeth_qdio_cq_handler(struct qeth_card *card, unsigned int qdio_err,
				 unsigned int queue, int first_element,
				 int count)
{
	struct qeth_qdio_q *cq = card->qdio.c_q;
	int i;
	int rc;

	QETH_CARD_TEXT_(card, 5, "qcqhe%d", first_element);
	QETH_CARD_TEXT_(card, 5, "qcqhc%d", count);
	QETH_CARD_TEXT_(card, 5, "qcqherr%d", qdio_err);

	if (qdio_err) {
		netif_tx_stop_all_queues(card->dev);
		qeth_schedule_recovery(card);
		return;
	}

	for (i = first_element; i < first_element + count; ++i) {
		struct qdio_buffer *buffer = cq->qdio_bufs[QDIO_BUFNR(i)];
		int e = 0;

		while ((e < QDIO_MAX_ELEMENTS_PER_BUFFER) &&
		       buffer->element[e].addr) {
			unsigned long phys_aob_addr = buffer->element[e].addr;

			qeth_qdio_handle_aob(card, phys_aob_addr);
			++e;
		}
		qeth_scrub_qdio_buffer(buffer, QDIO_MAX_ELEMENTS_PER_BUFFER);
	}
	rc = do_QDIO(CARD_DDEV(card), QDIO_FLAG_SYNC_INPUT, queue,
		    card->qdio.c_q->next_buf_to_init,
		    count);
	if (rc) {
		dev_warn(&card->gdev->dev,
			"QDIO reported an error, rc=%i\n", rc);
		QETH_CARD_TEXT(card, 2, "qcqherr");
	}

	cq->next_buf_to_init = QDIO_BUFNR(cq->next_buf_to_init + count);
}

static void qeth_qdio_input_handler(struct ccw_device *ccwdev,
				    unsigned int qdio_err, int queue,
				    int first_elem, int count,
				    unsigned long card_ptr)
{
	struct qeth_card *card = (struct qeth_card *)card_ptr;

	QETH_CARD_TEXT_(card, 2, "qihq%d", queue);
	QETH_CARD_TEXT_(card, 2, "qiec%d", qdio_err);

	if (qdio_err)
		qeth_schedule_recovery(card);
}

static void qeth_qdio_output_handler(struct ccw_device *ccwdev,
				     unsigned int qdio_error, int __queue,
				     int first_element, int count,
				     unsigned long card_ptr)
{
	struct qeth_card *card        = (struct qeth_card *) card_ptr;
	struct qeth_qdio_out_q *queue = card->qdio.out_qs[__queue];
	struct net_device *dev = card->dev;
	struct netdev_queue *txq;
	int i;

	QETH_CARD_TEXT(card, 6, "qdouhdl");
	if (qdio_error & QDIO_ERROR_FATAL) {
		QETH_CARD_TEXT(card, 2, "achkcond");
		netif_tx_stop_all_queues(dev);
		qeth_schedule_recovery(card);
		return;
	}

	for (i = first_element; i < (first_element + count); ++i) {
		struct qeth_qdio_out_buffer *buf = queue->bufs[QDIO_BUFNR(i)];

		qeth_handle_send_error(card, buf, qdio_error);
		qeth_clear_output_buffer(queue, buf, qdio_error, 0);
	}

	atomic_sub(count, &queue->used_buffers);
	qeth_check_outbound_queue(queue);

	txq = netdev_get_tx_queue(dev, __queue);
	/* xmit may have observed the full-condition, but not yet stopped the
	 * txq. In which case the code below won't trigger. So before returning,
	 * xmit will re-check the txq's fill level and wake it up if needed.
	 */
	if (netif_tx_queue_stopped(txq) && !qeth_out_queue_is_full(queue))
		netif_tx_wake_queue(txq);
}

/**
 * Note: Function assumes that we have 4 outbound queues.
 */
int qeth_get_priority_queue(struct qeth_card *card, struct sk_buff *skb)
{
	struct vlan_ethhdr *veth = vlan_eth_hdr(skb);
	u8 tos;

	switch (card->qdio.do_prio_queueing) {
	case QETH_PRIO_Q_ING_TOS:
	case QETH_PRIO_Q_ING_PREC:
		switch (qeth_get_ip_version(skb)) {
		case 4:
			tos = ipv4_get_dsfield(ip_hdr(skb));
			break;
		case 6:
			tos = ipv6_get_dsfield(ipv6_hdr(skb));
			break;
		default:
			return card->qdio.default_out_queue;
		}
		if (card->qdio.do_prio_queueing == QETH_PRIO_Q_ING_PREC)
			return ~tos >> 6 & 3;
		if (tos & IPTOS_MINCOST)
			return 3;
		if (tos & IPTOS_RELIABILITY)
			return 2;
		if (tos & IPTOS_THROUGHPUT)
			return 1;
		if (tos & IPTOS_LOWDELAY)
			return 0;
		break;
	case QETH_PRIO_Q_ING_SKB:
		if (skb->priority > 5)
			return 0;
		return ~skb->priority >> 1 & 3;
	case QETH_PRIO_Q_ING_VLAN:
		if (veth->h_vlan_proto == htons(ETH_P_8021Q))
			return ~ntohs(veth->h_vlan_TCI) >>
			       (VLAN_PRIO_SHIFT + 1) & 3;
		break;
	case QETH_PRIO_Q_ING_FIXED:
		return card->qdio.default_out_queue;
	default:
		break;
	}
	return card->qdio.default_out_queue;
}
EXPORT_SYMBOL_GPL(qeth_get_priority_queue);

/**
 * qeth_get_elements_for_frags() -	find number of SBALEs for skb frags.
 * @skb:				SKB address
 *
 * Returns the number of pages, and thus QDIO buffer elements, needed to cover
 * fragmented part of the SKB. Returns zero for linear SKB.
 */
static int qeth_get_elements_for_frags(struct sk_buff *skb)
{
	int cnt, elements = 0;

	for (cnt = 0; cnt < skb_shinfo(skb)->nr_frags; cnt++) {
		skb_frag_t *frag = &skb_shinfo(skb)->frags[cnt];

		elements += qeth_get_elements_for_range(
			(addr_t)skb_frag_address(frag),
			(addr_t)skb_frag_address(frag) + skb_frag_size(frag));
	}
	return elements;
}

/**
 * qeth_count_elements() -	Counts the number of QDIO buffer elements needed
 *				to transmit an skb.
 * @skb:			the skb to operate on.
 * @data_offset:		skip this part of the skb's linear data
 *
 * Returns the number of pages, and thus QDIO buffer elements, needed to map the
 * skb's data (both its linear part and paged fragments).
 */
unsigned int qeth_count_elements(struct sk_buff *skb, unsigned int data_offset)
{
	unsigned int elements = qeth_get_elements_for_frags(skb);
	addr_t end = (addr_t)skb->data + skb_headlen(skb);
	addr_t start = (addr_t)skb->data + data_offset;

	if (start != end)
		elements += qeth_get_elements_for_range(start, end);
	return elements;
}
EXPORT_SYMBOL_GPL(qeth_count_elements);

#define QETH_HDR_CACHE_OBJ_SIZE		(sizeof(struct qeth_hdr_tso) + \
					 MAX_TCP_HEADER)

/**
 * qeth_add_hw_header() - add a HW header to an skb.
 * @skb: skb that the HW header should be added to.
 * @hdr: double pointer to a qeth_hdr. When returning with >= 0,
 *	 it contains a valid pointer to a qeth_hdr.
 * @hdr_len: length of the HW header.
 * @proto_len: length of protocol headers that need to be in same page as the
 *	       HW header.
 *
 * Returns the pushed length. If the header can't be pushed on
 * (eg. because it would cross a page boundary), it is allocated from
 * the cache instead and 0 is returned.
 * The number of needed buffer elements is returned in @elements.
 * Error to create the hdr is indicated by returning with < 0.
 */
static int qeth_add_hw_header(struct qeth_qdio_out_q *queue,
			      struct sk_buff *skb, struct qeth_hdr **hdr,
			      unsigned int hdr_len, unsigned int proto_len,
			      unsigned int *elements)
{
	gfp_t gfp = GFP_ATOMIC | (skb_pfmemalloc(skb) ? __GFP_MEMALLOC : 0);
	const unsigned int contiguous = proto_len ? proto_len : 1;
	const unsigned int max_elements = queue->max_elements;
	unsigned int __elements;
	addr_t start, end;
	bool push_ok;
	int rc;

check_layout:
	start = (addr_t)skb->data - hdr_len;
	end = (addr_t)skb->data;

	if (qeth_get_elements_for_range(start, end + contiguous) == 1) {
		/* Push HW header into same page as first protocol header. */
		push_ok = true;
		/* ... but TSO always needs a separate element for headers: */
		if (skb_is_gso(skb))
			__elements = 1 + qeth_count_elements(skb, proto_len);
		else
			__elements = qeth_count_elements(skb, 0);
	} else if (!proto_len && PAGE_ALIGNED(skb->data)) {
		/* Push HW header into preceding page, flush with skb->data. */
		push_ok = true;
		__elements = 1 + qeth_count_elements(skb, 0);
	} else {
		/* Use header cache, copy protocol headers up. */
		push_ok = false;
		__elements = 1 + qeth_count_elements(skb, proto_len);
	}

	/* Compress skb to fit into one IO buffer: */
	if (__elements > max_elements) {
		if (!skb_is_nonlinear(skb)) {
			/* Drop it, no easy way of shrinking it further. */
			QETH_DBF_MESSAGE(2, "Dropped an oversized skb (Max Elements=%u / Actual=%u / Length=%u).\n",
					 max_elements, __elements, skb->len);
			return -E2BIG;
		}

		rc = skb_linearize(skb);
		if (rc) {
			QETH_TXQ_STAT_INC(queue, skbs_linearized_fail);
			return rc;
		}

		QETH_TXQ_STAT_INC(queue, skbs_linearized);
		/* Linearization changed the layout, re-evaluate: */
		goto check_layout;
	}

	*elements = __elements;
	/* Add the header: */
	if (push_ok) {
		*hdr = skb_push(skb, hdr_len);
		return hdr_len;
	}

	/* Fall back to cache element with known-good alignment: */
	if (hdr_len + proto_len > QETH_HDR_CACHE_OBJ_SIZE)
		return -E2BIG;
	*hdr = kmem_cache_alloc(qeth_core_header_cache, gfp);
	if (!*hdr)
		return -ENOMEM;
	/* Copy protocol headers behind HW header: */
	skb_copy_from_linear_data(skb, ((char *)*hdr) + hdr_len, proto_len);
	return 0;
}

static bool qeth_iqd_may_bulk(struct qeth_qdio_out_q *queue,
			      struct sk_buff *curr_skb,
			      struct qeth_hdr *curr_hdr)
{
	struct qeth_qdio_out_buffer *buffer = queue->bufs[queue->bulk_start];
	struct qeth_hdr *prev_hdr = queue->prev_hdr;

	if (!prev_hdr)
		return true;

	/* All packets must have the same target: */
	if (curr_hdr->hdr.l2.id == QETH_HEADER_TYPE_LAYER2) {
		struct sk_buff *prev_skb = skb_peek(&buffer->skb_list);

		return ether_addr_equal(eth_hdr(prev_skb)->h_dest,
					eth_hdr(curr_skb)->h_dest) &&
		       qeth_l2_same_vlan(&prev_hdr->hdr.l2, &curr_hdr->hdr.l2);
	}

	return qeth_l3_same_next_hop(&prev_hdr->hdr.l3, &curr_hdr->hdr.l3) &&
	       qeth_l3_iqd_same_vlan(&prev_hdr->hdr.l3, &curr_hdr->hdr.l3);
}

/**
 * qeth_fill_buffer() - map skb into an output buffer
 * @buf:	buffer to transport the skb
 * @skb:	skb to map into the buffer
 * @hdr:	qeth_hdr for this skb. Either at skb->data, or allocated
 *		from qeth_core_header_cache.
 * @offset:	when mapping the skb, start at skb->data + offset
 * @hd_len:	if > 0, build a dedicated header element of this size
 */
static unsigned int qeth_fill_buffer(struct qeth_qdio_out_buffer *buf,
				     struct sk_buff *skb, struct qeth_hdr *hdr,
				     unsigned int offset, unsigned int hd_len)
{
	struct qdio_buffer *buffer = buf->buffer;
	int element = buf->next_element_to_fill;
	int length = skb_headlen(skb) - offset;
	char *data = skb->data + offset;
	unsigned int elem_length, cnt;
	bool is_first_elem = true;

	__skb_queue_tail(&buf->skb_list, skb);

	/* build dedicated element for HW Header */
	if (hd_len) {
		is_first_elem = false;

		buffer->element[element].addr = virt_to_phys(hdr);
		buffer->element[element].length = hd_len;
		buffer->element[element].eflags = SBAL_EFLAGS_FIRST_FRAG;

		/* HW header is allocated from cache: */
		if ((void *)hdr != skb->data)
			buf->is_header[element] = 1;
		/* HW header was pushed and is contiguous with linear part: */
		else if (length > 0 && !PAGE_ALIGNED(data) &&
			 (data == (char *)hdr + hd_len))
			buffer->element[element].eflags |=
				SBAL_EFLAGS_CONTIGUOUS;

		element++;
	}

	/* map linear part into buffer element(s) */
	while (length > 0) {
		elem_length = min_t(unsigned int, length,
				    PAGE_SIZE - offset_in_page(data));

		buffer->element[element].addr = virt_to_phys(data);
		buffer->element[element].length = elem_length;
		length -= elem_length;
		if (is_first_elem) {
			is_first_elem = false;
			if (length || skb_is_nonlinear(skb))
				/* skb needs additional elements */
				buffer->element[element].eflags =
					SBAL_EFLAGS_FIRST_FRAG;
			else
				buffer->element[element].eflags = 0;
		} else {
			buffer->element[element].eflags =
				SBAL_EFLAGS_MIDDLE_FRAG;
		}

		data += elem_length;
		element++;
	}

	/* map page frags into buffer element(s) */
	for (cnt = 0; cnt < skb_shinfo(skb)->nr_frags; cnt++) {
		skb_frag_t *frag = &skb_shinfo(skb)->frags[cnt];

		data = skb_frag_address(frag);
		length = skb_frag_size(frag);
		while (length > 0) {
			elem_length = min_t(unsigned int, length,
					    PAGE_SIZE - offset_in_page(data));

			buffer->element[element].addr = virt_to_phys(data);
			buffer->element[element].length = elem_length;
			buffer->element[element].eflags =
				SBAL_EFLAGS_MIDDLE_FRAG;

			length -= elem_length;
			data += elem_length;
			element++;
		}
	}

	if (buffer->element[element - 1].eflags)
		buffer->element[element - 1].eflags = SBAL_EFLAGS_LAST_FRAG;
	buf->next_element_to_fill = element;
	return element;
}

static int __qeth_xmit(struct qeth_card *card, struct qeth_qdio_out_q *queue,
		       struct sk_buff *skb, unsigned int elements,
		       struct qeth_hdr *hdr, unsigned int offset,
		       unsigned int hd_len)
{
	unsigned int bytes = qdisc_pkt_len(skb);
	struct qeth_qdio_out_buffer *buffer;
	unsigned int next_element;
	struct netdev_queue *txq;
	bool stopped = false;
	bool flush;

	buffer = queue->bufs[QDIO_BUFNR(queue->bulk_start + queue->bulk_count)];
	txq = netdev_get_tx_queue(card->dev, skb_get_queue_mapping(skb));

	/* Just a sanity check, the wake/stop logic should ensure that we always
	 * get a free buffer.
	 */
	if (atomic_read(&buffer->state) != QETH_QDIO_BUF_EMPTY)
		return -EBUSY;

	flush = !qeth_iqd_may_bulk(queue, skb, hdr);

	if (flush ||
	    (buffer->next_element_to_fill + elements > queue->max_elements)) {
		if (buffer->next_element_to_fill > 0) {
			atomic_set(&buffer->state, QETH_QDIO_BUF_PRIMED);
			queue->bulk_count++;
		}

		if (queue->bulk_count >= queue->bulk_max)
			flush = true;

		if (flush)
			qeth_flush_queue(queue);

		buffer = queue->bufs[QDIO_BUFNR(queue->bulk_start +
						queue->bulk_count)];

		/* Sanity-check again: */
		if (atomic_read(&buffer->state) != QETH_QDIO_BUF_EMPTY)
			return -EBUSY;
	}

	if (buffer->next_element_to_fill == 0 &&
	    atomic_inc_return(&queue->used_buffers) >= QDIO_MAX_BUFFERS_PER_Q) {
		/* If a TX completion happens right _here_ and misses to wake
		 * the txq, then our re-check below will catch the race.
		 */
		QETH_TXQ_STAT_INC(queue, stopped);
		netif_tx_stop_queue(txq);
		stopped = true;
	}

	next_element = qeth_fill_buffer(buffer, skb, hdr, offset, hd_len);
	buffer->bytes += bytes;
	buffer->frames += skb_is_gso(skb) ? skb_shinfo(skb)->gso_segs : 1;
	queue->prev_hdr = hdr;

	flush = __netdev_tx_sent_queue(txq, bytes,
				       !stopped && netdev_xmit_more());

	if (flush || next_element >= queue->max_elements) {
		atomic_set(&buffer->state, QETH_QDIO_BUF_PRIMED);
		queue->bulk_count++;

		if (queue->bulk_count >= queue->bulk_max)
			flush = true;

		if (flush)
			qeth_flush_queue(queue);
	}

	if (stopped && !qeth_out_queue_is_full(queue))
		netif_tx_start_queue(txq);
	return 0;
}

int qeth_do_send_packet(struct qeth_card *card, struct qeth_qdio_out_q *queue,
			struct sk_buff *skb, struct qeth_hdr *hdr,
			unsigned int offset, unsigned int hd_len,
			int elements_needed)
{
	unsigned int start_index = queue->next_buf_to_fill;
	struct qeth_qdio_out_buffer *buffer;
	unsigned int next_element;
	struct netdev_queue *txq;
	bool stopped = false;
	int flush_count = 0;
	int do_pack = 0;
	int rc = 0;

	buffer = queue->bufs[queue->next_buf_to_fill];

	/* Just a sanity check, the wake/stop logic should ensure that we always
	 * get a free buffer.
	 */
	if (atomic_read(&buffer->state) != QETH_QDIO_BUF_EMPTY)
		return -EBUSY;

	txq = netdev_get_tx_queue(card->dev, skb_get_queue_mapping(skb));

	/* check if we need to switch packing state of this queue */
	qeth_switch_to_packing_if_needed(queue);
	if (queue->do_pack) {
		do_pack = 1;
		/* does packet fit in current buffer? */
		if (buffer->next_element_to_fill + elements_needed >
		    queue->max_elements) {
			/* ... no -> set state PRIMED */
			atomic_set(&buffer->state, QETH_QDIO_BUF_PRIMED);
			flush_count++;
			queue->next_buf_to_fill =
				QDIO_BUFNR(queue->next_buf_to_fill + 1);
			buffer = queue->bufs[queue->next_buf_to_fill];

			/* We stepped forward, so sanity-check again: */
			if (atomic_read(&buffer->state) !=
			    QETH_QDIO_BUF_EMPTY) {
				qeth_flush_buffers(queue, start_index,
							   flush_count);
				rc = -EBUSY;
				goto out;
			}
		}
	}

	if (buffer->next_element_to_fill == 0 &&
	    atomic_inc_return(&queue->used_buffers) >= QDIO_MAX_BUFFERS_PER_Q) {
		/* If a TX completion happens right _here_ and misses to wake
		 * the txq, then our re-check below will catch the race.
		 */
		QETH_TXQ_STAT_INC(queue, stopped);
		netif_tx_stop_queue(txq);
		stopped = true;
	}

	next_element = qeth_fill_buffer(buffer, skb, hdr, offset, hd_len);
	buffer->bytes += qdisc_pkt_len(skb);
	buffer->frames += skb_is_gso(skb) ? skb_shinfo(skb)->gso_segs : 1;

	if (queue->do_pack)
		QETH_TXQ_STAT_INC(queue, skbs_pack);
	if (!queue->do_pack || stopped || next_element >= queue->max_elements) {
		flush_count++;
		atomic_set(&buffer->state, QETH_QDIO_BUF_PRIMED);
		queue->next_buf_to_fill =
				QDIO_BUFNR(queue->next_buf_to_fill + 1);
	}

	if (flush_count)
		qeth_flush_buffers(queue, start_index, flush_count);

out:
	if (do_pack)
		QETH_TXQ_STAT_ADD(queue, bufs_pack, flush_count);

	if (stopped && !qeth_out_queue_is_full(queue))
		netif_tx_start_queue(txq);
	return rc;
}
EXPORT_SYMBOL_GPL(qeth_do_send_packet);

static void qeth_fill_tso_ext(struct qeth_hdr_tso *hdr,
			      unsigned int payload_len, struct sk_buff *skb,
			      unsigned int proto_len)
{
	struct qeth_hdr_ext_tso *ext = &hdr->ext;

	ext->hdr_tot_len = sizeof(*ext);
	ext->imb_hdr_no = 1;
	ext->hdr_type = 1;
	ext->hdr_version = 1;
	ext->hdr_len = 28;
	ext->payload_len = payload_len;
	ext->mss = skb_shinfo(skb)->gso_size;
	ext->dg_hdr_len = proto_len;
}

int qeth_xmit(struct qeth_card *card, struct sk_buff *skb,
	      struct qeth_qdio_out_q *queue, int ipv,
	      void (*fill_header)(struct qeth_qdio_out_q *queue,
				  struct qeth_hdr *hdr, struct sk_buff *skb,
				  int ipv, unsigned int data_len))
{
	unsigned int proto_len, hw_hdr_len;
	unsigned int frame_len = skb->len;
	bool is_tso = skb_is_gso(skb);
	unsigned int data_offset = 0;
	struct qeth_hdr *hdr = NULL;
	unsigned int hd_len = 0;
	unsigned int elements;
	int push_len, rc;

	if (is_tso) {
		hw_hdr_len = sizeof(struct qeth_hdr_tso);
		proto_len = skb_transport_offset(skb) + tcp_hdrlen(skb);
	} else {
		hw_hdr_len = sizeof(struct qeth_hdr);
		proto_len = (IS_IQD(card) && IS_LAYER2(card)) ? ETH_HLEN : 0;
	}

	rc = skb_cow_head(skb, hw_hdr_len);
	if (rc)
		return rc;

	push_len = qeth_add_hw_header(queue, skb, &hdr, hw_hdr_len, proto_len,
				      &elements);
	if (push_len < 0)
		return push_len;
	if (is_tso || !push_len) {
		/* HW header needs its own buffer element. */
		hd_len = hw_hdr_len + proto_len;
		data_offset = push_len + proto_len;
	}
	memset(hdr, 0, hw_hdr_len);
	fill_header(queue, hdr, skb, ipv, frame_len);
	if (is_tso)
		qeth_fill_tso_ext((struct qeth_hdr_tso *) hdr,
				  frame_len - proto_len, skb, proto_len);

	if (IS_IQD(card)) {
		rc = __qeth_xmit(card, queue, skb, elements, hdr, data_offset,
				 hd_len);
	} else {
		/* TODO: drop skb_orphan() once TX completion is fast enough */
		skb_orphan(skb);
		spin_lock(&queue->lock);
		rc = qeth_do_send_packet(card, queue, skb, hdr, data_offset,
					 hd_len, elements);
		spin_unlock(&queue->lock);
	}

	if (rc && !push_len)
		kmem_cache_free(qeth_core_header_cache, hdr);

	return rc;
}
EXPORT_SYMBOL_GPL(qeth_xmit);

static int qeth_setadp_promisc_mode_cb(struct qeth_card *card,
		struct qeth_reply *reply, unsigned long data)
{
	struct qeth_ipa_cmd *cmd = (struct qeth_ipa_cmd *) data;
	struct qeth_ipacmd_setadpparms *setparms;

	QETH_CARD_TEXT(card, 4, "prmadpcb");

	setparms = &(cmd->data.setadapterparms);
	if (qeth_setadpparms_inspect_rc(cmd)) {
		QETH_CARD_TEXT_(card, 4, "prmrc%x", cmd->hdr.return_code);
		setparms->data.mode = SET_PROMISC_MODE_OFF;
	}
	card->info.promisc_mode = setparms->data.mode;
	return (cmd->hdr.return_code) ? -EIO : 0;
}

void qeth_setadp_promisc_mode(struct qeth_card *card, bool enable)
{
	enum qeth_ipa_promisc_modes mode = enable ? SET_PROMISC_MODE_ON :
						    SET_PROMISC_MODE_OFF;
	struct qeth_cmd_buffer *iob;
	struct qeth_ipa_cmd *cmd;

	QETH_CARD_TEXT(card, 4, "setprom");
	QETH_CARD_TEXT_(card, 4, "mode:%x", mode);

	iob = qeth_get_adapter_cmd(card, IPA_SETADP_SET_PROMISC_MODE,
				   SETADP_DATA_SIZEOF(mode));
	if (!iob)
		return;
	cmd = __ipa_cmd(iob);
	cmd->data.setadapterparms.data.mode = mode;
	qeth_send_ipa_cmd(card, iob, qeth_setadp_promisc_mode_cb, NULL);
}
EXPORT_SYMBOL_GPL(qeth_setadp_promisc_mode);

static int qeth_setadpparms_change_macaddr_cb(struct qeth_card *card,
		struct qeth_reply *reply, unsigned long data)
{
	struct qeth_ipa_cmd *cmd = (struct qeth_ipa_cmd *) data;
	struct qeth_ipacmd_setadpparms *adp_cmd;

	QETH_CARD_TEXT(card, 4, "chgmaccb");
	if (qeth_setadpparms_inspect_rc(cmd))
		return -EIO;

	adp_cmd = &cmd->data.setadapterparms;
	if (!is_valid_ether_addr(adp_cmd->data.change_addr.addr))
		return -EADDRNOTAVAIL;

	if (IS_LAYER2(card) && IS_OSD(card) && !IS_VM_NIC(card) &&
	    !(adp_cmd->hdr.flags & QETH_SETADP_FLAGS_VIRTUAL_MAC))
		return -EADDRNOTAVAIL;

	ether_addr_copy(card->dev->dev_addr, adp_cmd->data.change_addr.addr);
	return 0;
}

int qeth_setadpparms_change_macaddr(struct qeth_card *card)
{
	int rc;
	struct qeth_cmd_buffer *iob;
	struct qeth_ipa_cmd *cmd;

	QETH_CARD_TEXT(card, 4, "chgmac");

	iob = qeth_get_adapter_cmd(card, IPA_SETADP_ALTER_MAC_ADDRESS,
				   SETADP_DATA_SIZEOF(change_addr));
	if (!iob)
		return -ENOMEM;
	cmd = __ipa_cmd(iob);
	cmd->data.setadapterparms.data.change_addr.cmd = CHANGE_ADDR_READ_MAC;
	cmd->data.setadapterparms.data.change_addr.addr_size = ETH_ALEN;
	ether_addr_copy(cmd->data.setadapterparms.data.change_addr.addr,
			card->dev->dev_addr);
	rc = qeth_send_ipa_cmd(card, iob, qeth_setadpparms_change_macaddr_cb,
			       NULL);
	return rc;
}
EXPORT_SYMBOL_GPL(qeth_setadpparms_change_macaddr);

static int qeth_setadpparms_set_access_ctrl_cb(struct qeth_card *card,
		struct qeth_reply *reply, unsigned long data)
{
	struct qeth_ipa_cmd *cmd = (struct qeth_ipa_cmd *) data;
	struct qeth_set_access_ctrl *access_ctrl_req;

	QETH_CARD_TEXT(card, 4, "setaccb");

	access_ctrl_req = &cmd->data.setadapterparms.data.set_access_ctrl;
	QETH_CARD_TEXT_(card, 2, "rc=%d",
			cmd->data.setadapterparms.hdr.return_code);
	if (cmd->data.setadapterparms.hdr.return_code !=
						SET_ACCESS_CTRL_RC_SUCCESS)
		QETH_DBF_MESSAGE(3, "ERR:SET_ACCESS_CTRL(%#x) on device %x: %#x\n",
				 access_ctrl_req->subcmd_code, CARD_DEVID(card),
				 cmd->data.setadapterparms.hdr.return_code);
	switch (qeth_setadpparms_inspect_rc(cmd)) {
	case SET_ACCESS_CTRL_RC_SUCCESS:
		if (access_ctrl_req->subcmd_code == ISOLATION_MODE_NONE)
			dev_info(&card->gdev->dev,
			    "QDIO data connection isolation is deactivated\n");
		else
			dev_info(&card->gdev->dev,
			    "QDIO data connection isolation is activated\n");
		return 0;
	case SET_ACCESS_CTRL_RC_ALREADY_NOT_ISOLATED:
		QETH_DBF_MESSAGE(2, "QDIO data connection isolation on device %x already deactivated\n",
				 CARD_DEVID(card));
		return 0;
	case SET_ACCESS_CTRL_RC_ALREADY_ISOLATED:
		QETH_DBF_MESSAGE(2, "QDIO data connection isolation on device %x already activated\n",
				 CARD_DEVID(card));
		return 0;
	case SET_ACCESS_CTRL_RC_NOT_SUPPORTED:
		dev_err(&card->gdev->dev, "Adapter does not "
			"support QDIO data connection isolation\n");
		return -EOPNOTSUPP;
	case SET_ACCESS_CTRL_RC_NONE_SHARED_ADAPTER:
		dev_err(&card->gdev->dev,
			"Adapter is dedicated. "
			"QDIO data connection isolation not supported\n");
		return -EOPNOTSUPP;
	case SET_ACCESS_CTRL_RC_ACTIVE_CHECKSUM_OFF:
		dev_err(&card->gdev->dev,
			"TSO does not permit QDIO data connection isolation\n");
		return -EPERM;
	case SET_ACCESS_CTRL_RC_REFLREL_UNSUPPORTED:
		dev_err(&card->gdev->dev, "The adjacent switch port does not "
			"support reflective relay mode\n");
		return -EOPNOTSUPP;
	case SET_ACCESS_CTRL_RC_REFLREL_FAILED:
		dev_err(&card->gdev->dev, "The reflective relay mode cannot be "
					"enabled at the adjacent switch port");
		return -EREMOTEIO;
	case SET_ACCESS_CTRL_RC_REFLREL_DEACT_FAILED:
		dev_warn(&card->gdev->dev, "Turning off reflective relay mode "
					"at the adjacent switch failed\n");
		/* benign error while disabling ISOLATION_MODE_FWD */
		return 0;
	default:
		return -EIO;
	}
}

int qeth_setadpparms_set_access_ctrl(struct qeth_card *card,
				     enum qeth_ipa_isolation_modes mode)
{
	int rc;
	struct qeth_cmd_buffer *iob;
	struct qeth_ipa_cmd *cmd;
	struct qeth_set_access_ctrl *access_ctrl_req;

	QETH_CARD_TEXT(card, 4, "setacctl");

	if (!qeth_adp_supported(card, IPA_SETADP_SET_ACCESS_CONTROL)) {
		dev_err(&card->gdev->dev,
			"Adapter does not support QDIO data connection isolation\n");
		return -EOPNOTSUPP;
	}

	iob = qeth_get_adapter_cmd(card, IPA_SETADP_SET_ACCESS_CONTROL,
				   SETADP_DATA_SIZEOF(set_access_ctrl));
	if (!iob)
		return -ENOMEM;
	cmd = __ipa_cmd(iob);
	access_ctrl_req = &cmd->data.setadapterparms.data.set_access_ctrl;
	access_ctrl_req->subcmd_code = mode;

	rc = qeth_send_ipa_cmd(card, iob, qeth_setadpparms_set_access_ctrl_cb,
			       NULL);
	if (rc) {
		QETH_CARD_TEXT_(card, 2, "rc=%d", rc);
		QETH_DBF_MESSAGE(3, "IPA(SET_ACCESS_CTRL(%d) on device %x: sent failed\n",
				 rc, CARD_DEVID(card));
	}

	return rc;
}

void qeth_tx_timeout(struct net_device *dev, unsigned int txqueue)
{
	struct qeth_card *card;

	card = dev->ml_priv;
	QETH_CARD_TEXT(card, 4, "txtimeo");
	qeth_schedule_recovery(card);
}
EXPORT_SYMBOL_GPL(qeth_tx_timeout);

static int qeth_mdio_read(struct net_device *dev, int phy_id, int regnum)
{
	struct qeth_card *card = dev->ml_priv;
	int rc = 0;

	switch (regnum) {
	case MII_BMCR: /* Basic mode control register */
		rc = BMCR_FULLDPLX;
		if ((card->info.link_type != QETH_LINK_TYPE_GBIT_ETH) &&
		    (card->info.link_type != QETH_LINK_TYPE_OSN) &&
		    (card->info.link_type != QETH_LINK_TYPE_10GBIT_ETH) &&
		    (card->info.link_type != QETH_LINK_TYPE_25GBIT_ETH))
			rc |= BMCR_SPEED100;
		break;
	case MII_BMSR: /* Basic mode status register */
		rc = BMSR_ERCAP | BMSR_ANEGCOMPLETE | BMSR_LSTATUS |
		     BMSR_10HALF | BMSR_10FULL | BMSR_100HALF | BMSR_100FULL |
		     BMSR_100BASE4;
		break;
	case MII_PHYSID1: /* PHYS ID 1 */
		rc = (dev->dev_addr[0] << 16) | (dev->dev_addr[1] << 8) |
		     dev->dev_addr[2];
		rc = (rc >> 5) & 0xFFFF;
		break;
	case MII_PHYSID2: /* PHYS ID 2 */
		rc = (dev->dev_addr[2] << 10) & 0xFFFF;
		break;
	case MII_ADVERTISE: /* Advertisement control reg */
		rc = ADVERTISE_ALL;
		break;
	case MII_LPA: /* Link partner ability reg */
		rc = LPA_10HALF | LPA_10FULL | LPA_100HALF | LPA_100FULL |
		     LPA_100BASE4 | LPA_LPACK;
		break;
	case MII_EXPANSION: /* Expansion register */
		break;
	case MII_DCOUNTER: /* disconnect counter */
		break;
	case MII_FCSCOUNTER: /* false carrier counter */
		break;
	case MII_NWAYTEST: /* N-way auto-neg test register */
		break;
	case MII_RERRCOUNTER: /* rx error counter */
		rc = card->stats.rx_length_errors +
		     card->stats.rx_frame_errors +
		     card->stats.rx_fifo_errors;
		break;
	case MII_SREVISION: /* silicon revision */
		break;
	case MII_RESV1: /* reserved 1 */
		break;
	case MII_LBRERROR: /* loopback, rx, bypass error */
		break;
	case MII_PHYADDR: /* physical address */
		break;
	case MII_RESV2: /* reserved 2 */
		break;
	case MII_TPISTATUS: /* TPI status for 10mbps */
		break;
	case MII_NCONFIG: /* network interface config */
		break;
	default:
		break;
	}
	return rc;
}

static int qeth_snmp_command_cb(struct qeth_card *card,
				struct qeth_reply *reply, unsigned long data)
{
	struct qeth_ipa_cmd *cmd = (struct qeth_ipa_cmd *) data;
	struct qeth_arp_query_info *qinfo = reply->param;
	struct qeth_ipacmd_setadpparms *adp_cmd;
	unsigned int data_len;
	void *snmp_data;

	QETH_CARD_TEXT(card, 3, "snpcmdcb");

	if (cmd->hdr.return_code) {
		QETH_CARD_TEXT_(card, 4, "scer1%x", cmd->hdr.return_code);
		return -EIO;
	}
	if (cmd->data.setadapterparms.hdr.return_code) {
		cmd->hdr.return_code =
			cmd->data.setadapterparms.hdr.return_code;
		QETH_CARD_TEXT_(card, 4, "scer2%x", cmd->hdr.return_code);
		return -EIO;
	}

	adp_cmd = &cmd->data.setadapterparms;
	data_len = adp_cmd->hdr.cmdlength - sizeof(adp_cmd->hdr);
	if (adp_cmd->hdr.seq_no == 1) {
		snmp_data = &adp_cmd->data.snmp;
	} else {
		snmp_data = &adp_cmd->data.snmp.request;
		data_len -= offsetof(struct qeth_snmp_cmd, request);
	}

	/* check if there is enough room in userspace */
	if ((qinfo->udata_len - qinfo->udata_offset) < data_len) {
		QETH_CARD_TEXT_(card, 4, "scer3%i", -ENOSPC);
		return -ENOSPC;
	}
	QETH_CARD_TEXT_(card, 4, "snore%i",
			cmd->data.setadapterparms.hdr.used_total);
	QETH_CARD_TEXT_(card, 4, "sseqn%i",
			cmd->data.setadapterparms.hdr.seq_no);
	/*copy entries to user buffer*/
	memcpy(qinfo->udata + qinfo->udata_offset, snmp_data, data_len);
	qinfo->udata_offset += data_len;

	if (cmd->data.setadapterparms.hdr.seq_no <
	    cmd->data.setadapterparms.hdr.used_total)
		return 1;
	return 0;
}

static int qeth_snmp_command(struct qeth_card *card, char __user *udata)
{
	struct qeth_snmp_ureq __user *ureq;
	struct qeth_cmd_buffer *iob;
	unsigned int req_len;
	struct qeth_arp_query_info qinfo = {0, };
	int rc = 0;

	QETH_CARD_TEXT(card, 3, "snmpcmd");

	if (IS_VM_NIC(card))
		return -EOPNOTSUPP;

	if ((!qeth_adp_supported(card, IPA_SETADP_SET_SNMP_CONTROL)) &&
	    IS_LAYER3(card))
		return -EOPNOTSUPP;

	ureq = (struct qeth_snmp_ureq __user *) udata;
	if (get_user(qinfo.udata_len, &ureq->hdr.data_len) ||
	    get_user(req_len, &ureq->hdr.req_len))
		return -EFAULT;

	/* Sanitize user input, to avoid overflows in iob size calculation: */
	if (req_len > QETH_BUFSIZE)
		return -EINVAL;

	iob = qeth_get_adapter_cmd(card, IPA_SETADP_SET_SNMP_CONTROL, req_len);
	if (!iob)
		return -ENOMEM;

	if (copy_from_user(&__ipa_cmd(iob)->data.setadapterparms.data.snmp,
			   &ureq->cmd, req_len)) {
		qeth_put_cmd(iob);
		return -EFAULT;
	}

	qinfo.udata = kzalloc(qinfo.udata_len, GFP_KERNEL);
	if (!qinfo.udata) {
		qeth_put_cmd(iob);
		return -ENOMEM;
	}
	qinfo.udata_offset = sizeof(struct qeth_snmp_ureq_hdr);

	rc = qeth_send_ipa_cmd(card, iob, qeth_snmp_command_cb, &qinfo);
	if (rc)
		QETH_DBF_MESSAGE(2, "SNMP command failed on device %x: (%#x)\n",
				 CARD_DEVID(card), rc);
	else {
		if (copy_to_user(udata, qinfo.udata, qinfo.udata_len))
			rc = -EFAULT;
	}

	kfree(qinfo.udata);
	return rc;
}

static int qeth_setadpparms_query_oat_cb(struct qeth_card *card,
					 struct qeth_reply *reply,
					 unsigned long data)
{
	struct qeth_ipa_cmd *cmd = (struct qeth_ipa_cmd *)data;
	struct qeth_qoat_priv *priv = reply->param;
	int resdatalen;

	QETH_CARD_TEXT(card, 3, "qoatcb");
	if (qeth_setadpparms_inspect_rc(cmd))
		return -EIO;

	resdatalen = cmd->data.setadapterparms.hdr.cmdlength;

	if (resdatalen > (priv->buffer_len - priv->response_len))
		return -ENOSPC;

	memcpy(priv->buffer + priv->response_len,
	       &cmd->data.setadapterparms.hdr, resdatalen);
	priv->response_len += resdatalen;

	if (cmd->data.setadapterparms.hdr.seq_no <
	    cmd->data.setadapterparms.hdr.used_total)
		return 1;
	return 0;
}

static int qeth_query_oat_command(struct qeth_card *card, char __user *udata)
{
	int rc = 0;
	struct qeth_cmd_buffer *iob;
	struct qeth_ipa_cmd *cmd;
	struct qeth_query_oat *oat_req;
	struct qeth_query_oat_data oat_data;
	struct qeth_qoat_priv priv;
	void __user *tmp;

	QETH_CARD_TEXT(card, 3, "qoatcmd");

	if (!qeth_adp_supported(card, IPA_SETADP_QUERY_OAT))
		return -EOPNOTSUPP;

	if (copy_from_user(&oat_data, udata, sizeof(oat_data)))
		return -EFAULT;

	priv.buffer_len = oat_data.buffer_len;
	priv.response_len = 0;
	priv.buffer = vzalloc(oat_data.buffer_len);
	if (!priv.buffer)
		return -ENOMEM;

	iob = qeth_get_adapter_cmd(card, IPA_SETADP_QUERY_OAT,
				   SETADP_DATA_SIZEOF(query_oat));
	if (!iob) {
		rc = -ENOMEM;
		goto out_free;
	}
	cmd = __ipa_cmd(iob);
	oat_req = &cmd->data.setadapterparms.data.query_oat;
	oat_req->subcmd_code = oat_data.command;

	rc = qeth_send_ipa_cmd(card, iob, qeth_setadpparms_query_oat_cb, &priv);
	if (!rc) {
		tmp = is_compat_task() ? compat_ptr(oat_data.ptr) :
					 u64_to_user_ptr(oat_data.ptr);
		oat_data.response_len = priv.response_len;

		if (copy_to_user(tmp, priv.buffer, priv.response_len) ||
		    copy_to_user(udata, &oat_data, sizeof(oat_data)))
			rc = -EFAULT;
	}

out_free:
	vfree(priv.buffer);
	return rc;
}

static int qeth_query_card_info_cb(struct qeth_card *card,
				   struct qeth_reply *reply, unsigned long data)
{
	struct carrier_info *carrier_info = (struct carrier_info *)reply->param;
	struct qeth_ipa_cmd *cmd = (struct qeth_ipa_cmd *)data;
	struct qeth_query_card_info *card_info;

	QETH_CARD_TEXT(card, 2, "qcrdincb");
	if (qeth_setadpparms_inspect_rc(cmd))
		return -EIO;

	card_info = &cmd->data.setadapterparms.data.card_info;
	carrier_info->card_type = card_info->card_type;
	carrier_info->port_mode = card_info->port_mode;
	carrier_info->port_speed = card_info->port_speed;
	return 0;
}

int qeth_query_card_info(struct qeth_card *card,
			 struct carrier_info *carrier_info)
{
	struct qeth_cmd_buffer *iob;

	QETH_CARD_TEXT(card, 2, "qcrdinfo");
	if (!qeth_adp_supported(card, IPA_SETADP_QUERY_CARD_INFO))
		return -EOPNOTSUPP;
	iob = qeth_get_adapter_cmd(card, IPA_SETADP_QUERY_CARD_INFO, 0);
	if (!iob)
		return -ENOMEM;
	return qeth_send_ipa_cmd(card, iob, qeth_query_card_info_cb,
					(void *)carrier_info);
}

/**
 * qeth_vm_request_mac() - Request a hypervisor-managed MAC address
 * @card: pointer to a qeth_card
 *
 * Returns
 *	0, if a MAC address has been set for the card's netdevice
 *	a return code, for various error conditions
 */
int qeth_vm_request_mac(struct qeth_card *card)
{
	struct diag26c_mac_resp *response;
	struct diag26c_mac_req *request;
	int rc;

	QETH_CARD_TEXT(card, 2, "vmreqmac");

	request = kzalloc(sizeof(*request), GFP_KERNEL | GFP_DMA);
	response = kzalloc(sizeof(*response), GFP_KERNEL | GFP_DMA);
	if (!request || !response) {
		rc = -ENOMEM;
		goto out;
	}

	request->resp_buf_len = sizeof(*response);
	request->resp_version = DIAG26C_VERSION2;
	request->op_code = DIAG26C_GET_MAC;
	request->devno = card->info.ddev_devno;

	QETH_DBF_HEX(CTRL, 2, request, sizeof(*request));
	rc = diag26c(request, response, DIAG26C_MAC_SERVICES);
	QETH_DBF_HEX(CTRL, 2, request, sizeof(*request));
	if (rc)
		goto out;
	QETH_DBF_HEX(CTRL, 2, response, sizeof(*response));

	if (request->resp_buf_len < sizeof(*response) ||
	    response->version != request->resp_version) {
		rc = -EIO;
		QETH_CARD_TEXT(card, 2, "badresp");
		QETH_CARD_HEX(card, 2, &request->resp_buf_len,
			      sizeof(request->resp_buf_len));
	} else if (!is_valid_ether_addr(response->mac)) {
		rc = -EINVAL;
		QETH_CARD_TEXT(card, 2, "badmac");
		QETH_CARD_HEX(card, 2, response->mac, ETH_ALEN);
	} else {
		ether_addr_copy(card->dev->dev_addr, response->mac);
	}

out:
	kfree(response);
	kfree(request);
	return rc;
}
EXPORT_SYMBOL_GPL(qeth_vm_request_mac);

static void qeth_determine_capabilities(struct qeth_card *card)
{
	struct qeth_channel *channel = &card->data;
	struct ccw_device *ddev = channel->ccwdev;
	int rc;
	int ddev_offline = 0;

	QETH_CARD_TEXT(card, 2, "detcapab");
	if (!ddev->online) {
		ddev_offline = 1;
		rc = qeth_start_channel(channel);
		if (rc) {
			QETH_CARD_TEXT_(card, 2, "3err%d", rc);
			goto out;
		}
	}

	rc = qeth_read_conf_data(card);
	if (rc) {
		QETH_DBF_MESSAGE(2, "qeth_read_conf_data on device %x returned %i\n",
				 CARD_DEVID(card), rc);
		QETH_CARD_TEXT_(card, 2, "5err%d", rc);
		goto out_offline;
	}

	rc = qdio_get_ssqd_desc(ddev, &card->ssqd);
	if (rc)
		QETH_CARD_TEXT_(card, 2, "6err%d", rc);

	QETH_CARD_TEXT_(card, 2, "qfmt%d", card->ssqd.qfmt);
	QETH_CARD_TEXT_(card, 2, "ac1:%02x", card->ssqd.qdioac1);
	QETH_CARD_TEXT_(card, 2, "ac2:%04x", card->ssqd.qdioac2);
	QETH_CARD_TEXT_(card, 2, "ac3:%04x", card->ssqd.qdioac3);
	QETH_CARD_TEXT_(card, 2, "icnt%d", card->ssqd.icnt);
	if (!((card->ssqd.qfmt != QDIO_IQDIO_QFMT) ||
	    ((card->ssqd.qdioac1 & CHSC_AC1_INITIATE_INPUTQ) == 0) ||
	    ((card->ssqd.qdioac3 & CHSC_AC3_FORMAT2_CQ_AVAILABLE) == 0))) {
		dev_info(&card->gdev->dev,
			"Completion Queueing supported\n");
	} else {
		card->options.cq = QETH_CQ_NOTAVAILABLE;
	}

out_offline:
	if (ddev_offline == 1)
		qeth_stop_channel(channel);
out:
	return;
}

static void qeth_read_ccw_conf_data(struct qeth_card *card)
{
	struct qeth_card_info *info = &card->info;
	struct ccw_device *cdev = CARD_DDEV(card);
	struct ccw_dev_id dev_id;

<<<<<<< HEAD
	if (card->options.cq == QETH_CQ_ENABLED) {
		int offset = QDIO_MAX_BUFFERS_PER_Q *
			     (card->qdio.no_in_queues - 1);

		for (i = 0; i < QDIO_MAX_BUFFERS_PER_Q; i++)
			in_sbal_ptrs[offset + i] =
				card->qdio.c_q->bufs[i].buffer;
=======
	QETH_CARD_TEXT(card, 2, "ccwconfd");
	ccw_device_get_id(cdev, &dev_id);
>>>>>>> d1988041

	info->ddev_devno = dev_id.devno;
	info->ids_valid = !ccw_device_get_cssid(cdev, &info->cssid) &&
			  !ccw_device_get_iid(cdev, &info->iid) &&
			  !ccw_device_get_chid(cdev, 0, &info->chid);
	info->ssid = dev_id.ssid;

	dev_info(&card->gdev->dev, "CHID: %x CHPID: %x\n",
		 info->chid, info->chpid);

	QETH_CARD_TEXT_(card, 3, "devn%x", info->ddev_devno);
	QETH_CARD_TEXT_(card, 3, "cssid:%x", info->cssid);
	QETH_CARD_TEXT_(card, 3, "iid:%x", info->iid);
	QETH_CARD_TEXT_(card, 3, "ssid:%x", info->ssid);
	QETH_CARD_TEXT_(card, 3, "chpid:%x", info->chpid);
	QETH_CARD_TEXT_(card, 3, "chid:%x", info->chid);
	QETH_CARD_TEXT_(card, 3, "idval%x", info->ids_valid);
}

static int qeth_qdio_establish(struct qeth_card *card)
{
	struct qdio_buffer **out_sbal_ptrs[QETH_MAX_OUT_QUEUES];
	struct qdio_buffer **in_sbal_ptrs[QETH_MAX_IN_QUEUES];
	struct qeth_qib_parms *qib_parms = NULL;
	struct qdio_initialize init_data;
	unsigned int i;
	int rc = 0;

	QETH_CARD_TEXT(card, 2, "qdioest");

<<<<<<< HEAD
	qib_param_field = kzalloc(FIELD_SIZEOF(struct qib, parm), GFP_KERNEL);
	if (!qib_param_field) {
		rc =  -ENOMEM;
		goto out_free_nothing;
	}

	qeth_create_qib_param_field(card, qib_param_field);
	qeth_create_qib_param_field_blkt(card, qib_param_field);

	in_sbal_ptrs = kcalloc(card->qdio.no_in_queues * QDIO_MAX_BUFFERS_PER_Q,
			       sizeof(void *),
			       GFP_KERNEL);
	if (!in_sbal_ptrs) {
		rc = -ENOMEM;
		goto out_free_qib_param;
	}

	for (i = 0; i < QDIO_MAX_BUFFERS_PER_Q; i++)
		in_sbal_ptrs[i] = card->qdio.in_q->bufs[i].buffer;
=======
	if (!IS_IQD(card) && !IS_VM_NIC(card)) {
		qib_parms = kzalloc(sizeof_field(struct qib, parm), GFP_KERNEL);
		if (!qib_parms)
			return -ENOMEM;
>>>>>>> d1988041

		qeth_fill_qib_parms(card, qib_parms);
	}

	in_sbal_ptrs[0] = card->qdio.in_q->qdio_bufs;
	if (card->options.cq == QETH_CQ_ENABLED)
		in_sbal_ptrs[1] = card->qdio.c_q->qdio_bufs;

<<<<<<< HEAD
	out_sbal_ptrs =
		kcalloc(card->qdio.no_out_queues * QDIO_MAX_BUFFERS_PER_Q,
			sizeof(void *),
			GFP_KERNEL);
	if (!out_sbal_ptrs) {
		rc = -ENOMEM;
		goto out_free_queue_start_poll;
	}

	for (i = 0, k = 0; i < card->qdio.no_out_queues; ++i)
		for (j = 0; j < QDIO_MAX_BUFFERS_PER_Q; j++, k++)
			out_sbal_ptrs[k] =
				card->qdio.out_qs[i]->bufs[j]->buffer;
=======
	for (i = 0; i < card->qdio.no_out_queues; i++)
		out_sbal_ptrs[i] = card->qdio.out_qs[i]->qdio_bufs;
>>>>>>> d1988041

	memset(&init_data, 0, sizeof(struct qdio_initialize));
	init_data.q_format		 = IS_IQD(card) ? QDIO_IQDIO_QFMT :
							  QDIO_QETH_QFMT;
	init_data.qib_param_field_format = 0;
	init_data.qib_param_field	 = (void *)qib_parms;
	init_data.no_input_qs            = card->qdio.no_in_queues;
	init_data.no_output_qs           = card->qdio.no_out_queues;
	init_data.input_handler		 = qeth_qdio_input_handler;
	init_data.output_handler	 = qeth_qdio_output_handler;
	init_data.irq_poll		 = qeth_qdio_poll;
	init_data.int_parm               = (unsigned long) card;
	init_data.input_sbal_addr_array  = in_sbal_ptrs;
	init_data.output_sbal_addr_array = out_sbal_ptrs;
	init_data.output_sbal_state_array = card->qdio.out_bufstates;
	init_data.scan_threshold	 = IS_IQD(card) ? 0 : 32;

	if (atomic_cmpxchg(&card->qdio.state, QETH_QDIO_ALLOCATED,
		QETH_QDIO_ESTABLISHED) == QETH_QDIO_ALLOCATED) {
		rc = qdio_allocate(CARD_DDEV(card), init_data.no_input_qs,
				   init_data.no_output_qs);
		if (rc) {
			atomic_set(&card->qdio.state, QETH_QDIO_ALLOCATED);
			goto out;
		}
		rc = qdio_establish(CARD_DDEV(card), &init_data);
		if (rc) {
			atomic_set(&card->qdio.state, QETH_QDIO_ALLOCATED);
			qdio_free(CARD_DDEV(card));
		}
	}

	switch (card->options.cq) {
	case QETH_CQ_ENABLED:
		dev_info(&card->gdev->dev, "Completion Queue support enabled");
		break;
	case QETH_CQ_DISABLED:
		dev_info(&card->gdev->dev, "Completion Queue support disabled");
		break;
	default:
		break;
	}

out:
	kfree(qib_parms);
	return rc;
}

static void qeth_core_free_card(struct qeth_card *card)
{
	QETH_CARD_TEXT(card, 2, "freecrd");

	unregister_service_level(&card->qeth_service_level);
	debugfs_remove_recursive(card->debugfs);
	qeth_put_cmd(card->read_cmd);
	destroy_workqueue(card->event_wq);
	dev_set_drvdata(&card->gdev->dev, NULL);
	kfree(card);
}

static void qeth_trace_features(struct qeth_card *card)
{
	QETH_CARD_TEXT(card, 2, "features");
	QETH_CARD_HEX(card, 2, &card->options.ipa4, sizeof(card->options.ipa4));
	QETH_CARD_HEX(card, 2, &card->options.ipa6, sizeof(card->options.ipa6));
	QETH_CARD_HEX(card, 2, &card->options.adp, sizeof(card->options.adp));
	QETH_CARD_HEX(card, 2, &card->info.diagass_support,
		      sizeof(card->info.diagass_support));
}

static struct ccw_device_id qeth_ids[] = {
	{CCW_DEVICE_DEVTYPE(0x1731, 0x01, 0x1732, 0x01),
					.driver_info = QETH_CARD_TYPE_OSD},
	{CCW_DEVICE_DEVTYPE(0x1731, 0x05, 0x1732, 0x05),
					.driver_info = QETH_CARD_TYPE_IQD},
#ifdef CONFIG_QETH_OSN
	{CCW_DEVICE_DEVTYPE(0x1731, 0x06, 0x1732, 0x06),
					.driver_info = QETH_CARD_TYPE_OSN},
#endif
	{CCW_DEVICE_DEVTYPE(0x1731, 0x02, 0x1732, 0x03),
					.driver_info = QETH_CARD_TYPE_OSM},
#ifdef CONFIG_QETH_OSX
	{CCW_DEVICE_DEVTYPE(0x1731, 0x02, 0x1732, 0x02),
					.driver_info = QETH_CARD_TYPE_OSX},
#endif
	{},
};
MODULE_DEVICE_TABLE(ccw, qeth_ids);

static struct ccw_driver qeth_ccw_driver = {
	.driver = {
		.owner = THIS_MODULE,
		.name = "qeth",
	},
	.ids = qeth_ids,
	.probe = ccwgroup_probe_ccwdev,
	.remove = ccwgroup_remove_ccwdev,
};

static int qeth_hardsetup_card(struct qeth_card *card, bool *carrier_ok)
{
	int retries = 3;
	int rc;

	QETH_CARD_TEXT(card, 2, "hrdsetup");
	atomic_set(&card->force_alloc_skb, 0);
	rc = qeth_update_from_chp_desc(card);
	if (rc)
		return rc;
retry:
	if (retries < 3)
		QETH_DBF_MESSAGE(2, "Retrying to do IDX activates on device %x.\n",
				 CARD_DEVID(card));
	rc = qeth_qdio_clear_card(card, !IS_IQD(card));
	qeth_stop_channel(&card->data);
	qeth_stop_channel(&card->write);
	qeth_stop_channel(&card->read);
	qdio_free(CARD_DDEV(card));

	rc = qeth_start_channel(&card->read);
	if (rc)
		goto retriable;
	rc = qeth_start_channel(&card->write);
	if (rc)
		goto retriable;
	rc = qeth_start_channel(&card->data);
	if (rc)
		goto retriable;
retriable:
	if (rc == -ERESTARTSYS) {
		QETH_CARD_TEXT(card, 2, "break1");
		return rc;
	} else if (rc) {
		QETH_CARD_TEXT_(card, 2, "1err%d", rc);
		if (--retries < 0)
			goto out;
		else
			goto retry;
	}

	qeth_determine_capabilities(card);
	qeth_read_ccw_conf_data(card);
	qeth_idx_init(card);

	rc = qeth_idx_activate_read_channel(card);
	if (rc == -EINTR) {
		QETH_CARD_TEXT(card, 2, "break2");
		return rc;
	} else if (rc) {
		QETH_CARD_TEXT_(card, 2, "3err%d", rc);
		if (--retries < 0)
			goto out;
		else
			goto retry;
	}

	rc = qeth_idx_activate_write_channel(card);
	if (rc == -EINTR) {
		QETH_CARD_TEXT(card, 2, "break3");
		return rc;
	} else if (rc) {
		QETH_CARD_TEXT_(card, 2, "4err%d", rc);
		if (--retries < 0)
			goto out;
		else
			goto retry;
	}
	card->read_or_write_problem = 0;
	rc = qeth_mpc_initialize(card);
	if (rc) {
		QETH_CARD_TEXT_(card, 2, "5err%d", rc);
		goto out;
	}

	rc = qeth_send_startlan(card);
	if (rc) {
		QETH_CARD_TEXT_(card, 2, "6err%d", rc);
		if (rc == -ENETDOWN) {
			dev_warn(&card->gdev->dev, "The LAN is offline\n");
			*carrier_ok = false;
		} else {
			goto out;
		}
	} else {
		*carrier_ok = true;
	}

	card->options.ipa4.supported = 0;
	card->options.ipa6.supported = 0;
	card->options.adp.supported = 0;
	card->options.sbp.supported_funcs = 0;
	card->info.diagass_support = 0;
	rc = qeth_query_ipassists(card, QETH_PROT_IPV4);
	if (rc == -ENOMEM)
		goto out;
	if (qeth_is_supported(card, IPA_IPV6)) {
		rc = qeth_query_ipassists(card, QETH_PROT_IPV6);
		if (rc == -ENOMEM)
			goto out;
	}
	if (qeth_is_supported(card, IPA_SETADAPTERPARMS)) {
		rc = qeth_query_setadapterparms(card);
		if (rc < 0) {
			QETH_CARD_TEXT_(card, 2, "7err%d", rc);
			goto out;
		}
	}
	if (qeth_adp_supported(card, IPA_SETADP_SET_DIAG_ASSIST)) {
		rc = qeth_query_setdiagass(card);
		if (rc)
			QETH_CARD_TEXT_(card, 2, "8err%d", rc);
	}

	qeth_trace_features(card);

	if (!qeth_is_diagass_supported(card, QETH_DIAGS_CMD_TRAP) ||
	    (card->info.hwtrap && qeth_hw_trap(card, QETH_DIAGS_TRAP_ARM)))
		card->info.hwtrap = 0;

	if (card->options.isolation != ISOLATION_MODE_NONE) {
		rc = qeth_setadpparms_set_access_ctrl(card,
						      card->options.isolation);
		if (rc)
			goto out;
	}

	rc = qeth_init_qdio_queues(card);
	if (rc) {
		QETH_CARD_TEXT_(card, 2, "9err%d", rc);
		goto out;
	}

	return 0;
out:
	dev_warn(&card->gdev->dev, "The qeth device driver failed to recover "
		"an error on the device\n");
	QETH_DBF_MESSAGE(2, "Initialization for device %x failed in hardsetup! rc=%d\n",
			 CARD_DEVID(card), rc);
	return rc;
}

static int qeth_set_online(struct qeth_card *card)
{
	bool carrier_ok;
	int rc;

	mutex_lock(&card->discipline_mutex);
	mutex_lock(&card->conf_mutex);
	QETH_CARD_TEXT(card, 2, "setonlin");

	rc = qeth_hardsetup_card(card, &carrier_ok);
	if (rc) {
		QETH_CARD_TEXT_(card, 2, "2err%04x", rc);
		rc = -ENODEV;
		goto err_hardsetup;
	}

	qeth_print_status_message(card);

	if (card->dev->reg_state != NETREG_REGISTERED)
		/* no need for locking / error handling at this early stage: */
		qeth_set_real_num_tx_queues(card, qeth_tx_actual_queues(card));

	rc = card->discipline->set_online(card, carrier_ok);
	if (rc)
		goto err_online;

	/* let user_space know that device is online */
	kobject_uevent(&card->gdev->dev.kobj, KOBJ_CHANGE);

	mutex_unlock(&card->conf_mutex);
	mutex_unlock(&card->discipline_mutex);
	return 0;

err_online:
err_hardsetup:
	qeth_qdio_clear_card(card, 0);
	qeth_clear_working_pool_list(card);
	qeth_flush_local_addrs(card);

	qeth_stop_channel(&card->data);
	qeth_stop_channel(&card->write);
	qeth_stop_channel(&card->read);
	qdio_free(CARD_DDEV(card));

	mutex_unlock(&card->conf_mutex);
	mutex_unlock(&card->discipline_mutex);
	return rc;
}

int qeth_set_offline(struct qeth_card *card, bool resetting)
{
	int rc, rc2, rc3;

	mutex_lock(&card->discipline_mutex);
	mutex_lock(&card->conf_mutex);
	QETH_CARD_TEXT(card, 3, "setoffl");

	if ((!resetting && card->info.hwtrap) || card->info.hwtrap == 2) {
		qeth_hw_trap(card, QETH_DIAGS_TRAP_DISARM);
		card->info.hwtrap = 1;
	}

	/* cancel any stalled cmd that might block the rtnl: */
	qeth_clear_ipacmd_list(card);

	rtnl_lock();
	card->info.open_when_online = card->dev->flags & IFF_UP;
	dev_close(card->dev);
	netif_device_detach(card->dev);
	netif_carrier_off(card->dev);
	rtnl_unlock();

	cancel_work_sync(&card->rx_mode_work);

	card->discipline->set_offline(card);

	qeth_qdio_clear_card(card, 0);
	qeth_drain_output_queues(card);
	qeth_clear_working_pool_list(card);
	qeth_flush_local_addrs(card);
	card->info.promisc_mode = 0;

	rc  = qeth_stop_channel(&card->data);
	rc2 = qeth_stop_channel(&card->write);
	rc3 = qeth_stop_channel(&card->read);
	if (!rc)
		rc = (rc2) ? rc2 : rc3;
	if (rc)
		QETH_CARD_TEXT_(card, 2, "1err%d", rc);
	qdio_free(CARD_DDEV(card));

	/* let user_space know that device is offline */
	kobject_uevent(&card->gdev->dev.kobj, KOBJ_CHANGE);

	mutex_unlock(&card->conf_mutex);
	mutex_unlock(&card->discipline_mutex);
	return 0;
}
EXPORT_SYMBOL_GPL(qeth_set_offline);

static int qeth_do_reset(void *data)
{
	struct qeth_card *card = data;
	int rc;

	QETH_CARD_TEXT(card, 2, "recover1");
	if (!qeth_do_run_thread(card, QETH_RECOVER_THREAD))
		return 0;
	QETH_CARD_TEXT(card, 2, "recover2");
	dev_warn(&card->gdev->dev,
		 "A recovery process has been started for the device\n");

	qeth_set_offline(card, true);
	rc = qeth_set_online(card);
	if (!rc) {
		dev_info(&card->gdev->dev,
			 "Device successfully recovered!\n");
	} else {
		ccwgroup_set_offline(card->gdev);
		dev_warn(&card->gdev->dev,
			 "The qeth device driver failed to recover an error on the device\n");
	}
	qeth_clear_thread_start_bit(card, QETH_RECOVER_THREAD);
	qeth_clear_thread_running_bit(card, QETH_RECOVER_THREAD);
	return 0;
}

#if IS_ENABLED(CONFIG_QETH_L3)
static void qeth_l3_rebuild_skb(struct qeth_card *card, struct sk_buff *skb,
				struct qeth_hdr *hdr)
{
	struct af_iucv_trans_hdr *iucv = (struct af_iucv_trans_hdr *) skb->data;
	struct qeth_hdr_layer3 *l3_hdr = &hdr->hdr.l3;
	struct net_device *dev = skb->dev;

	if (IS_IQD(card) && iucv->magic == ETH_P_AF_IUCV) {
		dev_hard_header(skb, dev, ETH_P_AF_IUCV, dev->dev_addr,
				"FAKELL", skb->len);
		return;
	}

	if (!(l3_hdr->flags & QETH_HDR_PASSTHRU)) {
		u16 prot = (l3_hdr->flags & QETH_HDR_IPV6) ? ETH_P_IPV6 :
							     ETH_P_IP;
		unsigned char tg_addr[ETH_ALEN];

		skb_reset_network_header(skb);
		switch (l3_hdr->flags & QETH_HDR_CAST_MASK) {
		case QETH_CAST_MULTICAST:
			if (prot == ETH_P_IP)
				ip_eth_mc_map(ip_hdr(skb)->daddr, tg_addr);
			else
				ipv6_eth_mc_map(&ipv6_hdr(skb)->daddr, tg_addr);
			QETH_CARD_STAT_INC(card, rx_multicast);
			break;
		case QETH_CAST_BROADCAST:
			ether_addr_copy(tg_addr, dev->broadcast);
			QETH_CARD_STAT_INC(card, rx_multicast);
			break;
		default:
			if (card->options.sniffer)
				skb->pkt_type = PACKET_OTHERHOST;
			ether_addr_copy(tg_addr, dev->dev_addr);
		}

		if (l3_hdr->ext_flags & QETH_HDR_EXT_SRC_MAC_ADDR)
			dev_hard_header(skb, dev, prot, tg_addr,
					&l3_hdr->next_hop.rx.src_mac, skb->len);
		else
			dev_hard_header(skb, dev, prot, tg_addr, "FAKELL",
					skb->len);
	}

	/* copy VLAN tag from hdr into skb */
	if (!card->options.sniffer &&
	    (l3_hdr->ext_flags & (QETH_HDR_EXT_VLAN_FRAME |
				  QETH_HDR_EXT_INCLUDE_VLAN_TAG))) {
		u16 tag = (l3_hdr->ext_flags & QETH_HDR_EXT_VLAN_FRAME) ?
				l3_hdr->vlan_id :
				l3_hdr->next_hop.rx.vlan_id;

		__vlan_hwaccel_put_tag(skb, htons(ETH_P_8021Q), tag);
	}
}
#endif

static void qeth_receive_skb(struct qeth_card *card, struct sk_buff *skb,
			     struct qeth_hdr *hdr, bool uses_frags)
{
	struct napi_struct *napi = &card->napi;
	bool is_cso;

	switch (hdr->hdr.l2.id) {
	case QETH_HEADER_TYPE_OSN:
		skb_push(skb, sizeof(*hdr));
		skb_copy_to_linear_data(skb, hdr, sizeof(*hdr));
		QETH_CARD_STAT_ADD(card, rx_bytes, skb->len);
		QETH_CARD_STAT_INC(card, rx_packets);

		card->osn_info.data_cb(skb);
		return;
#if IS_ENABLED(CONFIG_QETH_L3)
	case QETH_HEADER_TYPE_LAYER3:
		qeth_l3_rebuild_skb(card, skb, hdr);
		is_cso = hdr->hdr.l3.ext_flags & QETH_HDR_EXT_CSUM_TRANSP_REQ;
		break;
#endif
	case QETH_HEADER_TYPE_LAYER2:
		is_cso = hdr->hdr.l2.flags[1] & QETH_HDR_EXT_CSUM_TRANSP_REQ;
		break;
	default:
		/* never happens */
		if (uses_frags)
			napi_free_frags(napi);
		else
			dev_kfree_skb_any(skb);
		return;
	}

	if (is_cso && (card->dev->features & NETIF_F_RXCSUM)) {
		skb->ip_summed = CHECKSUM_UNNECESSARY;
		QETH_CARD_STAT_INC(card, rx_skb_csum);
	} else {
		skb->ip_summed = CHECKSUM_NONE;
	}

	QETH_CARD_STAT_ADD(card, rx_bytes, skb->len);
	QETH_CARD_STAT_INC(card, rx_packets);
	if (skb_is_nonlinear(skb)) {
		QETH_CARD_STAT_INC(card, rx_sg_skbs);
		QETH_CARD_STAT_ADD(card, rx_sg_frags,
				   skb_shinfo(skb)->nr_frags);
	}
<<<<<<< HEAD
	if (qeth_adp_supported(card, IPA_SETADP_SET_DIAG_ASSIST)) {
		rc = qeth_query_setdiagass(card);
		if (rc)
			QETH_CARD_TEXT_(card, 2, "8err%d", rc);
=======

	if (uses_frags) {
		napi_gro_frags(napi);
	} else {
		skb->protocol = eth_type_trans(skb, skb->dev);
		napi_gro_receive(napi, skb);
>>>>>>> d1988041
	}
}

static void qeth_create_skb_frag(struct sk_buff *skb, char *data, int data_len)
{
	struct page *page = virt_to_page(data);
	unsigned int next_frag;

	next_frag = skb_shinfo(skb)->nr_frags;
	get_page(page);
	skb_add_rx_frag(skb, next_frag, page, offset_in_page(data), data_len,
			data_len);
}

static inline int qeth_is_last_sbale(struct qdio_buffer_element *sbale)
{
	return (sbale->eflags & SBAL_EFLAGS_LAST_ENTRY);
}

static int qeth_extract_skb(struct qeth_card *card,
			    struct qeth_qdio_buffer *qethbuffer, u8 *element_no,
			    int *__offset)
{
	struct qeth_priv *priv = netdev_priv(card->dev);
	struct qdio_buffer *buffer = qethbuffer->buffer;
	struct napi_struct *napi = &card->napi;
	struct qdio_buffer_element *element;
	unsigned int linear_len = 0;
	bool uses_frags = false;
	int offset = *__offset;
	bool use_rx_sg = false;
	unsigned int headroom;
	struct qeth_hdr *hdr;
	struct sk_buff *skb;
	int skb_len = 0;

	element = &buffer->element[*element_no];

next_packet:
	/* qeth_hdr must not cross element boundaries */
	while (element->length < offset + sizeof(struct qeth_hdr)) {
		if (qeth_is_last_sbale(element))
			return -ENODATA;
		element++;
		offset = 0;
	}

	hdr = phys_to_virt(element->addr) + offset;
	offset += sizeof(*hdr);
	skb = NULL;

	switch (hdr->hdr.l2.id) {
	case QETH_HEADER_TYPE_LAYER2:
		skb_len = hdr->hdr.l2.pkt_length;
		linear_len = ETH_HLEN;
		headroom = 0;
		break;
	case QETH_HEADER_TYPE_LAYER3:
		skb_len = hdr->hdr.l3.length;
		if (!IS_LAYER3(card)) {
			QETH_CARD_STAT_INC(card, rx_dropped_notsupp);
			goto walk_packet;
		}

		if (hdr->hdr.l3.flags & QETH_HDR_PASSTHRU) {
			linear_len = ETH_HLEN;
			headroom = 0;
			break;
		}

		if (hdr->hdr.l3.flags & QETH_HDR_IPV6)
			linear_len = sizeof(struct ipv6hdr);
		else
			linear_len = sizeof(struct iphdr);
		headroom = ETH_HLEN;
		break;
	case QETH_HEADER_TYPE_OSN:
		skb_len = hdr->hdr.osn.pdu_length;
		if (!IS_OSN(card)) {
			QETH_CARD_STAT_INC(card, rx_dropped_notsupp);
			goto walk_packet;
		}

		linear_len = skb_len;
		headroom = sizeof(struct qeth_hdr);
		break;
	default:
		if (hdr->hdr.l2.id & QETH_HEADER_MASK_INVAL)
			QETH_CARD_STAT_INC(card, rx_frame_errors);
		else
			QETH_CARD_STAT_INC(card, rx_dropped_notsupp);

		/* Can't determine packet length, drop the whole buffer. */
		return -EPROTONOSUPPORT;
	}

	if (skb_len < linear_len) {
		QETH_CARD_STAT_INC(card, rx_dropped_runt);
		goto walk_packet;
	}

	use_rx_sg = (card->options.cq == QETH_CQ_ENABLED) ||
		    (skb_len > READ_ONCE(priv->rx_copybreak) &&
		     !atomic_read(&card->force_alloc_skb) &&
		     !IS_OSN(card));

	if (use_rx_sg) {
		/* QETH_CQ_ENABLED only: */
		if (qethbuffer->rx_skb &&
		    skb_tailroom(qethbuffer->rx_skb) >= linear_len + headroom) {
			skb = qethbuffer->rx_skb;
			qethbuffer->rx_skb = NULL;
			goto use_skb;
		}

		skb = napi_get_frags(napi);
		if (!skb) {
			/* -ENOMEM, no point in falling back further. */
			QETH_CARD_STAT_INC(card, rx_dropped_nomem);
			goto walk_packet;
		}

		if (skb_tailroom(skb) >= linear_len + headroom) {
			uses_frags = true;
			goto use_skb;
		}

		netdev_info_once(card->dev,
				 "Insufficient linear space in NAPI frags skb, need %u but have %u\n",
				 linear_len + headroom, skb_tailroom(skb));
		/* Shouldn't happen. Don't optimize, fall back to linear skb. */
	}

	linear_len = skb_len;
	skb = napi_alloc_skb(napi, linear_len + headroom);
	if (!skb) {
		QETH_CARD_STAT_INC(card, rx_dropped_nomem);
		goto walk_packet;
	}

use_skb:
	if (headroom)
		skb_reserve(skb, headroom);
walk_packet:
	while (skb_len) {
		int data_len = min(skb_len, (int)(element->length - offset));
		char *data = phys_to_virt(element->addr) + offset;

		skb_len -= data_len;
		offset += data_len;

		/* Extract data from current element: */
		if (skb && data_len) {
			if (linear_len) {
				unsigned int copy_len;

				copy_len = min_t(unsigned int, linear_len,
						 data_len);

				skb_put_data(skb, data, copy_len);
				linear_len -= copy_len;
				data_len -= copy_len;
				data += copy_len;
			}

			if (data_len)
				qeth_create_skb_frag(skb, data, data_len);
		}

		/* Step forward to next element: */
		if (skb_len) {
			if (qeth_is_last_sbale(element)) {
				QETH_CARD_TEXT(card, 4, "unexeob");
				QETH_CARD_HEX(card, 2, buffer, sizeof(void *));
				if (skb) {
					if (uses_frags)
						napi_free_frags(napi);
					else
						dev_kfree_skb_any(skb);
					QETH_CARD_STAT_INC(card,
							   rx_length_errors);
				}
				return -EMSGSIZE;
			}
			element++;
			offset = 0;
		}
	}

	/* This packet was skipped, go get another one: */
	if (!skb)
		goto next_packet;

	*element_no = element - &buffer->element[0];
	*__offset = offset;

	qeth_receive_skb(card, skb, hdr, uses_frags);
	return 0;
}

static unsigned int qeth_extract_skbs(struct qeth_card *card, int budget,
				      struct qeth_qdio_buffer *buf, bool *done)
{
	unsigned int work_done = 0;

	while (budget) {
		if (qeth_extract_skb(card, buf, &card->rx.buf_element,
				     &card->rx.e_offset)) {
			*done = true;
			break;
		}

		work_done++;
		budget--;
	}

	return work_done;
}

static unsigned int qeth_rx_poll(struct qeth_card *card, int budget)
{
	struct qeth_rx *ctx = &card->rx;
	unsigned int work_done = 0;

	while (budget > 0) {
		struct qeth_qdio_buffer *buffer;
		unsigned int skbs_done = 0;
		bool done = false;

		/* Fetch completed RX buffers: */
		if (!card->rx.b_count) {
			card->rx.qdio_err = 0;
			card->rx.b_count = qdio_get_next_buffers(
				card->data.ccwdev, 0, &card->rx.b_index,
				&card->rx.qdio_err);
			if (card->rx.b_count <= 0) {
				card->rx.b_count = 0;
				break;
			}
		}

		/* Process one completed RX buffer: */
		buffer = &card->qdio.in_q->bufs[card->rx.b_index];
		if (!(card->rx.qdio_err &&
		      qeth_check_qdio_errors(card, buffer->buffer,
					     card->rx.qdio_err, "qinerr")))
			skbs_done = qeth_extract_skbs(card, budget, buffer,
						      &done);
		else
			done = true;

		work_done += skbs_done;
		budget -= skbs_done;

		if (done) {
			QETH_CARD_STAT_INC(card, rx_bufs);
			qeth_put_buffer_pool_entry(card, buffer->pool_entry);
			buffer->pool_entry = NULL;
			card->rx.b_count--;
			ctx->bufs_refill++;
			ctx->bufs_refill -= qeth_rx_refill_queue(card,
								 ctx->bufs_refill);

			/* Step forward to next buffer: */
			card->rx.b_index = QDIO_BUFNR(card->rx.b_index + 1);
			card->rx.buf_element = 0;
			card->rx.e_offset = 0;
		}
	}

	return work_done;
}

static void qeth_cq_poll(struct qeth_card *card)
{
	unsigned int work_done = 0;

	while (work_done < QDIO_MAX_BUFFERS_PER_Q) {
		unsigned int start, error;
		int completed;

		completed = qdio_inspect_queue(CARD_DDEV(card), 1, true, &start,
					       &error);
		if (completed <= 0)
			return;

		qeth_qdio_cq_handler(card, error, 1, start, completed);
		work_done += completed;
	}
}

int qeth_poll(struct napi_struct *napi, int budget)
{
	struct qeth_card *card = container_of(napi, struct qeth_card, napi);
	unsigned int work_done;

	work_done = qeth_rx_poll(card, budget);

	if (card->options.cq == QETH_CQ_ENABLED)
		qeth_cq_poll(card);

	if (budget) {
		struct qeth_rx *ctx = &card->rx;

		/* Process any substantial refill backlog: */
		ctx->bufs_refill -= qeth_rx_refill_queue(card, ctx->bufs_refill);

		/* Exhausted the RX budget. Keep IRQ disabled, we get called again. */
		if (work_done >= budget)
			return work_done;
	}

	if (napi_complete_done(napi, work_done) &&
	    qdio_start_irq(CARD_DDEV(card)))
		napi_schedule(napi);

	return work_done;
}
EXPORT_SYMBOL_GPL(qeth_poll);

static void qeth_iqd_tx_complete(struct qeth_qdio_out_q *queue,
				 unsigned int bidx, bool error, int budget)
{
	struct qeth_qdio_out_buffer *buffer = queue->bufs[bidx];
	u8 sflags = buffer->buffer->element[15].sflags;
	struct qeth_card *card = queue->card;

	if (queue->bufstates && (queue->bufstates[bidx].flags &
				 QDIO_OUTBUF_STATE_FLAG_PENDING)) {
		WARN_ON_ONCE(card->options.cq != QETH_CQ_ENABLED);

		if (atomic_cmpxchg(&buffer->state, QETH_QDIO_BUF_PRIMED,
						   QETH_QDIO_BUF_PENDING) ==
		    QETH_QDIO_BUF_PRIMED) {
			qeth_notify_skbs(queue, buffer, TX_NOTIFY_PENDING);

			/* Handle race with qeth_qdio_handle_aob(): */
			switch (atomic_xchg(&buffer->state,
					    QETH_QDIO_BUF_NEED_QAOB)) {
			case QETH_QDIO_BUF_PENDING:
				/* No concurrent QAOB notification. */
				break;
			case QETH_QDIO_BUF_QAOB_OK:
				qeth_notify_skbs(queue, buffer,
						 TX_NOTIFY_DELAYED_OK);
				atomic_set(&buffer->state,
					   QETH_QDIO_BUF_HANDLED_DELAYED);
				break;
			case QETH_QDIO_BUF_QAOB_ERROR:
				qeth_notify_skbs(queue, buffer,
						 TX_NOTIFY_DELAYED_GENERALERROR);
				atomic_set(&buffer->state,
					   QETH_QDIO_BUF_HANDLED_DELAYED);
				break;
			default:
				WARN_ON_ONCE(1);
			}
		}

		QETH_CARD_TEXT_(card, 5, "pel%u", bidx);

		/* prepare the queue slot for re-use: */
		qeth_scrub_qdio_buffer(buffer->buffer, queue->max_elements);
		if (qeth_init_qdio_out_buf(queue, bidx)) {
			QETH_CARD_TEXT(card, 2, "outofbuf");
			qeth_schedule_recovery(card);
		}

		return;
	}

	if (card->options.cq == QETH_CQ_ENABLED)
		qeth_notify_skbs(queue, buffer,
				 qeth_compute_cq_notification(sflags, 0));
	qeth_clear_output_buffer(queue, buffer, error, budget);
}

static int qeth_tx_poll(struct napi_struct *napi, int budget)
{
	struct qeth_qdio_out_q *queue = qeth_napi_to_out_queue(napi);
	unsigned int queue_no = queue->queue_no;
	struct qeth_card *card = queue->card;
	struct net_device *dev = card->dev;
	unsigned int work_done = 0;
	struct netdev_queue *txq;

	txq = netdev_get_tx_queue(dev, qeth_iqd_translate_txq(dev, queue_no));

	while (1) {
		unsigned int start, error, i;
		unsigned int packets = 0;
		unsigned int bytes = 0;
		int completed;

		if (qeth_out_queue_is_empty(queue)) {
			napi_complete(napi);
			return 0;
		}

		/* Give the CPU a breather: */
		if (work_done >= QDIO_MAX_BUFFERS_PER_Q) {
			QETH_TXQ_STAT_INC(queue, completion_yield);
			if (napi_complete_done(napi, 0))
				napi_schedule(napi);
			return 0;
		}

		completed = qdio_inspect_queue(CARD_DDEV(card), queue_no, false,
					       &start, &error);
		if (completed <= 0) {
			/* Ensure we see TX completion for pending work: */
			if (napi_complete_done(napi, 0))
				qeth_tx_arm_timer(queue, QETH_TX_TIMER_USECS);
			return 0;
		}

		for (i = start; i < start + completed; i++) {
			struct qeth_qdio_out_buffer *buffer;
			unsigned int bidx = QDIO_BUFNR(i);

			buffer = queue->bufs[bidx];
			packets += buffer->frames;
			bytes += buffer->bytes;

			qeth_handle_send_error(card, buffer, error);
			qeth_iqd_tx_complete(queue, bidx, error, budget);
			qeth_cleanup_handled_pending(queue, bidx, false);
		}

		netdev_tx_completed_queue(txq, packets, bytes);
		atomic_sub(completed, &queue->used_buffers);
		work_done += completed;

		/* xmit may have observed the full-condition, but not yet
		 * stopped the txq. In which case the code below won't trigger.
		 * So before returning, xmit will re-check the txq's fill level
		 * and wake it up if needed.
		 */
		if (netif_tx_queue_stopped(txq) &&
		    !qeth_out_queue_is_full(queue))
			netif_tx_wake_queue(txq);
	}
}

static int qeth_setassparms_inspect_rc(struct qeth_ipa_cmd *cmd)
{
	if (!cmd->hdr.return_code)
		cmd->hdr.return_code = cmd->data.setassparms.hdr.return_code;
	return cmd->hdr.return_code;
}

static int qeth_setassparms_get_caps_cb(struct qeth_card *card,
					struct qeth_reply *reply,
					unsigned long data)
{
	struct qeth_ipa_cmd *cmd = (struct qeth_ipa_cmd *) data;
	struct qeth_ipa_caps *caps = reply->param;

	if (qeth_setassparms_inspect_rc(cmd))
		return -EIO;

	caps->supported = cmd->data.setassparms.data.caps.supported;
	caps->enabled = cmd->data.setassparms.data.caps.enabled;
	return 0;
}

int qeth_setassparms_cb(struct qeth_card *card,
			struct qeth_reply *reply, unsigned long data)
{
	struct qeth_ipa_cmd *cmd = (struct qeth_ipa_cmd *) data;

	QETH_CARD_TEXT(card, 4, "defadpcb");

	if (cmd->hdr.return_code)
		return -EIO;

	cmd->hdr.return_code = cmd->data.setassparms.hdr.return_code;
	if (cmd->hdr.prot_version == QETH_PROT_IPV4)
		card->options.ipa4.enabled = cmd->hdr.assists.enabled;
	if (cmd->hdr.prot_version == QETH_PROT_IPV6)
		card->options.ipa6.enabled = cmd->hdr.assists.enabled;
	return 0;
}
EXPORT_SYMBOL_GPL(qeth_setassparms_cb);

struct qeth_cmd_buffer *qeth_get_setassparms_cmd(struct qeth_card *card,
						 enum qeth_ipa_funcs ipa_func,
						 u16 cmd_code,
						 unsigned int data_length,
						 enum qeth_prot_versions prot)
{
	struct qeth_ipacmd_setassparms *setassparms;
	struct qeth_ipacmd_setassparms_hdr *hdr;
	struct qeth_cmd_buffer *iob;

	QETH_CARD_TEXT(card, 4, "getasscm");
	iob = qeth_ipa_alloc_cmd(card, IPA_CMD_SETASSPARMS, prot,
				 data_length +
				 offsetof(struct qeth_ipacmd_setassparms,
					  data));
	if (!iob)
		return NULL;

	setassparms = &__ipa_cmd(iob)->data.setassparms;
	setassparms->assist_no = ipa_func;

	hdr = &setassparms->hdr;
	hdr->length = sizeof(*hdr) + data_length;
	hdr->command_code = cmd_code;
	return iob;
}
EXPORT_SYMBOL_GPL(qeth_get_setassparms_cmd);

int qeth_send_simple_setassparms_prot(struct qeth_card *card,
				      enum qeth_ipa_funcs ipa_func,
				      u16 cmd_code, u32 *data,
				      enum qeth_prot_versions prot)
{
	unsigned int length = data ? SETASS_DATA_SIZEOF(flags_32bit) : 0;
	struct qeth_cmd_buffer *iob;

	QETH_CARD_TEXT_(card, 4, "simassp%i", prot);
	iob = qeth_get_setassparms_cmd(card, ipa_func, cmd_code, length, prot);
	if (!iob)
		return -ENOMEM;

	if (data)
		__ipa_cmd(iob)->data.setassparms.data.flags_32bit = *data;
	return qeth_send_ipa_cmd(card, iob, qeth_setassparms_cb, NULL);
}
EXPORT_SYMBOL_GPL(qeth_send_simple_setassparms_prot);

static void qeth_unregister_dbf_views(void)
{
	int x;

	for (x = 0; x < QETH_DBF_INFOS; x++) {
		debug_unregister(qeth_dbf[x].id);
		qeth_dbf[x].id = NULL;
	}
}

void qeth_dbf_longtext(debug_info_t *id, int level, char *fmt, ...)
{
	char dbf_txt_buf[32];
	va_list args;

	if (!debug_level_enabled(id, level))
		return;
	va_start(args, fmt);
	vsnprintf(dbf_txt_buf, sizeof(dbf_txt_buf), fmt, args);
	va_end(args);
	debug_text_event(id, level, dbf_txt_buf);
}
EXPORT_SYMBOL_GPL(qeth_dbf_longtext);

static int qeth_register_dbf_views(void)
{
	int ret;
	int x;

	for (x = 0; x < QETH_DBF_INFOS; x++) {
		/* register the areas */
		qeth_dbf[x].id = debug_register(qeth_dbf[x].name,
						qeth_dbf[x].pages,
						qeth_dbf[x].areas,
						qeth_dbf[x].len);
		if (qeth_dbf[x].id == NULL) {
			qeth_unregister_dbf_views();
			return -ENOMEM;
		}

		/* register a view */
		ret = debug_register_view(qeth_dbf[x].id, qeth_dbf[x].view);
		if (ret) {
			qeth_unregister_dbf_views();
			return ret;
		}

		/* set a passing level */
		debug_set_level(qeth_dbf[x].id, qeth_dbf[x].level);
	}

	return 0;
}

static DEFINE_MUTEX(qeth_mod_mutex);	/* for synchronized module loading */

int qeth_core_load_discipline(struct qeth_card *card,
		enum qeth_discipline_id discipline)
{
	mutex_lock(&qeth_mod_mutex);
	switch (discipline) {
	case QETH_DISCIPLINE_LAYER3:
		card->discipline = try_then_request_module(
			symbol_get(qeth_l3_discipline), "qeth_l3");
		break;
	case QETH_DISCIPLINE_LAYER2:
		card->discipline = try_then_request_module(
			symbol_get(qeth_l2_discipline), "qeth_l2");
		break;
	default:
		break;
	}
	mutex_unlock(&qeth_mod_mutex);

	if (!card->discipline) {
		dev_err(&card->gdev->dev, "There is no kernel module to "
			"support discipline %d\n", discipline);
		return -EINVAL;
	}

	card->options.layer = discipline;
	return 0;
}

void qeth_core_free_discipline(struct qeth_card *card)
{
	if (IS_LAYER2(card))
		symbol_put(qeth_l2_discipline);
	else
		symbol_put(qeth_l3_discipline);
	card->options.layer = QETH_DISCIPLINE_UNDETERMINED;
	card->discipline = NULL;
}

const struct device_type qeth_generic_devtype = {
	.name = "qeth_generic",
	.groups = qeth_generic_attr_groups,
};
EXPORT_SYMBOL_GPL(qeth_generic_devtype);

static const struct device_type qeth_osn_devtype = {
	.name = "qeth_osn",
	.groups = qeth_osn_attr_groups,
};

#define DBF_NAME_LEN	20

struct qeth_dbf_entry {
	char dbf_name[DBF_NAME_LEN];
	debug_info_t *dbf_info;
	struct list_head dbf_list;
};

static LIST_HEAD(qeth_dbf_list);
static DEFINE_MUTEX(qeth_dbf_list_mutex);

static debug_info_t *qeth_get_dbf_entry(char *name)
{
	struct qeth_dbf_entry *entry;
	debug_info_t *rc = NULL;

	mutex_lock(&qeth_dbf_list_mutex);
	list_for_each_entry(entry, &qeth_dbf_list, dbf_list) {
		if (strcmp(entry->dbf_name, name) == 0) {
			rc = entry->dbf_info;
			break;
		}
	}
	mutex_unlock(&qeth_dbf_list_mutex);
	return rc;
}

static int qeth_add_dbf_entry(struct qeth_card *card, char *name)
{
	struct qeth_dbf_entry *new_entry;

	card->debug = debug_register(name, 2, 1, 8);
	if (!card->debug) {
		QETH_DBF_TEXT_(SETUP, 2, "%s", "qcdbf");
		goto err;
	}
	if (debug_register_view(card->debug, &debug_hex_ascii_view))
		goto err_dbg;
	new_entry = kzalloc(sizeof(struct qeth_dbf_entry), GFP_KERNEL);
	if (!new_entry)
		goto err_dbg;
	strncpy(new_entry->dbf_name, name, DBF_NAME_LEN);
	new_entry->dbf_info = card->debug;
	mutex_lock(&qeth_dbf_list_mutex);
	list_add(&new_entry->dbf_list, &qeth_dbf_list);
	mutex_unlock(&qeth_dbf_list_mutex);

	return 0;

err_dbg:
	debug_unregister(card->debug);
err:
	return -ENOMEM;
}

static void qeth_clear_dbf_list(void)
{
	struct qeth_dbf_entry *entry, *tmp;

	mutex_lock(&qeth_dbf_list_mutex);
	list_for_each_entry_safe(entry, tmp, &qeth_dbf_list, dbf_list) {
		list_del(&entry->dbf_list);
		debug_unregister(entry->dbf_info);
		kfree(entry);
	}
	mutex_unlock(&qeth_dbf_list_mutex);
}

static struct net_device *qeth_alloc_netdev(struct qeth_card *card)
{
	struct net_device *dev;
	struct qeth_priv *priv;

	switch (card->info.type) {
	case QETH_CARD_TYPE_IQD:
		dev = alloc_netdev_mqs(sizeof(*priv), "hsi%d", NET_NAME_UNKNOWN,
				       ether_setup, QETH_MAX_OUT_QUEUES, 1);
		break;
	case QETH_CARD_TYPE_OSM:
		dev = alloc_etherdev(sizeof(*priv));
		break;
	case QETH_CARD_TYPE_OSN:
		dev = alloc_netdev(sizeof(*priv), "osn%d", NET_NAME_UNKNOWN,
				   ether_setup);
		break;
	default:
		dev = alloc_etherdev_mqs(sizeof(*priv), QETH_MAX_OUT_QUEUES, 1);
	}

	if (!dev)
		return NULL;

	priv = netdev_priv(dev);
	priv->rx_copybreak = QETH_RX_COPYBREAK;
	priv->tx_wanted_queues = IS_IQD(card) ? QETH_IQD_MIN_TXQ : 1;

	dev->ml_priv = card;
	dev->watchdog_timeo = QETH_TX_TIMEOUT;
	dev->min_mtu = IS_OSN(card) ? 64 : 576;
	 /* initialized when device first goes online: */
	dev->max_mtu = 0;
	dev->mtu = 0;
	SET_NETDEV_DEV(dev, &card->gdev->dev);
	netif_carrier_off(dev);

	if (IS_OSN(card)) {
		dev->ethtool_ops = &qeth_osn_ethtool_ops;
	} else {
		dev->ethtool_ops = &qeth_ethtool_ops;
		dev->priv_flags &= ~IFF_TX_SKB_SHARING;
		dev->hw_features |= NETIF_F_SG;
		dev->vlan_features |= NETIF_F_SG;
		if (IS_IQD(card))
			dev->features |= NETIF_F_SG;
	}

	return dev;
}

struct net_device *qeth_clone_netdev(struct net_device *orig)
{
	struct net_device *clone = qeth_alloc_netdev(orig->ml_priv);

	if (!clone)
		return NULL;

	clone->dev_port = orig->dev_port;
	return clone;
}

static int qeth_core_probe_device(struct ccwgroup_device *gdev)
{
	struct qeth_card *card;
	struct device *dev;
	int rc;
	enum qeth_discipline_id enforced_disc;
	char dbf_name[DBF_NAME_LEN];

	QETH_DBF_TEXT(SETUP, 2, "probedev");

	dev = &gdev->dev;
	if (!get_device(dev))
		return -ENODEV;

	QETH_DBF_TEXT_(SETUP, 2, "%s", dev_name(&gdev->dev));

	card = qeth_alloc_card(gdev);
	if (!card) {
		QETH_DBF_TEXT_(SETUP, 2, "1err%d", -ENOMEM);
		rc = -ENOMEM;
		goto err_dev;
	}

	snprintf(dbf_name, sizeof(dbf_name), "qeth_card_%s",
		dev_name(&gdev->dev));
	card->debug = qeth_get_dbf_entry(dbf_name);
	if (!card->debug) {
		rc = qeth_add_dbf_entry(card, dbf_name);
		if (rc)
			goto err_card;
	}

	qeth_setup_card(card);
	card->dev = qeth_alloc_netdev(card);
	if (!card->dev) {
		rc = -ENOMEM;
		goto err_card;
	}

	qeth_determine_capabilities(card);
	qeth_set_blkt_defaults(card);

	card->qdio.no_out_queues = card->dev->num_tx_queues;
	rc = qeth_update_from_chp_desc(card);
	if (rc)
		goto err_chp_desc;

	enforced_disc = qeth_enforce_discipline(card);
	switch (enforced_disc) {
	case QETH_DISCIPLINE_UNDETERMINED:
		gdev->dev.type = &qeth_generic_devtype;
		break;
	default:
		card->info.layer_enforced = true;
		rc = qeth_core_load_discipline(card, enforced_disc);
		if (rc)
			goto err_load;

		gdev->dev.type = IS_OSN(card) ? &qeth_osn_devtype :
						card->discipline->devtype;
		rc = card->discipline->setup(card->gdev);
		if (rc)
			goto err_disc;
		break;
	}

	return 0;

err_disc:
	qeth_core_free_discipline(card);
err_load:
err_chp_desc:
	free_netdev(card->dev);
err_card:
	qeth_core_free_card(card);
err_dev:
	put_device(dev);
	return rc;
}

static void qeth_core_remove_device(struct ccwgroup_device *gdev)
{
	struct qeth_card *card = dev_get_drvdata(&gdev->dev);

	QETH_CARD_TEXT(card, 2, "removedv");

	if (card->discipline) {
		card->discipline->remove(gdev);
		qeth_core_free_discipline(card);
	}

	qeth_free_qdio_queues(card);

	free_netdev(card->dev);
	qeth_core_free_card(card);
	put_device(&gdev->dev);
}

static int qeth_core_set_online(struct ccwgroup_device *gdev)
{
	struct qeth_card *card = dev_get_drvdata(&gdev->dev);
	int rc = 0;
	enum qeth_discipline_id def_discipline;

	if (!card->discipline) {
		def_discipline = IS_IQD(card) ? QETH_DISCIPLINE_LAYER3 :
						QETH_DISCIPLINE_LAYER2;
		rc = qeth_core_load_discipline(card, def_discipline);
		if (rc)
			goto err;
		rc = card->discipline->setup(card->gdev);
		if (rc) {
			qeth_core_free_discipline(card);
			goto err;
		}
	}

	rc = qeth_set_online(card);
err:
	return rc;
}

static int qeth_core_set_offline(struct ccwgroup_device *gdev)
{
	struct qeth_card *card = dev_get_drvdata(&gdev->dev);

	return qeth_set_offline(card, false);
}

static void qeth_core_shutdown(struct ccwgroup_device *gdev)
{
	struct qeth_card *card = dev_get_drvdata(&gdev->dev);

	qeth_set_allowed_threads(card, 0, 1);
	if ((gdev->state == CCWGROUP_ONLINE) && card->info.hwtrap)
		qeth_hw_trap(card, QETH_DIAGS_TRAP_DISARM);
	qeth_qdio_clear_card(card, 0);
	qeth_drain_output_queues(card);
	qdio_free(CARD_DDEV(card));
}

static ssize_t group_store(struct device_driver *ddrv, const char *buf,
			   size_t count)
{
	int err;

	err = ccwgroup_create_dev(qeth_core_root_dev, to_ccwgroupdrv(ddrv), 3,
				  buf);

	return err ? err : count;
}
static DRIVER_ATTR_WO(group);

static struct attribute *qeth_drv_attrs[] = {
	&driver_attr_group.attr,
	NULL,
};
static struct attribute_group qeth_drv_attr_group = {
	.attrs = qeth_drv_attrs,
};
static const struct attribute_group *qeth_drv_attr_groups[] = {
	&qeth_drv_attr_group,
	NULL,
};

static struct ccwgroup_driver qeth_core_ccwgroup_driver = {
	.driver = {
		.groups = qeth_drv_attr_groups,
		.owner = THIS_MODULE,
		.name = "qeth",
	},
	.ccw_driver = &qeth_ccw_driver,
	.setup = qeth_core_probe_device,
	.remove = qeth_core_remove_device,
	.set_online = qeth_core_set_online,
	.set_offline = qeth_core_set_offline,
	.shutdown = qeth_core_shutdown,
};

struct qeth_card *qeth_get_card_by_busid(char *bus_id)
{
	struct ccwgroup_device *gdev;
	struct qeth_card *card;

	gdev = get_ccwgroupdev_by_busid(&qeth_core_ccwgroup_driver, bus_id);
	if (!gdev)
		return NULL;

	card = dev_get_drvdata(&gdev->dev);
	put_device(&gdev->dev);
	return card;
}
EXPORT_SYMBOL_GPL(qeth_get_card_by_busid);

int qeth_do_ioctl(struct net_device *dev, struct ifreq *rq, int cmd)
{
	struct qeth_card *card = dev->ml_priv;
	struct mii_ioctl_data *mii_data;
	int rc = 0;

	switch (cmd) {
	case SIOC_QETH_ADP_SET_SNMP_CONTROL:
		rc = qeth_snmp_command(card, rq->ifr_ifru.ifru_data);
		break;
	case SIOC_QETH_GET_CARD_TYPE:
		if ((IS_OSD(card) || IS_OSM(card) || IS_OSX(card)) &&
		    !IS_VM_NIC(card))
			return 1;
		return 0;
	case SIOCGMIIPHY:
		mii_data = if_mii(rq);
		mii_data->phy_id = 0;
		break;
	case SIOCGMIIREG:
		mii_data = if_mii(rq);
		if (mii_data->phy_id != 0)
			rc = -EINVAL;
		else
			mii_data->val_out = qeth_mdio_read(dev,
				mii_data->phy_id, mii_data->reg_num);
		break;
	case SIOC_QETH_QUERY_OAT:
		rc = qeth_query_oat_command(card, rq->ifr_ifru.ifru_data);
		break;
	default:
		if (card->discipline->do_ioctl)
			rc = card->discipline->do_ioctl(dev, rq, cmd);
		else
			rc = -EOPNOTSUPP;
	}
	if (rc)
		QETH_CARD_TEXT_(card, 2, "ioce%x", rc);
	return rc;
}
EXPORT_SYMBOL_GPL(qeth_do_ioctl);

static int qeth_start_csum_cb(struct qeth_card *card, struct qeth_reply *reply,
			      unsigned long data)
{
	struct qeth_ipa_cmd *cmd = (struct qeth_ipa_cmd *) data;
	u32 *features = reply->param;

	if (qeth_setassparms_inspect_rc(cmd))
		return -EIO;

	*features = cmd->data.setassparms.data.flags_32bit;
	return 0;
}

static int qeth_set_csum_off(struct qeth_card *card, enum qeth_ipa_funcs cstype,
			     enum qeth_prot_versions prot)
{
	return qeth_send_simple_setassparms_prot(card, cstype, IPA_CMD_ASS_STOP,
						 NULL, prot);
}

static int qeth_set_csum_on(struct qeth_card *card, enum qeth_ipa_funcs cstype,
			    enum qeth_prot_versions prot, u8 *lp2lp)
{
	u32 required_features = QETH_IPA_CHECKSUM_UDP | QETH_IPA_CHECKSUM_TCP;
	struct qeth_cmd_buffer *iob;
	struct qeth_ipa_caps caps;
	u32 features;
	int rc;

	/* some L3 HW requires combined L3+L4 csum offload: */
	if (IS_LAYER3(card) && prot == QETH_PROT_IPV4 &&
	    cstype == IPA_OUTBOUND_CHECKSUM)
		required_features |= QETH_IPA_CHECKSUM_IP_HDR;

	iob = qeth_get_setassparms_cmd(card, cstype, IPA_CMD_ASS_START, 0,
				       prot);
	if (!iob)
		return -ENOMEM;

	rc = qeth_send_ipa_cmd(card, iob, qeth_start_csum_cb, &features);
	if (rc)
		return rc;

	if ((required_features & features) != required_features) {
		qeth_set_csum_off(card, cstype, prot);
		return -EOPNOTSUPP;
	}

	iob = qeth_get_setassparms_cmd(card, cstype, IPA_CMD_ASS_ENABLE,
				       SETASS_DATA_SIZEOF(flags_32bit),
				       prot);
	if (!iob) {
		qeth_set_csum_off(card, cstype, prot);
		return -ENOMEM;
	}

	if (features & QETH_IPA_CHECKSUM_LP2LP)
		required_features |= QETH_IPA_CHECKSUM_LP2LP;
	__ipa_cmd(iob)->data.setassparms.data.flags_32bit = required_features;
	rc = qeth_send_ipa_cmd(card, iob, qeth_setassparms_get_caps_cb, &caps);
	if (rc) {
		qeth_set_csum_off(card, cstype, prot);
		return rc;
	}

	if (!qeth_ipa_caps_supported(&caps, required_features) ||
	    !qeth_ipa_caps_enabled(&caps, required_features)) {
		qeth_set_csum_off(card, cstype, prot);
		return -EOPNOTSUPP;
	}

	dev_info(&card->gdev->dev, "HW Checksumming (%sbound IPv%d) enabled\n",
		 cstype == IPA_INBOUND_CHECKSUM ? "in" : "out", prot);

	if (lp2lp)
		*lp2lp = qeth_ipa_caps_enabled(&caps, QETH_IPA_CHECKSUM_LP2LP);

	return 0;
}

static int qeth_set_ipa_csum(struct qeth_card *card, bool on, int cstype,
			     enum qeth_prot_versions prot, u8 *lp2lp)
{
	return on ? qeth_set_csum_on(card, cstype, prot, lp2lp) :
		    qeth_set_csum_off(card, cstype, prot);
}

static int qeth_start_tso_cb(struct qeth_card *card, struct qeth_reply *reply,
			     unsigned long data)
{
	struct qeth_ipa_cmd *cmd = (struct qeth_ipa_cmd *) data;
	struct qeth_tso_start_data *tso_data = reply->param;

	if (qeth_setassparms_inspect_rc(cmd))
		return -EIO;

	tso_data->mss = cmd->data.setassparms.data.tso.mss;
	tso_data->supported = cmd->data.setassparms.data.tso.supported;
	return 0;
}

static int qeth_set_tso_off(struct qeth_card *card,
			    enum qeth_prot_versions prot)
{
	return qeth_send_simple_setassparms_prot(card, IPA_OUTBOUND_TSO,
						 IPA_CMD_ASS_STOP, NULL, prot);
}

static int qeth_set_tso_on(struct qeth_card *card,
			   enum qeth_prot_versions prot)
{
	struct qeth_tso_start_data tso_data;
	struct qeth_cmd_buffer *iob;
	struct qeth_ipa_caps caps;
	int rc;

	iob = qeth_get_setassparms_cmd(card, IPA_OUTBOUND_TSO,
				       IPA_CMD_ASS_START, 0, prot);
	if (!iob)
		return -ENOMEM;

	rc = qeth_send_ipa_cmd(card, iob, qeth_start_tso_cb, &tso_data);
	if (rc)
		return rc;

	if (!tso_data.mss || !(tso_data.supported & QETH_IPA_LARGE_SEND_TCP)) {
		qeth_set_tso_off(card, prot);
		return -EOPNOTSUPP;
	}

	iob = qeth_get_setassparms_cmd(card, IPA_OUTBOUND_TSO,
				       IPA_CMD_ASS_ENABLE,
				       SETASS_DATA_SIZEOF(caps), prot);
	if (!iob) {
		qeth_set_tso_off(card, prot);
		return -ENOMEM;
	}

	/* enable TSO capability */
	__ipa_cmd(iob)->data.setassparms.data.caps.enabled =
		QETH_IPA_LARGE_SEND_TCP;
	rc = qeth_send_ipa_cmd(card, iob, qeth_setassparms_get_caps_cb, &caps);
	if (rc) {
		qeth_set_tso_off(card, prot);
		return rc;
	}

	if (!qeth_ipa_caps_supported(&caps, QETH_IPA_LARGE_SEND_TCP) ||
	    !qeth_ipa_caps_enabled(&caps, QETH_IPA_LARGE_SEND_TCP)) {
		qeth_set_tso_off(card, prot);
		return -EOPNOTSUPP;
	}

	dev_info(&card->gdev->dev, "TSOv%u enabled (MSS: %u)\n", prot,
		 tso_data.mss);
	return 0;
}

static int qeth_set_ipa_tso(struct qeth_card *card, bool on,
			    enum qeth_prot_versions prot)
{
	return on ? qeth_set_tso_on(card, prot) : qeth_set_tso_off(card, prot);
}

static int qeth_set_ipa_rx_csum(struct qeth_card *card, bool on)
{
	int rc_ipv4 = (on) ? -EOPNOTSUPP : 0;
	int rc_ipv6;

	if (qeth_is_supported(card, IPA_INBOUND_CHECKSUM))
		rc_ipv4 = qeth_set_ipa_csum(card, on, IPA_INBOUND_CHECKSUM,
					    QETH_PROT_IPV4, NULL);
	if (!qeth_is_supported6(card, IPA_INBOUND_CHECKSUM_V6))
		/* no/one Offload Assist available, so the rc is trivial */
		return rc_ipv4;

	rc_ipv6 = qeth_set_ipa_csum(card, on, IPA_INBOUND_CHECKSUM,
				    QETH_PROT_IPV6, NULL);

	if (on)
		/* enable: success if any Assist is active */
		return (rc_ipv6) ? rc_ipv4 : 0;

	/* disable: failure if any Assist is still active */
	return (rc_ipv6) ? rc_ipv6 : rc_ipv4;
}

/**
 * qeth_enable_hw_features() - (Re-)Enable HW functions for device features
 * @dev:	a net_device
 */
void qeth_enable_hw_features(struct net_device *dev)
{
	struct qeth_card *card = dev->ml_priv;
	netdev_features_t features;

	features = dev->features;
	/* force-off any feature that might need an IPA sequence.
	 * netdev_update_features() will restart them.
	 */
	dev->features &= ~dev->hw_features;
	/* toggle VLAN filter, so that VIDs are re-programmed: */
	if (IS_LAYER2(card) && IS_VM_NIC(card)) {
		dev->features &= ~NETIF_F_HW_VLAN_CTAG_FILTER;
		dev->wanted_features |= NETIF_F_HW_VLAN_CTAG_FILTER;
	}
	netdev_update_features(dev);
	if (features != dev->features)
		dev_warn(&card->gdev->dev,
			 "Device recovery failed to restore all offload features\n");
}
EXPORT_SYMBOL_GPL(qeth_enable_hw_features);

static void qeth_check_restricted_features(struct qeth_card *card,
					   netdev_features_t changed,
					   netdev_features_t actual)
{
	netdev_features_t ipv6_features = NETIF_F_TSO6;
	netdev_features_t ipv4_features = NETIF_F_TSO;

	if (!card->info.has_lp2lp_cso_v6)
		ipv6_features |= NETIF_F_IPV6_CSUM;
	if (!card->info.has_lp2lp_cso_v4)
		ipv4_features |= NETIF_F_IP_CSUM;

	if ((changed & ipv6_features) && !(actual & ipv6_features))
		qeth_flush_local_addrs6(card);
	if ((changed & ipv4_features) && !(actual & ipv4_features))
		qeth_flush_local_addrs4(card);
}

int qeth_set_features(struct net_device *dev, netdev_features_t features)
{
	struct qeth_card *card = dev->ml_priv;
	netdev_features_t changed = dev->features ^ features;
	int rc = 0;

	QETH_CARD_TEXT(card, 2, "setfeat");
	QETH_CARD_HEX(card, 2, &features, sizeof(features));

	if ((changed & NETIF_F_IP_CSUM)) {
		rc = qeth_set_ipa_csum(card, features & NETIF_F_IP_CSUM,
				       IPA_OUTBOUND_CHECKSUM, QETH_PROT_IPV4,
				       &card->info.has_lp2lp_cso_v4);
		if (rc)
			changed ^= NETIF_F_IP_CSUM;
	}
	if (changed & NETIF_F_IPV6_CSUM) {
		rc = qeth_set_ipa_csum(card, features & NETIF_F_IPV6_CSUM,
				       IPA_OUTBOUND_CHECKSUM, QETH_PROT_IPV6,
				       &card->info.has_lp2lp_cso_v6);
		if (rc)
			changed ^= NETIF_F_IPV6_CSUM;
	}
	if (changed & NETIF_F_RXCSUM) {
		rc = qeth_set_ipa_rx_csum(card, features & NETIF_F_RXCSUM);
		if (rc)
			changed ^= NETIF_F_RXCSUM;
	}
	if (changed & NETIF_F_TSO) {
		rc = qeth_set_ipa_tso(card, features & NETIF_F_TSO,
				      QETH_PROT_IPV4);
		if (rc)
			changed ^= NETIF_F_TSO;
	}
	if (changed & NETIF_F_TSO6) {
		rc = qeth_set_ipa_tso(card, features & NETIF_F_TSO6,
				      QETH_PROT_IPV6);
		if (rc)
			changed ^= NETIF_F_TSO6;
	}

	qeth_check_restricted_features(card, dev->features ^ features,
				       dev->features ^ changed);

	/* everything changed successfully? */
	if ((dev->features ^ features) == changed)
		return 0;
	/* something went wrong. save changed features and return error */
	dev->features ^= changed;
	return -EIO;
}
EXPORT_SYMBOL_GPL(qeth_set_features);

netdev_features_t qeth_fix_features(struct net_device *dev,
				    netdev_features_t features)
{
	struct qeth_card *card = dev->ml_priv;

	QETH_CARD_TEXT(card, 2, "fixfeat");
	if (!qeth_is_supported(card, IPA_OUTBOUND_CHECKSUM))
		features &= ~NETIF_F_IP_CSUM;
	if (!qeth_is_supported6(card, IPA_OUTBOUND_CHECKSUM_V6))
		features &= ~NETIF_F_IPV6_CSUM;
	if (!qeth_is_supported(card, IPA_INBOUND_CHECKSUM) &&
	    !qeth_is_supported6(card, IPA_INBOUND_CHECKSUM_V6))
		features &= ~NETIF_F_RXCSUM;
	if (!qeth_is_supported(card, IPA_OUTBOUND_TSO))
		features &= ~NETIF_F_TSO;
	if (!qeth_is_supported6(card, IPA_OUTBOUND_TSO))
		features &= ~NETIF_F_TSO6;

	QETH_CARD_HEX(card, 2, &features, sizeof(features));
	return features;
}
EXPORT_SYMBOL_GPL(qeth_fix_features);

netdev_features_t qeth_features_check(struct sk_buff *skb,
				      struct net_device *dev,
				      netdev_features_t features)
{
	struct qeth_card *card = dev->ml_priv;

	/* Traffic with local next-hop is not eligible for some offloads: */
	if (skb->ip_summed == CHECKSUM_PARTIAL &&
	    READ_ONCE(card->options.isolation) != ISOLATION_MODE_FWD) {
		netdev_features_t restricted = 0;

		if (skb_is_gso(skb) && !netif_needs_gso(skb, features))
			restricted |= NETIF_F_ALL_TSO;

		switch (vlan_get_protocol(skb)) {
		case htons(ETH_P_IP):
			if (!card->info.has_lp2lp_cso_v4)
				restricted |= NETIF_F_IP_CSUM;

			if (restricted && qeth_next_hop_is_local_v4(card, skb))
				features &= ~restricted;
			break;
		case htons(ETH_P_IPV6):
			if (!card->info.has_lp2lp_cso_v6)
				restricted |= NETIF_F_IPV6_CSUM;

			if (restricted && qeth_next_hop_is_local_v6(card, skb))
				features &= ~restricted;
			break;
		default:
			break;
		}
	}

	/* GSO segmentation builds skbs with
	 *	a (small) linear part for the headers, and
	 *	page frags for the data.
	 * Compared to a linear skb, the header-only part consumes an
	 * additional buffer element. This reduces buffer utilization, and
	 * hurts throughput. So compress small segments into one element.
	 */
	if (netif_needs_gso(skb, features)) {
		/* match skb_segment(): */
		unsigned int doffset = skb->data - skb_mac_header(skb);
		unsigned int hsize = skb_shinfo(skb)->gso_size;
		unsigned int hroom = skb_headroom(skb);

		/* linearize only if resulting skb allocations are order-0: */
		if (SKB_DATA_ALIGN(hroom + doffset + hsize) <= SKB_MAX_HEAD(0))
			features &= ~NETIF_F_SG;
	}

	return vlan_features_check(skb, features);
}
EXPORT_SYMBOL_GPL(qeth_features_check);

void qeth_get_stats64(struct net_device *dev, struct rtnl_link_stats64 *stats)
{
	struct qeth_card *card = dev->ml_priv;
	struct qeth_qdio_out_q *queue;
	unsigned int i;

	QETH_CARD_TEXT(card, 5, "getstat");

	stats->rx_packets = card->stats.rx_packets;
	stats->rx_bytes = card->stats.rx_bytes;
	stats->rx_errors = card->stats.rx_length_errors +
			   card->stats.rx_frame_errors +
			   card->stats.rx_fifo_errors;
	stats->rx_dropped = card->stats.rx_dropped_nomem +
			    card->stats.rx_dropped_notsupp +
			    card->stats.rx_dropped_runt;
	stats->multicast = card->stats.rx_multicast;
	stats->rx_length_errors = card->stats.rx_length_errors;
	stats->rx_frame_errors = card->stats.rx_frame_errors;
	stats->rx_fifo_errors = card->stats.rx_fifo_errors;

	for (i = 0; i < card->qdio.no_out_queues; i++) {
		queue = card->qdio.out_qs[i];

		stats->tx_packets += queue->stats.tx_packets;
		stats->tx_bytes += queue->stats.tx_bytes;
		stats->tx_errors += queue->stats.tx_errors;
		stats->tx_dropped += queue->stats.tx_dropped;
	}
}
EXPORT_SYMBOL_GPL(qeth_get_stats64);

#define TC_IQD_UCAST   0
static void qeth_iqd_set_prio_tc_map(struct net_device *dev,
				     unsigned int ucast_txqs)
{
	unsigned int prio;

	/* IQD requires mcast traffic to be placed on a dedicated queue, and
	 * qeth_iqd_select_queue() deals with this.
	 * For unicast traffic, we defer the queue selection to the stack.
	 * By installing a trivial prio map that spans over only the unicast
	 * queues, we can encourage the stack to spread the ucast traffic evenly
	 * without selecting the mcast queue.
	 */

	/* One traffic class, spanning over all active ucast queues: */
	netdev_set_num_tc(dev, 1);
	netdev_set_tc_queue(dev, TC_IQD_UCAST, ucast_txqs,
			    QETH_IQD_MIN_UCAST_TXQ);

	/* Map all priorities to this traffic class: */
	for (prio = 0; prio <= TC_BITMASK; prio++)
		netdev_set_prio_tc_map(dev, prio, TC_IQD_UCAST);
}

int qeth_set_real_num_tx_queues(struct qeth_card *card, unsigned int count)
{
	struct net_device *dev = card->dev;
	int rc;

	/* Per netif_setup_tc(), adjust the mapping first: */
	if (IS_IQD(card))
		qeth_iqd_set_prio_tc_map(dev, count - 1);

	rc = netif_set_real_num_tx_queues(dev, count);

	if (rc && IS_IQD(card))
		qeth_iqd_set_prio_tc_map(dev, dev->real_num_tx_queues - 1);

	return rc;
}
EXPORT_SYMBOL_GPL(qeth_set_real_num_tx_queues);

u16 qeth_iqd_select_queue(struct net_device *dev, struct sk_buff *skb,
			  u8 cast_type, struct net_device *sb_dev)
{
	u16 txq;

	if (cast_type != RTN_UNICAST)
		return QETH_IQD_MCAST_TXQ;
	if (dev->real_num_tx_queues == QETH_IQD_MIN_TXQ)
		return QETH_IQD_MIN_UCAST_TXQ;

	txq = netdev_pick_tx(dev, skb, sb_dev);
	return (txq == QETH_IQD_MCAST_TXQ) ? QETH_IQD_MIN_UCAST_TXQ : txq;
}
EXPORT_SYMBOL_GPL(qeth_iqd_select_queue);

int qeth_open(struct net_device *dev)
{
	struct qeth_card *card = dev->ml_priv;

	QETH_CARD_TEXT(card, 4, "qethopen");

	card->data.state = CH_STATE_UP;
	netif_tx_start_all_queues(dev);

	napi_enable(&card->napi);
	local_bh_disable();
	napi_schedule(&card->napi);
	if (IS_IQD(card)) {
		struct qeth_qdio_out_q *queue;
		unsigned int i;

		qeth_for_each_output_queue(card, queue, i) {
			netif_tx_napi_add(dev, &queue->napi, qeth_tx_poll,
					  QETH_NAPI_WEIGHT);
			napi_enable(&queue->napi);
			napi_schedule(&queue->napi);
		}
	}
	/* kick-start the NAPI softirq: */
	local_bh_enable();
	return 0;
}
EXPORT_SYMBOL_GPL(qeth_open);

int qeth_stop(struct net_device *dev)
{
	struct qeth_card *card = dev->ml_priv;

	QETH_CARD_TEXT(card, 4, "qethstop");
	if (IS_IQD(card)) {
		struct qeth_qdio_out_q *queue;
		unsigned int i;

		/* Quiesce the NAPI instances: */
		qeth_for_each_output_queue(card, queue, i)
			napi_disable(&queue->napi);

		/* Stop .ndo_start_xmit, might still access queue->napi. */
		netif_tx_disable(dev);

		qeth_for_each_output_queue(card, queue, i) {
			del_timer_sync(&queue->timer);
			/* Queues may get re-allocated, so remove the NAPIs. */
			netif_napi_del(&queue->napi);
		}
	} else {
		netif_tx_disable(dev);
	}

	napi_disable(&card->napi);
	cancel_delayed_work_sync(&card->buffer_reclaim_work);
	qdio_stop_irq(CARD_DDEV(card));

	return 0;
}
EXPORT_SYMBOL_GPL(qeth_stop);

static int __init qeth_core_init(void)
{
	int rc;

	pr_info("loading core functions\n");

	qeth_debugfs_root = debugfs_create_dir("qeth", NULL);

	rc = qeth_register_dbf_views();
	if (rc)
		goto dbf_err;
	qeth_core_root_dev = root_device_register("qeth");
	rc = PTR_ERR_OR_ZERO(qeth_core_root_dev);
	if (rc)
		goto register_err;
	qeth_core_header_cache =
		kmem_cache_create("qeth_hdr", QETH_HDR_CACHE_OBJ_SIZE,
				  roundup_pow_of_two(QETH_HDR_CACHE_OBJ_SIZE),
				  0, NULL);
	if (!qeth_core_header_cache) {
		rc = -ENOMEM;
		goto slab_err;
	}
	qeth_qdio_outbuf_cache = kmem_cache_create("qeth_buf",
			sizeof(struct qeth_qdio_out_buffer), 0, 0, NULL);
	if (!qeth_qdio_outbuf_cache) {
		rc = -ENOMEM;
		goto cqslab_err;
	}
	rc = ccw_driver_register(&qeth_ccw_driver);
	if (rc)
		goto ccw_err;
	rc = ccwgroup_driver_register(&qeth_core_ccwgroup_driver);
	if (rc)
		goto ccwgroup_err;

	return 0;

ccwgroup_err:
	ccw_driver_unregister(&qeth_ccw_driver);
ccw_err:
	kmem_cache_destroy(qeth_qdio_outbuf_cache);
cqslab_err:
	kmem_cache_destroy(qeth_core_header_cache);
slab_err:
	root_device_unregister(qeth_core_root_dev);
register_err:
	qeth_unregister_dbf_views();
dbf_err:
	debugfs_remove_recursive(qeth_debugfs_root);
	pr_err("Initializing the qeth device driver failed\n");
	return rc;
}

static void __exit qeth_core_exit(void)
{
	qeth_clear_dbf_list();
	ccwgroup_driver_unregister(&qeth_core_ccwgroup_driver);
	ccw_driver_unregister(&qeth_ccw_driver);
	kmem_cache_destroy(qeth_qdio_outbuf_cache);
	kmem_cache_destroy(qeth_core_header_cache);
	root_device_unregister(qeth_core_root_dev);
	qeth_unregister_dbf_views();
	debugfs_remove_recursive(qeth_debugfs_root);
	pr_info("core functions removed\n");
}

module_init(qeth_core_init);
module_exit(qeth_core_exit);
MODULE_AUTHOR("Frank Blaschka <frank.blaschka@de.ibm.com>");
MODULE_DESCRIPTION("qeth core functions");
MODULE_LICENSE("GPL");<|MERGE_RESOLUTION|>--- conflicted
+++ resolved
@@ -528,36 +528,6 @@
 		if (data && buffer->is_header[i])
 			kmem_cache_free(qeth_core_header_cache, data);
 	}
-<<<<<<< HEAD
-
-	if (aob->aorc) {
-		QETH_CARD_TEXT_(card, 2, "aorc%02X", aob->aorc);
-		new_state = QETH_QDIO_BUF_QAOB_ERROR;
-	}
-
-	switch (atomic_xchg(&buffer->state, new_state)) {
-	case QETH_QDIO_BUF_PRIMED:
-		/* Faster than TX completion code. */
-		notification = qeth_compute_cq_notification(aob->aorc, 0);
-		qeth_notify_skbs(buffer->q, buffer, notification);
-		atomic_set(&buffer->state, QETH_QDIO_BUF_HANDLED_DELAYED);
-		break;
-	case QETH_QDIO_BUF_PENDING:
-		/* TX completion code is active and will handle the async
-		 * completion for us.
-		 */
-		break;
-	case QETH_QDIO_BUF_NEED_QAOB:
-		/* TX completion code is already finished. */
-		notification = qeth_compute_cq_notification(aob->aorc, 1);
-		qeth_notify_skbs(buffer->q, buffer, notification);
-		atomic_set(&buffer->state, QETH_QDIO_BUF_HANDLED_DELAYED);
-		break;
-	default:
-		WARN_ON_ONCE(1);
-	}
-=======
->>>>>>> d1988041
 
 	if (aob->aorc) {
 		QETH_CARD_TEXT_(card, 2, "aorc%02X", aob->aorc);
@@ -1107,11 +1077,7 @@
 		fallthrough;
 	default:
 		qeth_clear_ipacmd_list(card);
-<<<<<<< HEAD
-		goto out;
-=======
 		goto err_idx;
->>>>>>> d1988041
 	}
 
 	cmd = __ipa_reply(iob);
@@ -1368,10 +1334,7 @@
 	}
 
 	channel->active_cmd = NULL;
-<<<<<<< HEAD
-=======
 	qeth_unlock_channel(card, channel);
->>>>>>> d1988041
 
 	rc = qeth_check_irb_error(card, cdev, irb);
 	if (rc) {
@@ -1388,11 +1351,8 @@
 
 	if (irb->scsw.cmd.fctl & SCSW_FCTL_HALT_FUNC) {
 		channel->state = CH_STATE_HALTED;
-<<<<<<< HEAD
-=======
 		wake_up(&card->wait_q);
 	}
->>>>>>> d1988041
 
 	if (iob && (irb->scsw.cmd.fctl & (SCSW_FCTL_CLEAR_FUNC |
 					  SCSW_FCTL_HALT_FUNC))) {
@@ -1567,12 +1527,7 @@
 	if (max == 1 && card->qdio.do_prio_queueing != QETH_PRIOQ_DEFAULT)
 		dev_info(&card->gdev->dev, "Priority Queueing not supported\n");
 
-<<<<<<< HEAD
-	card->qdio.no_out_queues = count;
-	return 0;
-=======
 	card->qdio.no_out_queues = max;
->>>>>>> d1988041
 }
 
 static int qeth_update_from_chp_desc(struct qeth_card *card)
@@ -1785,11 +1740,7 @@
 	return 0;
 }
 
-<<<<<<< HEAD
-int qeth_stop_channel(struct qeth_channel *channel)
-=======
 static int qeth_stop_channel(struct qeth_channel *channel)
->>>>>>> d1988041
 {
 	struct ccw_device *cdev = channel->ccwdev;
 	int rc;
@@ -1802,17 +1753,11 @@
 			channel->active_cmd);
 		channel->active_cmd = NULL;
 	}
-<<<<<<< HEAD
-=======
 	cdev->handler = NULL;
->>>>>>> d1988041
 	spin_unlock_irq(get_ccwdev_lock(cdev));
 
 	return rc;
 }
-<<<<<<< HEAD
-EXPORT_SYMBOL_GPL(qeth_stop_channel);
-=======
 
 static int qeth_start_channel(struct qeth_channel *channel)
 {
@@ -1838,7 +1783,6 @@
 	spin_unlock_irq(get_ccwdev_lock(cdev));
 	return rc;
 }
->>>>>>> d1988041
 
 static int qeth_halt_channels(struct qeth_card *card)
 {
@@ -3032,11 +2976,6 @@
 			return -ENOMEM;
 	}
 
-<<<<<<< HEAD
-	pool_entry = qeth_find_free_buffer_pool_entry(card);
-	if (!pool_entry)
-		return -ENOBUFS;
-=======
 	if (!pool_entry) {
 		pool_entry = qeth_find_free_buffer_pool_entry(card);
 		if (!pool_entry)
@@ -3044,7 +2983,6 @@
 
 		buf->pool_entry = pool_entry;
 	}
->>>>>>> d1988041
 
 	/*
 	 * since the buffer is accessed only from the input_tasklet
@@ -3091,25 +3029,14 @@
 
 	qeth_initialize_working_pool_list(card);
 	/*give only as many buffers to hardware as we have buffer pool entries*/
-<<<<<<< HEAD
-	for (i = 0; i < card->qdio.in_buf_pool.buf_count - 1; i++) {
-=======
 	for (i = 0; i < rx_bufs; i++) {
->>>>>>> d1988041
 		rc = qeth_init_input_buffer(card, &card->qdio.in_q->bufs[i]);
 		if (rc)
 			return rc;
 	}
 
-<<<<<<< HEAD
-	card->qdio.in_q->next_buf_to_init =
-		card->qdio.in_buf_pool.buf_count - 1;
-	rc = do_QDIO(CARD_DDEV(card), QDIO_FLAG_SYNC_INPUT, 0, 0,
-		     card->qdio.in_buf_pool.buf_count - 1);
-=======
 	card->qdio.in_q->next_buf_to_init = QDIO_BUFNR(rx_bufs);
 	rc = do_QDIO(CARD_DDEV(card), QDIO_FLAG_SYNC_INPUT, 0, 0, rx_bufs);
->>>>>>> d1988041
 	if (rc) {
 		QETH_CARD_TEXT_(card, 2, "1err%d", rc);
 		return rc;
@@ -5086,18 +5013,8 @@
 	struct ccw_device *cdev = CARD_DDEV(card);
 	struct ccw_dev_id dev_id;
 
-<<<<<<< HEAD
-	if (card->options.cq == QETH_CQ_ENABLED) {
-		int offset = QDIO_MAX_BUFFERS_PER_Q *
-			     (card->qdio.no_in_queues - 1);
-
-		for (i = 0; i < QDIO_MAX_BUFFERS_PER_Q; i++)
-			in_sbal_ptrs[offset + i] =
-				card->qdio.c_q->bufs[i].buffer;
-=======
 	QETH_CARD_TEXT(card, 2, "ccwconfd");
 	ccw_device_get_id(cdev, &dev_id);
->>>>>>> d1988041
 
 	info->ddev_devno = dev_id.devno;
 	info->ids_valid = !ccw_device_get_cssid(cdev, &info->cssid) &&
@@ -5128,32 +5045,10 @@
 
 	QETH_CARD_TEXT(card, 2, "qdioest");
 
-<<<<<<< HEAD
-	qib_param_field = kzalloc(FIELD_SIZEOF(struct qib, parm), GFP_KERNEL);
-	if (!qib_param_field) {
-		rc =  -ENOMEM;
-		goto out_free_nothing;
-	}
-
-	qeth_create_qib_param_field(card, qib_param_field);
-	qeth_create_qib_param_field_blkt(card, qib_param_field);
-
-	in_sbal_ptrs = kcalloc(card->qdio.no_in_queues * QDIO_MAX_BUFFERS_PER_Q,
-			       sizeof(void *),
-			       GFP_KERNEL);
-	if (!in_sbal_ptrs) {
-		rc = -ENOMEM;
-		goto out_free_qib_param;
-	}
-
-	for (i = 0; i < QDIO_MAX_BUFFERS_PER_Q; i++)
-		in_sbal_ptrs[i] = card->qdio.in_q->bufs[i].buffer;
-=======
 	if (!IS_IQD(card) && !IS_VM_NIC(card)) {
 		qib_parms = kzalloc(sizeof_field(struct qib, parm), GFP_KERNEL);
 		if (!qib_parms)
 			return -ENOMEM;
->>>>>>> d1988041
 
 		qeth_fill_qib_parms(card, qib_parms);
 	}
@@ -5162,24 +5057,8 @@
 	if (card->options.cq == QETH_CQ_ENABLED)
 		in_sbal_ptrs[1] = card->qdio.c_q->qdio_bufs;
 
-<<<<<<< HEAD
-	out_sbal_ptrs =
-		kcalloc(card->qdio.no_out_queues * QDIO_MAX_BUFFERS_PER_Q,
-			sizeof(void *),
-			GFP_KERNEL);
-	if (!out_sbal_ptrs) {
-		rc = -ENOMEM;
-		goto out_free_queue_start_poll;
-	}
-
-	for (i = 0, k = 0; i < card->qdio.no_out_queues; ++i)
-		for (j = 0; j < QDIO_MAX_BUFFERS_PER_Q; j++, k++)
-			out_sbal_ptrs[k] =
-				card->qdio.out_qs[i]->bufs[j]->buffer;
-=======
 	for (i = 0; i < card->qdio.no_out_queues; i++)
 		out_sbal_ptrs[i] = card->qdio.out_qs[i]->qdio_bufs;
->>>>>>> d1988041
 
 	memset(&init_data, 0, sizeof(struct qdio_initialize));
 	init_data.q_format		 = IS_IQD(card) ? QDIO_IQDIO_QFMT :
@@ -5654,19 +5533,12 @@
 		QETH_CARD_STAT_ADD(card, rx_sg_frags,
 				   skb_shinfo(skb)->nr_frags);
 	}
-<<<<<<< HEAD
-	if (qeth_adp_supported(card, IPA_SETADP_SET_DIAG_ASSIST)) {
-		rc = qeth_query_setdiagass(card);
-		if (rc)
-			QETH_CARD_TEXT_(card, 2, "8err%d", rc);
-=======
 
 	if (uses_frags) {
 		napi_gro_frags(napi);
 	} else {
 		skb->protocol = eth_type_trans(skb, skb->dev);
 		napi_gro_receive(napi, skb);
->>>>>>> d1988041
 	}
 }
 
