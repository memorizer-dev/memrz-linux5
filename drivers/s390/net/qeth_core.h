--- conflicted
+++ resolved
@@ -701,10 +701,7 @@
 enum qeth_pnso_mode {
 	QETH_PNSO_NONE,
 	QETH_PNSO_BRIDGEPORT,
-<<<<<<< HEAD
-=======
 	QETH_PNSO_ADDR_INFO,
->>>>>>> d1988041
 };
 
 #define QETH_BROADCAST_WITH_ECHO    0x01
