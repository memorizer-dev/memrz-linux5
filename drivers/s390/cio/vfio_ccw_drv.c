--- conflicted
+++ resolved
@@ -91,11 +91,7 @@
 		     (SCSW_ACTL_DEVACT | SCSW_ACTL_SCHACT));
 	if (scsw_is_solicited(&irb->scsw)) {
 		cp_update_scsw(&private->cp, &irb->scsw);
-<<<<<<< HEAD
-		if (is_final)
-=======
 		if (is_final && private->state == VFIO_CCW_STATE_CP_PENDING)
->>>>>>> f7688b48
 			cp_free(&private->cp);
 	}
 	mutex_lock(&private->io_mutex);
@@ -107,12 +103,6 @@
 
 	if (private->io_trigger)
 		eventfd_signal(private->io_trigger, 1);
-<<<<<<< HEAD
-
-	if (private->mdev && is_final)
-		private->state = VFIO_CCW_STATE_IDLE;
-=======
->>>>>>> f7688b48
 }
 
 /*
