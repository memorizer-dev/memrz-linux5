// SPDX-License-Identifier: GPL-2.0
/* Copyright (C) 2012-2019 ARM Limited (or its affiliates). */

#include <linux/kernel.h>
#include <linux/module.h>
#include <crypto/algapi.h>
#include <crypto/internal/skcipher.h>
#include <crypto/internal/des.h>
#include <crypto/xts.h>
#include <crypto/sm4.h>
#include <crypto/scatterwalk.h>

#include "cc_driver.h"
#include "cc_lli_defs.h"
#include "cc_buffer_mgr.h"
#include "cc_cipher.h"
#include "cc_request_mgr.h"

#define MAX_SKCIPHER_SEQ_LEN 6

#define template_skcipher	template_u.skcipher

struct cc_user_key_info {
	u8 *key;
	dma_addr_t key_dma_addr;
};

struct cc_hw_key_info {
	enum cc_hw_crypto_key key1_slot;
	enum cc_hw_crypto_key key2_slot;
};

struct cc_cpp_key_info {
	u8 slot;
	enum cc_cpp_alg alg;
};

enum cc_key_type {
	CC_UNPROTECTED_KEY,		/* User key */
	CC_HW_PROTECTED_KEY,		/* HW (FDE) key */
	CC_POLICY_PROTECTED_KEY,	/* CPP key */
	CC_INVALID_PROTECTED_KEY	/* Invalid key */
};

struct cc_cipher_ctx {
	struct cc_drvdata *drvdata;
	int keylen;
	int cipher_mode;
	int flow_mode;
	unsigned int flags;
	enum cc_key_type key_type;
	struct cc_user_key_info user;
	union {
		struct cc_hw_key_info hw;
		struct cc_cpp_key_info cpp;
	};
	struct crypto_shash *shash_tfm;
	struct crypto_skcipher *fallback_tfm;
	bool fallback_on;
};

static void cc_cipher_complete(struct device *dev, void *cc_req, int err);

static inline enum cc_key_type cc_key_type(struct crypto_tfm *tfm)
{
	struct cc_cipher_ctx *ctx_p = crypto_tfm_ctx(tfm);

	return ctx_p->key_type;
}

static int validate_keys_sizes(struct cc_cipher_ctx *ctx_p, u32 size)
{
	switch (ctx_p->flow_mode) {
	case S_DIN_to_AES:
		switch (size) {
		case CC_AES_128_BIT_KEY_SIZE:
		case CC_AES_192_BIT_KEY_SIZE:
			if (ctx_p->cipher_mode != DRV_CIPHER_XTS)
				return 0;
			break;
		case CC_AES_256_BIT_KEY_SIZE:
			return 0;
		case (CC_AES_192_BIT_KEY_SIZE * 2):
		case (CC_AES_256_BIT_KEY_SIZE * 2):
			if (ctx_p->cipher_mode == DRV_CIPHER_XTS ||
			    ctx_p->cipher_mode == DRV_CIPHER_ESSIV)
				return 0;
			break;
		default:
			break;
		}
		break;
	case S_DIN_to_DES:
		if (size == DES3_EDE_KEY_SIZE || size == DES_KEY_SIZE)
			return 0;
		break;
	case S_DIN_to_SM4:
		if (size == SM4_KEY_SIZE)
			return 0;
	default:
		break;
	}
	return -EINVAL;
}

static int validate_data_size(struct cc_cipher_ctx *ctx_p,
			      unsigned int size)
{
	switch (ctx_p->flow_mode) {
	case S_DIN_to_AES:
		switch (ctx_p->cipher_mode) {
		case DRV_CIPHER_XTS:
		case DRV_CIPHER_CBC_CTS:
			if (size >= AES_BLOCK_SIZE)
				return 0;
			break;
		case DRV_CIPHER_OFB:
		case DRV_CIPHER_CTR:
				return 0;
		case DRV_CIPHER_ECB:
		case DRV_CIPHER_CBC:
		case DRV_CIPHER_ESSIV:
			if (IS_ALIGNED(size, AES_BLOCK_SIZE))
				return 0;
			break;
		default:
			break;
		}
		break;
	case S_DIN_to_DES:
		if (IS_ALIGNED(size, DES_BLOCK_SIZE))
			return 0;
		break;
	case S_DIN_to_SM4:
		switch (ctx_p->cipher_mode) {
		case DRV_CIPHER_CTR:
			return 0;
		case DRV_CIPHER_ECB:
		case DRV_CIPHER_CBC:
			if (IS_ALIGNED(size, SM4_BLOCK_SIZE))
				return 0;
		default:
			break;
		}
	default:
		break;
	}
	return -EINVAL;
}

static int cc_cipher_init(struct crypto_tfm *tfm)
{
	struct cc_cipher_ctx *ctx_p = crypto_tfm_ctx(tfm);
	struct cc_crypto_alg *cc_alg =
			container_of(tfm->__crt_alg, struct cc_crypto_alg,
				     skcipher_alg.base);
	struct device *dev = drvdata_to_dev(cc_alg->drvdata);
	unsigned int max_key_buf_size = cc_alg->skcipher_alg.max_keysize;
<<<<<<< HEAD
=======
	unsigned int fallback_req_size = 0;
>>>>>>> d1988041

	dev_dbg(dev, "Initializing context @%p for %s\n", ctx_p,
		crypto_tfm_alg_name(tfm));

	ctx_p->cipher_mode = cc_alg->cipher_mode;
	ctx_p->flow_mode = cc_alg->flow_mode;
	ctx_p->drvdata = cc_alg->drvdata;

	if (ctx_p->cipher_mode == DRV_CIPHER_ESSIV) {
<<<<<<< HEAD
		/* Alloc hash tfm for essiv */
		ctx_p->shash_tfm = crypto_alloc_shash("sha256-generic", 0, 0);
=======
		const char *name = crypto_tfm_alg_name(tfm);

		/* Alloc hash tfm for essiv */
		ctx_p->shash_tfm = crypto_alloc_shash("sha256", 0, 0);
>>>>>>> d1988041
		if (IS_ERR(ctx_p->shash_tfm)) {
			dev_err(dev, "Error allocating hash tfm for ESSIV.\n");
			return PTR_ERR(ctx_p->shash_tfm);
		}
<<<<<<< HEAD
	}

=======
		max_key_buf_size <<= 1;

		/* Alloc fallabck tfm or essiv when key size != 256 bit */
		ctx_p->fallback_tfm =
			crypto_alloc_skcipher(name, 0, CRYPTO_ALG_NEED_FALLBACK | CRYPTO_ALG_ASYNC);

		if (IS_ERR(ctx_p->fallback_tfm)) {
			/* Note we're still allowing registration with no fallback since it's
			 * better to have most modes supported than none at all.
			 */
			dev_warn(dev, "Error allocating fallback algo %s. Some modes may be available.\n",
			       name);
			ctx_p->fallback_tfm = NULL;
		} else {
			fallback_req_size = crypto_skcipher_reqsize(ctx_p->fallback_tfm);
		}
	}

	crypto_skcipher_set_reqsize(__crypto_skcipher_cast(tfm),
				    sizeof(struct cipher_req_ctx) + fallback_req_size);

>>>>>>> d1988041
	/* Allocate key buffer, cache line aligned */
	ctx_p->user.key = kzalloc(max_key_buf_size, GFP_KERNEL);
	if (!ctx_p->user.key)
<<<<<<< HEAD
		goto free_shash;
=======
		goto free_fallback;
>>>>>>> d1988041

	dev_dbg(dev, "Allocated key buffer in context. key=@%p\n",
		ctx_p->user.key);

	/* Map key buffer */
	ctx_p->user.key_dma_addr = dma_map_single(dev, ctx_p->user.key,
						  max_key_buf_size,
						  DMA_TO_DEVICE);
	if (dma_mapping_error(dev, ctx_p->user.key_dma_addr)) {
		dev_err(dev, "Mapping Key %u B at va=%pK for DMA failed\n",
			max_key_buf_size, ctx_p->user.key);
		goto free_key;
	}
	dev_dbg(dev, "Mapped key %u B at va=%pK to dma=%pad\n",
		max_key_buf_size, ctx_p->user.key, &ctx_p->user.key_dma_addr);

	return 0;

free_key:
	kfree(ctx_p->user.key);
<<<<<<< HEAD
free_shash:
=======
free_fallback:
	crypto_free_skcipher(ctx_p->fallback_tfm);
>>>>>>> d1988041
	crypto_free_shash(ctx_p->shash_tfm);

	return -ENOMEM;
}

static void cc_cipher_exit(struct crypto_tfm *tfm)
{
	struct crypto_alg *alg = tfm->__crt_alg;
	struct cc_crypto_alg *cc_alg =
			container_of(alg, struct cc_crypto_alg,
				     skcipher_alg.base);
	unsigned int max_key_buf_size = cc_alg->skcipher_alg.max_keysize;
	struct cc_cipher_ctx *ctx_p = crypto_tfm_ctx(tfm);
	struct device *dev = drvdata_to_dev(ctx_p->drvdata);

	dev_dbg(dev, "Clearing context @%p for %s\n",
		crypto_tfm_ctx(tfm), crypto_tfm_alg_name(tfm));

	if (ctx_p->cipher_mode == DRV_CIPHER_ESSIV) {
		/* Free hash tfm for essiv */
		crypto_free_shash(ctx_p->shash_tfm);
		ctx_p->shash_tfm = NULL;
		crypto_free_skcipher(ctx_p->fallback_tfm);
		ctx_p->fallback_tfm = NULL;
	}

	/* Unmap key buffer */
	dma_unmap_single(dev, ctx_p->user.key_dma_addr, max_key_buf_size,
			 DMA_TO_DEVICE);
	dev_dbg(dev, "Unmapped key buffer key_dma_addr=%pad\n",
		&ctx_p->user.key_dma_addr);

	/* Free key buffer in context */
	kfree_sensitive(ctx_p->user.key);
	dev_dbg(dev, "Free key buffer in context. key=@%p\n", ctx_p->user.key);
}

struct tdes_keys {
	u8	key1[DES_KEY_SIZE];
	u8	key2[DES_KEY_SIZE];
	u8	key3[DES_KEY_SIZE];
};

static enum cc_hw_crypto_key cc_slot_to_hw_key(u8 slot_num)
{
	switch (slot_num) {
	case 0:
		return KFDE0_KEY;
	case 1:
		return KFDE1_KEY;
	case 2:
		return KFDE2_KEY;
	case 3:
		return KFDE3_KEY;
	}
	return END_OF_KEYS;
}

static u8 cc_slot_to_cpp_key(u8 slot_num)
{
	return (slot_num - CC_FIRST_CPP_KEY_SLOT);
}

static inline enum cc_key_type cc_slot_to_key_type(u8 slot_num)
{
	if (slot_num >= CC_FIRST_HW_KEY_SLOT && slot_num <= CC_LAST_HW_KEY_SLOT)
		return CC_HW_PROTECTED_KEY;
	else if (slot_num >=  CC_FIRST_CPP_KEY_SLOT &&
		 slot_num <=  CC_LAST_CPP_KEY_SLOT)
		return CC_POLICY_PROTECTED_KEY;
	else
		return CC_INVALID_PROTECTED_KEY;
}

static int cc_cipher_sethkey(struct crypto_skcipher *sktfm, const u8 *key,
			     unsigned int keylen)
{
	struct crypto_tfm *tfm = crypto_skcipher_tfm(sktfm);
	struct cc_cipher_ctx *ctx_p = crypto_tfm_ctx(tfm);
	struct device *dev = drvdata_to_dev(ctx_p->drvdata);
	struct cc_hkey_info hki;

	dev_dbg(dev, "Setting HW key in context @%p for %s. keylen=%u\n",
		ctx_p, crypto_tfm_alg_name(tfm), keylen);
	dump_byte_array("key", key, keylen);

	/* STAT_PHASE_0: Init and sanity checks */

	/* This check the size of the protected key token */
	if (keylen != sizeof(hki)) {
		dev_err(dev, "Unsupported protected key size %d.\n", keylen);
		return -EINVAL;
	}

	memcpy(&hki, key, keylen);

	/* The real key len for crypto op is the size of the HW key
	 * referenced by the HW key slot, not the hardware key token
	 */
	keylen = hki.keylen;

	if (validate_keys_sizes(ctx_p, keylen)) {
		dev_dbg(dev, "Unsupported key size %d.\n", keylen);
		return -EINVAL;
	}

	ctx_p->keylen = keylen;
	ctx_p->fallback_on = false;

	switch (cc_slot_to_key_type(hki.hw_key1)) {
	case CC_HW_PROTECTED_KEY:
		if (ctx_p->flow_mode == S_DIN_to_SM4) {
			dev_err(dev, "Only AES HW protected keys are supported\n");
			return -EINVAL;
		}

		ctx_p->hw.key1_slot = cc_slot_to_hw_key(hki.hw_key1);
		if (ctx_p->hw.key1_slot == END_OF_KEYS) {
			dev_err(dev, "Unsupported hw key1 number (%d)\n",
				hki.hw_key1);
			return -EINVAL;
		}

		if (ctx_p->cipher_mode == DRV_CIPHER_XTS ||
		    ctx_p->cipher_mode == DRV_CIPHER_ESSIV) {
			if (hki.hw_key1 == hki.hw_key2) {
				dev_err(dev, "Illegal hw key numbers (%d,%d)\n",
					hki.hw_key1, hki.hw_key2);
				return -EINVAL;
			}

			ctx_p->hw.key2_slot = cc_slot_to_hw_key(hki.hw_key2);
			if (ctx_p->hw.key2_slot == END_OF_KEYS) {
				dev_err(dev, "Unsupported hw key2 number (%d)\n",
					hki.hw_key2);
				return -EINVAL;
			}
		}

		ctx_p->key_type = CC_HW_PROTECTED_KEY;
		dev_dbg(dev, "HW protected key  %d/%d set\n.",
			ctx_p->hw.key1_slot, ctx_p->hw.key2_slot);
		break;

	case CC_POLICY_PROTECTED_KEY:
		if (ctx_p->drvdata->hw_rev < CC_HW_REV_713) {
			dev_err(dev, "CPP keys not supported in this hardware revision.\n");
			return -EINVAL;
		}

		if (ctx_p->cipher_mode != DRV_CIPHER_CBC &&
		    ctx_p->cipher_mode != DRV_CIPHER_CTR) {
			dev_err(dev, "CPP keys only supported in CBC or CTR modes.\n");
			return -EINVAL;
		}

		ctx_p->cpp.slot = cc_slot_to_cpp_key(hki.hw_key1);
		if (ctx_p->flow_mode == S_DIN_to_AES)
			ctx_p->cpp.alg = CC_CPP_AES;
		else /* Must be SM4 since due to sethkey registration */
			ctx_p->cpp.alg = CC_CPP_SM4;
		ctx_p->key_type = CC_POLICY_PROTECTED_KEY;
		dev_dbg(dev, "policy protected key alg: %d slot: %d.\n",
			ctx_p->cpp.alg, ctx_p->cpp.slot);
		break;

	default:
		dev_err(dev, "Unsupported protected key (%d)\n", hki.hw_key1);
		return -EINVAL;
	}

	return 0;
}

static int cc_cipher_setkey(struct crypto_skcipher *sktfm, const u8 *key,
			    unsigned int keylen)
{
	struct crypto_tfm *tfm = crypto_skcipher_tfm(sktfm);
	struct cc_cipher_ctx *ctx_p = crypto_tfm_ctx(tfm);
	struct device *dev = drvdata_to_dev(ctx_p->drvdata);
	struct cc_crypto_alg *cc_alg =
			container_of(tfm->__crt_alg, struct cc_crypto_alg,
				     skcipher_alg.base);
	unsigned int max_key_buf_size = cc_alg->skcipher_alg.max_keysize;

	dev_dbg(dev, "Setting key in context @%p for %s. keylen=%u\n",
		ctx_p, crypto_tfm_alg_name(tfm), keylen);
	dump_byte_array("key", key, keylen);

	/* STAT_PHASE_0: Init and sanity checks */

	if (validate_keys_sizes(ctx_p, keylen)) {
		dev_dbg(dev, "Invalid key size %d.\n", keylen);
		return -EINVAL;
	}

	if (ctx_p->cipher_mode == DRV_CIPHER_ESSIV) {

		/* We only support 256 bit ESSIV-CBC-AES keys */
		if (keylen != AES_KEYSIZE_256)  {
			unsigned int flags = crypto_tfm_get_flags(tfm) & CRYPTO_TFM_REQ_MASK;

			if (likely(ctx_p->fallback_tfm)) {
				ctx_p->fallback_on = true;
				crypto_skcipher_clear_flags(ctx_p->fallback_tfm,
							    CRYPTO_TFM_REQ_MASK);
				crypto_skcipher_clear_flags(ctx_p->fallback_tfm, flags);
				return crypto_skcipher_setkey(ctx_p->fallback_tfm, key, keylen);
			}

			dev_dbg(dev, "Unsupported key size %d and no fallback.\n", keylen);
			return -EINVAL;
		}

		/* Internal ESSIV key buffer is double sized */
		max_key_buf_size <<= 1;
	}

	ctx_p->fallback_on = false;
	ctx_p->key_type = CC_UNPROTECTED_KEY;

	/*
	 * Verify DES weak keys
	 * Note that we're dropping the expanded key since the
	 * HW does the expansion on its own.
	 */
	if (ctx_p->flow_mode == S_DIN_to_DES) {
		if ((keylen == DES3_EDE_KEY_SIZE &&
		     verify_skcipher_des3_key(sktfm, key)) ||
		    verify_skcipher_des_key(sktfm, key)) {
			dev_dbg(dev, "weak DES key");
			return -EINVAL;
		}
	}

	if (ctx_p->cipher_mode == DRV_CIPHER_XTS &&
	    xts_check_key(tfm, key, keylen)) {
		dev_dbg(dev, "weak XTS key");
		return -EINVAL;
	}

	/* STAT_PHASE_1: Copy key to ctx */
	dma_sync_single_for_cpu(dev, ctx_p->user.key_dma_addr,
				max_key_buf_size, DMA_TO_DEVICE);

	memcpy(ctx_p->user.key, key, keylen);

	if (ctx_p->cipher_mode == DRV_CIPHER_ESSIV) {
		/* sha256 for key2 - use sw implementation */
		int err;

		err = crypto_shash_tfm_digest(ctx_p->shash_tfm,
					      ctx_p->user.key, keylen,
					      ctx_p->user.key + keylen);
		if (err) {
			dev_err(dev, "Failed to hash ESSIV key.\n");
			return err;
		}

		keylen <<= 1;
	}
	dma_sync_single_for_device(dev, ctx_p->user.key_dma_addr,
				   max_key_buf_size, DMA_TO_DEVICE);
	ctx_p->keylen = keylen;

	dev_dbg(dev, "return safely");
	return 0;
}

static int cc_out_setup_mode(struct cc_cipher_ctx *ctx_p)
{
	switch (ctx_p->flow_mode) {
	case S_DIN_to_AES:
		return S_AES_to_DOUT;
	case S_DIN_to_DES:
		return S_DES_to_DOUT;
	case S_DIN_to_SM4:
		return S_SM4_to_DOUT;
	default:
		return ctx_p->flow_mode;
	}
}

static void cc_setup_readiv_desc(struct crypto_tfm *tfm,
				 struct cipher_req_ctx *req_ctx,
				 unsigned int ivsize, struct cc_hw_desc desc[],
				 unsigned int *seq_size)
{
	struct cc_cipher_ctx *ctx_p = crypto_tfm_ctx(tfm);
	struct device *dev = drvdata_to_dev(ctx_p->drvdata);
	int cipher_mode = ctx_p->cipher_mode;
	int flow_mode = cc_out_setup_mode(ctx_p);
	int direction = req_ctx->gen_ctx.op_type;
	dma_addr_t iv_dma_addr = req_ctx->gen_ctx.iv_dma_addr;

	if (ctx_p->key_type == CC_POLICY_PROTECTED_KEY)
		return;

	switch (cipher_mode) {
	case DRV_CIPHER_ECB:
		break;
	case DRV_CIPHER_CBC:
	case DRV_CIPHER_CBC_CTS:
	case DRV_CIPHER_CTR:
	case DRV_CIPHER_OFB:
		/* Read next IV */
		hw_desc_init(&desc[*seq_size]);
		set_dout_dlli(&desc[*seq_size], iv_dma_addr, ivsize, NS_BIT, 1);
		set_cipher_config0(&desc[*seq_size], direction);
		set_flow_mode(&desc[*seq_size], flow_mode);
		set_cipher_mode(&desc[*seq_size], cipher_mode);
		if (cipher_mode == DRV_CIPHER_CTR ||
		    cipher_mode == DRV_CIPHER_OFB) {
			set_setup_mode(&desc[*seq_size], SETUP_WRITE_STATE1);
		} else {
			set_setup_mode(&desc[*seq_size], SETUP_WRITE_STATE0);
		}
		set_queue_last_ind(ctx_p->drvdata, &desc[*seq_size]);
		(*seq_size)++;
		break;
	case DRV_CIPHER_XTS:
	case DRV_CIPHER_ESSIV:
		/*  IV */
		hw_desc_init(&desc[*seq_size]);
		set_setup_mode(&desc[*seq_size], SETUP_WRITE_STATE1);
		set_cipher_mode(&desc[*seq_size], cipher_mode);
		set_cipher_config0(&desc[*seq_size], direction);
		set_flow_mode(&desc[*seq_size], flow_mode);
		set_dout_dlli(&desc[*seq_size], iv_dma_addr, CC_AES_BLOCK_SIZE,
			     NS_BIT, 1);
		set_queue_last_ind(ctx_p->drvdata, &desc[*seq_size]);
		(*seq_size)++;
		break;
	default:
		dev_err(dev, "Unsupported cipher mode (%d)\n", cipher_mode);
	}
}


static void cc_setup_state_desc(struct crypto_tfm *tfm,
				 struct cipher_req_ctx *req_ctx,
				 unsigned int ivsize, unsigned int nbytes,
				 struct cc_hw_desc desc[],
				 unsigned int *seq_size)
{
	struct cc_cipher_ctx *ctx_p = crypto_tfm_ctx(tfm);
	struct device *dev = drvdata_to_dev(ctx_p->drvdata);
	int cipher_mode = ctx_p->cipher_mode;
	int flow_mode = ctx_p->flow_mode;
	int direction = req_ctx->gen_ctx.op_type;
	dma_addr_t iv_dma_addr = req_ctx->gen_ctx.iv_dma_addr;

	switch (cipher_mode) {
	case DRV_CIPHER_ECB:
		break;
	case DRV_CIPHER_CBC:
	case DRV_CIPHER_CBC_CTS:
	case DRV_CIPHER_CTR:
	case DRV_CIPHER_OFB:
		/* Load IV */
		hw_desc_init(&desc[*seq_size]);
		set_din_type(&desc[*seq_size], DMA_DLLI, iv_dma_addr, ivsize,
			     NS_BIT);
		set_cipher_config0(&desc[*seq_size], direction);
		set_flow_mode(&desc[*seq_size], flow_mode);
		set_cipher_mode(&desc[*seq_size], cipher_mode);
		if (cipher_mode == DRV_CIPHER_CTR ||
		    cipher_mode == DRV_CIPHER_OFB) {
			set_setup_mode(&desc[*seq_size], SETUP_LOAD_STATE1);
		} else {
			set_setup_mode(&desc[*seq_size], SETUP_LOAD_STATE0);
		}
		(*seq_size)++;
		break;
	case DRV_CIPHER_XTS:
	case DRV_CIPHER_ESSIV:
<<<<<<< HEAD
	case DRV_CIPHER_BITLOCKER:
=======
>>>>>>> d1988041
		break;
	default:
		dev_err(dev, "Unsupported cipher mode (%d)\n", cipher_mode);
	}
}


static void cc_setup_xex_state_desc(struct crypto_tfm *tfm,
				 struct cipher_req_ctx *req_ctx,
				 unsigned int ivsize, unsigned int nbytes,
				 struct cc_hw_desc desc[],
				 unsigned int *seq_size)
{
	struct cc_cipher_ctx *ctx_p = crypto_tfm_ctx(tfm);
	struct device *dev = drvdata_to_dev(ctx_p->drvdata);
	int cipher_mode = ctx_p->cipher_mode;
	int flow_mode = ctx_p->flow_mode;
	int direction = req_ctx->gen_ctx.op_type;
	dma_addr_t key_dma_addr = ctx_p->user.key_dma_addr;
<<<<<<< HEAD
	unsigned int key_len = ctx_p->keylen;
	dma_addr_t iv_dma_addr = req_ctx->gen_ctx.iv_dma_addr;
	unsigned int du_size = nbytes;

	struct cc_crypto_alg *cc_alg =
		container_of(tfm->__crt_alg, struct cc_crypto_alg,
			     skcipher_alg.base);

	if (cc_alg->data_unit)
		du_size = cc_alg->data_unit;
=======
	unsigned int key_len = (ctx_p->keylen / 2);
	dma_addr_t iv_dma_addr = req_ctx->gen_ctx.iv_dma_addr;
	unsigned int key_offset = key_len;
>>>>>>> d1988041

	switch (cipher_mode) {
	case DRV_CIPHER_ECB:
		break;
	case DRV_CIPHER_CBC:
	case DRV_CIPHER_CBC_CTS:
	case DRV_CIPHER_CTR:
	case DRV_CIPHER_OFB:
		break;
	case DRV_CIPHER_XTS:
	case DRV_CIPHER_ESSIV:
<<<<<<< HEAD
	case DRV_CIPHER_BITLOCKER:
=======

		if (cipher_mode == DRV_CIPHER_ESSIV)
			key_len = SHA256_DIGEST_SIZE;

>>>>>>> d1988041
		/* load XEX key */
		hw_desc_init(&desc[*seq_size]);
		set_cipher_mode(&desc[*seq_size], cipher_mode);
		set_cipher_config0(&desc[*seq_size], direction);
		if (cc_key_type(tfm) == CC_HW_PROTECTED_KEY) {
			set_hw_crypto_key(&desc[*seq_size],
					  ctx_p->hw.key2_slot);
		} else {
			set_din_type(&desc[*seq_size], DMA_DLLI,
				     (key_dma_addr + key_offset),
				     key_len, NS_BIT);
		}
		set_xex_data_unit_size(&desc[*seq_size], nbytes);
		set_flow_mode(&desc[*seq_size], S_DIN_to_AES2);
		set_key_size_aes(&desc[*seq_size], key_len);
		set_setup_mode(&desc[*seq_size], SETUP_LOAD_XEX_KEY);
		(*seq_size)++;

		/* Load IV */
		hw_desc_init(&desc[*seq_size]);
		set_setup_mode(&desc[*seq_size], SETUP_LOAD_STATE1);
		set_cipher_mode(&desc[*seq_size], cipher_mode);
		set_cipher_config0(&desc[*seq_size], direction);
		set_key_size_aes(&desc[*seq_size], key_len);
		set_flow_mode(&desc[*seq_size], flow_mode);
		set_din_type(&desc[*seq_size], DMA_DLLI, iv_dma_addr,
			     CC_AES_BLOCK_SIZE, NS_BIT);
		(*seq_size)++;
		break;
	default:
		dev_err(dev, "Unsupported cipher mode (%d)\n", cipher_mode);
	}
}

static int cc_out_flow_mode(struct cc_cipher_ctx *ctx_p)
{
	switch (ctx_p->flow_mode) {
	case S_DIN_to_AES:
		return DIN_AES_DOUT;
	case S_DIN_to_DES:
		return DIN_DES_DOUT;
	case S_DIN_to_SM4:
		return DIN_SM4_DOUT;
	default:
		return ctx_p->flow_mode;
	}
}

static void cc_setup_key_desc(struct crypto_tfm *tfm,
			      struct cipher_req_ctx *req_ctx,
			      unsigned int nbytes, struct cc_hw_desc desc[],
			      unsigned int *seq_size)
{
	struct cc_cipher_ctx *ctx_p = crypto_tfm_ctx(tfm);
	struct device *dev = drvdata_to_dev(ctx_p->drvdata);
	int cipher_mode = ctx_p->cipher_mode;
	int flow_mode = ctx_p->flow_mode;
	int direction = req_ctx->gen_ctx.op_type;
	dma_addr_t key_dma_addr = ctx_p->user.key_dma_addr;
	unsigned int key_len = ctx_p->keylen;
	unsigned int din_size;

	switch (cipher_mode) {
	case DRV_CIPHER_CBC:
	case DRV_CIPHER_CBC_CTS:
	case DRV_CIPHER_CTR:
	case DRV_CIPHER_OFB:
	case DRV_CIPHER_ECB:
		/* Load key */
		hw_desc_init(&desc[*seq_size]);
		set_cipher_mode(&desc[*seq_size], cipher_mode);
		set_cipher_config0(&desc[*seq_size], direction);

		if (cc_key_type(tfm) == CC_POLICY_PROTECTED_KEY) {
			/* We use the AES key size coding for all CPP algs */
			set_key_size_aes(&desc[*seq_size], key_len);
			set_cpp_crypto_key(&desc[*seq_size], ctx_p->cpp.slot);
			flow_mode = cc_out_flow_mode(ctx_p);
		} else {
			if (flow_mode == S_DIN_to_AES) {
				if (cc_key_type(tfm) == CC_HW_PROTECTED_KEY) {
					set_hw_crypto_key(&desc[*seq_size],
							  ctx_p->hw.key1_slot);
				} else {
					/* CC_POLICY_UNPROTECTED_KEY
					 * Invalid keys are filtered out in
					 * sethkey()
					 */
					din_size = (key_len == 24) ?
						AES_MAX_KEY_SIZE : key_len;

					set_din_type(&desc[*seq_size], DMA_DLLI,
						     key_dma_addr, din_size,
						     NS_BIT);
				}
				set_key_size_aes(&desc[*seq_size], key_len);
			} else {
				/*des*/
				set_din_type(&desc[*seq_size], DMA_DLLI,
					     key_dma_addr, key_len, NS_BIT);
				set_key_size_des(&desc[*seq_size], key_len);
			}
			set_setup_mode(&desc[*seq_size], SETUP_LOAD_KEY0);
		}
		set_flow_mode(&desc[*seq_size], flow_mode);
		(*seq_size)++;
		break;
	case DRV_CIPHER_XTS:
	case DRV_CIPHER_ESSIV:
		/* Load AES key */
		hw_desc_init(&desc[*seq_size]);
		set_cipher_mode(&desc[*seq_size], cipher_mode);
		set_cipher_config0(&desc[*seq_size], direction);
		if (cc_key_type(tfm) == CC_HW_PROTECTED_KEY) {
			set_hw_crypto_key(&desc[*seq_size],
					  ctx_p->hw.key1_slot);
		} else {
			set_din_type(&desc[*seq_size], DMA_DLLI, key_dma_addr,
				     (key_len / 2), NS_BIT);
		}
		set_key_size_aes(&desc[*seq_size], (key_len / 2));
		set_flow_mode(&desc[*seq_size], flow_mode);
		set_setup_mode(&desc[*seq_size], SETUP_LOAD_KEY0);
		(*seq_size)++;
		break;
	default:
		dev_err(dev, "Unsupported cipher mode (%d)\n", cipher_mode);
	}
}

static void cc_setup_mlli_desc(struct crypto_tfm *tfm,
			       struct cipher_req_ctx *req_ctx,
			       struct scatterlist *dst, struct scatterlist *src,
			       unsigned int nbytes, void *areq,
			       struct cc_hw_desc desc[], unsigned int *seq_size)
{
	struct cc_cipher_ctx *ctx_p = crypto_tfm_ctx(tfm);
	struct device *dev = drvdata_to_dev(ctx_p->drvdata);

	if (req_ctx->dma_buf_type == CC_DMA_BUF_MLLI) {
		/* bypass */
		dev_dbg(dev, " bypass params addr %pad length 0x%X addr 0x%08X\n",
			&req_ctx->mlli_params.mlli_dma_addr,
			req_ctx->mlli_params.mlli_len,
			ctx_p->drvdata->mlli_sram_addr);
		hw_desc_init(&desc[*seq_size]);
		set_din_type(&desc[*seq_size], DMA_DLLI,
			     req_ctx->mlli_params.mlli_dma_addr,
			     req_ctx->mlli_params.mlli_len, NS_BIT);
		set_dout_sram(&desc[*seq_size],
			      ctx_p->drvdata->mlli_sram_addr,
			      req_ctx->mlli_params.mlli_len);
		set_flow_mode(&desc[*seq_size], BYPASS);
		(*seq_size)++;
	}
}

static void cc_setup_flow_desc(struct crypto_tfm *tfm,
			       struct cipher_req_ctx *req_ctx,
			       struct scatterlist *dst, struct scatterlist *src,
			       unsigned int nbytes, struct cc_hw_desc desc[],
			       unsigned int *seq_size)
{
	struct cc_cipher_ctx *ctx_p = crypto_tfm_ctx(tfm);
	struct device *dev = drvdata_to_dev(ctx_p->drvdata);
	unsigned int flow_mode = cc_out_flow_mode(ctx_p);
	bool last_desc = (ctx_p->key_type == CC_POLICY_PROTECTED_KEY ||
			  ctx_p->cipher_mode == DRV_CIPHER_ECB);

	/* Process */
	if (req_ctx->dma_buf_type == CC_DMA_BUF_DLLI) {
		dev_dbg(dev, " data params addr %pad length 0x%X\n",
			&sg_dma_address(src), nbytes);
		dev_dbg(dev, " data params addr %pad length 0x%X\n",
			&sg_dma_address(dst), nbytes);
		hw_desc_init(&desc[*seq_size]);
		set_din_type(&desc[*seq_size], DMA_DLLI, sg_dma_address(src),
			     nbytes, NS_BIT);
		set_dout_dlli(&desc[*seq_size], sg_dma_address(dst),
			      nbytes, NS_BIT, (!last_desc ? 0 : 1));
		if (last_desc)
			set_queue_last_ind(ctx_p->drvdata, &desc[*seq_size]);

		set_flow_mode(&desc[*seq_size], flow_mode);
		(*seq_size)++;
	} else {
		hw_desc_init(&desc[*seq_size]);
		set_din_type(&desc[*seq_size], DMA_MLLI,
			     ctx_p->drvdata->mlli_sram_addr,
			     req_ctx->in_mlli_nents, NS_BIT);
		if (req_ctx->out_nents == 0) {
			dev_dbg(dev, " din/dout params addr 0x%08X addr 0x%08X\n",
				ctx_p->drvdata->mlli_sram_addr,
				ctx_p->drvdata->mlli_sram_addr);
			set_dout_mlli(&desc[*seq_size],
				      ctx_p->drvdata->mlli_sram_addr,
				      req_ctx->in_mlli_nents, NS_BIT,
				      (!last_desc ? 0 : 1));
		} else {
			dev_dbg(dev, " din/dout params addr 0x%08X addr 0x%08X\n",
				ctx_p->drvdata->mlli_sram_addr,
				ctx_p->drvdata->mlli_sram_addr +
				(u32)LLI_ENTRY_BYTE_SIZE * req_ctx->in_nents);
			set_dout_mlli(&desc[*seq_size],
				      (ctx_p->drvdata->mlli_sram_addr +
				       (LLI_ENTRY_BYTE_SIZE *
					req_ctx->in_mlli_nents)),
				      req_ctx->out_mlli_nents, NS_BIT,
				      (!last_desc ? 0 : 1));
		}
		if (last_desc)
			set_queue_last_ind(ctx_p->drvdata, &desc[*seq_size]);

		set_flow_mode(&desc[*seq_size], flow_mode);
		(*seq_size)++;
	}
}

static void cc_cipher_complete(struct device *dev, void *cc_req, int err)
{
	struct skcipher_request *req = (struct skcipher_request *)cc_req;
	struct scatterlist *dst = req->dst;
	struct scatterlist *src = req->src;
	struct cipher_req_ctx *req_ctx = skcipher_request_ctx(req);
	struct crypto_skcipher *sk_tfm = crypto_skcipher_reqtfm(req);
	unsigned int ivsize = crypto_skcipher_ivsize(sk_tfm);

	if (err != -EINPROGRESS) {
		/* Not a BACKLOG notification */
		cc_unmap_cipher_request(dev, req_ctx, ivsize, src, dst);
		memcpy(req->iv, req_ctx->iv, ivsize);
		kfree_sensitive(req_ctx->iv);
	}

	skcipher_request_complete(req, err);
}

static int cc_cipher_process(struct skcipher_request *req,
			     enum drv_crypto_direction direction)
{
	struct crypto_skcipher *sk_tfm = crypto_skcipher_reqtfm(req);
	struct crypto_tfm *tfm = crypto_skcipher_tfm(sk_tfm);
	struct cipher_req_ctx *req_ctx = skcipher_request_ctx(req);
	unsigned int ivsize = crypto_skcipher_ivsize(sk_tfm);
	struct scatterlist *dst = req->dst;
	struct scatterlist *src = req->src;
	unsigned int nbytes = req->cryptlen;
	void *iv = req->iv;
	struct cc_cipher_ctx *ctx_p = crypto_tfm_ctx(tfm);
	struct device *dev = drvdata_to_dev(ctx_p->drvdata);
	struct cc_hw_desc desc[MAX_SKCIPHER_SEQ_LEN];
	struct cc_crypto_req cc_req = {};
	int rc;
	unsigned int seq_len = 0;
	gfp_t flags = cc_gfp_flags(&req->base);

	dev_dbg(dev, "%s req=%p iv=%p nbytes=%d\n",
		((direction == DRV_CRYPTO_DIRECTION_ENCRYPT) ?
		"Encrypt" : "Decrypt"), req, iv, nbytes);

	/* STAT_PHASE_0: Init and sanity checks */

	if (validate_data_size(ctx_p, nbytes)) {
		dev_dbg(dev, "Unsupported data size %d.\n", nbytes);
		rc = -EINVAL;
		goto exit_process;
	}
	if (nbytes == 0) {
		/* No data to process is valid */
		rc = 0;
		goto exit_process;
	}

	if (ctx_p->fallback_on) {
		struct skcipher_request *subreq = skcipher_request_ctx(req);

		*subreq = *req;
		skcipher_request_set_tfm(subreq, ctx_p->fallback_tfm);
		if (direction == DRV_CRYPTO_DIRECTION_ENCRYPT)
			return crypto_skcipher_encrypt(subreq);
		else
			return crypto_skcipher_decrypt(subreq);
	}

	/* The IV we are handed may be allocted from the stack so
	 * we must copy it to a DMAable buffer before use.
	 */
	req_ctx->iv = kmemdup(iv, ivsize, flags);
	if (!req_ctx->iv) {
		rc = -ENOMEM;
		goto exit_process;
	}

	/* Setup request structure */
	cc_req.user_cb = cc_cipher_complete;
	cc_req.user_arg = req;

	/* Setup CPP operation details */
	if (ctx_p->key_type == CC_POLICY_PROTECTED_KEY) {
		cc_req.cpp.is_cpp = true;
		cc_req.cpp.alg = ctx_p->cpp.alg;
		cc_req.cpp.slot = ctx_p->cpp.slot;
	}

	/* Setup request context */
	req_ctx->gen_ctx.op_type = direction;

	/* STAT_PHASE_1: Map buffers */

	rc = cc_map_cipher_request(ctx_p->drvdata, req_ctx, ivsize, nbytes,
				      req_ctx->iv, src, dst, flags);
	if (rc) {
		dev_err(dev, "map_request() failed\n");
		goto exit_process;
	}

	/* STAT_PHASE_2: Create sequence */

	/* Setup state (IV)  */
	cc_setup_state_desc(tfm, req_ctx, ivsize, nbytes, desc, &seq_len);
	/* Setup MLLI line, if needed */
	cc_setup_mlli_desc(tfm, req_ctx, dst, src, nbytes, req, desc, &seq_len);
	/* Setup key */
	cc_setup_key_desc(tfm, req_ctx, nbytes, desc, &seq_len);
	/* Setup state (IV and XEX key)  */
	cc_setup_xex_state_desc(tfm, req_ctx, ivsize, nbytes, desc, &seq_len);
	/* Data processing */
	cc_setup_flow_desc(tfm, req_ctx, dst, src, nbytes, desc, &seq_len);
	/* Read next IV */
	cc_setup_readiv_desc(tfm, req_ctx, ivsize, desc, &seq_len);

	/* STAT_PHASE_3: Lock HW and push sequence */

	rc = cc_send_request(ctx_p->drvdata, &cc_req, desc, seq_len,
			     &req->base);
	if (rc != -EINPROGRESS && rc != -EBUSY) {
		/* Failed to send the request or request completed
		 * synchronously
		 */
		cc_unmap_cipher_request(dev, req_ctx, ivsize, src, dst);
	}

exit_process:
	if (rc != -EINPROGRESS && rc != -EBUSY) {
		kfree_sensitive(req_ctx->iv);
	}

	return rc;
}

static int cc_cipher_encrypt(struct skcipher_request *req)
{
	struct cipher_req_ctx *req_ctx = skcipher_request_ctx(req);

	memset(req_ctx, 0, sizeof(*req_ctx));

	return cc_cipher_process(req, DRV_CRYPTO_DIRECTION_ENCRYPT);
}

static int cc_cipher_decrypt(struct skcipher_request *req)
{
	struct cipher_req_ctx *req_ctx = skcipher_request_ctx(req);

	memset(req_ctx, 0, sizeof(*req_ctx));

	return cc_cipher_process(req, DRV_CRYPTO_DIRECTION_DECRYPT);
}

/* Block cipher alg */
static const struct cc_alg_template skcipher_algs[] = {
	{
		.name = "xts(paes)",
		.driver_name = "xts-paes-ccree",
		.blocksize = 1,
		.template_skcipher = {
			.setkey = cc_cipher_sethkey,
			.encrypt = cc_cipher_encrypt,
			.decrypt = cc_cipher_decrypt,
			.min_keysize = CC_HW_KEY_SIZE,
			.max_keysize = CC_HW_KEY_SIZE,
			.ivsize = AES_BLOCK_SIZE,
			},
		.cipher_mode = DRV_CIPHER_XTS,
		.flow_mode = S_DIN_to_AES,
		.min_hw_rev = CC_HW_REV_630,
		.std_body = CC_STD_NIST,
		.sec_func = true,
	},
	{
		.name = "essiv(cbc(paes),sha256)",
		.driver_name = "essiv-paes-ccree",
		.blocksize = AES_BLOCK_SIZE,
		.template_skcipher = {
			.setkey = cc_cipher_sethkey,
			.encrypt = cc_cipher_encrypt,
			.decrypt = cc_cipher_decrypt,
			.min_keysize = CC_HW_KEY_SIZE,
			.max_keysize = CC_HW_KEY_SIZE,
			.ivsize = AES_BLOCK_SIZE,
			},
		.cipher_mode = DRV_CIPHER_ESSIV,
		.flow_mode = S_DIN_to_AES,
		.min_hw_rev = CC_HW_REV_712,
		.std_body = CC_STD_NIST,
		.sec_func = true,
	},
	{
		.name = "ecb(paes)",
		.driver_name = "ecb-paes-ccree",
		.blocksize = AES_BLOCK_SIZE,
		.template_skcipher = {
			.setkey = cc_cipher_sethkey,
			.encrypt = cc_cipher_encrypt,
			.decrypt = cc_cipher_decrypt,
			.min_keysize = CC_HW_KEY_SIZE,
			.max_keysize = CC_HW_KEY_SIZE,
			.ivsize = 0,
			},
		.cipher_mode = DRV_CIPHER_ECB,
		.flow_mode = S_DIN_to_AES,
		.min_hw_rev = CC_HW_REV_712,
		.std_body = CC_STD_NIST,
		.sec_func = true,
	},
	{
		.name = "cbc(paes)",
		.driver_name = "cbc-paes-ccree",
		.blocksize = AES_BLOCK_SIZE,
		.template_skcipher = {
			.setkey = cc_cipher_sethkey,
			.encrypt = cc_cipher_encrypt,
			.decrypt = cc_cipher_decrypt,
			.min_keysize = CC_HW_KEY_SIZE,
			.max_keysize = CC_HW_KEY_SIZE,
			.ivsize = AES_BLOCK_SIZE,
		},
		.cipher_mode = DRV_CIPHER_CBC,
		.flow_mode = S_DIN_to_AES,
		.min_hw_rev = CC_HW_REV_712,
		.std_body = CC_STD_NIST,
		.sec_func = true,
	},
	{
		.name = "ofb(paes)",
		.driver_name = "ofb-paes-ccree",
		.blocksize = AES_BLOCK_SIZE,
		.template_skcipher = {
			.setkey = cc_cipher_sethkey,
			.encrypt = cc_cipher_encrypt,
			.decrypt = cc_cipher_decrypt,
			.min_keysize = CC_HW_KEY_SIZE,
			.max_keysize = CC_HW_KEY_SIZE,
			.ivsize = AES_BLOCK_SIZE,
			},
		.cipher_mode = DRV_CIPHER_OFB,
		.flow_mode = S_DIN_to_AES,
		.min_hw_rev = CC_HW_REV_712,
		.std_body = CC_STD_NIST,
		.sec_func = true,
	},
	{
		.name = "cts(cbc(paes))",
		.driver_name = "cts-cbc-paes-ccree",
		.blocksize = AES_BLOCK_SIZE,
		.template_skcipher = {
			.setkey = cc_cipher_sethkey,
			.encrypt = cc_cipher_encrypt,
			.decrypt = cc_cipher_decrypt,
			.min_keysize = CC_HW_KEY_SIZE,
			.max_keysize = CC_HW_KEY_SIZE,
			.ivsize = AES_BLOCK_SIZE,
			},
		.cipher_mode = DRV_CIPHER_CBC_CTS,
		.flow_mode = S_DIN_to_AES,
		.min_hw_rev = CC_HW_REV_712,
		.std_body = CC_STD_NIST,
		.sec_func = true,
	},
	{
		.name = "ctr(paes)",
		.driver_name = "ctr-paes-ccree",
		.blocksize = 1,
		.template_skcipher = {
			.setkey = cc_cipher_sethkey,
			.encrypt = cc_cipher_encrypt,
			.decrypt = cc_cipher_decrypt,
			.min_keysize = CC_HW_KEY_SIZE,
			.max_keysize = CC_HW_KEY_SIZE,
			.ivsize = AES_BLOCK_SIZE,
			},
		.cipher_mode = DRV_CIPHER_CTR,
		.flow_mode = S_DIN_to_AES,
		.min_hw_rev = CC_HW_REV_712,
		.std_body = CC_STD_NIST,
		.sec_func = true,
	},
	{
		/* See https://www.mail-archive.com/linux-crypto@vger.kernel.org/msg40576.html
		 * for the reason why this differs from the generic
		 * implementation.
		 */
		.name = "xts(aes)",
		.driver_name = "xts-aes-ccree",
		.blocksize = 1,
		.template_skcipher = {
			.setkey = cc_cipher_setkey,
			.encrypt = cc_cipher_encrypt,
			.decrypt = cc_cipher_decrypt,
			.min_keysize = AES_MIN_KEY_SIZE * 2,
			.max_keysize = AES_MAX_KEY_SIZE * 2,
			.ivsize = AES_BLOCK_SIZE,
			},
		.cipher_mode = DRV_CIPHER_XTS,
		.flow_mode = S_DIN_to_AES,
		.min_hw_rev = CC_HW_REV_630,
		.std_body = CC_STD_NIST,
	},
	{
		.name = "essiv(cbc(aes),sha256)",
		.driver_name = "essiv-aes-ccree",
		.blocksize = AES_BLOCK_SIZE,
		.template_skcipher = {
			.setkey = cc_cipher_setkey,
			.encrypt = cc_cipher_encrypt,
			.decrypt = cc_cipher_decrypt,
			.min_keysize = AES_MIN_KEY_SIZE,
			.max_keysize = AES_MAX_KEY_SIZE,
			.ivsize = AES_BLOCK_SIZE,
			},
		.cipher_mode = DRV_CIPHER_ESSIV,
		.flow_mode = S_DIN_to_AES,
		.min_hw_rev = CC_HW_REV_712,
		.std_body = CC_STD_NIST,
	},
	{
		.name = "ecb(aes)",
		.driver_name = "ecb-aes-ccree",
		.blocksize = AES_BLOCK_SIZE,
		.template_skcipher = {
			.setkey = cc_cipher_setkey,
			.encrypt = cc_cipher_encrypt,
			.decrypt = cc_cipher_decrypt,
			.min_keysize = AES_MIN_KEY_SIZE,
			.max_keysize = AES_MAX_KEY_SIZE,
			.ivsize = 0,
			},
		.cipher_mode = DRV_CIPHER_ECB,
		.flow_mode = S_DIN_to_AES,
		.min_hw_rev = CC_HW_REV_630,
		.std_body = CC_STD_NIST,
	},
	{
		.name = "cbc(aes)",
		.driver_name = "cbc-aes-ccree",
		.blocksize = AES_BLOCK_SIZE,
		.template_skcipher = {
			.setkey = cc_cipher_setkey,
			.encrypt = cc_cipher_encrypt,
			.decrypt = cc_cipher_decrypt,
			.min_keysize = AES_MIN_KEY_SIZE,
			.max_keysize = AES_MAX_KEY_SIZE,
			.ivsize = AES_BLOCK_SIZE,
		},
		.cipher_mode = DRV_CIPHER_CBC,
		.flow_mode = S_DIN_to_AES,
		.min_hw_rev = CC_HW_REV_630,
		.std_body = CC_STD_NIST,
	},
	{
		.name = "ofb(aes)",
		.driver_name = "ofb-aes-ccree",
		.blocksize = 1,
		.template_skcipher = {
			.setkey = cc_cipher_setkey,
			.encrypt = cc_cipher_encrypt,
			.decrypt = cc_cipher_decrypt,
			.min_keysize = AES_MIN_KEY_SIZE,
			.max_keysize = AES_MAX_KEY_SIZE,
			.ivsize = AES_BLOCK_SIZE,
			},
		.cipher_mode = DRV_CIPHER_OFB,
		.flow_mode = S_DIN_to_AES,
		.min_hw_rev = CC_HW_REV_630,
		.std_body = CC_STD_NIST,
	},
	{
		.name = "cts(cbc(aes))",
		.driver_name = "cts-cbc-aes-ccree",
		.blocksize = AES_BLOCK_SIZE,
		.template_skcipher = {
			.setkey = cc_cipher_setkey,
			.encrypt = cc_cipher_encrypt,
			.decrypt = cc_cipher_decrypt,
			.min_keysize = AES_MIN_KEY_SIZE,
			.max_keysize = AES_MAX_KEY_SIZE,
			.ivsize = AES_BLOCK_SIZE,
			},
		.cipher_mode = DRV_CIPHER_CBC_CTS,
		.flow_mode = S_DIN_to_AES,
		.min_hw_rev = CC_HW_REV_630,
		.std_body = CC_STD_NIST,
	},
	{
		.name = "ctr(aes)",
		.driver_name = "ctr-aes-ccree",
		.blocksize = 1,
		.template_skcipher = {
			.setkey = cc_cipher_setkey,
			.encrypt = cc_cipher_encrypt,
			.decrypt = cc_cipher_decrypt,
			.min_keysize = AES_MIN_KEY_SIZE,
			.max_keysize = AES_MAX_KEY_SIZE,
			.ivsize = AES_BLOCK_SIZE,
			},
		.cipher_mode = DRV_CIPHER_CTR,
		.flow_mode = S_DIN_to_AES,
		.min_hw_rev = CC_HW_REV_630,
		.std_body = CC_STD_NIST,
	},
	{
		.name = "cbc(des3_ede)",
		.driver_name = "cbc-3des-ccree",
		.blocksize = DES3_EDE_BLOCK_SIZE,
		.template_skcipher = {
			.setkey = cc_cipher_setkey,
			.encrypt = cc_cipher_encrypt,
			.decrypt = cc_cipher_decrypt,
			.min_keysize = DES3_EDE_KEY_SIZE,
			.max_keysize = DES3_EDE_KEY_SIZE,
			.ivsize = DES3_EDE_BLOCK_SIZE,
			},
		.cipher_mode = DRV_CIPHER_CBC,
		.flow_mode = S_DIN_to_DES,
		.min_hw_rev = CC_HW_REV_630,
		.std_body = CC_STD_NIST,
	},
	{
		.name = "ecb(des3_ede)",
		.driver_name = "ecb-3des-ccree",
		.blocksize = DES3_EDE_BLOCK_SIZE,
		.template_skcipher = {
			.setkey = cc_cipher_setkey,
			.encrypt = cc_cipher_encrypt,
			.decrypt = cc_cipher_decrypt,
			.min_keysize = DES3_EDE_KEY_SIZE,
			.max_keysize = DES3_EDE_KEY_SIZE,
			.ivsize = 0,
			},
		.cipher_mode = DRV_CIPHER_ECB,
		.flow_mode = S_DIN_to_DES,
		.min_hw_rev = CC_HW_REV_630,
		.std_body = CC_STD_NIST,
	},
	{
		.name = "cbc(des)",
		.driver_name = "cbc-des-ccree",
		.blocksize = DES_BLOCK_SIZE,
		.template_skcipher = {
			.setkey = cc_cipher_setkey,
			.encrypt = cc_cipher_encrypt,
			.decrypt = cc_cipher_decrypt,
			.min_keysize = DES_KEY_SIZE,
			.max_keysize = DES_KEY_SIZE,
			.ivsize = DES_BLOCK_SIZE,
			},
		.cipher_mode = DRV_CIPHER_CBC,
		.flow_mode = S_DIN_to_DES,
		.min_hw_rev = CC_HW_REV_630,
		.std_body = CC_STD_NIST,
	},
	{
		.name = "ecb(des)",
		.driver_name = "ecb-des-ccree",
		.blocksize = DES_BLOCK_SIZE,
		.template_skcipher = {
			.setkey = cc_cipher_setkey,
			.encrypt = cc_cipher_encrypt,
			.decrypt = cc_cipher_decrypt,
			.min_keysize = DES_KEY_SIZE,
			.max_keysize = DES_KEY_SIZE,
			.ivsize = 0,
			},
		.cipher_mode = DRV_CIPHER_ECB,
		.flow_mode = S_DIN_to_DES,
		.min_hw_rev = CC_HW_REV_630,
		.std_body = CC_STD_NIST,
	},
	{
		.name = "cbc(sm4)",
		.driver_name = "cbc-sm4-ccree",
		.blocksize = SM4_BLOCK_SIZE,
		.template_skcipher = {
			.setkey = cc_cipher_setkey,
			.encrypt = cc_cipher_encrypt,
			.decrypt = cc_cipher_decrypt,
			.min_keysize = SM4_KEY_SIZE,
			.max_keysize = SM4_KEY_SIZE,
			.ivsize = SM4_BLOCK_SIZE,
			},
		.cipher_mode = DRV_CIPHER_CBC,
		.flow_mode = S_DIN_to_SM4,
		.min_hw_rev = CC_HW_REV_713,
		.std_body = CC_STD_OSCCA,
	},
	{
		.name = "ecb(sm4)",
		.driver_name = "ecb-sm4-ccree",
		.blocksize = SM4_BLOCK_SIZE,
		.template_skcipher = {
			.setkey = cc_cipher_setkey,
			.encrypt = cc_cipher_encrypt,
			.decrypt = cc_cipher_decrypt,
			.min_keysize = SM4_KEY_SIZE,
			.max_keysize = SM4_KEY_SIZE,
			.ivsize = 0,
			},
		.cipher_mode = DRV_CIPHER_ECB,
		.flow_mode = S_DIN_to_SM4,
		.min_hw_rev = CC_HW_REV_713,
		.std_body = CC_STD_OSCCA,
	},
	{
		.name = "ctr(sm4)",
		.driver_name = "ctr-sm4-ccree",
		.blocksize = 1,
		.template_skcipher = {
			.setkey = cc_cipher_setkey,
			.encrypt = cc_cipher_encrypt,
			.decrypt = cc_cipher_decrypt,
			.min_keysize = SM4_KEY_SIZE,
			.max_keysize = SM4_KEY_SIZE,
			.ivsize = SM4_BLOCK_SIZE,
			},
		.cipher_mode = DRV_CIPHER_CTR,
		.flow_mode = S_DIN_to_SM4,
		.min_hw_rev = CC_HW_REV_713,
		.std_body = CC_STD_OSCCA,
	},
	{
		.name = "cbc(psm4)",
		.driver_name = "cbc-psm4-ccree",
		.blocksize = SM4_BLOCK_SIZE,
		.template_skcipher = {
			.setkey = cc_cipher_sethkey,
			.encrypt = cc_cipher_encrypt,
			.decrypt = cc_cipher_decrypt,
			.min_keysize = CC_HW_KEY_SIZE,
			.max_keysize = CC_HW_KEY_SIZE,
			.ivsize = SM4_BLOCK_SIZE,
			},
		.cipher_mode = DRV_CIPHER_CBC,
		.flow_mode = S_DIN_to_SM4,
		.min_hw_rev = CC_HW_REV_713,
		.std_body = CC_STD_OSCCA,
		.sec_func = true,
	},
	{
		.name = "ctr(psm4)",
		.driver_name = "ctr-psm4-ccree",
		.blocksize = SM4_BLOCK_SIZE,
		.template_skcipher = {
			.setkey = cc_cipher_sethkey,
			.encrypt = cc_cipher_encrypt,
			.decrypt = cc_cipher_decrypt,
			.min_keysize = CC_HW_KEY_SIZE,
			.max_keysize = CC_HW_KEY_SIZE,
			.ivsize = SM4_BLOCK_SIZE,
			},
		.cipher_mode = DRV_CIPHER_CTR,
		.flow_mode = S_DIN_to_SM4,
		.min_hw_rev = CC_HW_REV_713,
		.std_body = CC_STD_OSCCA,
		.sec_func = true,
	},
};

static struct cc_crypto_alg *cc_create_alg(const struct cc_alg_template *tmpl,
					   struct device *dev)
{
	struct cc_crypto_alg *t_alg;
	struct skcipher_alg *alg;

	t_alg = devm_kzalloc(dev, sizeof(*t_alg), GFP_KERNEL);
	if (!t_alg)
		return ERR_PTR(-ENOMEM);

	alg = &t_alg->skcipher_alg;

	memcpy(alg, &tmpl->template_skcipher, sizeof(*alg));

	snprintf(alg->base.cra_name, CRYPTO_MAX_ALG_NAME, "%s", tmpl->name);
	snprintf(alg->base.cra_driver_name, CRYPTO_MAX_ALG_NAME, "%s",
		 tmpl->driver_name);
	alg->base.cra_module = THIS_MODULE;
	alg->base.cra_priority = CC_CRA_PRIO;
	alg->base.cra_blocksize = tmpl->blocksize;
	alg->base.cra_alignmask = 0;
	alg->base.cra_ctxsize = sizeof(struct cc_cipher_ctx);

	alg->base.cra_init = cc_cipher_init;
	alg->base.cra_exit = cc_cipher_exit;
	alg->base.cra_flags = CRYPTO_ALG_ASYNC | CRYPTO_ALG_KERN_DRIVER_ONLY;

	t_alg->cipher_mode = tmpl->cipher_mode;
	t_alg->flow_mode = tmpl->flow_mode;

	return t_alg;
}

int cc_cipher_free(struct cc_drvdata *drvdata)
{
	struct cc_crypto_alg *t_alg, *n;

	/* Remove registered algs */
	list_for_each_entry_safe(t_alg, n, &drvdata->alg_list, entry) {
		crypto_unregister_skcipher(&t_alg->skcipher_alg);
		list_del(&t_alg->entry);
	}
	return 0;
}

int cc_cipher_alloc(struct cc_drvdata *drvdata)
{
	struct cc_crypto_alg *t_alg;
	struct device *dev = drvdata_to_dev(drvdata);
	int rc = -ENOMEM;
	int alg;

	INIT_LIST_HEAD(&drvdata->alg_list);

	/* Linux crypto */
	dev_dbg(dev, "Number of algorithms = %zu\n",
		ARRAY_SIZE(skcipher_algs));
	for (alg = 0; alg < ARRAY_SIZE(skcipher_algs); alg++) {
		if ((skcipher_algs[alg].min_hw_rev > drvdata->hw_rev) ||
		    !(drvdata->std_bodies & skcipher_algs[alg].std_body) ||
		    (drvdata->sec_disabled && skcipher_algs[alg].sec_func))
			continue;

		dev_dbg(dev, "creating %s\n", skcipher_algs[alg].driver_name);
		t_alg = cc_create_alg(&skcipher_algs[alg], dev);
		if (IS_ERR(t_alg)) {
			rc = PTR_ERR(t_alg);
			dev_err(dev, "%s alg allocation failed\n",
				skcipher_algs[alg].driver_name);
			goto fail0;
		}
		t_alg->drvdata = drvdata;

		dev_dbg(dev, "registering %s\n",
			skcipher_algs[alg].driver_name);
		rc = crypto_register_skcipher(&t_alg->skcipher_alg);
		dev_dbg(dev, "%s alg registration rc = %x\n",
			t_alg->skcipher_alg.base.cra_driver_name, rc);
		if (rc) {
			dev_err(dev, "%s alg registration failed\n",
				t_alg->skcipher_alg.base.cra_driver_name);
			goto fail0;
		}

		list_add_tail(&t_alg->entry, &drvdata->alg_list);
		dev_dbg(dev, "Registered %s\n",
			t_alg->skcipher_alg.base.cra_driver_name);
	}
	return 0;

fail0:
	cc_cipher_free(drvdata);
	return rc;
}<|MERGE_RESOLUTION|>--- conflicted
+++ resolved
@@ -156,10 +156,7 @@
 				     skcipher_alg.base);
 	struct device *dev = drvdata_to_dev(cc_alg->drvdata);
 	unsigned int max_key_buf_size = cc_alg->skcipher_alg.max_keysize;
-<<<<<<< HEAD
-=======
 	unsigned int fallback_req_size = 0;
->>>>>>> d1988041
 
 	dev_dbg(dev, "Initializing context @%p for %s\n", ctx_p,
 		crypto_tfm_alg_name(tfm));
@@ -169,23 +166,14 @@
 	ctx_p->drvdata = cc_alg->drvdata;
 
 	if (ctx_p->cipher_mode == DRV_CIPHER_ESSIV) {
-<<<<<<< HEAD
-		/* Alloc hash tfm for essiv */
-		ctx_p->shash_tfm = crypto_alloc_shash("sha256-generic", 0, 0);
-=======
 		const char *name = crypto_tfm_alg_name(tfm);
 
 		/* Alloc hash tfm for essiv */
 		ctx_p->shash_tfm = crypto_alloc_shash("sha256", 0, 0);
->>>>>>> d1988041
 		if (IS_ERR(ctx_p->shash_tfm)) {
 			dev_err(dev, "Error allocating hash tfm for ESSIV.\n");
 			return PTR_ERR(ctx_p->shash_tfm);
 		}
-<<<<<<< HEAD
-	}
-
-=======
 		max_key_buf_size <<= 1;
 
 		/* Alloc fallabck tfm or essiv when key size != 256 bit */
@@ -207,15 +195,10 @@
 	crypto_skcipher_set_reqsize(__crypto_skcipher_cast(tfm),
 				    sizeof(struct cipher_req_ctx) + fallback_req_size);
 
->>>>>>> d1988041
 	/* Allocate key buffer, cache line aligned */
 	ctx_p->user.key = kzalloc(max_key_buf_size, GFP_KERNEL);
 	if (!ctx_p->user.key)
-<<<<<<< HEAD
-		goto free_shash;
-=======
 		goto free_fallback;
->>>>>>> d1988041
 
 	dev_dbg(dev, "Allocated key buffer in context. key=@%p\n",
 		ctx_p->user.key);
@@ -236,12 +219,8 @@
 
 free_key:
 	kfree(ctx_p->user.key);
-<<<<<<< HEAD
-free_shash:
-=======
 free_fallback:
 	crypto_free_skcipher(ctx_p->fallback_tfm);
->>>>>>> d1988041
 	crypto_free_shash(ctx_p->shash_tfm);
 
 	return -ENOMEM;
@@ -618,10 +597,6 @@
 		break;
 	case DRV_CIPHER_XTS:
 	case DRV_CIPHER_ESSIV:
-<<<<<<< HEAD
-	case DRV_CIPHER_BITLOCKER:
-=======
->>>>>>> d1988041
 		break;
 	default:
 		dev_err(dev, "Unsupported cipher mode (%d)\n", cipher_mode);
@@ -641,22 +616,9 @@
 	int flow_mode = ctx_p->flow_mode;
 	int direction = req_ctx->gen_ctx.op_type;
 	dma_addr_t key_dma_addr = ctx_p->user.key_dma_addr;
-<<<<<<< HEAD
-	unsigned int key_len = ctx_p->keylen;
-	dma_addr_t iv_dma_addr = req_ctx->gen_ctx.iv_dma_addr;
-	unsigned int du_size = nbytes;
-
-	struct cc_crypto_alg *cc_alg =
-		container_of(tfm->__crt_alg, struct cc_crypto_alg,
-			     skcipher_alg.base);
-
-	if (cc_alg->data_unit)
-		du_size = cc_alg->data_unit;
-=======
 	unsigned int key_len = (ctx_p->keylen / 2);
 	dma_addr_t iv_dma_addr = req_ctx->gen_ctx.iv_dma_addr;
 	unsigned int key_offset = key_len;
->>>>>>> d1988041
 
 	switch (cipher_mode) {
 	case DRV_CIPHER_ECB:
@@ -668,14 +630,10 @@
 		break;
 	case DRV_CIPHER_XTS:
 	case DRV_CIPHER_ESSIV:
-<<<<<<< HEAD
-	case DRV_CIPHER_BITLOCKER:
-=======
 
 		if (cipher_mode == DRV_CIPHER_ESSIV)
 			key_len = SHA256_DIGEST_SIZE;
 
->>>>>>> d1988041
 		/* load XEX key */
 		hw_desc_init(&desc[*seq_size]);
 		set_cipher_mode(&desc[*seq_size], cipher_mode);
