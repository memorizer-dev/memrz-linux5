/*
 * Copyright (c) 2016 Hisilicon Limited.
 *
 * This software is available to you under a choice of one of two
 * licenses.  You may choose to be licensed under the terms of the GNU
 * General Public License (GPL) Version 2, available from the file
 * COPYING in the main directory of this source tree, or the
 * OpenIB.org BSD license below:
 *
 *     Redistribution and use in source and binary forms, with or
 *     without modification, are permitted provided that the following
 *     conditions are met:
 *
 *      - Redistributions of source code must retain the above
 *        copyright notice, this list of conditions and the following
 *        disclaimer.
 *
 *      - Redistributions in binary form must reproduce the above
 *        copyright notice, this list of conditions and the following
 *        disclaimer in the documentation and/or other materials
 *        provided with the distribution.
 *
 * THE SOFTWARE IS PROVIDED "AS IS", WITHOUT WARRANTY OF ANY KIND,
 * EXPRESS OR IMPLIED, INCLUDING BUT NOT LIMITED TO THE WARRANTIES OF
 * MERCHANTABILITY, FITNESS FOR A PARTICULAR PURPOSE AND
 * NONINFRINGEMENT. IN NO EVENT SHALL THE AUTHORS OR COPYRIGHT HOLDERS
 * BE LIABLE FOR ANY CLAIM, DAMAGES OR OTHER LIABILITY, WHETHER IN AN
 * ACTION OF CONTRACT, TORT OR OTHERWISE, ARISING FROM, OUT OF OR IN
 * CONNECTION WITH THE SOFTWARE OR THE USE OR OTHER DEALINGS IN THE
 * SOFTWARE.
 */

#ifndef _HNS_ROCE_DEVICE_H
#define _HNS_ROCE_DEVICE_H

#include <rdma/ib_verbs.h>

#define DRV_NAME "hns_roce"

#define PCI_REVISION_ID_HIP08			0x21
#define PCI_REVISION_ID_HIP09			0x30

#define HNS_ROCE_HW_VER1	('h' << 24 | 'i' << 16 | '0' << 8 | '6')

#define HNS_ROCE_MAX_MSG_LEN			0x80000000

#define HNS_ROCE_IB_MIN_SQ_STRIDE		6

#define HNS_ROCE_BA_SIZE			(32 * 4096)

#define BA_BYTE_LEN				8

/* Hardware specification only for v1 engine */
#define HNS_ROCE_MIN_CQE_NUM			0x40
#define HNS_ROCE_MIN_WQE_NUM			0x20

/* Hardware specification only for v1 engine */
#define HNS_ROCE_MAX_INNER_MTPT_NUM		0x7
#define HNS_ROCE_MAX_MTPT_PBL_NUM		0x100000

#define HNS_ROCE_EACH_FREE_CQ_WAIT_MSECS	20
#define HNS_ROCE_MAX_FREE_CQ_WAIT_CNT	\
	(5000 / HNS_ROCE_EACH_FREE_CQ_WAIT_MSECS)
#define HNS_ROCE_CQE_WCMD_EMPTY_BIT		0x2
#define HNS_ROCE_MIN_CQE_CNT			16

#define HNS_ROCE_MAX_IRQ_NUM			128

#define HNS_ROCE_SGE_IN_WQE			2
#define HNS_ROCE_SGE_SHIFT			4

#define EQ_ENABLE				1
#define EQ_DISABLE				0

#define HNS_ROCE_CEQ				0
#define HNS_ROCE_AEQ				1

#define HNS_ROCE_CEQE_SIZE 0x4
#define HNS_ROCE_AEQE_SIZE 0x10

#define HNS_ROCE_V3_EQE_SIZE 0x40

#define HNS_ROCE_V2_CQE_SIZE 32
#define HNS_ROCE_V3_CQE_SIZE 64

#define HNS_ROCE_V2_QPC_SZ 256
#define HNS_ROCE_V3_QPC_SZ 512

#define HNS_ROCE_MAX_PORTS			6
#define HNS_ROCE_GID_SIZE			16
#define HNS_ROCE_SGE_SIZE			16

#define HNS_ROCE_HOP_NUM_0			0xff

#define BITMAP_NO_RR				0
#define BITMAP_RR				1

#define MR_TYPE_MR				0x00
#define MR_TYPE_FRMR				0x01
#define MR_TYPE_DMA				0x03

#define HNS_ROCE_FRMR_MAX_PA			512

#define PKEY_ID					0xffff
#define GUID_LEN				8
#define NODE_DESC_SIZE				64
#define DB_REG_OFFSET				0x1000

/* Configure to HW for PAGE_SIZE larger than 4KB */
#define PG_SHIFT_OFFSET				(PAGE_SHIFT - 12)

#define PAGES_SHIFT_8				8
#define PAGES_SHIFT_16				16
#define PAGES_SHIFT_24				24
#define PAGES_SHIFT_32				32

#define HNS_ROCE_IDX_QUE_ENTRY_SZ		4
#define SRQ_DB_REG				0x230

/* The chip implementation of the consumer index is calculated
 * according to twice the actual EQ depth
 */
#define EQ_DEPTH_COEFF				2

enum {
	SERV_TYPE_RC,
	SERV_TYPE_UC,
	SERV_TYPE_RD,
	SERV_TYPE_UD,
};

enum {
	HNS_ROCE_QP_CAP_RQ_RECORD_DB = BIT(0),
	HNS_ROCE_QP_CAP_SQ_RECORD_DB = BIT(1),
};

enum hns_roce_cq_flags {
	HNS_ROCE_CQ_FLAG_RECORD_DB = BIT(0),
};

enum hns_roce_qp_state {
	HNS_ROCE_QP_STATE_RST,
	HNS_ROCE_QP_STATE_INIT,
	HNS_ROCE_QP_STATE_RTR,
	HNS_ROCE_QP_STATE_RTS,
	HNS_ROCE_QP_STATE_SQD,
	HNS_ROCE_QP_STATE_ERR,
	HNS_ROCE_QP_NUM_STATE,
};

enum hns_roce_event {
	HNS_ROCE_EVENT_TYPE_PATH_MIG                  = 0x01,
	HNS_ROCE_EVENT_TYPE_PATH_MIG_FAILED           = 0x02,
	HNS_ROCE_EVENT_TYPE_COMM_EST                  = 0x03,
	HNS_ROCE_EVENT_TYPE_SQ_DRAINED                = 0x04,
	HNS_ROCE_EVENT_TYPE_WQ_CATAS_ERROR            = 0x05,
	HNS_ROCE_EVENT_TYPE_INV_REQ_LOCAL_WQ_ERROR    = 0x06,
	HNS_ROCE_EVENT_TYPE_LOCAL_WQ_ACCESS_ERROR     = 0x07,
	HNS_ROCE_EVENT_TYPE_SRQ_LIMIT_REACH           = 0x08,
	HNS_ROCE_EVENT_TYPE_SRQ_LAST_WQE_REACH        = 0x09,
	HNS_ROCE_EVENT_TYPE_SRQ_CATAS_ERROR           = 0x0a,
	HNS_ROCE_EVENT_TYPE_CQ_ACCESS_ERROR           = 0x0b,
	HNS_ROCE_EVENT_TYPE_CQ_OVERFLOW               = 0x0c,
	HNS_ROCE_EVENT_TYPE_CQ_ID_INVALID             = 0x0d,
	HNS_ROCE_EVENT_TYPE_PORT_CHANGE               = 0x0f,
	/* 0x10 and 0x11 is unused in currently application case */
	HNS_ROCE_EVENT_TYPE_DB_OVERFLOW               = 0x12,
	HNS_ROCE_EVENT_TYPE_MB                        = 0x13,
	HNS_ROCE_EVENT_TYPE_CEQ_OVERFLOW              = 0x14,
	HNS_ROCE_EVENT_TYPE_FLR			      = 0x15,
};

/* Local Work Queue Catastrophic Error,SUBTYPE 0x5 */
enum {
	HNS_ROCE_LWQCE_QPC_ERROR		= 1,
	HNS_ROCE_LWQCE_MTU_ERROR		= 2,
	HNS_ROCE_LWQCE_WQE_BA_ADDR_ERROR	= 3,
	HNS_ROCE_LWQCE_WQE_ADDR_ERROR		= 4,
	HNS_ROCE_LWQCE_SQ_WQE_SHIFT_ERROR	= 5,
	HNS_ROCE_LWQCE_SL_ERROR			= 6,
	HNS_ROCE_LWQCE_PORT_ERROR		= 7,
};

/* Local Access Violation Work Queue Error,SUBTYPE 0x7 */
enum {
	HNS_ROCE_LAVWQE_R_KEY_VIOLATION		= 1,
	HNS_ROCE_LAVWQE_LENGTH_ERROR		= 2,
	HNS_ROCE_LAVWQE_VA_ERROR		= 3,
	HNS_ROCE_LAVWQE_PD_ERROR		= 4,
	HNS_ROCE_LAVWQE_RW_ACC_ERROR		= 5,
	HNS_ROCE_LAVWQE_KEY_STATE_ERROR		= 6,
	HNS_ROCE_LAVWQE_MR_OPERATION_ERROR	= 7,
};

/* DOORBELL overflow subtype */
enum {
	HNS_ROCE_DB_SUBTYPE_SDB_OVF		= 1,
	HNS_ROCE_DB_SUBTYPE_SDB_ALM_OVF		= 2,
	HNS_ROCE_DB_SUBTYPE_ODB_OVF		= 3,
	HNS_ROCE_DB_SUBTYPE_ODB_ALM_OVF		= 4,
	HNS_ROCE_DB_SUBTYPE_SDB_ALM_EMP		= 5,
	HNS_ROCE_DB_SUBTYPE_ODB_ALM_EMP		= 6,
};

enum {
	/* RQ&SRQ related operations */
	HNS_ROCE_OPCODE_SEND_DATA_RECEIVE	= 0x06,
	HNS_ROCE_OPCODE_RDMA_WITH_IMM_RECEIVE	= 0x07,
};

#define HNS_ROCE_CAP_FLAGS_EX_SHIFT 12

enum {
	HNS_ROCE_CAP_FLAG_REREG_MR		= BIT(0),
	HNS_ROCE_CAP_FLAG_ROCE_V1_V2		= BIT(1),
	HNS_ROCE_CAP_FLAG_RQ_INLINE		= BIT(2),
	HNS_ROCE_CAP_FLAG_RECORD_DB		= BIT(3),
	HNS_ROCE_CAP_FLAG_SQ_RECORD_DB		= BIT(4),
	HNS_ROCE_CAP_FLAG_SRQ			= BIT(5),
	HNS_ROCE_CAP_FLAG_MW			= BIT(7),
	HNS_ROCE_CAP_FLAG_FRMR                  = BIT(8),
	HNS_ROCE_CAP_FLAG_QP_FLOW_CTRL		= BIT(9),
	HNS_ROCE_CAP_FLAG_ATOMIC		= BIT(10),
};

#define HNS_ROCE_DB_TYPE_COUNT			2
#define HNS_ROCE_DB_UNIT_SIZE			4

enum {
	HNS_ROCE_DB_PER_PAGE = PAGE_SIZE / 4
};

enum hns_roce_reset_stage {
	HNS_ROCE_STATE_NON_RST,
	HNS_ROCE_STATE_RST_BEF_DOWN,
	HNS_ROCE_STATE_RST_DOWN,
	HNS_ROCE_STATE_RST_UNINIT,
	HNS_ROCE_STATE_RST_INIT,
	HNS_ROCE_STATE_RST_INITED,
};

enum hns_roce_instance_state {
	HNS_ROCE_STATE_NON_INIT,
	HNS_ROCE_STATE_INIT,
	HNS_ROCE_STATE_INITED,
	HNS_ROCE_STATE_UNINIT,
};

enum {
	HNS_ROCE_RST_DIRECT_RETURN		= 0,
};

enum {
	CMD_RST_PRC_OTHERS,
	CMD_RST_PRC_SUCCESS,
	CMD_RST_PRC_EBUSY,
};

#define HNS_ROCE_CMD_SUCCESS			1

#define HNS_ROCE_PORT_DOWN			0
#define HNS_ROCE_PORT_UP			1

/* The minimum page size is 4K for hardware */
#define HNS_HW_PAGE_SHIFT			12
#define HNS_HW_PAGE_SIZE			(1 << HNS_HW_PAGE_SHIFT)

/* The minimum page count for hardware access page directly. */
#define HNS_HW_DIRECT_PAGE_COUNT 2

struct hns_roce_uar {
	u64		pfn;
	unsigned long	index;
	unsigned long	logic_idx;
};

struct hns_roce_ucontext {
	struct ib_ucontext	ibucontext;
	struct hns_roce_uar	uar;
	struct list_head	page_list;
	struct mutex		page_mutex;
};

struct hns_roce_pd {
	struct ib_pd		ibpd;
	unsigned long		pdn;
};

struct hns_roce_bitmap {
	/* Bitmap Traversal last a bit which is 1 */
	unsigned long		last;
	unsigned long		top;
	unsigned long		max;
	unsigned long		reserved_top;
	unsigned long		mask;
	spinlock_t		lock;
	unsigned long		*table;
};

/* For Hardware Entry Memory */
struct hns_roce_hem_table {
	/* HEM type: 0 = qpc, 1 = mtt, 2 = cqc, 3 = srq, 4 = other */
	u32		type;
	/* HEM array elment num */
	unsigned long	num_hem;
	/* HEM entry record obj total num */
	unsigned long	num_obj;
	/* Single obj size */
	unsigned long	obj_size;
	unsigned long	table_chunk_size;
	int		lowmem;
	struct mutex	mutex;
	struct hns_roce_hem **hem;
	u64		**bt_l1;
	dma_addr_t	*bt_l1_dma_addr;
	u64		**bt_l0;
	dma_addr_t	*bt_l0_dma_addr;
};

struct hns_roce_buf_region {
	int offset; /* page offset */
	u32 count; /* page count */
	int hopnum; /* addressing hop num */
};

#define HNS_ROCE_MAX_BT_REGION	3
#define HNS_ROCE_MAX_BT_LEVEL	3
struct hns_roce_hem_list {
	struct list_head root_bt;
	/* link all bt dma mem by hop config */
	struct list_head mid_bt[HNS_ROCE_MAX_BT_REGION][HNS_ROCE_MAX_BT_LEVEL];
	struct list_head btm_bt; /* link all bottom bt in @mid_bt */
	dma_addr_t root_ba; /* pointer to the root ba table */
};

struct hns_roce_buf_attr {
	struct {
		size_t	size;  /* region size */
		int	hopnum; /* multi-hop addressing hop num */
	} region[HNS_ROCE_MAX_BT_REGION];
	int region_count; /* valid region count */
	unsigned int page_shift;  /* buffer page shift */
	bool fixed_page; /* decide page shift is fixed-size or maximum size */
	int user_access; /* umem access flag */
	bool mtt_only; /* only alloc buffer-required MTT memory */
};

struct hns_roce_hem_cfg {
	dma_addr_t	root_ba; /* root BA table's address */
	bool		is_direct; /* addressing without BA table */
	unsigned int	ba_pg_shift; /* BA table page shift */
	unsigned int	buf_pg_shift; /* buffer page shift */
	unsigned int	buf_pg_count;  /* buffer page count */
	struct hns_roce_buf_region region[HNS_ROCE_MAX_BT_REGION];
	int		region_count;
};

/* memory translate region */
struct hns_roce_mtr {
	struct hns_roce_hem_list hem_list; /* multi-hop addressing resource */
	struct ib_umem		*umem; /* user space buffer */
	struct hns_roce_buf	*kmem; /* kernel space buffer */
	struct hns_roce_hem_cfg  hem_cfg; /* config for hardware addressing */
};

struct hns_roce_mw {
	struct ib_mw		ibmw;
	u32			pdn;
	u32			rkey;
	int			enabled; /* MW's active status */
	u32			pbl_hop_num;
	u32			pbl_ba_pg_sz;
	u32			pbl_buf_pg_sz;
};

/* Only support 4K page size for mr register */
#define MR_SIZE_4K 0

struct hns_roce_mr {
	struct ib_mr		ibmr;
	u64			iova; /* MR's virtual orignal addr */
	u64			size; /* Address range of MR */
	u32			key; /* Key of MR */
	u32			pd;   /* PD num of MR */
	u32			access;	/* Access permission of MR */
	int			enabled; /* MR's active status */
	int			type;	/* MR's register type */
	u32			pbl_hop_num;	/* multi-hop number */
	struct hns_roce_mtr	pbl_mtr;
	u32			npages;
	dma_addr_t		*page_list;
};

struct hns_roce_mr_table {
	struct hns_roce_bitmap		mtpt_bitmap;
	struct hns_roce_hem_table	mtpt_table;
};

struct hns_roce_wq {
	u64		*wrid;     /* Work request ID */
	spinlock_t	lock;
	u32		wqe_cnt;  /* WQE num */
<<<<<<< HEAD
	u32		max_post;
=======
>>>>>>> d1988041
	int		max_gs;
	int		offset;
	int		wqe_shift;	/* WQE size */
	u32		head;
	u32		tail;
	void __iomem	*db_reg_l;
};

struct hns_roce_sge {
	unsigned int	sge_cnt;	/* SGE num */
	int		offset;
	int		sge_shift;	/* SGE size */
};

struct hns_roce_buf_list {
	void		*buf;
	dma_addr_t	map;
};

struct hns_roce_buf {
	struct hns_roce_buf_list	direct;
	struct hns_roce_buf_list	*page_list;
	u32				npages;
	u32				size;
	unsigned int			page_shift;
};

struct hns_roce_db_pgdir {
	struct list_head	list;
	DECLARE_BITMAP(order0, HNS_ROCE_DB_PER_PAGE);
	DECLARE_BITMAP(order1, HNS_ROCE_DB_PER_PAGE / HNS_ROCE_DB_TYPE_COUNT);
	unsigned long		*bits[HNS_ROCE_DB_TYPE_COUNT];
	u32			*page;
	dma_addr_t		db_dma;
};

struct hns_roce_user_db_page {
	struct list_head	list;
	struct ib_umem		*umem;
	unsigned long		user_virt;
	refcount_t		refcount;
};

struct hns_roce_db {
	u32		*db_record;
	union {
		struct hns_roce_db_pgdir *pgdir;
		struct hns_roce_user_db_page *user_page;
	} u;
	dma_addr_t	dma;
	void		*virt_addr;
	int		index;
	int		order;
};

struct hns_roce_cq {
	struct ib_cq			ib_cq;
	struct hns_roce_mtr		mtr;
	struct hns_roce_db		db;
	u32				flags;
	spinlock_t			lock;
	u32				cq_depth;
	u32				cons_index;
	u32				*set_ci_db;
	void __iomem			*cq_db_l;
	u16				*tptr_addr;
	int				arm_sn;
	int				cqe_size;
	unsigned long			cqn;
	u32				vector;
	atomic_t			refcount;
	struct completion		free;
	struct list_head		sq_list; /* all qps on this send cq */
	struct list_head		rq_list; /* all qps on this recv cq */
	int				is_armed; /* cq is armed */
	struct list_head		node; /* all armed cqs are on a list */
};

struct hns_roce_idx_que {
	struct hns_roce_mtr		mtr;
	int				entry_shift;
	unsigned long			*bitmap;
};

struct hns_roce_srq {
	struct ib_srq		ibsrq;
	unsigned long		srqn;
	u32			wqe_cnt;
	int			max_gs;
	int			wqe_shift;
	void __iomem		*db_reg_l;

	atomic_t		refcount;
	struct completion	free;

	struct hns_roce_mtr	buf_mtr;

	u64		       *wrid;
	struct hns_roce_idx_que idx_que;
	spinlock_t		lock;
	int			head;
	int			tail;
	struct mutex		mutex;
	void (*event)(struct hns_roce_srq *srq, enum hns_roce_event event);
};

struct hns_roce_uar_table {
	struct hns_roce_bitmap bitmap;
};

struct hns_roce_qp_table {
	struct hns_roce_bitmap		bitmap;
	struct hns_roce_hem_table	qp_table;
	struct hns_roce_hem_table	irrl_table;
	struct hns_roce_hem_table	trrl_table;
	struct hns_roce_hem_table	sccc_table;
	struct mutex			scc_mutex;
};

struct hns_roce_cq_table {
	struct hns_roce_bitmap		bitmap;
	struct xarray			array;
	struct hns_roce_hem_table	table;
};

struct hns_roce_srq_table {
	struct hns_roce_bitmap		bitmap;
	struct xarray			xa;
	struct hns_roce_hem_table	table;
};

struct hns_roce_raq_table {
	struct hns_roce_buf_list	*e_raq_buf;
};

struct hns_roce_av {
	u8 port;
	u8 gid_index;
	u8 stat_rate;
	u8 hop_limit;
	u32 flowlabel;
	u16 udp_sport;
	u8 sl;
	u8 tclass;
	u8 dgid[HNS_ROCE_GID_SIZE];
	u8 mac[ETH_ALEN];
	u16 vlan_id;
	bool vlan_en;
};

struct hns_roce_ah {
	struct ib_ah		ibah;
	struct hns_roce_av	av;
};

struct hns_roce_cmd_context {
	struct completion	done;
	int			result;
	int			next;
	u64			out_param;
	u16			token;
};

struct hns_roce_cmdq {
	struct dma_pool		*pool;
	struct mutex		hcr_mutex;
	struct semaphore	poll_sem;
	/*
	 * Event mode: cmd register mutex protection,
	 * ensure to not exceed max_cmds and user use limit region
	 */
	struct semaphore	event_sem;
	int			max_cmds;
	spinlock_t		context_lock;
	int			free_head;
	struct hns_roce_cmd_context *context;
	/*
	 * Result of get integer part
	 * which max_comds compute according a power of 2
	 */
	u16			token_mask;
	/*
	 * Process whether use event mode, init default non-zero
	 * After the event queue of cmd event ready,
	 * can switch into event mode
	 * close device, switch into poll mode(non event mode)
	 */
	u8			use_events;
};

struct hns_roce_cmd_mailbox {
	void		       *buf;
	dma_addr_t		dma;
};

struct hns_roce_dev;

struct hns_roce_rinl_sge {
	void			*addr;
	u32			len;
};

struct hns_roce_rinl_wqe {
	struct hns_roce_rinl_sge *sg_list;
	u32			 sge_cnt;
};

struct hns_roce_rinl_buf {
	struct hns_roce_rinl_wqe *wqe_list;
	u32			 wqe_cnt;
};

enum {
	HNS_ROCE_FLUSH_FLAG = 0,
};

struct hns_roce_work {
	struct hns_roce_dev *hr_dev;
	struct work_struct work;
	u32 qpn;
	u32 cqn;
	int event_type;
	int sub_type;
};

struct hns_roce_qp {
	struct ib_qp		ibqp;
	struct hns_roce_wq	rq;
	struct hns_roce_db	rdb;
	struct hns_roce_db	sdb;
	unsigned long		en_flags;
	u32			doorbell_qpn;
	u32			sq_signal_bits;
	struct hns_roce_wq	sq;

	struct hns_roce_mtr	mtr;

	u32			buff_size;
	struct mutex		mutex;
	u8			port;
	u8			phy_port;
	u8			sl;
	u8			resp_depth;
	u8			state;
	u32			access_flags;
	u32                     atomic_rd_en;
	u32			pkey_index;
	u32			qkey;
	void			(*event)(struct hns_roce_qp *qp,
					 enum hns_roce_event event_type);
	unsigned long		qpn;

	atomic_t		refcount;
	struct completion	free;

	struct hns_roce_sge	sge;
	u32			next_sge;
	enum ib_mtu		path_mtu;
	u32			max_inline_data;

	/* 0: flush needed, 1: unneeded */
	unsigned long		flush_flag;
	struct hns_roce_work	flush_work;
	struct hns_roce_rinl_buf rq_inl_buf;
	struct list_head	node;		/* all qps are on a list */
	struct list_head	rq_node;	/* all recv qps are on a list */
	struct list_head	sq_node;	/* all send qps are on a list */
};

struct hns_roce_ib_iboe {
	spinlock_t		lock;
	struct net_device      *netdevs[HNS_ROCE_MAX_PORTS];
	struct notifier_block	nb;
	u8			phy_port[HNS_ROCE_MAX_PORTS];
};

enum {
	HNS_ROCE_EQ_STAT_INVALID  = 0,
	HNS_ROCE_EQ_STAT_VALID    = 2,
};

struct hns_roce_ceqe {
	__le32	comp;
	__le32	rsv[15];
};

struct hns_roce_aeqe {
	__le32 asyn;
	union {
		struct {
			__le32 qp;
			u32 rsv0;
			u32 rsv1;
		} qp_event;

		struct {
			__le32 srq;
			u32 rsv0;
			u32 rsv1;
		} srq_event;

		struct {
			__le32 cq;
			u32 rsv0;
			u32 rsv1;
		} cq_event;

		struct {
			__le32 ceqe;
			u32 rsv0;
			u32 rsv1;
		} ce_event;

		struct {
			__le64  out_param;
			__le16  token;
			u8	status;
			u8	rsv0;
		} __packed cmd;
	 } event;
	__le32 rsv[12];
};

struct hns_roce_eq {
	struct hns_roce_dev		*hr_dev;
	void __iomem			*doorbell;

	int				type_flag; /* Aeq:1 ceq:0 */
	int				eqn;
	u32				entries;
	int				log_entries;
	int				eqe_size;
	int				irq;
	int				log_page_size;
	int				cons_index;
	struct hns_roce_buf_list	*buf_list;
	int				over_ignore;
	int				coalesce;
	int				arm_st;
	int				hop_num;
	struct hns_roce_mtr		mtr;
	u16				eq_max_cnt;
	int				eq_period;
	int				shift;
	int				event_type;
	int				sub_type;
};

struct hns_roce_eq_table {
	struct hns_roce_eq	*eq;
	void __iomem		**eqc_base; /* only for hw v1 */
};

struct hns_roce_caps {
	u64		fw_ver;
	u8		num_ports;
	int		gid_table_len[HNS_ROCE_MAX_PORTS];
	int		pkey_table_len[HNS_ROCE_MAX_PORTS];
	int		local_ca_ack_delay;
	int		num_uars;
	u32		phy_num_uars;
	u32		max_sq_sg;
	u32		max_sq_inline;
	u32		max_rq_sg;
	u32		max_extend_sg;
	int		num_qps;
	int             reserved_qps;
	int		num_qpc_timer;
	int		num_cqc_timer;
	int		num_srqs;
	u32		max_wqes;
	u32		max_srq_wrs;
	u32		max_srq_sges;
	u32		max_sq_desc_sz;
	u32		max_rq_desc_sz;
	u32		max_srq_desc_sz;
	int		max_qp_init_rdma;
	int		max_qp_dest_rdma;
	int		num_cqs;
	u32		max_cqes;
	u32		min_cqes;
	u32		min_wqes;
	int		reserved_cqs;
	int		reserved_srqs;
	int		num_aeq_vectors;
	int		num_comp_vectors;
	int		num_other_vectors;
	int		num_mtpts;
	u32		num_mtt_segs;
	u32		num_cqe_segs;
	u32		num_srqwqe_segs;
	u32		num_idx_segs;
	int		reserved_mrws;
	int		reserved_uars;
	int		num_pds;
	int		reserved_pds;
	u32		mtt_entry_sz;
	u32		cqe_sz;
	u32		page_size_cap;
	u32		reserved_lkey;
	int		mtpt_entry_sz;
	int		qpc_sz;
	int		irrl_entry_sz;
	int		trrl_entry_sz;
	int		cqc_entry_sz;
	int		sccc_sz;
	int		qpc_timer_entry_sz;
	int		cqc_timer_entry_sz;
	int		srqc_entry_sz;
	int		idx_entry_sz;
	u32		pbl_ba_pg_sz;
	u32		pbl_buf_pg_sz;
	u32		pbl_hop_num;
	int		aeqe_depth;
	int		ceqe_depth;
	u32		aeqe_size;
	u32		ceqe_size;
	enum ib_mtu	max_mtu;
	u32		qpc_bt_num;
	u32		qpc_timer_bt_num;
	u32		srqc_bt_num;
	u32		cqc_bt_num;
	u32		cqc_timer_bt_num;
	u32		mpt_bt_num;
	u32		sccc_bt_num;
	u32		qpc_ba_pg_sz;
	u32		qpc_buf_pg_sz;
	u32		qpc_hop_num;
	u32		srqc_ba_pg_sz;
	u32		srqc_buf_pg_sz;
	u32		srqc_hop_num;
	u32		cqc_ba_pg_sz;
	u32		cqc_buf_pg_sz;
	u32		cqc_hop_num;
	u32		mpt_ba_pg_sz;
	u32		mpt_buf_pg_sz;
	u32		mpt_hop_num;
	u32		mtt_ba_pg_sz;
	u32		mtt_buf_pg_sz;
	u32		mtt_hop_num;
	u32		wqe_sq_hop_num;
	u32		wqe_sge_hop_num;
	u32		wqe_rq_hop_num;
	u32		sccc_ba_pg_sz;
	u32		sccc_buf_pg_sz;
	u32		sccc_hop_num;
	u32		qpc_timer_ba_pg_sz;
	u32		qpc_timer_buf_pg_sz;
	u32		qpc_timer_hop_num;
	u32		cqc_timer_ba_pg_sz;
	u32		cqc_timer_buf_pg_sz;
	u32		cqc_timer_hop_num;
	u32             cqe_ba_pg_sz;	/* page_size = 4K*(2^cqe_ba_pg_sz) */
	u32		cqe_buf_pg_sz;
	u32		cqe_hop_num;
	u32		srqwqe_ba_pg_sz;
	u32		srqwqe_buf_pg_sz;
	u32		srqwqe_hop_num;
	u32		idx_ba_pg_sz;
	u32		idx_buf_pg_sz;
	u32		idx_hop_num;
	u32		eqe_ba_pg_sz;
	u32		eqe_buf_pg_sz;
	u32		eqe_hop_num;
	u32		sl_num;
	u32		tsq_buf_pg_sz;
	u32		tpq_buf_pg_sz;
	u32		chunk_sz;	/* chunk size in non multihop mode */
	u64		flags;
	u16		default_ceq_max_cnt;
	u16		default_ceq_period;
	u16		default_aeq_max_cnt;
	u16		default_aeq_period;
	u16		default_aeq_arm_st;
	u16		default_ceq_arm_st;
};

struct hns_roce_dfx_hw {
	int (*query_cqc_info)(struct hns_roce_dev *hr_dev, u32 cqn,
			      int *buffer);
};

enum hns_roce_device_state {
	HNS_ROCE_DEVICE_STATE_INITED,
	HNS_ROCE_DEVICE_STATE_RST_DOWN,
	HNS_ROCE_DEVICE_STATE_UNINIT,
};

struct hns_roce_hw {
	int (*reset)(struct hns_roce_dev *hr_dev, bool enable);
	int (*cmq_init)(struct hns_roce_dev *hr_dev);
	void (*cmq_exit)(struct hns_roce_dev *hr_dev);
	int (*hw_profile)(struct hns_roce_dev *hr_dev);
	int (*hw_init)(struct hns_roce_dev *hr_dev);
	void (*hw_exit)(struct hns_roce_dev *hr_dev);
	int (*post_mbox)(struct hns_roce_dev *hr_dev, u64 in_param,
			 u64 out_param, u32 in_modifier, u8 op_modifier, u16 op,
			 u16 token, int event);
	int (*chk_mbox)(struct hns_roce_dev *hr_dev, unsigned long timeout);
	int (*rst_prc_mbox)(struct hns_roce_dev *hr_dev);
	int (*set_gid)(struct hns_roce_dev *hr_dev, u8 port, int gid_index,
		       const union ib_gid *gid, const struct ib_gid_attr *attr);
	int (*set_mac)(struct hns_roce_dev *hr_dev, u8 phy_port, u8 *addr);
	void (*set_mtu)(struct hns_roce_dev *hr_dev, u8 phy_port,
			enum ib_mtu mtu);
	int (*write_mtpt)(struct hns_roce_dev *hr_dev, void *mb_buf,
			  struct hns_roce_mr *mr, unsigned long mtpt_idx);
	int (*rereg_write_mtpt)(struct hns_roce_dev *hr_dev,
				struct hns_roce_mr *mr, int flags, u32 pdn,
				int mr_access_flags, u64 iova, u64 size,
				void *mb_buf);
	int (*frmr_write_mtpt)(struct hns_roce_dev *hr_dev, void *mb_buf,
			       struct hns_roce_mr *mr);
	int (*mw_write_mtpt)(void *mb_buf, struct hns_roce_mw *mw);
	void (*write_cqc)(struct hns_roce_dev *hr_dev,
			  struct hns_roce_cq *hr_cq, void *mb_buf, u64 *mtts,
			  dma_addr_t dma_handle);
	int (*set_hem)(struct hns_roce_dev *hr_dev,
		       struct hns_roce_hem_table *table, int obj, int step_idx);
	int (*clear_hem)(struct hns_roce_dev *hr_dev,
			 struct hns_roce_hem_table *table, int obj,
			 int step_idx);
	int (*query_qp)(struct ib_qp *ibqp, struct ib_qp_attr *qp_attr,
			int qp_attr_mask, struct ib_qp_init_attr *qp_init_attr);
	int (*modify_qp)(struct ib_qp *ibqp, const struct ib_qp_attr *attr,
			 int attr_mask, enum ib_qp_state cur_state,
			 enum ib_qp_state new_state);
	int (*destroy_qp)(struct ib_qp *ibqp, struct ib_udata *udata);
	int (*qp_flow_control_init)(struct hns_roce_dev *hr_dev,
			 struct hns_roce_qp *hr_qp);
	int (*post_send)(struct ib_qp *ibqp, const struct ib_send_wr *wr,
			 const struct ib_send_wr **bad_wr);
	int (*post_recv)(struct ib_qp *qp, const struct ib_recv_wr *recv_wr,
			 const struct ib_recv_wr **bad_recv_wr);
	int (*req_notify_cq)(struct ib_cq *ibcq, enum ib_cq_notify_flags flags);
	int (*poll_cq)(struct ib_cq *ibcq, int num_entries, struct ib_wc *wc);
	int (*dereg_mr)(struct hns_roce_dev *hr_dev, struct hns_roce_mr *mr,
			struct ib_udata *udata);
	int (*destroy_cq)(struct ib_cq *ibcq, struct ib_udata *udata);
	int (*modify_cq)(struct ib_cq *cq, u16 cq_count, u16 cq_period);
	int (*init_eq)(struct hns_roce_dev *hr_dev);
	void (*cleanup_eq)(struct hns_roce_dev *hr_dev);
	void (*write_srqc)(struct hns_roce_dev *hr_dev,
			   struct hns_roce_srq *srq, u32 pdn, u16 xrcd, u32 cqn,
			   void *mb_buf, u64 *mtts_wqe, u64 *mtts_idx,
			   dma_addr_t dma_handle_wqe,
			   dma_addr_t dma_handle_idx);
	int (*modify_srq)(struct ib_srq *ibsrq, struct ib_srq_attr *srq_attr,
		       enum ib_srq_attr_mask srq_attr_mask,
		       struct ib_udata *udata);
	int (*query_srq)(struct ib_srq *ibsrq, struct ib_srq_attr *attr);
	int (*post_srq_recv)(struct ib_srq *ibsrq, const struct ib_recv_wr *wr,
			     const struct ib_recv_wr **bad_wr);
	const struct ib_device_ops *hns_roce_dev_ops;
	const struct ib_device_ops *hns_roce_dev_srq_ops;
};

struct hns_roce_dev {
	struct ib_device	ib_dev;
	struct platform_device  *pdev;
	struct pci_dev		*pci_dev;
	struct device		*dev;
	struct hns_roce_uar     priv_uar;
	const char		*irq_names[HNS_ROCE_MAX_IRQ_NUM];
	spinlock_t		sm_lock;
	spinlock_t		bt_cmd_lock;
	bool			active;
	bool			is_reset;
	bool			dis_db;
	unsigned long		reset_cnt;
	struct hns_roce_ib_iboe iboe;
	enum hns_roce_device_state state;
	struct list_head	qp_list; /* list of all qps on this dev */
	spinlock_t		qp_list_lock; /* protect qp_list */

	struct list_head        pgdir_list;
	struct mutex            pgdir_mutex;
	int			irq[HNS_ROCE_MAX_IRQ_NUM];
	u8 __iomem		*reg_base;
	struct hns_roce_caps	caps;
	struct xarray		qp_table_xa;

	unsigned char	dev_addr[HNS_ROCE_MAX_PORTS][ETH_ALEN];
	u64			sys_image_guid;
	u32                     vendor_id;
	u32                     vendor_part_id;
	u32                     hw_rev;
	void __iomem            *priv_addr;

	struct hns_roce_cmdq	cmd;
	struct hns_roce_bitmap    pd_bitmap;
	struct hns_roce_uar_table uar_table;
	struct hns_roce_mr_table  mr_table;
	struct hns_roce_cq_table  cq_table;
	struct hns_roce_srq_table srq_table;
	struct hns_roce_qp_table  qp_table;
	struct hns_roce_eq_table  eq_table;
	struct hns_roce_hem_table  qpc_timer_table;
	struct hns_roce_hem_table  cqc_timer_table;

	int			cmd_mod;
	int			loop_idc;
	u32			sdb_offset;
	u32			odb_offset;
	dma_addr_t		tptr_dma_addr;	/* only for hw v1 */
	u32			tptr_size;	/* only for hw v1 */
	const struct hns_roce_hw *hw;
	void			*priv;
	struct workqueue_struct *irq_workq;
	const struct hns_roce_dfx_hw *dfx;
};

static inline struct hns_roce_dev *to_hr_dev(struct ib_device *ib_dev)
{
	return container_of(ib_dev, struct hns_roce_dev, ib_dev);
}

static inline struct hns_roce_ucontext
			*to_hr_ucontext(struct ib_ucontext *ibucontext)
{
	return container_of(ibucontext, struct hns_roce_ucontext, ibucontext);
}

static inline struct hns_roce_pd *to_hr_pd(struct ib_pd *ibpd)
{
	return container_of(ibpd, struct hns_roce_pd, ibpd);
}

static inline struct hns_roce_ah *to_hr_ah(struct ib_ah *ibah)
{
	return container_of(ibah, struct hns_roce_ah, ibah);
}

static inline struct hns_roce_mr *to_hr_mr(struct ib_mr *ibmr)
{
	return container_of(ibmr, struct hns_roce_mr, ibmr);
}

static inline struct hns_roce_mw *to_hr_mw(struct ib_mw *ibmw)
{
	return container_of(ibmw, struct hns_roce_mw, ibmw);
}

static inline struct hns_roce_qp *to_hr_qp(struct ib_qp *ibqp)
{
	return container_of(ibqp, struct hns_roce_qp, ibqp);
}

static inline struct hns_roce_cq *to_hr_cq(struct ib_cq *ib_cq)
{
	return container_of(ib_cq, struct hns_roce_cq, ib_cq);
}

static inline struct hns_roce_srq *to_hr_srq(struct ib_srq *ibsrq)
{
	return container_of(ibsrq, struct hns_roce_srq, ibsrq);
}

static inline void hns_roce_write64_k(__le32 val[2], void __iomem *dest)
{
	__raw_writeq(*(u64 *) val, dest);
}

static inline struct hns_roce_qp
	*__hns_roce_qp_lookup(struct hns_roce_dev *hr_dev, u32 qpn)
{
	return xa_load(&hr_dev->qp_table_xa, qpn & (hr_dev->caps.num_qps - 1));
}

static inline bool hns_roce_buf_is_direct(struct hns_roce_buf *buf)
{
	if (buf->page_list)
		return false;

	return true;
}

static inline void *hns_roce_buf_offset(struct hns_roce_buf *buf, int offset)
{
	if (hns_roce_buf_is_direct(buf))
		return (char *)(buf->direct.buf) + (offset & (buf->size - 1));

	return (char *)(buf->page_list[offset >> buf->page_shift].buf) +
	       (offset & ((1 << buf->page_shift) - 1));
}

static inline dma_addr_t hns_roce_buf_page(struct hns_roce_buf *buf, int idx)
{
	if (hns_roce_buf_is_direct(buf))
		return buf->direct.map + ((dma_addr_t)idx << buf->page_shift);
	else
		return buf->page_list[idx].map;
}

#define hr_hw_page_align(x)		ALIGN(x, 1 << HNS_HW_PAGE_SHIFT)

static inline u64 to_hr_hw_page_addr(u64 addr)
{
	return addr >> HNS_HW_PAGE_SHIFT;
}

static inline u32 to_hr_hw_page_shift(u32 page_shift)
{
	return page_shift - HNS_HW_PAGE_SHIFT;
}

static inline u32 to_hr_hem_hopnum(u32 hopnum, u32 count)
{
	if (count > 0)
		return hopnum == HNS_ROCE_HOP_NUM_0 ? 0 : hopnum;

	return 0;
}

static inline u32 to_hr_hem_entries_size(u32 count, u32 buf_shift)
{
	return hr_hw_page_align(count << buf_shift);
}

static inline u32 to_hr_hem_entries_count(u32 count, u32 buf_shift)
{
	return hr_hw_page_align(count << buf_shift) >> buf_shift;
}

static inline u32 to_hr_hem_entries_shift(u32 count, u32 buf_shift)
{
	if (!count)
		return 0;

	return ilog2(to_hr_hem_entries_count(count, buf_shift));
}

int hns_roce_init_uar_table(struct hns_roce_dev *dev);
int hns_roce_uar_alloc(struct hns_roce_dev *dev, struct hns_roce_uar *uar);
void hns_roce_uar_free(struct hns_roce_dev *dev, struct hns_roce_uar *uar);
void hns_roce_cleanup_uar_table(struct hns_roce_dev *dev);

int hns_roce_cmd_init(struct hns_roce_dev *hr_dev);
void hns_roce_cmd_cleanup(struct hns_roce_dev *hr_dev);
void hns_roce_cmd_event(struct hns_roce_dev *hr_dev, u16 token, u8 status,
			u64 out_param);
int hns_roce_cmd_use_events(struct hns_roce_dev *hr_dev);
void hns_roce_cmd_use_polling(struct hns_roce_dev *hr_dev);

/* hns roce hw need current block and next block addr from mtt */
#define MTT_MIN_COUNT	 2
int hns_roce_mtr_find(struct hns_roce_dev *hr_dev, struct hns_roce_mtr *mtr,
		      int offset, u64 *mtt_buf, int mtt_max, u64 *base_addr);
int hns_roce_mtr_create(struct hns_roce_dev *hr_dev, struct hns_roce_mtr *mtr,
			struct hns_roce_buf_attr *buf_attr,
			unsigned int page_shift, struct ib_udata *udata,
			unsigned long user_addr);
void hns_roce_mtr_destroy(struct hns_roce_dev *hr_dev,
			  struct hns_roce_mtr *mtr);
int hns_roce_mtr_map(struct hns_roce_dev *hr_dev, struct hns_roce_mtr *mtr,
		     dma_addr_t *pages, int page_cnt);

int hns_roce_init_pd_table(struct hns_roce_dev *hr_dev);
int hns_roce_init_mr_table(struct hns_roce_dev *hr_dev);
int hns_roce_init_cq_table(struct hns_roce_dev *hr_dev);
int hns_roce_init_qp_table(struct hns_roce_dev *hr_dev);
int hns_roce_init_srq_table(struct hns_roce_dev *hr_dev);

void hns_roce_cleanup_pd_table(struct hns_roce_dev *hr_dev);
void hns_roce_cleanup_mr_table(struct hns_roce_dev *hr_dev);
void hns_roce_cleanup_eq_table(struct hns_roce_dev *hr_dev);
void hns_roce_cleanup_cq_table(struct hns_roce_dev *hr_dev);
void hns_roce_cleanup_qp_table(struct hns_roce_dev *hr_dev);
void hns_roce_cleanup_srq_table(struct hns_roce_dev *hr_dev);

int hns_roce_bitmap_alloc(struct hns_roce_bitmap *bitmap, unsigned long *obj);
void hns_roce_bitmap_free(struct hns_roce_bitmap *bitmap, unsigned long obj,
			 int rr);
int hns_roce_bitmap_init(struct hns_roce_bitmap *bitmap, u32 num, u32 mask,
			 u32 reserved_bot, u32 resetrved_top);
void hns_roce_bitmap_cleanup(struct hns_roce_bitmap *bitmap);
void hns_roce_cleanup_bitmap(struct hns_roce_dev *hr_dev);
int hns_roce_bitmap_alloc_range(struct hns_roce_bitmap *bitmap, int cnt,
				int align, unsigned long *obj);
void hns_roce_bitmap_free_range(struct hns_roce_bitmap *bitmap,
				unsigned long obj, int cnt,
				int rr);

int hns_roce_create_ah(struct ib_ah *ah, struct rdma_ah_init_attr *init_attr,
		       struct ib_udata *udata);
int hns_roce_query_ah(struct ib_ah *ibah, struct rdma_ah_attr *ah_attr);
static inline int hns_roce_destroy_ah(struct ib_ah *ah, u32 flags)
{
	return 0;
}

int hns_roce_alloc_pd(struct ib_pd *pd, struct ib_udata *udata);
int hns_roce_dealloc_pd(struct ib_pd *pd, struct ib_udata *udata);

struct ib_mr *hns_roce_get_dma_mr(struct ib_pd *pd, int acc);
struct ib_mr *hns_roce_reg_user_mr(struct ib_pd *pd, u64 start, u64 length,
				   u64 virt_addr, int access_flags,
				   struct ib_udata *udata);
int hns_roce_rereg_user_mr(struct ib_mr *mr, int flags, u64 start, u64 length,
			   u64 virt_addr, int mr_access_flags, struct ib_pd *pd,
			   struct ib_udata *udata);
struct ib_mr *hns_roce_alloc_mr(struct ib_pd *pd, enum ib_mr_type mr_type,
				u32 max_num_sg);
int hns_roce_map_mr_sg(struct ib_mr *ibmr, struct scatterlist *sg, int sg_nents,
		       unsigned int *sg_offset);
int hns_roce_dereg_mr(struct ib_mr *ibmr, struct ib_udata *udata);
int hns_roce_hw_destroy_mpt(struct hns_roce_dev *hr_dev,
			    struct hns_roce_cmd_mailbox *mailbox,
			    unsigned long mpt_index);
unsigned long key_to_hw_index(u32 key);

int hns_roce_alloc_mw(struct ib_mw *mw, struct ib_udata *udata);
int hns_roce_dealloc_mw(struct ib_mw *ibmw);

void hns_roce_buf_free(struct hns_roce_dev *hr_dev, struct hns_roce_buf *buf);
int hns_roce_buf_alloc(struct hns_roce_dev *hr_dev, u32 size, u32 max_direct,
		       struct hns_roce_buf *buf, u32 page_shift);

int hns_roce_get_kmem_bufs(struct hns_roce_dev *hr_dev, dma_addr_t *bufs,
			   int buf_cnt, int start, struct hns_roce_buf *buf);
int hns_roce_get_umem_bufs(struct hns_roce_dev *hr_dev, dma_addr_t *bufs,
			   int buf_cnt, int start, struct ib_umem *umem,
			   unsigned int page_shift);

int hns_roce_create_srq(struct ib_srq *srq,
			struct ib_srq_init_attr *srq_init_attr,
			struct ib_udata *udata);
int hns_roce_modify_srq(struct ib_srq *ibsrq, struct ib_srq_attr *srq_attr,
			enum ib_srq_attr_mask srq_attr_mask,
			struct ib_udata *udata);
int hns_roce_destroy_srq(struct ib_srq *ibsrq, struct ib_udata *udata);

struct ib_qp *hns_roce_create_qp(struct ib_pd *ib_pd,
				 struct ib_qp_init_attr *init_attr,
				 struct ib_udata *udata);
int hns_roce_modify_qp(struct ib_qp *ibqp, struct ib_qp_attr *attr,
		       int attr_mask, struct ib_udata *udata);
void init_flush_work(struct hns_roce_dev *hr_dev, struct hns_roce_qp *hr_qp);
void *hns_roce_get_recv_wqe(struct hns_roce_qp *hr_qp, int n);
void *hns_roce_get_send_wqe(struct hns_roce_qp *hr_qp, int n);
void *hns_roce_get_extend_sge(struct hns_roce_qp *hr_qp, int n);
bool hns_roce_wq_overflow(struct hns_roce_wq *hr_wq, int nreq,
			  struct ib_cq *ib_cq);
enum hns_roce_qp_state to_hns_roce_state(enum ib_qp_state state);
void hns_roce_lock_cqs(struct hns_roce_cq *send_cq,
		       struct hns_roce_cq *recv_cq);
void hns_roce_unlock_cqs(struct hns_roce_cq *send_cq,
			 struct hns_roce_cq *recv_cq);
void hns_roce_qp_remove(struct hns_roce_dev *hr_dev, struct hns_roce_qp *hr_qp);
void hns_roce_qp_destroy(struct hns_roce_dev *hr_dev, struct hns_roce_qp *hr_qp,
			 struct ib_udata *udata);
__be32 send_ieth(const struct ib_send_wr *wr);
int to_hr_qp_type(int qp_type);

int hns_roce_create_cq(struct ib_cq *ib_cq, const struct ib_cq_init_attr *attr,
		       struct ib_udata *udata);

int hns_roce_destroy_cq(struct ib_cq *ib_cq, struct ib_udata *udata);
int hns_roce_db_map_user(struct hns_roce_ucontext *context,
			 struct ib_udata *udata, unsigned long virt,
			 struct hns_roce_db *db);
void hns_roce_db_unmap_user(struct hns_roce_ucontext *context,
			    struct hns_roce_db *db);
int hns_roce_alloc_db(struct hns_roce_dev *hr_dev, struct hns_roce_db *db,
		      int order);
void hns_roce_free_db(struct hns_roce_dev *hr_dev, struct hns_roce_db *db);

void hns_roce_cq_completion(struct hns_roce_dev *hr_dev, u32 cqn);
void hns_roce_cq_event(struct hns_roce_dev *hr_dev, u32 cqn, int event_type);
void hns_roce_qp_event(struct hns_roce_dev *hr_dev, u32 qpn, int event_type);
void hns_roce_srq_event(struct hns_roce_dev *hr_dev, u32 srqn, int event_type);
int hns_get_gid_index(struct hns_roce_dev *hr_dev, u8 port, int gid_index);
void hns_roce_handle_device_err(struct hns_roce_dev *hr_dev);
int hns_roce_init(struct hns_roce_dev *hr_dev);
void hns_roce_exit(struct hns_roce_dev *hr_dev);

int hns_roce_fill_res_cq_entry(struct sk_buff *msg,
			       struct ib_cq *ib_cq);
#endif /* _HNS_ROCE_DEVICE_H */<|MERGE_RESOLUTION|>--- conflicted
+++ resolved
@@ -400,10 +400,6 @@
 	u64		*wrid;     /* Work request ID */
 	spinlock_t	lock;
 	u32		wqe_cnt;  /* WQE num */
-<<<<<<< HEAD
-	u32		max_post;
-=======
->>>>>>> d1988041
 	int		max_gs;
 	int		offset;
 	int		wqe_shift;	/* WQE size */
