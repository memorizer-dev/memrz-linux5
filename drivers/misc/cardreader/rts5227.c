--- conflicted
+++ resolved
@@ -474,11 +474,8 @@
 
 void rts522a_init_params(struct rtsx_pcr *pcr)
 {
-<<<<<<< HEAD
-=======
 	struct rtsx_cr_option *option = &pcr->option;
 
->>>>>>> d1988041
 	rts5227_init_params(pcr);
 	pcr->ops = &rts522a_pcr_ops;
 	pcr->tx_initial_phase = SET_CLOCK_PHASE(20, 20, 11);
