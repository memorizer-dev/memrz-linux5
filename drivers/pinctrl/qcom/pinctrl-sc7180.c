--- conflicted
+++ resolved
@@ -1117,8 +1117,6 @@
 	[124] = SDC_QDSD_PINGROUP(sdc2_clk, 0x7b000, 14, 6),
 	[125] = SDC_QDSD_PINGROUP(sdc2_cmd, 0x7b000, 11, 3),
 	[126] = SDC_QDSD_PINGROUP(sdc2_data, 0x7b000, 9, 0),
-<<<<<<< HEAD
-=======
 };
 
 static const struct msm_gpio_wakeirq_map sc7180_pdc_map[] = {
@@ -1135,7 +1133,6 @@
 	{94, 84}, {95, 94}, {98, 65}, {101, 66}, {104, 67}, {109, 104},
 	{110, 68}, {113, 69}, {114, 113}, {115, 108}, {116, 121},
 	{117, 114}, {118, 119},
->>>>>>> d1988041
 };
 
 static const struct msm_pinctrl_soc_data sc7180_pinctrl = {
