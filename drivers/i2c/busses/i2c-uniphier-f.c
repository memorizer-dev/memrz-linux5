// SPDX-License-Identifier: GPL-2.0-or-later
/*
 * Copyright (C) 2015 Masahiro Yamada <yamada.masahiro@socionext.com>
 */

#include <linux/clk.h>
#include <linux/i2c.h>
#include <linux/iopoll.h>
#include <linux/interrupt.h>
#include <linux/io.h>
#include <linux/module.h>
#include <linux/platform_device.h>

#define UNIPHIER_FI2C_CR	0x00	/* control register */
#define     UNIPHIER_FI2C_CR_MST	BIT(3)	/* master mode */
#define     UNIPHIER_FI2C_CR_STA	BIT(2)	/* start condition */
#define     UNIPHIER_FI2C_CR_STO	BIT(1)	/* stop condition */
#define     UNIPHIER_FI2C_CR_NACK	BIT(0)	/* do not return ACK */
#define UNIPHIER_FI2C_DTTX	0x04	/* TX FIFO */
#define     UNIPHIER_FI2C_DTTX_CMD	BIT(8)	/* send command (slave addr) */
#define     UNIPHIER_FI2C_DTTX_RD	BIT(0)	/* read transaction */
#define UNIPHIER_FI2C_DTRX	0x04	/* RX FIFO */
#define UNIPHIER_FI2C_SLAD	0x0c	/* slave address */
#define UNIPHIER_FI2C_CYC	0x10	/* clock cycle control */
#define UNIPHIER_FI2C_LCTL	0x14	/* clock low period control */
#define UNIPHIER_FI2C_SSUT	0x18	/* restart/stop setup time control */
#define UNIPHIER_FI2C_DSUT	0x1c	/* data setup time control */
#define UNIPHIER_FI2C_INT	0x20	/* interrupt status */
#define UNIPHIER_FI2C_IE	0x24	/* interrupt enable */
#define UNIPHIER_FI2C_IC	0x28	/* interrupt clear */
#define     UNIPHIER_FI2C_INT_TE	BIT(9)	/* TX FIFO empty */
#define     UNIPHIER_FI2C_INT_RF	BIT(8)	/* RX FIFO full */
#define     UNIPHIER_FI2C_INT_TC	BIT(7)	/* send complete (STOP) */
#define     UNIPHIER_FI2C_INT_RC	BIT(6)	/* receive complete (STOP) */
#define     UNIPHIER_FI2C_INT_TB	BIT(5)	/* sent specified bytes */
#define     UNIPHIER_FI2C_INT_RB	BIT(4)	/* received specified bytes */
#define     UNIPHIER_FI2C_INT_NA	BIT(2)	/* no ACK */
#define     UNIPHIER_FI2C_INT_AL	BIT(1)	/* arbitration lost */
#define UNIPHIER_FI2C_SR	0x2c	/* status register */
#define     UNIPHIER_FI2C_SR_DB		BIT(12)	/* device busy */
#define     UNIPHIER_FI2C_SR_STS	BIT(11)	/* stop condition detected */
#define     UNIPHIER_FI2C_SR_BB		BIT(8)	/* bus busy */
#define     UNIPHIER_FI2C_SR_RFF	BIT(3)	/* RX FIFO full */
#define     UNIPHIER_FI2C_SR_RNE	BIT(2)	/* RX FIFO not empty */
#define     UNIPHIER_FI2C_SR_TNF	BIT(1)	/* TX FIFO not full */
#define     UNIPHIER_FI2C_SR_TFE	BIT(0)	/* TX FIFO empty */
#define UNIPHIER_FI2C_RST	0x34	/* reset control */
#define     UNIPHIER_FI2C_RST_TBRST	BIT(2)	/* clear TX FIFO */
#define     UNIPHIER_FI2C_RST_RBRST	BIT(1)	/* clear RX FIFO */
#define     UNIPHIER_FI2C_RST_RST	BIT(0)	/* forcible bus reset */
#define UNIPHIER_FI2C_BM	0x38	/* bus monitor */
#define     UNIPHIER_FI2C_BM_SDAO	BIT(3)	/* output for SDA line */
#define     UNIPHIER_FI2C_BM_SDAS	BIT(2)	/* readback of SDA line */
#define     UNIPHIER_FI2C_BM_SCLO	BIT(1)	/* output for SCL line */
#define     UNIPHIER_FI2C_BM_SCLS	BIT(0)	/* readback of SCL line */
#define UNIPHIER_FI2C_NOISE	0x3c	/* noise filter control */
#define UNIPHIER_FI2C_TBC	0x40	/* TX byte count setting */
#define UNIPHIER_FI2C_RBC	0x44	/* RX byte count setting */
#define UNIPHIER_FI2C_TBCM	0x48	/* TX byte count monitor */
#define UNIPHIER_FI2C_RBCM	0x4c	/* RX byte count monitor */
#define UNIPHIER_FI2C_BRST	0x50	/* bus reset */
#define     UNIPHIER_FI2C_BRST_FOEN	BIT(1)	/* normal operation */
#define     UNIPHIER_FI2C_BRST_RSCL	BIT(0)	/* release SCL */

#define UNIPHIER_FI2C_INT_FAULTS	\
				(UNIPHIER_FI2C_INT_NA | UNIPHIER_FI2C_INT_AL)
#define UNIPHIER_FI2C_INT_STOP		\
				(UNIPHIER_FI2C_INT_TC | UNIPHIER_FI2C_INT_RC)

#define UNIPHIER_FI2C_RD		BIT(0)
#define UNIPHIER_FI2C_STOP		BIT(1)
#define UNIPHIER_FI2C_MANUAL_NACK	BIT(2)
#define UNIPHIER_FI2C_BYTE_WISE		BIT(3)
#define UNIPHIER_FI2C_DEFER_STOP_COMP	BIT(4)

#define UNIPHIER_FI2C_DEFAULT_SPEED	100000
#define UNIPHIER_FI2C_MAX_SPEED		400000
#define UNIPHIER_FI2C_FIFO_SIZE		8

struct uniphier_fi2c_priv {
	struct completion comp;
	struct i2c_adapter adap;
	void __iomem *membase;
	struct clk *clk;
	unsigned int len;
	u8 *buf;
	u32 enabled_irqs;
	int error;
	unsigned int flags;
	unsigned int busy_cnt;
	unsigned int clk_cycle;
	spinlock_t lock;	/* IRQ synchronization */
};

static void uniphier_fi2c_fill_txfifo(struct uniphier_fi2c_priv *priv,
				      bool first)
{
	int fifo_space = UNIPHIER_FI2C_FIFO_SIZE;

	/*
	 * TX-FIFO stores slave address in it for the first access.
	 * Decrement the counter.
	 */
	if (first)
		fifo_space--;

	while (priv->len) {
		if (fifo_space-- <= 0)
			break;

		writel(*priv->buf++, priv->membase + UNIPHIER_FI2C_DTTX);
		priv->len--;
	}
}

static void uniphier_fi2c_drain_rxfifo(struct uniphier_fi2c_priv *priv)
{
	int fifo_left = priv->flags & UNIPHIER_FI2C_BYTE_WISE ?
						1 : UNIPHIER_FI2C_FIFO_SIZE;

	while (priv->len) {
		if (fifo_left-- <= 0)
			break;

		*priv->buf++ = readl(priv->membase + UNIPHIER_FI2C_DTRX);
		priv->len--;
	}
}

static void uniphier_fi2c_set_irqs(struct uniphier_fi2c_priv *priv)
{
	writel(priv->enabled_irqs, priv->membase + UNIPHIER_FI2C_IE);
}

static void uniphier_fi2c_clear_irqs(struct uniphier_fi2c_priv *priv,
				     u32 mask)
{
	writel(mask, priv->membase + UNIPHIER_FI2C_IC);
}

static void uniphier_fi2c_stop(struct uniphier_fi2c_priv *priv)
{
	priv->enabled_irqs |= UNIPHIER_FI2C_INT_STOP;
	uniphier_fi2c_set_irqs(priv);
	writel(UNIPHIER_FI2C_CR_MST | UNIPHIER_FI2C_CR_STO,
	       priv->membase + UNIPHIER_FI2C_CR);
}

static irqreturn_t uniphier_fi2c_interrupt(int irq, void *dev_id)
{
	struct uniphier_fi2c_priv *priv = dev_id;
	u32 irq_status;

	spin_lock(&priv->lock);
<<<<<<< HEAD

	irq_status = readl(priv->membase + UNIPHIER_FI2C_INT);
	irq_status &= priv->enabled_irqs;
=======
>>>>>>> f7688b48

	irq_status = readl(priv->membase + UNIPHIER_FI2C_INT);
	irq_status &= priv->enabled_irqs;

	if (irq_status & UNIPHIER_FI2C_INT_STOP)
		goto complete;

	if (unlikely(irq_status & UNIPHIER_FI2C_INT_AL)) {
		priv->error = -EAGAIN;
		goto complete;
	}

	if (unlikely(irq_status & UNIPHIER_FI2C_INT_NA)) {
		priv->error = -ENXIO;
		if (priv->flags & UNIPHIER_FI2C_RD) {
			/*
			 * work around a hardware bug:
			 * The receive-completed interrupt is never set even if
			 * STOP condition is detected after the address phase
			 * of read transaction fails to get ACK.
			 * To avoid time-out error, we issue STOP here,
			 * but do not wait for its completion.
			 * It should be checked after exiting this handler.
			 */
			uniphier_fi2c_stop(priv);
			priv->flags |= UNIPHIER_FI2C_DEFER_STOP_COMP;
			goto complete;
		}
		goto stop;
	}

	if (irq_status & UNIPHIER_FI2C_INT_TE) {
		if (!priv->len)
			goto data_done;

		uniphier_fi2c_fill_txfifo(priv, false);
		goto handled;
	}

	if (irq_status & (UNIPHIER_FI2C_INT_RF | UNIPHIER_FI2C_INT_RB)) {
		uniphier_fi2c_drain_rxfifo(priv);
		/*
		 * If the number of bytes to read is multiple of the FIFO size
		 * (msg->len == 8, 16, 24, ...), the INT_RF bit is set a little
		 * earlier than INT_RB. We wait for INT_RB to confirm the
		 * completion of the current message.
		 */
		if (!priv->len && (irq_status & UNIPHIER_FI2C_INT_RB))
			goto data_done;

		if (unlikely(priv->flags & UNIPHIER_FI2C_MANUAL_NACK)) {
			if (priv->len <= UNIPHIER_FI2C_FIFO_SIZE &&
			    !(priv->flags & UNIPHIER_FI2C_BYTE_WISE)) {
				priv->enabled_irqs |= UNIPHIER_FI2C_INT_RB;
				uniphier_fi2c_set_irqs(priv);
				priv->flags |= UNIPHIER_FI2C_BYTE_WISE;
			}
			if (priv->len <= 1)
				writel(UNIPHIER_FI2C_CR_MST |
				       UNIPHIER_FI2C_CR_NACK,
				       priv->membase + UNIPHIER_FI2C_CR);
		}

		goto handled;
	}

	spin_unlock(&priv->lock);

	return IRQ_NONE;

data_done:
	if (priv->flags & UNIPHIER_FI2C_STOP) {
stop:
		uniphier_fi2c_stop(priv);
	} else {
complete:
		priv->enabled_irqs = 0;
		uniphier_fi2c_set_irqs(priv);
		complete(&priv->comp);
	}

handled:
	/*
	 * This controller makes a pause while any bit of the IRQ status is
	 * asserted. Clear the asserted bit to kick the controller just before
	 * exiting the handler.
	 */
	uniphier_fi2c_clear_irqs(priv, irq_status);

	spin_unlock(&priv->lock);

	return IRQ_HANDLED;
}

static void uniphier_fi2c_tx_init(struct uniphier_fi2c_priv *priv, u16 addr,
				  bool repeat)
{
	priv->enabled_irqs |= UNIPHIER_FI2C_INT_TE;
	uniphier_fi2c_set_irqs(priv);

	/* do not use TX byte counter */
	writel(0, priv->membase + UNIPHIER_FI2C_TBC);
	/* set slave address */
	writel(UNIPHIER_FI2C_DTTX_CMD | addr << 1,
	       priv->membase + UNIPHIER_FI2C_DTTX);
	/*
	 * First chunk of data. For a repeated START condition, do not write
	 * data to the TX fifo here to avoid the timing issue.
	 */
	if (!repeat)
		uniphier_fi2c_fill_txfifo(priv, true);
}

static void uniphier_fi2c_rx_init(struct uniphier_fi2c_priv *priv, u16 addr)
{
	priv->flags |= UNIPHIER_FI2C_RD;

	if (likely(priv->len < 256)) {
		/*
		 * If possible, use RX byte counter.
		 * It can automatically handle NACK for the last byte.
		 */
		writel(priv->len, priv->membase + UNIPHIER_FI2C_RBC);
		priv->enabled_irqs |= UNIPHIER_FI2C_INT_RF |
				      UNIPHIER_FI2C_INT_RB;
	} else {
		/*
		 * The byte counter can not count over 256.  In this case,
		 * do not use it at all.  Drain data when FIFO gets full,
		 * but treat the last portion as a special case.
		 */
		writel(0, priv->membase + UNIPHIER_FI2C_RBC);
		priv->flags |= UNIPHIER_FI2C_MANUAL_NACK;
		priv->enabled_irqs |= UNIPHIER_FI2C_INT_RF;
	}

	uniphier_fi2c_set_irqs(priv);

	/* set slave address with RD bit */
	writel(UNIPHIER_FI2C_DTTX_CMD | UNIPHIER_FI2C_DTTX_RD | addr << 1,
	       priv->membase + UNIPHIER_FI2C_DTTX);
}

static void uniphier_fi2c_reset(struct uniphier_fi2c_priv *priv)
{
	writel(UNIPHIER_FI2C_RST_RST, priv->membase + UNIPHIER_FI2C_RST);
}

static void uniphier_fi2c_prepare_operation(struct uniphier_fi2c_priv *priv)
{
	writel(UNIPHIER_FI2C_BRST_FOEN | UNIPHIER_FI2C_BRST_RSCL,
	       priv->membase + UNIPHIER_FI2C_BRST);
}

static void uniphier_fi2c_recover(struct uniphier_fi2c_priv *priv)
{
	uniphier_fi2c_reset(priv);
	i2c_recover_bus(&priv->adap);
}

static int uniphier_fi2c_master_xfer_one(struct i2c_adapter *adap,
					 struct i2c_msg *msg, bool repeat,
					 bool stop)
{
	struct uniphier_fi2c_priv *priv = i2c_get_adapdata(adap);
	bool is_read = msg->flags & I2C_M_RD;
	unsigned long time_left, flags;
<<<<<<< HEAD

	dev_dbg(&adap->dev, "%s: addr=0x%02x, len=%d, repeat=%d, stop=%d\n",
		is_read ? "receive" : "transmit", msg->addr, msg->len,
		repeat, stop);
=======
>>>>>>> f7688b48

	priv->len = msg->len;
	priv->buf = msg->buf;
	priv->enabled_irqs = UNIPHIER_FI2C_INT_FAULTS;
	priv->error = 0;
	priv->flags = 0;

	if (stop)
		priv->flags |= UNIPHIER_FI2C_STOP;

	reinit_completion(&priv->comp);
	uniphier_fi2c_clear_irqs(priv, U32_MAX);
	writel(UNIPHIER_FI2C_RST_TBRST | UNIPHIER_FI2C_RST_RBRST,
	       priv->membase + UNIPHIER_FI2C_RST);	/* reset TX/RX FIFO */

	spin_lock_irqsave(&priv->lock, flags);

	if (is_read)
		uniphier_fi2c_rx_init(priv, msg->addr);
	else
		uniphier_fi2c_tx_init(priv, msg->addr, repeat);

<<<<<<< HEAD
	dev_dbg(&adap->dev, "start condition\n");
=======
>>>>>>> f7688b48
	/*
	 * For a repeated START condition, writing a slave address to the FIFO
	 * kicks the controller. So, the UNIPHIER_FI2C_CR register should be
	 * written only for a non-repeated START condition.
	 */
	if (!repeat)
		writel(UNIPHIER_FI2C_CR_MST | UNIPHIER_FI2C_CR_STA,
		       priv->membase + UNIPHIER_FI2C_CR);

	spin_unlock_irqrestore(&priv->lock, flags);

	time_left = wait_for_completion_timeout(&priv->comp, adap->timeout);

	spin_lock_irqsave(&priv->lock, flags);
	priv->enabled_irqs = 0;
	uniphier_fi2c_set_irqs(priv);
	spin_unlock_irqrestore(&priv->lock, flags);

	if (!time_left) {
		dev_err(&adap->dev, "transaction timeout.\n");
		uniphier_fi2c_recover(priv);
		return -ETIMEDOUT;
	}

	if (unlikely(priv->flags & UNIPHIER_FI2C_DEFER_STOP_COMP)) {
		u32 status;
		int ret;

		ret = readl_poll_timeout(priv->membase + UNIPHIER_FI2C_SR,
					 status,
					 (status & UNIPHIER_FI2C_SR_STS) &&
					 !(status & UNIPHIER_FI2C_SR_BB),
					 1, 20);
		if (ret) {
			dev_err(&adap->dev,
				"stop condition was not completed.\n");
			uniphier_fi2c_recover(priv);
			return ret;
		}
	}

	return priv->error;
}

static int uniphier_fi2c_check_bus_busy(struct i2c_adapter *adap)
{
	struct uniphier_fi2c_priv *priv = i2c_get_adapdata(adap);

	if (readl(priv->membase + UNIPHIER_FI2C_SR) & UNIPHIER_FI2C_SR_DB) {
		if (priv->busy_cnt++ > 3) {
			/*
			 * If bus busy continues too long, it is probably
			 * in a wrong state.  Try bus recovery.
			 */
			uniphier_fi2c_recover(priv);
			priv->busy_cnt = 0;
		}

		return -EAGAIN;
	}

	priv->busy_cnt = 0;
	return 0;
}

static int uniphier_fi2c_master_xfer(struct i2c_adapter *adap,
				     struct i2c_msg *msgs, int num)
{
	struct i2c_msg *msg, *emsg = msgs + num;
	bool repeat = false;
	int ret;

	ret = uniphier_fi2c_check_bus_busy(adap);
	if (ret)
		return ret;

	for (msg = msgs; msg < emsg; msg++) {
		/* Emit STOP if it is the last message or I2C_M_STOP is set. */
		bool stop = (msg + 1 == emsg) || (msg->flags & I2C_M_STOP);

		ret = uniphier_fi2c_master_xfer_one(adap, msg, repeat, stop);
		if (ret)
			return ret;

		repeat = !stop;
	}

	return num;
}

static u32 uniphier_fi2c_functionality(struct i2c_adapter *adap)
{
	return I2C_FUNC_I2C | I2C_FUNC_SMBUS_EMUL;
}

static const struct i2c_algorithm uniphier_fi2c_algo = {
	.master_xfer = uniphier_fi2c_master_xfer,
	.functionality = uniphier_fi2c_functionality,
};

static int uniphier_fi2c_get_scl(struct i2c_adapter *adap)
{
	struct uniphier_fi2c_priv *priv = i2c_get_adapdata(adap);

	return !!(readl(priv->membase + UNIPHIER_FI2C_BM) &
							UNIPHIER_FI2C_BM_SCLS);
}

static void uniphier_fi2c_set_scl(struct i2c_adapter *adap, int val)
{
	struct uniphier_fi2c_priv *priv = i2c_get_adapdata(adap);

	writel(val ? UNIPHIER_FI2C_BRST_RSCL : 0,
	       priv->membase + UNIPHIER_FI2C_BRST);
}

static int uniphier_fi2c_get_sda(struct i2c_adapter *adap)
{
	struct uniphier_fi2c_priv *priv = i2c_get_adapdata(adap);

	return !!(readl(priv->membase + UNIPHIER_FI2C_BM) &
							UNIPHIER_FI2C_BM_SDAS);
}

static void uniphier_fi2c_unprepare_recovery(struct i2c_adapter *adap)
{
	uniphier_fi2c_prepare_operation(i2c_get_adapdata(adap));
}

static struct i2c_bus_recovery_info uniphier_fi2c_bus_recovery_info = {
	.recover_bus = i2c_generic_scl_recovery,
	.get_scl = uniphier_fi2c_get_scl,
	.set_scl = uniphier_fi2c_set_scl,
	.get_sda = uniphier_fi2c_get_sda,
	.unprepare_recovery = uniphier_fi2c_unprepare_recovery,
};

static void uniphier_fi2c_hw_init(struct uniphier_fi2c_priv *priv)
{
	unsigned int cyc = priv->clk_cycle;
	u32 tmp;

	tmp = readl(priv->membase + UNIPHIER_FI2C_CR);
	tmp |= UNIPHIER_FI2C_CR_MST;
	writel(tmp, priv->membase + UNIPHIER_FI2C_CR);

	uniphier_fi2c_reset(priv);

	/*
	 *  Standard-mode: tLOW + tHIGH = 10 us
	 *  Fast-mode:     tLOW + tHIGH = 2.5 us
	 */
	writel(cyc, priv->membase + UNIPHIER_FI2C_CYC);
	/*
	 *  Standard-mode: tLOW = 4.7 us, tHIGH = 4.0 us, tBUF = 4.7 us
	 *  Fast-mode:     tLOW = 1.3 us, tHIGH = 0.6 us, tBUF = 1.3 us
	 * "tLow/tHIGH = 5/4" meets both.
	 */
	writel(cyc * 5 / 9, priv->membase + UNIPHIER_FI2C_LCTL);
	/*
	 *  Standard-mode: tHD;STA = 4.0 us, tSU;STA = 4.7 us, tSU;STO = 4.0 us
	 *  Fast-mode:     tHD;STA = 0.6 us, tSU;STA = 0.6 us, tSU;STO = 0.6 us
	 */
	writel(cyc / 2, priv->membase + UNIPHIER_FI2C_SSUT);
	/*
	 *  Standard-mode: tSU;DAT = 250 ns
	 *  Fast-mode:     tSU;DAT = 100 ns
	 */
	writel(cyc / 16, priv->membase + UNIPHIER_FI2C_DSUT);

	uniphier_fi2c_prepare_operation(priv);
}

static int uniphier_fi2c_probe(struct platform_device *pdev)
{
	struct device *dev = &pdev->dev;
	struct uniphier_fi2c_priv *priv;
	u32 bus_speed;
	unsigned long clk_rate;
	int irq, ret;

	priv = devm_kzalloc(dev, sizeof(*priv), GFP_KERNEL);
	if (!priv)
		return -ENOMEM;

	priv->membase = devm_platform_ioremap_resource(pdev, 0);
	if (IS_ERR(priv->membase))
		return PTR_ERR(priv->membase);

	irq = platform_get_irq(pdev, 0);
	if (irq < 0) {
		dev_err(dev, "failed to get IRQ number\n");
		return irq;
	}

	if (of_property_read_u32(dev->of_node, "clock-frequency", &bus_speed))
		bus_speed = UNIPHIER_FI2C_DEFAULT_SPEED;

	if (!bus_speed || bus_speed > UNIPHIER_FI2C_MAX_SPEED) {
		dev_err(dev, "invalid clock-frequency %d\n", bus_speed);
		return -EINVAL;
	}

	priv->clk = devm_clk_get(dev, NULL);
	if (IS_ERR(priv->clk)) {
		dev_err(dev, "failed to get clock\n");
		return PTR_ERR(priv->clk);
	}

	ret = clk_prepare_enable(priv->clk);
	if (ret)
		return ret;

	clk_rate = clk_get_rate(priv->clk);
	if (!clk_rate) {
		dev_err(dev, "input clock rate should not be zero\n");
		ret = -EINVAL;
		goto disable_clk;
	}

	priv->clk_cycle = clk_rate / bus_speed;
	init_completion(&priv->comp);
	spin_lock_init(&priv->lock);
	priv->adap.owner = THIS_MODULE;
	priv->adap.algo = &uniphier_fi2c_algo;
	priv->adap.dev.parent = dev;
	priv->adap.dev.of_node = dev->of_node;
	strlcpy(priv->adap.name, "UniPhier FI2C", sizeof(priv->adap.name));
	priv->adap.bus_recovery_info = &uniphier_fi2c_bus_recovery_info;
	i2c_set_adapdata(&priv->adap, priv);
	platform_set_drvdata(pdev, priv);

	uniphier_fi2c_hw_init(priv);

	ret = devm_request_irq(dev, irq, uniphier_fi2c_interrupt, 0,
			       pdev->name, priv);
	if (ret) {
		dev_err(dev, "failed to request irq %d\n", irq);
		goto disable_clk;
	}

	ret = i2c_add_adapter(&priv->adap);
disable_clk:
	if (ret)
		clk_disable_unprepare(priv->clk);

	return ret;
}

static int uniphier_fi2c_remove(struct platform_device *pdev)
{
	struct uniphier_fi2c_priv *priv = platform_get_drvdata(pdev);

	i2c_del_adapter(&priv->adap);
	clk_disable_unprepare(priv->clk);

	return 0;
}

static int __maybe_unused uniphier_fi2c_suspend(struct device *dev)
{
	struct uniphier_fi2c_priv *priv = dev_get_drvdata(dev);

	clk_disable_unprepare(priv->clk);

	return 0;
}

static int __maybe_unused uniphier_fi2c_resume(struct device *dev)
{
	struct uniphier_fi2c_priv *priv = dev_get_drvdata(dev);
	int ret;

	ret = clk_prepare_enable(priv->clk);
	if (ret)
		return ret;

	uniphier_fi2c_hw_init(priv);

	return 0;
}

static const struct dev_pm_ops uniphier_fi2c_pm_ops = {
	SET_SYSTEM_SLEEP_PM_OPS(uniphier_fi2c_suspend, uniphier_fi2c_resume)
};

static const struct of_device_id uniphier_fi2c_match[] = {
	{ .compatible = "socionext,uniphier-fi2c" },
	{ /* sentinel */ }
};
MODULE_DEVICE_TABLE(of, uniphier_fi2c_match);

static struct platform_driver uniphier_fi2c_drv = {
	.probe  = uniphier_fi2c_probe,
	.remove = uniphier_fi2c_remove,
	.driver = {
		.name  = "uniphier-fi2c",
		.of_match_table = uniphier_fi2c_match,
		.pm = &uniphier_fi2c_pm_ops,
	},
};
module_platform_driver(uniphier_fi2c_drv);

MODULE_AUTHOR("Masahiro Yamada <yamada.masahiro@socionext.com>");
MODULE_DESCRIPTION("UniPhier FIFO-builtin I2C bus driver");
MODULE_LICENSE("GPL");<|MERGE_RESOLUTION|>--- conflicted
+++ resolved
@@ -152,12 +152,6 @@
 	u32 irq_status;
 
 	spin_lock(&priv->lock);
-<<<<<<< HEAD
-
-	irq_status = readl(priv->membase + UNIPHIER_FI2C_INT);
-	irq_status &= priv->enabled_irqs;
-=======
->>>>>>> f7688b48
 
 	irq_status = readl(priv->membase + UNIPHIER_FI2C_INT);
 	irq_status &= priv->enabled_irqs;
@@ -325,13 +319,6 @@
 	struct uniphier_fi2c_priv *priv = i2c_get_adapdata(adap);
 	bool is_read = msg->flags & I2C_M_RD;
 	unsigned long time_left, flags;
-<<<<<<< HEAD
-
-	dev_dbg(&adap->dev, "%s: addr=0x%02x, len=%d, repeat=%d, stop=%d\n",
-		is_read ? "receive" : "transmit", msg->addr, msg->len,
-		repeat, stop);
-=======
->>>>>>> f7688b48
 
 	priv->len = msg->len;
 	priv->buf = msg->buf;
@@ -354,10 +341,6 @@
 	else
 		uniphier_fi2c_tx_init(priv, msg->addr, repeat);
 
-<<<<<<< HEAD
-	dev_dbg(&adap->dev, "start condition\n");
-=======
->>>>>>> f7688b48
 	/*
 	 * For a repeated START condition, writing a slave address to the FIFO
 	 * kicks the controller. So, the UNIPHIER_FI2C_CR register should be
