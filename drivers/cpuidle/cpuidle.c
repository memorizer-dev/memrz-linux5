/*
 * cpuidle.c - core cpuidle infrastructure
 *
 * (C) 2006-2007 Venkatesh Pallipadi <venkatesh.pallipadi@intel.com>
 *               Shaohua Li <shaohua.li@intel.com>
 *               Adam Belay <abelay@novell.com>
 *
 * This code is licenced under the GPL.
 */

#include <linux/clockchips.h>
#include <linux/kernel.h>
#include <linux/mutex.h>
#include <linux/sched.h>
#include <linux/sched/clock.h>
#include <linux/notifier.h>
#include <linux/pm_qos.h>
#include <linux/cpu.h>
#include <linux/cpuidle.h>
#include <linux/ktime.h>
#include <linux/hrtimer.h>
#include <linux/module.h>
#include <linux/suspend.h>
#include <linux/tick.h>
#include <linux/mmu_context.h>
#include <trace/events/power.h>

#include "cpuidle.h"

DEFINE_PER_CPU(struct cpuidle_device *, cpuidle_devices);
DEFINE_PER_CPU(struct cpuidle_device, cpuidle_dev);

DEFINE_MUTEX(cpuidle_lock);
LIST_HEAD(cpuidle_detected_devices);

static int enabled_devices;
static int off __read_mostly;
static int initialized __read_mostly;

int cpuidle_disabled(void)
{
	return off;
}
void disable_cpuidle(void)
{
	off = 1;
}

bool cpuidle_not_available(struct cpuidle_driver *drv,
			   struct cpuidle_device *dev)
{
	return off || !initialized || !drv || !dev || !dev->enabled;
}

/**
 * cpuidle_play_dead - cpu off-lining
 *
 * Returns in case of an error or no driver
 */
int cpuidle_play_dead(void)
{
	struct cpuidle_device *dev = __this_cpu_read(cpuidle_devices);
	struct cpuidle_driver *drv = cpuidle_get_cpu_driver(dev);
	int i;

	if (!drv)
		return -ENODEV;

	/* Find lowest-power state that supports long-term idle */
	for (i = drv->state_count - 1; i >= 0; i--)
		if (drv->states[i].enter_dead)
			return drv->states[i].enter_dead(dev, i);

	return -ENODEV;
}

static int find_deepest_state(struct cpuidle_driver *drv,
			      struct cpuidle_device *dev,
			      u64 max_latency_ns,
			      unsigned int forbidden_flags,
			      bool s2idle)
{
	u64 latency_req = 0;
	int i, ret = 0;

	for (i = 1; i < drv->state_count; i++) {
		struct cpuidle_state *s = &drv->states[i];

		if (dev->states_usage[i].disable ||
		    s->exit_latency_ns <= latency_req ||
		    s->exit_latency_ns > max_latency_ns ||
		    (s->flags & forbidden_flags) ||
		    (s2idle && !s->enter_s2idle))
			continue;

		latency_req = s->exit_latency_ns;
		ret = i;
	}
	return ret;
}

/**
 * cpuidle_use_deepest_state - Set/unset governor override mode.
 * @latency_limit_ns: Idle state exit latency limit (or no override if 0).
 *
 * If @latency_limit_ns is nonzero, set the current CPU to use the deepest idle
 * state with exit latency within @latency_limit_ns (override governors going
 * forward), or do not override governors if it is zero.
 */
void cpuidle_use_deepest_state(u64 latency_limit_ns)
{
	struct cpuidle_device *dev;

	preempt_disable();
	dev = cpuidle_get_device();
	if (dev)
		dev->forced_idle_latency_limit_ns = latency_limit_ns;
	preempt_enable();
}

/**
 * cpuidle_find_deepest_state - Find the deepest available idle state.
 * @drv: cpuidle driver for the given CPU.
 * @dev: cpuidle device for the given CPU.
 * @latency_limit_ns: Idle state exit latency limit
 *
 * Return: the index of the deepest available idle state.
 */
int cpuidle_find_deepest_state(struct cpuidle_driver *drv,
			       struct cpuidle_device *dev,
			       u64 latency_limit_ns)
{
	return find_deepest_state(drv, dev, latency_limit_ns, 0, false);
}

#ifdef CONFIG_SUSPEND
static void enter_s2idle_proper(struct cpuidle_driver *drv,
				struct cpuidle_device *dev, int index)
{
	ktime_t time_start, time_end;
	struct cpuidle_state *target_state = &drv->states[index];

	time_start = ns_to_ktime(local_clock());

	tick_freeze();
	/*
	 * The state used here cannot be a "coupled" one, because the "coupled"
	 * cpuidle mechanism enables interrupts and doing that with timekeeping
	 * suspended is generally unsafe.
	 */
	stop_critical_timings();
<<<<<<< HEAD
	drv->states[index].enter_s2idle(dev, drv, index);
	if (WARN_ON_ONCE(!irqs_disabled()))
		local_irq_disable();
	/*
	 * timekeeping_resume() that will be called by tick_unfreeze() for the
	 * first CPU executing it calls functions containing RCU read-side
	 * critical sections, so tell RCU about that.
	 */
	RCU_NONIDLE(tick_unfreeze());
=======
	if (!(target_state->flags & CPUIDLE_FLAG_RCU_IDLE))
		rcu_idle_enter();
	target_state->enter_s2idle(dev, drv, index);
	if (WARN_ON_ONCE(!irqs_disabled()))
		local_irq_disable();
	if (!(target_state->flags & CPUIDLE_FLAG_RCU_IDLE))
		rcu_idle_exit();
	tick_unfreeze();
>>>>>>> 85b047c6
	start_critical_timings();

	time_end = ns_to_ktime(local_clock());

	dev->states_usage[index].s2idle_time += ktime_us_delta(time_end, time_start);
	dev->states_usage[index].s2idle_usage++;
}

/**
 * cpuidle_enter_s2idle - Enter an idle state suitable for suspend-to-idle.
 * @drv: cpuidle driver for the given CPU.
 * @dev: cpuidle device for the given CPU.
 *
 * If there are states with the ->enter_s2idle callback, find the deepest of
 * them and enter it with frozen tick.
 */
int cpuidle_enter_s2idle(struct cpuidle_driver *drv, struct cpuidle_device *dev)
{
	int index;

	/*
	 * Find the deepest state with ->enter_s2idle present, which guarantees
	 * that interrupts won't be enabled when it exits and allows the tick to
	 * be frozen safely.
	 */
	index = find_deepest_state(drv, dev, U64_MAX, 0, true);
	if (index > 0) {
		enter_s2idle_proper(drv, dev, index);
		local_irq_enable();
	}
	return index;
}
#endif /* CONFIG_SUSPEND */

/**
 * cpuidle_enter_state - enter the state and update stats
 * @dev: cpuidle device for this cpu
 * @drv: cpuidle driver for this cpu
 * @index: index into the states table in @drv of the state to enter
 */
int cpuidle_enter_state(struct cpuidle_device *dev, struct cpuidle_driver *drv,
			int index)
{
	int entered_state;

	struct cpuidle_state *target_state = &drv->states[index];
	bool broadcast = !!(target_state->flags & CPUIDLE_FLAG_TIMER_STOP);
	ktime_t time_start, time_end;

	/*
	 * Tell the time framework to switch to a broadcast timer because our
	 * local timer will be shut down.  If a local timer is used from another
	 * CPU as a broadcast timer, this call may fail if it is not available.
	 */
	if (broadcast && tick_broadcast_enter()) {
		index = find_deepest_state(drv, dev, target_state->exit_latency_ns,
					   CPUIDLE_FLAG_TIMER_STOP, false);
		if (index < 0) {
			default_idle_call();
			return -EBUSY;
		}
		target_state = &drv->states[index];
		broadcast = false;
	}

	if (target_state->flags & CPUIDLE_FLAG_TLB_FLUSHED)
		leave_mm(dev->cpu);

	/* Take note of the planned idle state. */
	sched_idle_set_state(target_state);

	trace_cpu_idle(index, dev->cpu);
	time_start = ns_to_ktime(local_clock());

	stop_critical_timings();
	if (!(target_state->flags & CPUIDLE_FLAG_RCU_IDLE))
		rcu_idle_enter();
	entered_state = target_state->enter(dev, drv, index);
	if (!(target_state->flags & CPUIDLE_FLAG_RCU_IDLE))
		rcu_idle_exit();
	start_critical_timings();

	sched_clock_idle_wakeup_event();
	time_end = ns_to_ktime(local_clock());
	trace_cpu_idle(PWR_EVENT_EXIT, dev->cpu);

	/* The cpu is no longer idle or about to enter idle. */
	sched_idle_set_state(NULL);

	if (broadcast) {
		if (WARN_ON_ONCE(!irqs_disabled()))
			local_irq_disable();

		tick_broadcast_exit();
	}

	if (!cpuidle_state_is_coupled(drv, index))
		local_irq_enable();

	if (entered_state >= 0) {
		s64 diff, delay = drv->states[entered_state].exit_latency_ns;
		int i;

		/*
		 * Update cpuidle counters
		 * This can be moved to within driver enter routine,
		 * but that results in multiple copies of same code.
		 */
		diff = ktime_sub(time_end, time_start);

		dev->last_residency_ns = diff;
		dev->states_usage[entered_state].time_ns += diff;
		dev->states_usage[entered_state].usage++;

		if (diff < drv->states[entered_state].target_residency_ns) {
			for (i = entered_state - 1; i >= 0; i--) {
				if (dev->states_usage[i].disable)
					continue;

				/* Shallower states are enabled, so update. */
				dev->states_usage[entered_state].above++;
				break;
			}
		} else if (diff > delay) {
			for (i = entered_state + 1; i < drv->state_count; i++) {
				if (dev->states_usage[i].disable)
					continue;

				/*
				 * Update if a deeper state would have been a
				 * better match for the observed idle duration.
				 */
				if (diff - delay >= drv->states[i].target_residency_ns)
					dev->states_usage[entered_state].below++;

				break;
			}
		}
	} else {
		dev->last_residency_ns = 0;
	}

	return entered_state;
}

/**
 * cpuidle_select - ask the cpuidle framework to choose an idle state
 *
 * @drv: the cpuidle driver
 * @dev: the cpuidle device
 * @stop_tick: indication on whether or not to stop the tick
 *
 * Returns the index of the idle state.  The return value must not be negative.
 *
 * The memory location pointed to by @stop_tick is expected to be written the
 * 'false' boolean value if the scheduler tick should not be stopped before
 * entering the returned state.
 */
int cpuidle_select(struct cpuidle_driver *drv, struct cpuidle_device *dev,
		   bool *stop_tick)
{
	return cpuidle_curr_governor->select(drv, dev, stop_tick);
}

/**
 * cpuidle_enter - enter into the specified idle state
 *
 * @drv:   the cpuidle driver tied with the cpu
 * @dev:   the cpuidle device
 * @index: the index in the idle state table
 *
 * Returns the index in the idle state, < 0 in case of error.
 * The error code depends on the backend driver
 */
int cpuidle_enter(struct cpuidle_driver *drv, struct cpuidle_device *dev,
		  int index)
{
	int ret = 0;

	/*
	 * Store the next hrtimer, which becomes either next tick or the next
	 * timer event, whatever expires first. Additionally, to make this data
	 * useful for consumers outside cpuidle, we rely on that the governor's
	 * ->select() callback have decided, whether to stop the tick or not.
	 */
	WRITE_ONCE(dev->next_hrtimer, tick_nohz_get_next_hrtimer());

	if (cpuidle_state_is_coupled(drv, index))
		ret = cpuidle_enter_state_coupled(dev, drv, index);
	else
		ret = cpuidle_enter_state(dev, drv, index);

	WRITE_ONCE(dev->next_hrtimer, 0);
	return ret;
}

/**
 * cpuidle_reflect - tell the underlying governor what was the state
 * we were in
 *
 * @dev  : the cpuidle device
 * @index: the index in the idle state table
 *
 */
void cpuidle_reflect(struct cpuidle_device *dev, int index)
{
	if (cpuidle_curr_governor->reflect && index >= 0)
		cpuidle_curr_governor->reflect(dev, index);
}

/**
 * cpuidle_poll_time - return amount of time to poll for,
 * governors can override dev->poll_limit_ns if necessary
 *
 * @drv:   the cpuidle driver tied with the cpu
 * @dev:   the cpuidle device
 *
 */
u64 cpuidle_poll_time(struct cpuidle_driver *drv,
		      struct cpuidle_device *dev)
{
	int i;
	u64 limit_ns;

	if (dev->poll_limit_ns)
		return dev->poll_limit_ns;

	limit_ns = TICK_NSEC;
	for (i = 1; i < drv->state_count; i++) {
		if (dev->states_usage[i].disable)
			continue;

		limit_ns = drv->states[i].target_residency_ns;
		break;
	}

	dev->poll_limit_ns = limit_ns;

	return dev->poll_limit_ns;
}

/**
 * cpuidle_install_idle_handler - installs the cpuidle idle loop handler
 */
void cpuidle_install_idle_handler(void)
{
	if (enabled_devices) {
		/* Make sure all changes finished before we switch to new idle */
		smp_wmb();
		initialized = 1;
	}
}

/**
 * cpuidle_uninstall_idle_handler - uninstalls the cpuidle idle loop handler
 */
void cpuidle_uninstall_idle_handler(void)
{
	if (enabled_devices) {
		initialized = 0;
		wake_up_all_idle_cpus();
	}

	/*
	 * Make sure external observers (such as the scheduler)
	 * are done looking at pointed idle states.
	 */
	synchronize_rcu();
}

/**
 * cpuidle_pause_and_lock - temporarily disables CPUIDLE
 */
void cpuidle_pause_and_lock(void)
{
	mutex_lock(&cpuidle_lock);
	cpuidle_uninstall_idle_handler();
}

EXPORT_SYMBOL_GPL(cpuidle_pause_and_lock);

/**
 * cpuidle_resume_and_unlock - resumes CPUIDLE operation
 */
void cpuidle_resume_and_unlock(void)
{
	cpuidle_install_idle_handler();
	mutex_unlock(&cpuidle_lock);
}

EXPORT_SYMBOL_GPL(cpuidle_resume_and_unlock);

/* Currently used in suspend/resume path to suspend cpuidle */
void cpuidle_pause(void)
{
	mutex_lock(&cpuidle_lock);
	cpuidle_uninstall_idle_handler();
	mutex_unlock(&cpuidle_lock);
}

/* Currently used in suspend/resume path to resume cpuidle */
void cpuidle_resume(void)
{
	mutex_lock(&cpuidle_lock);
	cpuidle_install_idle_handler();
	mutex_unlock(&cpuidle_lock);
}

/**
 * cpuidle_enable_device - enables idle PM for a CPU
 * @dev: the CPU
 *
 * This function must be called between cpuidle_pause_and_lock and
 * cpuidle_resume_and_unlock when used externally.
 */
int cpuidle_enable_device(struct cpuidle_device *dev)
{
	int ret;
	struct cpuidle_driver *drv;

	if (!dev)
		return -EINVAL;

	if (dev->enabled)
		return 0;

	if (!cpuidle_curr_governor)
		return -EIO;

	drv = cpuidle_get_cpu_driver(dev);

	if (!drv)
		return -EIO;

	if (!dev->registered)
		return -EINVAL;

	ret = cpuidle_add_device_sysfs(dev);
	if (ret)
		return ret;

	if (cpuidle_curr_governor->enable) {
		ret = cpuidle_curr_governor->enable(drv, dev);
		if (ret)
			goto fail_sysfs;
	}

	smp_wmb();

	dev->enabled = 1;

	enabled_devices++;
	return 0;

fail_sysfs:
	cpuidle_remove_device_sysfs(dev);

	return ret;
}

EXPORT_SYMBOL_GPL(cpuidle_enable_device);

/**
 * cpuidle_disable_device - disables idle PM for a CPU
 * @dev: the CPU
 *
 * This function must be called between cpuidle_pause_and_lock and
 * cpuidle_resume_and_unlock when used externally.
 */
void cpuidle_disable_device(struct cpuidle_device *dev)
{
	struct cpuidle_driver *drv = cpuidle_get_cpu_driver(dev);

	if (!dev || !dev->enabled)
		return;

	if (!drv || !cpuidle_curr_governor)
		return;

	dev->enabled = 0;

	if (cpuidle_curr_governor->disable)
		cpuidle_curr_governor->disable(drv, dev);

	cpuidle_remove_device_sysfs(dev);
	enabled_devices--;
}

EXPORT_SYMBOL_GPL(cpuidle_disable_device);

static void __cpuidle_unregister_device(struct cpuidle_device *dev)
{
	struct cpuidle_driver *drv = cpuidle_get_cpu_driver(dev);

	list_del(&dev->device_list);
	per_cpu(cpuidle_devices, dev->cpu) = NULL;
	module_put(drv->owner);

	dev->registered = 0;
}

static void __cpuidle_device_init(struct cpuidle_device *dev)
{
	memset(dev->states_usage, 0, sizeof(dev->states_usage));
	dev->last_residency_ns = 0;
	dev->next_hrtimer = 0;
}

/**
 * __cpuidle_register_device - internal register function called before register
 * and enable routines
 * @dev: the cpu
 *
 * cpuidle_lock mutex must be held before this is called
 */
static int __cpuidle_register_device(struct cpuidle_device *dev)
{
	struct cpuidle_driver *drv = cpuidle_get_cpu_driver(dev);
	int i, ret;

	if (!try_module_get(drv->owner))
		return -EINVAL;

	for (i = 0; i < drv->state_count; i++) {
		if (drv->states[i].flags & CPUIDLE_FLAG_UNUSABLE)
			dev->states_usage[i].disable |= CPUIDLE_STATE_DISABLED_BY_DRIVER;

		if (drv->states[i].flags & CPUIDLE_FLAG_OFF)
			dev->states_usage[i].disable |= CPUIDLE_STATE_DISABLED_BY_USER;
	}

	per_cpu(cpuidle_devices, dev->cpu) = dev;
	list_add(&dev->device_list, &cpuidle_detected_devices);

	ret = cpuidle_coupled_register_device(dev);
	if (ret)
		__cpuidle_unregister_device(dev);
	else
		dev->registered = 1;

	return ret;
}

/**
 * cpuidle_register_device - registers a CPU's idle PM feature
 * @dev: the cpu
 */
int cpuidle_register_device(struct cpuidle_device *dev)
{
	int ret = -EBUSY;

	if (!dev)
		return -EINVAL;

	mutex_lock(&cpuidle_lock);

	if (dev->registered)
		goto out_unlock;

	__cpuidle_device_init(dev);

	ret = __cpuidle_register_device(dev);
	if (ret)
		goto out_unlock;

	ret = cpuidle_add_sysfs(dev);
	if (ret)
		goto out_unregister;

	ret = cpuidle_enable_device(dev);
	if (ret)
		goto out_sysfs;

	cpuidle_install_idle_handler();

out_unlock:
	mutex_unlock(&cpuidle_lock);

	return ret;

out_sysfs:
	cpuidle_remove_sysfs(dev);
out_unregister:
	__cpuidle_unregister_device(dev);
	goto out_unlock;
}

EXPORT_SYMBOL_GPL(cpuidle_register_device);

/**
 * cpuidle_unregister_device - unregisters a CPU's idle PM feature
 * @dev: the cpu
 */
void cpuidle_unregister_device(struct cpuidle_device *dev)
{
	if (!dev || dev->registered == 0)
		return;

	cpuidle_pause_and_lock();

	cpuidle_disable_device(dev);

	cpuidle_remove_sysfs(dev);

	__cpuidle_unregister_device(dev);

	cpuidle_coupled_unregister_device(dev);

	cpuidle_resume_and_unlock();
}

EXPORT_SYMBOL_GPL(cpuidle_unregister_device);

/**
 * cpuidle_unregister: unregister a driver and the devices. This function
 * can be used only if the driver has been previously registered through
 * the cpuidle_register function.
 *
 * @drv: a valid pointer to a struct cpuidle_driver
 */
void cpuidle_unregister(struct cpuidle_driver *drv)
{
	int cpu;
	struct cpuidle_device *device;

	for_each_cpu(cpu, drv->cpumask) {
		device = &per_cpu(cpuidle_dev, cpu);
		cpuidle_unregister_device(device);
	}

	cpuidle_unregister_driver(drv);
}
EXPORT_SYMBOL_GPL(cpuidle_unregister);

/**
 * cpuidle_register: registers the driver and the cpu devices with the
 * coupled_cpus passed as parameter. This function is used for all common
 * initialization pattern there are in the arch specific drivers. The
 * devices is globally defined in this file.
 *
 * @drv         : a valid pointer to a struct cpuidle_driver
 * @coupled_cpus: a cpumask for the coupled states
 *
 * Returns 0 on success, < 0 otherwise
 */
int cpuidle_register(struct cpuidle_driver *drv,
		     const struct cpumask *const coupled_cpus)
{
	int ret, cpu;
	struct cpuidle_device *device;

	ret = cpuidle_register_driver(drv);
	if (ret) {
		pr_err("failed to register cpuidle driver\n");
		return ret;
	}

	for_each_cpu(cpu, drv->cpumask) {
		device = &per_cpu(cpuidle_dev, cpu);
		device->cpu = cpu;

#ifdef CONFIG_ARCH_NEEDS_CPU_IDLE_COUPLED
		/*
		 * On multiplatform for ARM, the coupled idle states could be
		 * enabled in the kernel even if the cpuidle driver does not
		 * use it. Note, coupled_cpus is a struct copy.
		 */
		if (coupled_cpus)
			device->coupled_cpus = *coupled_cpus;
#endif
		ret = cpuidle_register_device(device);
		if (!ret)
			continue;

		pr_err("Failed to register cpuidle device for cpu%d\n", cpu);

		cpuidle_unregister(drv);
		break;
	}

	return ret;
}
EXPORT_SYMBOL_GPL(cpuidle_register);

/**
 * cpuidle_init - core initializer
 */
static int __init cpuidle_init(void)
{
	if (cpuidle_disabled())
		return -ENODEV;

	return cpuidle_add_interface(cpu_subsys.dev_root);
}

module_param(off, int, 0444);
module_param_string(governor, param_governor, CPUIDLE_NAME_LEN, 0444);
core_initcall(cpuidle_init);<|MERGE_RESOLUTION|>--- conflicted
+++ resolved
@@ -149,17 +149,6 @@
 	 * suspended is generally unsafe.
 	 */
 	stop_critical_timings();
-<<<<<<< HEAD
-	drv->states[index].enter_s2idle(dev, drv, index);
-	if (WARN_ON_ONCE(!irqs_disabled()))
-		local_irq_disable();
-	/*
-	 * timekeeping_resume() that will be called by tick_unfreeze() for the
-	 * first CPU executing it calls functions containing RCU read-side
-	 * critical sections, so tell RCU about that.
-	 */
-	RCU_NONIDLE(tick_unfreeze());
-=======
 	if (!(target_state->flags & CPUIDLE_FLAG_RCU_IDLE))
 		rcu_idle_enter();
 	target_state->enter_s2idle(dev, drv, index);
@@ -168,7 +157,6 @@
 	if (!(target_state->flags & CPUIDLE_FLAG_RCU_IDLE))
 		rcu_idle_exit();
 	tick_unfreeze();
->>>>>>> 85b047c6
 	start_critical_timings();
 
 	time_end = ns_to_ktime(local_clock());
