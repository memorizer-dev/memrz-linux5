--- conflicted
+++ resolved
@@ -741,10 +741,6 @@
 	struct cros_ec_spi *ec_spi;
 	int err;
 
-<<<<<<< HEAD
-	spi->bits_per_word = 8;
-=======
->>>>>>> e0733463
 	spi->rt = true;
 	err = spi_setup(spi);
 	if (err < 0)
