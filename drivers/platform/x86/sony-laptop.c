/*
 * ACPI Sony Notebook Control Driver (SNC and SPIC)
 *
 * Copyright (C) 2004-2005 Stelian Pop <stelian@popies.net>
 * Copyright (C) 2007-2009 Mattia Dongili <malattia@linux.it>
 *
 * Parts of this driver inspired from asus_acpi.c and ibm_acpi.c
 * which are copyrighted by their respective authors.
 *
 * The SNY6001 driver part is based on the sonypi driver which includes
 * material from:
 *
 * Copyright (C) 2001-2005 Stelian Pop <stelian@popies.net>
 *
 * Copyright (C) 2005 Narayanan R S <nars@kadamba.org>
 *
 * Copyright (C) 2001-2002 Alcôve <www.alcove.com>
 *
 * Copyright (C) 2001 Michael Ashley <m.ashley@unsw.edu.au>
 *
 * Copyright (C) 2001 Junichi Morita <jun1m@mars.dti.ne.jp>
 *
 * Copyright (C) 2000 Takaya Kinjo <t-kinjo@tc4.so-net.ne.jp>
 *
 * Copyright (C) 2000 Andrew Tridgell <tridge@valinux.com>
 *
 * Earlier work by Werner Almesberger, Paul `Rusty' Russell and Paul Mackerras.
 *
 * This program is free software; you can redistribute it and/or modify
 * it under the terms of the GNU General Public License as published by
 * the Free Software Foundation; either version 2 of the License, or
 * (at your option) any later version.
 *
 * This program is distributed in the hope that it will be useful,
 * but WITHOUT ANY WARRANTY; without even the implied warranty of
 * MERCHANTABILITY or FITNESS FOR A PARTICULAR PURPOSE.  See the
 * GNU General Public License for more details.
 *
 * You should have received a copy of the GNU General Public License
 * along with this program; if not, write to the Free Software
 * Foundation, Inc., 675 Mass Ave, Cambridge, MA 02139, USA.
 *
 */

#define pr_fmt(fmt) KBUILD_MODNAME ": " fmt

#include <linux/kernel.h>
#include <linux/module.h>
#include <linux/moduleparam.h>
#include <linux/init.h>
#include <linux/types.h>
#include <linux/backlight.h>
#include <linux/platform_device.h>
#include <linux/err.h>
#include <linux/dmi.h>
#include <linux/pci.h>
#include <linux/interrupt.h>
#include <linux/delay.h>
#include <linux/input.h>
#include <linux/kfifo.h>
#include <linux/workqueue.h>
#include <linux/acpi.h>
#include <linux/slab.h>
#include <acpi/acpi_drivers.h>
#include <acpi/acpi_bus.h>
#include <asm/uaccess.h>
#include <linux/sonypi.h>
#include <linux/sony-laptop.h>
#include <linux/rfkill.h>
#ifdef CONFIG_SONYPI_COMPAT
#include <linux/poll.h>
#include <linux/miscdevice.h>
#endif

#define dprintk(fmt, ...)			\
do {						\
	if (debug)				\
		pr_warn(fmt, ##__VA_ARGS__);	\
} while (0)

#define SONY_LAPTOP_DRIVER_VERSION	"0.6"

#define SONY_NC_CLASS		"sony-nc"
#define SONY_NC_HID		"SNY5001"
#define SONY_NC_DRIVER_NAME	"Sony Notebook Control Driver"

#define SONY_PIC_CLASS		"sony-pic"
#define SONY_PIC_HID		"SNY6001"
#define SONY_PIC_DRIVER_NAME	"Sony Programmable IO Control Driver"

MODULE_AUTHOR("Stelian Pop, Mattia Dongili");
MODULE_DESCRIPTION("Sony laptop extras driver (SPIC and SNC ACPI device)");
MODULE_LICENSE("GPL");
MODULE_VERSION(SONY_LAPTOP_DRIVER_VERSION);

static int debug;
module_param(debug, int, 0);
MODULE_PARM_DESC(debug, "set this to 1 (and RTFM) if you want to help "
		 "the development of this driver");

static int no_spic;		/* = 0 */
module_param(no_spic, int, 0444);
MODULE_PARM_DESC(no_spic,
		 "set this if you don't want to enable the SPIC device");

static int compat;		/* = 0 */
module_param(compat, int, 0444);
MODULE_PARM_DESC(compat,
		 "set this if you want to enable backward compatibility mode");

static unsigned long mask = 0xffffffff;
module_param(mask, ulong, 0644);
MODULE_PARM_DESC(mask,
		 "set this to the mask of event you want to enable (see doc)");

static int camera;		/* = 0 */
module_param(camera, int, 0444);
MODULE_PARM_DESC(camera,
		 "set this to 1 to enable Motion Eye camera controls "
		 "(only use it if you have a C1VE or C1VN model)");

#ifdef CONFIG_SONYPI_COMPAT
static int minor = -1;
module_param(minor, int, 0);
MODULE_PARM_DESC(minor,
		 "minor number of the misc device for the SPIC compatibility code, "
		 "default is -1 (automatic)");
#endif

static int kbd_backlight = -1;
module_param(kbd_backlight, int, 0444);
MODULE_PARM_DESC(kbd_backlight,
		 "set this to 0 to disable keyboard backlight, "
		 "1 to enable it (default: no change from current value)");

static int kbd_backlight_timeout = -1;
module_param(kbd_backlight_timeout, int, 0444);
MODULE_PARM_DESC(kbd_backlight_timeout,
		 "meaningful values vary from 0 to 3 and their meaning depends "
		 "on the model (default: no change from current value)");

#ifdef CONFIG_PM_SLEEP
static void sony_nc_thermal_resume(void);
#endif
static int sony_nc_kbd_backlight_setup(struct platform_device *pd,
		unsigned int handle);
static void sony_nc_kbd_backlight_cleanup(struct platform_device *pd,
		unsigned int handle);

static int sony_nc_battery_care_setup(struct platform_device *pd,
		unsigned int handle);
static void sony_nc_battery_care_cleanup(struct platform_device *pd);

static int sony_nc_thermal_setup(struct platform_device *pd);
static void sony_nc_thermal_cleanup(struct platform_device *pd);

static int sony_nc_lid_resume_setup(struct platform_device *pd);
static void sony_nc_lid_resume_cleanup(struct platform_device *pd);

static int sony_nc_gfx_switch_setup(struct platform_device *pd,
		unsigned int handle);
static void sony_nc_gfx_switch_cleanup(struct platform_device *pd);
static int __sony_nc_gfx_switch_status_get(void);

static int sony_nc_highspeed_charging_setup(struct platform_device *pd);
static void sony_nc_highspeed_charging_cleanup(struct platform_device *pd);

static int sony_nc_touchpad_setup(struct platform_device *pd,
				  unsigned int handle);
static void sony_nc_touchpad_cleanup(struct platform_device *pd);

enum sony_nc_rfkill {
	SONY_WIFI,
	SONY_BLUETOOTH,
	SONY_WWAN,
	SONY_WIMAX,
	N_SONY_RFKILL,
};

static int sony_rfkill_handle;
static struct rfkill *sony_rfkill_devices[N_SONY_RFKILL];
static int sony_rfkill_address[N_SONY_RFKILL] = {0x300, 0x500, 0x700, 0x900};
static int sony_nc_rfkill_setup(struct acpi_device *device,
		unsigned int handle);
static void sony_nc_rfkill_cleanup(void);
static void sony_nc_rfkill_update(void);

/*********** Input Devices ***********/

#define SONY_LAPTOP_BUF_SIZE	128
struct sony_laptop_input_s {
	atomic_t		users;
	struct input_dev	*jog_dev;
	struct input_dev	*key_dev;
	struct kfifo		fifo;
	spinlock_t		fifo_lock;
	struct timer_list	release_key_timer;
};

static struct sony_laptop_input_s sony_laptop_input = {
	.users = ATOMIC_INIT(0),
};

struct sony_laptop_keypress {
	struct input_dev *dev;
	int key;
};

/* Correspondance table between sonypi events
 * and input layer indexes in the keymap
 */
static int sony_laptop_input_index[] = {
	-1,	/*  0 no event */
	-1,	/*  1 SONYPI_EVENT_JOGDIAL_DOWN */
	-1,	/*  2 SONYPI_EVENT_JOGDIAL_UP */
	-1,	/*  3 SONYPI_EVENT_JOGDIAL_DOWN_PRESSED */
	-1,	/*  4 SONYPI_EVENT_JOGDIAL_UP_PRESSED */
	-1,	/*  5 SONYPI_EVENT_JOGDIAL_PRESSED */
	-1,	/*  6 SONYPI_EVENT_JOGDIAL_RELEASED */
	 0,	/*  7 SONYPI_EVENT_CAPTURE_PRESSED */
	 1,	/*  8 SONYPI_EVENT_CAPTURE_RELEASED */
	 2,	/*  9 SONYPI_EVENT_CAPTURE_PARTIALPRESSED */
	 3,	/* 10 SONYPI_EVENT_CAPTURE_PARTIALRELEASED */
	 4,	/* 11 SONYPI_EVENT_FNKEY_ESC */
	 5,	/* 12 SONYPI_EVENT_FNKEY_F1 */
	 6,	/* 13 SONYPI_EVENT_FNKEY_F2 */
	 7,	/* 14 SONYPI_EVENT_FNKEY_F3 */
	 8,	/* 15 SONYPI_EVENT_FNKEY_F4 */
	 9,	/* 16 SONYPI_EVENT_FNKEY_F5 */
	10,	/* 17 SONYPI_EVENT_FNKEY_F6 */
	11,	/* 18 SONYPI_EVENT_FNKEY_F7 */
	12,	/* 19 SONYPI_EVENT_FNKEY_F8 */
	13,	/* 20 SONYPI_EVENT_FNKEY_F9 */
	14,	/* 21 SONYPI_EVENT_FNKEY_F10 */
	15,	/* 22 SONYPI_EVENT_FNKEY_F11 */
	16,	/* 23 SONYPI_EVENT_FNKEY_F12 */
	17,	/* 24 SONYPI_EVENT_FNKEY_1 */
	18,	/* 25 SONYPI_EVENT_FNKEY_2 */
	19,	/* 26 SONYPI_EVENT_FNKEY_D */
	20,	/* 27 SONYPI_EVENT_FNKEY_E */
	21,	/* 28 SONYPI_EVENT_FNKEY_F */
	22,	/* 29 SONYPI_EVENT_FNKEY_S */
	23,	/* 30 SONYPI_EVENT_FNKEY_B */
	24,	/* 31 SONYPI_EVENT_BLUETOOTH_PRESSED */
	25,	/* 32 SONYPI_EVENT_PKEY_P1 */
	26,	/* 33 SONYPI_EVENT_PKEY_P2 */
	27,	/* 34 SONYPI_EVENT_PKEY_P3 */
	28,	/* 35 SONYPI_EVENT_BACK_PRESSED */
	-1,	/* 36 SONYPI_EVENT_LID_CLOSED */
	-1,	/* 37 SONYPI_EVENT_LID_OPENED */
	29,	/* 38 SONYPI_EVENT_BLUETOOTH_ON */
	30,	/* 39 SONYPI_EVENT_BLUETOOTH_OFF */
	31,	/* 40 SONYPI_EVENT_HELP_PRESSED */
	32,	/* 41 SONYPI_EVENT_FNKEY_ONLY */
	33,	/* 42 SONYPI_EVENT_JOGDIAL_FAST_DOWN */
	34,	/* 43 SONYPI_EVENT_JOGDIAL_FAST_UP */
	35,	/* 44 SONYPI_EVENT_JOGDIAL_FAST_DOWN_PRESSED */
	36,	/* 45 SONYPI_EVENT_JOGDIAL_FAST_UP_PRESSED */
	37,	/* 46 SONYPI_EVENT_JOGDIAL_VFAST_DOWN */
	38,	/* 47 SONYPI_EVENT_JOGDIAL_VFAST_UP */
	39,	/* 48 SONYPI_EVENT_JOGDIAL_VFAST_DOWN_PRESSED */
	40,	/* 49 SONYPI_EVENT_JOGDIAL_VFAST_UP_PRESSED */
	41,	/* 50 SONYPI_EVENT_ZOOM_PRESSED */
	42,	/* 51 SONYPI_EVENT_THUMBPHRASE_PRESSED */
	43,	/* 52 SONYPI_EVENT_MEYE_FACE */
	44,	/* 53 SONYPI_EVENT_MEYE_OPPOSITE */
	45,	/* 54 SONYPI_EVENT_MEMORYSTICK_INSERT */
	46,	/* 55 SONYPI_EVENT_MEMORYSTICK_EJECT */
	-1,	/* 56 SONYPI_EVENT_ANYBUTTON_RELEASED */
	-1,	/* 57 SONYPI_EVENT_BATTERY_INSERT */
	-1,	/* 58 SONYPI_EVENT_BATTERY_REMOVE */
	-1,	/* 59 SONYPI_EVENT_FNKEY_RELEASED */
	47,	/* 60 SONYPI_EVENT_WIRELESS_ON */
	48,	/* 61 SONYPI_EVENT_WIRELESS_OFF */
	49,	/* 62 SONYPI_EVENT_ZOOM_IN_PRESSED */
	50,	/* 63 SONYPI_EVENT_ZOOM_OUT_PRESSED */
	51,	/* 64 SONYPI_EVENT_CD_EJECT_PRESSED */
	52,	/* 65 SONYPI_EVENT_MODEKEY_PRESSED */
	53,	/* 66 SONYPI_EVENT_PKEY_P4 */
	54,	/* 67 SONYPI_EVENT_PKEY_P5 */
	55,	/* 68 SONYPI_EVENT_SETTINGKEY_PRESSED */
	56,	/* 69 SONYPI_EVENT_VOLUME_INC_PRESSED */
	57,	/* 70 SONYPI_EVENT_VOLUME_DEC_PRESSED */
	-1,	/* 71 SONYPI_EVENT_BRIGHTNESS_PRESSED */
	58,	/* 72 SONYPI_EVENT_MEDIA_PRESSED */
	59,	/* 72 SONYPI_EVENT_VENDOR_PRESSED */
};

static int sony_laptop_input_keycode_map[] = {
	KEY_CAMERA,	/*  0 SONYPI_EVENT_CAPTURE_PRESSED */
	KEY_RESERVED,	/*  1 SONYPI_EVENT_CAPTURE_RELEASED */
	KEY_RESERVED,	/*  2 SONYPI_EVENT_CAPTURE_PARTIALPRESSED */
	KEY_RESERVED,	/*  3 SONYPI_EVENT_CAPTURE_PARTIALRELEASED */
	KEY_FN_ESC,	/*  4 SONYPI_EVENT_FNKEY_ESC */
	KEY_FN_F1,	/*  5 SONYPI_EVENT_FNKEY_F1 */
	KEY_FN_F2,	/*  6 SONYPI_EVENT_FNKEY_F2 */
	KEY_FN_F3,	/*  7 SONYPI_EVENT_FNKEY_F3 */
	KEY_FN_F4,	/*  8 SONYPI_EVENT_FNKEY_F4 */
	KEY_FN_F5,	/*  9 SONYPI_EVENT_FNKEY_F5 */
	KEY_FN_F6,	/* 10 SONYPI_EVENT_FNKEY_F6 */
	KEY_FN_F7,	/* 11 SONYPI_EVENT_FNKEY_F7 */
	KEY_FN_F8,	/* 12 SONYPI_EVENT_FNKEY_F8 */
	KEY_FN_F9,	/* 13 SONYPI_EVENT_FNKEY_F9 */
	KEY_FN_F10,	/* 14 SONYPI_EVENT_FNKEY_F10 */
	KEY_FN_F11,	/* 15 SONYPI_EVENT_FNKEY_F11 */
	KEY_FN_F12,	/* 16 SONYPI_EVENT_FNKEY_F12 */
	KEY_FN_1,	/* 17 SONYPI_EVENT_FNKEY_1 */
	KEY_FN_2,	/* 18 SONYPI_EVENT_FNKEY_2 */
	KEY_FN_D,	/* 19 SONYPI_EVENT_FNKEY_D */
	KEY_FN_E,	/* 20 SONYPI_EVENT_FNKEY_E */
	KEY_FN_F,	/* 21 SONYPI_EVENT_FNKEY_F */
	KEY_FN_S,	/* 22 SONYPI_EVENT_FNKEY_S */
	KEY_FN_B,	/* 23 SONYPI_EVENT_FNKEY_B */
	KEY_BLUETOOTH,	/* 24 SONYPI_EVENT_BLUETOOTH_PRESSED */
	KEY_PROG1,	/* 25 SONYPI_EVENT_PKEY_P1 */
	KEY_PROG2,	/* 26 SONYPI_EVENT_PKEY_P2 */
	KEY_PROG3,	/* 27 SONYPI_EVENT_PKEY_P3 */
	KEY_BACK,	/* 28 SONYPI_EVENT_BACK_PRESSED */
	KEY_BLUETOOTH,	/* 29 SONYPI_EVENT_BLUETOOTH_ON */
	KEY_BLUETOOTH,	/* 30 SONYPI_EVENT_BLUETOOTH_OFF */
	KEY_HELP,	/* 31 SONYPI_EVENT_HELP_PRESSED */
	KEY_FN,		/* 32 SONYPI_EVENT_FNKEY_ONLY */
	KEY_RESERVED,	/* 33 SONYPI_EVENT_JOGDIAL_FAST_DOWN */
	KEY_RESERVED,	/* 34 SONYPI_EVENT_JOGDIAL_FAST_UP */
	KEY_RESERVED,	/* 35 SONYPI_EVENT_JOGDIAL_FAST_DOWN_PRESSED */
	KEY_RESERVED,	/* 36 SONYPI_EVENT_JOGDIAL_FAST_UP_PRESSED */
	KEY_RESERVED,	/* 37 SONYPI_EVENT_JOGDIAL_VFAST_DOWN */
	KEY_RESERVED,	/* 38 SONYPI_EVENT_JOGDIAL_VFAST_UP */
	KEY_RESERVED,	/* 39 SONYPI_EVENT_JOGDIAL_VFAST_DOWN_PRESSED */
	KEY_RESERVED,	/* 40 SONYPI_EVENT_JOGDIAL_VFAST_UP_PRESSED */
	KEY_ZOOM,	/* 41 SONYPI_EVENT_ZOOM_PRESSED */
	BTN_THUMB,	/* 42 SONYPI_EVENT_THUMBPHRASE_PRESSED */
	KEY_RESERVED,	/* 43 SONYPI_EVENT_MEYE_FACE */
	KEY_RESERVED,	/* 44 SONYPI_EVENT_MEYE_OPPOSITE */
	KEY_RESERVED,	/* 45 SONYPI_EVENT_MEMORYSTICK_INSERT */
	KEY_RESERVED,	/* 46 SONYPI_EVENT_MEMORYSTICK_EJECT */
	KEY_WLAN,	/* 47 SONYPI_EVENT_WIRELESS_ON */
	KEY_WLAN,	/* 48 SONYPI_EVENT_WIRELESS_OFF */
	KEY_ZOOMIN,	/* 49 SONYPI_EVENT_ZOOM_IN_PRESSED */
	KEY_ZOOMOUT,	/* 50 SONYPI_EVENT_ZOOM_OUT_PRESSED */
	KEY_EJECTCD,	/* 51 SONYPI_EVENT_CD_EJECT_PRESSED */
	KEY_F13,	/* 52 SONYPI_EVENT_MODEKEY_PRESSED */
	KEY_PROG4,	/* 53 SONYPI_EVENT_PKEY_P4 */
	KEY_F14,	/* 54 SONYPI_EVENT_PKEY_P5 */
	KEY_F15,	/* 55 SONYPI_EVENT_SETTINGKEY_PRESSED */
	KEY_VOLUMEUP,	/* 56 SONYPI_EVENT_VOLUME_INC_PRESSED */
	KEY_VOLUMEDOWN,	/* 57 SONYPI_EVENT_VOLUME_DEC_PRESSED */
	KEY_MEDIA,	/* 58 SONYPI_EVENT_MEDIA_PRESSED */
	KEY_VENDOR,	/* 59 SONYPI_EVENT_VENDOR_PRESSED */
};

/* release buttons after a short delay if pressed */
static void do_sony_laptop_release_key(unsigned long unused)
{
	struct sony_laptop_keypress kp;
	unsigned long flags;

	spin_lock_irqsave(&sony_laptop_input.fifo_lock, flags);

	if (kfifo_out(&sony_laptop_input.fifo,
		      (unsigned char *)&kp, sizeof(kp)) == sizeof(kp)) {
		input_report_key(kp.dev, kp.key, 0);
		input_sync(kp.dev);
	}

	/* If there is something in the fifo schedule next release. */
	if (kfifo_len(&sony_laptop_input.fifo) != 0)
		mod_timer(&sony_laptop_input.release_key_timer,
			  jiffies + msecs_to_jiffies(10));

	spin_unlock_irqrestore(&sony_laptop_input.fifo_lock, flags);
}

/* forward event to the input subsystem */
static void sony_laptop_report_input_event(u8 event)
{
	struct input_dev *jog_dev = sony_laptop_input.jog_dev;
	struct input_dev *key_dev = sony_laptop_input.key_dev;
	struct sony_laptop_keypress kp = { NULL };
	int scancode = -1;

	if (event == SONYPI_EVENT_FNKEY_RELEASED ||
			event == SONYPI_EVENT_ANYBUTTON_RELEASED) {
		/* Nothing, not all VAIOs generate this event */
		return;
	}

	/* report events */
	switch (event) {
	/* jog_dev events */
	case SONYPI_EVENT_JOGDIAL_UP:
	case SONYPI_EVENT_JOGDIAL_UP_PRESSED:
		input_report_rel(jog_dev, REL_WHEEL, 1);
		input_sync(jog_dev);
		return;

	case SONYPI_EVENT_JOGDIAL_DOWN:
	case SONYPI_EVENT_JOGDIAL_DOWN_PRESSED:
		input_report_rel(jog_dev, REL_WHEEL, -1);
		input_sync(jog_dev);
		return;

	/* key_dev events */
	case SONYPI_EVENT_JOGDIAL_PRESSED:
		kp.key = BTN_MIDDLE;
		kp.dev = jog_dev;
		break;

	default:
		if (event >= ARRAY_SIZE(sony_laptop_input_index)) {
			dprintk("sony_laptop_report_input_event, event not known: %d\n", event);
			break;
		}
		if ((scancode = sony_laptop_input_index[event]) != -1) {
			kp.key = sony_laptop_input_keycode_map[scancode];
			if (kp.key != KEY_UNKNOWN)
				kp.dev = key_dev;
		}
		break;
	}

	if (kp.dev) {
		/* if we have a scancode we emit it so we can always
		    remap the key */
		if (scancode != -1)
			input_event(kp.dev, EV_MSC, MSC_SCAN, scancode);
		input_report_key(kp.dev, kp.key, 1);
		input_sync(kp.dev);

		/* schedule key release */
		kfifo_in_locked(&sony_laptop_input.fifo,
				(unsigned char *)&kp, sizeof(kp),
				&sony_laptop_input.fifo_lock);
		mod_timer(&sony_laptop_input.release_key_timer,
			  jiffies + msecs_to_jiffies(10));
	} else
		dprintk("unknown input event %.2x\n", event);
}

static int sony_laptop_setup_input(struct acpi_device *acpi_device)
{
	struct input_dev *jog_dev;
	struct input_dev *key_dev;
	int i;
	int error;

	/* don't run again if already initialized */
	if (atomic_add_return(1, &sony_laptop_input.users) > 1)
		return 0;

	/* kfifo */
	spin_lock_init(&sony_laptop_input.fifo_lock);
	error = kfifo_alloc(&sony_laptop_input.fifo,
			    SONY_LAPTOP_BUF_SIZE, GFP_KERNEL);
	if (error) {
		pr_err("kfifo_alloc failed\n");
		goto err_dec_users;
	}

	setup_timer(&sony_laptop_input.release_key_timer,
		    do_sony_laptop_release_key, 0);

	/* input keys */
	key_dev = input_allocate_device();
	if (!key_dev) {
		error = -ENOMEM;
		goto err_free_kfifo;
	}

	key_dev->name = "Sony Vaio Keys";
	key_dev->id.bustype = BUS_ISA;
	key_dev->id.vendor = PCI_VENDOR_ID_SONY;
	key_dev->dev.parent = &acpi_device->dev;

	/* Initialize the Input Drivers: special keys */
	input_set_capability(key_dev, EV_MSC, MSC_SCAN);

	__set_bit(EV_KEY, key_dev->evbit);
	key_dev->keycodesize = sizeof(sony_laptop_input_keycode_map[0]);
	key_dev->keycodemax = ARRAY_SIZE(sony_laptop_input_keycode_map);
	key_dev->keycode = &sony_laptop_input_keycode_map;
	for (i = 0; i < ARRAY_SIZE(sony_laptop_input_keycode_map); i++)
		__set_bit(sony_laptop_input_keycode_map[i], key_dev->keybit);
	__clear_bit(KEY_RESERVED, key_dev->keybit);

	error = input_register_device(key_dev);
	if (error)
		goto err_free_keydev;

	sony_laptop_input.key_dev = key_dev;

	/* jogdial */
	jog_dev = input_allocate_device();
	if (!jog_dev) {
		error = -ENOMEM;
		goto err_unregister_keydev;
	}

	jog_dev->name = "Sony Vaio Jogdial";
	jog_dev->id.bustype = BUS_ISA;
	jog_dev->id.vendor = PCI_VENDOR_ID_SONY;
	jog_dev->dev.parent = &acpi_device->dev;

	input_set_capability(jog_dev, EV_KEY, BTN_MIDDLE);
	input_set_capability(jog_dev, EV_REL, REL_WHEEL);

	error = input_register_device(jog_dev);
	if (error)
		goto err_free_jogdev;

	sony_laptop_input.jog_dev = jog_dev;

	return 0;

err_free_jogdev:
	input_free_device(jog_dev);

err_unregister_keydev:
	input_unregister_device(key_dev);
	/* to avoid kref underflow below at input_free_device */
	key_dev = NULL;

err_free_keydev:
	input_free_device(key_dev);

err_free_kfifo:
	kfifo_free(&sony_laptop_input.fifo);

err_dec_users:
	atomic_dec(&sony_laptop_input.users);
	return error;
}

static void sony_laptop_remove_input(void)
{
	struct sony_laptop_keypress kp = { NULL };

	/* Cleanup only after the last user has gone */
	if (!atomic_dec_and_test(&sony_laptop_input.users))
		return;

	del_timer_sync(&sony_laptop_input.release_key_timer);

	/*
	 * Generate key-up events for remaining keys. Note that we don't
	 * need locking since nobody is adding new events to the kfifo.
	 */
	while (kfifo_out(&sony_laptop_input.fifo,
			 (unsigned char *)&kp, sizeof(kp)) == sizeof(kp)) {
		input_report_key(kp.dev, kp.key, 0);
		input_sync(kp.dev);
	}

	/* destroy input devs */
	input_unregister_device(sony_laptop_input.key_dev);
	sony_laptop_input.key_dev = NULL;

	if (sony_laptop_input.jog_dev) {
		input_unregister_device(sony_laptop_input.jog_dev);
		sony_laptop_input.jog_dev = NULL;
	}

	kfifo_free(&sony_laptop_input.fifo);
}

/*********** Platform Device ***********/

static atomic_t sony_pf_users = ATOMIC_INIT(0);
static struct platform_driver sony_pf_driver = {
	.driver = {
		   .name = "sony-laptop",
		   .owner = THIS_MODULE,
		   }
};
static struct platform_device *sony_pf_device;

static int sony_pf_add(void)
{
	int ret = 0;

	/* don't run again if already initialized */
	if (atomic_add_return(1, &sony_pf_users) > 1)
		return 0;

	ret = platform_driver_register(&sony_pf_driver);
	if (ret)
		goto out;

	sony_pf_device = platform_device_alloc("sony-laptop", -1);
	if (!sony_pf_device) {
		ret = -ENOMEM;
		goto out_platform_registered;
	}

	ret = platform_device_add(sony_pf_device);
	if (ret)
		goto out_platform_alloced;

	return 0;

      out_platform_alloced:
	platform_device_put(sony_pf_device);
	sony_pf_device = NULL;
      out_platform_registered:
	platform_driver_unregister(&sony_pf_driver);
      out:
	atomic_dec(&sony_pf_users);
	return ret;
}

static void sony_pf_remove(void)
{
	/* deregister only after the last user has gone */
	if (!atomic_dec_and_test(&sony_pf_users))
		return;

	platform_device_unregister(sony_pf_device);
	platform_driver_unregister(&sony_pf_driver);
}

/*********** SNC (SNY5001) Device ***********/

/* the device uses 1-based values, while the backlight subsystem uses
   0-based values */
#define SONY_MAX_BRIGHTNESS	8

#define SNC_VALIDATE_IN		0
#define SNC_VALIDATE_OUT	1

static ssize_t sony_nc_sysfs_show(struct device *, struct device_attribute *,
			      char *);
static ssize_t sony_nc_sysfs_store(struct device *, struct device_attribute *,
			       const char *, size_t);
static int boolean_validate(const int, const int);
static int brightness_default_validate(const int, const int);

struct sony_nc_value {
	char *name;		/* name of the entry */
	char **acpiget;		/* names of the ACPI get function */
	char **acpiset;		/* names of the ACPI set function */
	int (*validate)(const int, const int);	/* input/output validation */
	int value;		/* current setting */
	int valid;		/* Has ever been set */
	int debug;		/* active only in debug mode ? */
	struct device_attribute devattr;	/* sysfs attribute */
};

#define SNC_HANDLE_NAMES(_name, _values...) \
	static char *snc_##_name[] = { _values, NULL }

#define SNC_HANDLE(_name, _getters, _setters, _validate, _debug) \
	{ \
		.name		= __stringify(_name), \
		.acpiget	= _getters, \
		.acpiset	= _setters, \
		.validate	= _validate, \
		.debug		= _debug, \
		.devattr	= __ATTR(_name, 0, sony_nc_sysfs_show, sony_nc_sysfs_store), \
	}

#define SNC_HANDLE_NULL	{ .name = NULL }

SNC_HANDLE_NAMES(fnkey_get, "GHKE");

SNC_HANDLE_NAMES(brightness_def_get, "GPBR");
SNC_HANDLE_NAMES(brightness_def_set, "SPBR");

SNC_HANDLE_NAMES(cdpower_get, "GCDP");
SNC_HANDLE_NAMES(cdpower_set, "SCDP", "CDPW");

SNC_HANDLE_NAMES(audiopower_get, "GAZP");
SNC_HANDLE_NAMES(audiopower_set, "AZPW");

SNC_HANDLE_NAMES(lanpower_get, "GLNP");
SNC_HANDLE_NAMES(lanpower_set, "LNPW");

SNC_HANDLE_NAMES(lidstate_get, "GLID");

SNC_HANDLE_NAMES(indicatorlamp_get, "GILS");
SNC_HANDLE_NAMES(indicatorlamp_set, "SILS");

SNC_HANDLE_NAMES(gainbass_get, "GMGB");
SNC_HANDLE_NAMES(gainbass_set, "CMGB");

SNC_HANDLE_NAMES(PID_get, "GPID");

SNC_HANDLE_NAMES(CTR_get, "GCTR");
SNC_HANDLE_NAMES(CTR_set, "SCTR");

SNC_HANDLE_NAMES(PCR_get, "GPCR");
SNC_HANDLE_NAMES(PCR_set, "SPCR");

SNC_HANDLE_NAMES(CMI_get, "GCMI");
SNC_HANDLE_NAMES(CMI_set, "SCMI");

static struct sony_nc_value sony_nc_values[] = {
	SNC_HANDLE(brightness_default, snc_brightness_def_get,
			snc_brightness_def_set, brightness_default_validate, 0),
	SNC_HANDLE(fnkey, snc_fnkey_get, NULL, NULL, 0),
	SNC_HANDLE(cdpower, snc_cdpower_get, snc_cdpower_set, boolean_validate, 0),
	SNC_HANDLE(audiopower, snc_audiopower_get, snc_audiopower_set,
			boolean_validate, 0),
	SNC_HANDLE(lanpower, snc_lanpower_get, snc_lanpower_set,
			boolean_validate, 1),
	SNC_HANDLE(lidstate, snc_lidstate_get, NULL,
			boolean_validate, 0),
	SNC_HANDLE(indicatorlamp, snc_indicatorlamp_get, snc_indicatorlamp_set,
			boolean_validate, 0),
	SNC_HANDLE(gainbass, snc_gainbass_get, snc_gainbass_set,
			boolean_validate, 0),
	/* unknown methods */
	SNC_HANDLE(PID, snc_PID_get, NULL, NULL, 1),
	SNC_HANDLE(CTR, snc_CTR_get, snc_CTR_set, NULL, 1),
	SNC_HANDLE(PCR, snc_PCR_get, snc_PCR_set, NULL, 1),
	SNC_HANDLE(CMI, snc_CMI_get, snc_CMI_set, NULL, 1),
	SNC_HANDLE_NULL
};

static acpi_handle sony_nc_acpi_handle;
static struct acpi_device *sony_nc_acpi_device = NULL;

/*
 * acpi_evaluate_object wrappers
 * all useful calls into SNC methods take one or zero parameters and return
 * integers or arrays.
 */
static union acpi_object *__call_snc_method(acpi_handle handle, char *method,
		u64 *value)
{
	union acpi_object *result = NULL;
	struct acpi_buffer output = { ACPI_ALLOCATE_BUFFER, NULL };
	acpi_status status;

	if (value) {
		struct acpi_object_list params;
		union acpi_object in;
		in.type = ACPI_TYPE_INTEGER;
		in.integer.value = *value;
		params.count = 1;
		params.pointer = &in;
		status = acpi_evaluate_object(handle, method, &params, &output);
		dprintk("__call_snc_method: [%s:0x%.8x%.8x]\n", method,
				(unsigned int)(*value >> 32),
				(unsigned int)*value & 0xffffffff);
	} else {
		status = acpi_evaluate_object(handle, method, NULL, &output);
		dprintk("__call_snc_method: [%s]\n", method);
	}

	if (ACPI_FAILURE(status)) {
		pr_err("Failed to evaluate [%s]\n", method);
		return NULL;
	}

	result = (union acpi_object *) output.pointer;
	if (!result)
		dprintk("No return object [%s]\n", method);

	return result;
}

static int sony_nc_int_call(acpi_handle handle, char *name, int *value,
		int *result)
{
	union acpi_object *object = NULL;
	if (value) {
		u64 v = *value;
		object = __call_snc_method(handle, name, &v);
	} else
		object = __call_snc_method(handle, name, NULL);

	if (!object)
		return -EINVAL;

	if (object->type != ACPI_TYPE_INTEGER) {
		pr_warn("Invalid acpi_object: expected 0x%x got 0x%x\n",
				ACPI_TYPE_INTEGER, object->type);
		kfree(object);
		return -EINVAL;
	}

	if (result)
		*result = object->integer.value;

	kfree(object);
	return 0;
}

#define MIN(a, b)	(a > b ? b : a)
static int sony_nc_buffer_call(acpi_handle handle, char *name, u64 *value,
		void *buffer, size_t buflen)
{
	int ret = 0;
	size_t len = len;
	union acpi_object *object = __call_snc_method(handle, name, value);

	if (!object)
		return -EINVAL;

	if (object->type == ACPI_TYPE_BUFFER) {
		len = MIN(buflen, object->buffer.length);
		memcpy(buffer, object->buffer.pointer, len);

	} else if (object->type == ACPI_TYPE_INTEGER) {
		len = MIN(buflen, sizeof(object->integer.value));
		memcpy(buffer, &object->integer.value, len);

	} else {
		pr_warn("Invalid acpi_object: expected 0x%x got 0x%x\n",
				ACPI_TYPE_BUFFER, object->type);
		ret = -EINVAL;
	}

	kfree(object);
	return ret;
}

struct sony_nc_handles {
	u16 cap[0x10];
	struct device_attribute devattr;
};

static struct sony_nc_handles *handles;

static ssize_t sony_nc_handles_show(struct device *dev,
		struct device_attribute *attr, char *buffer)
{
	ssize_t len = 0;
	int i;

	for (i = 0; i < ARRAY_SIZE(handles->cap); i++) {
		len += snprintf(buffer + len, PAGE_SIZE - len, "0x%.4x ",
				handles->cap[i]);
	}
	len += snprintf(buffer + len, PAGE_SIZE - len, "\n");

	return len;
}

static int sony_nc_handles_setup(struct platform_device *pd)
{
	int i, r, result, arg;

	handles = kzalloc(sizeof(*handles), GFP_KERNEL);
	if (!handles)
		return -ENOMEM;

	for (i = 0; i < ARRAY_SIZE(handles->cap); i++) {
		arg = i + 0x20;
		r = sony_nc_int_call(sony_nc_acpi_handle, "SN00", &arg,
					&result);
		if (!r) {
			dprintk("caching handle 0x%.4x (offset: 0x%.2x)\n",
					result, i);
			handles->cap[i] = result;
		}
	}

	if (debug) {
		sysfs_attr_init(&handles->devattr.attr);
		handles->devattr.attr.name = "handles";
		handles->devattr.attr.mode = S_IRUGO;
		handles->devattr.show = sony_nc_handles_show;

		/* allow reading capabilities via sysfs */
		if (device_create_file(&pd->dev, &handles->devattr)) {
			kfree(handles);
			handles = NULL;
			return -1;
		}
	}

	return 0;
}

static int sony_nc_handles_cleanup(struct platform_device *pd)
{
	if (handles) {
		if (debug)
			device_remove_file(&pd->dev, &handles->devattr);
		kfree(handles);
		handles = NULL;
	}
	return 0;
}

static int sony_find_snc_handle(int handle)
{
	int i;

	/* not initialized yet, return early */
	if (!handles || !handle)
		return -EINVAL;

	for (i = 0; i < 0x10; i++) {
		if (handles->cap[i] == handle) {
			dprintk("found handle 0x%.4x (offset: 0x%.2x)\n",
					handle, i);
			return i;
		}
	}
	dprintk("handle 0x%.4x not found\n", handle);
	return -EINVAL;
}

static int sony_call_snc_handle(int handle, int argument, int *result)
{
	int arg, ret = 0;
	int offset = sony_find_snc_handle(handle);

	if (offset < 0)
		return offset;

	arg = offset | argument;
	ret = sony_nc_int_call(sony_nc_acpi_handle, "SN07", &arg, result);
	dprintk("called SN07 with 0x%.4x (result: 0x%.4x)\n", arg, *result);
	return ret;
}

/*
 * sony_nc_values input/output validate functions
 */

/* brightness_default_validate:
 *
 * manipulate input output values to keep consistency with the
 * backlight framework for which brightness values are 0-based.
 */
static int brightness_default_validate(const int direction, const int value)
{
	switch (direction) {
		case SNC_VALIDATE_OUT:
			return value - 1;
		case SNC_VALIDATE_IN:
			if (value >= 0 && value < SONY_MAX_BRIGHTNESS)
				return value + 1;
	}
	return -EINVAL;
}

/* boolean_validate:
 *
 * on input validate boolean values 0/1, on output just pass the
 * received value.
 */
static int boolean_validate(const int direction, const int value)
{
	if (direction == SNC_VALIDATE_IN) {
		if (value != 0 && value != 1)
			return -EINVAL;
	}
	return value;
}

/*
 * Sysfs show/store common to all sony_nc_values
 */
static ssize_t sony_nc_sysfs_show(struct device *dev, struct device_attribute *attr,
			      char *buffer)
{
	int value, ret = 0;
	struct sony_nc_value *item =
	    container_of(attr, struct sony_nc_value, devattr);

	if (!*item->acpiget)
		return -EIO;

	ret = sony_nc_int_call(sony_nc_acpi_handle, *item->acpiget, NULL,
				&value);
	if (ret < 0)
		return -EIO;

	if (item->validate)
		value = item->validate(SNC_VALIDATE_OUT, value);

	return snprintf(buffer, PAGE_SIZE, "%d\n", value);
}

static ssize_t sony_nc_sysfs_store(struct device *dev,
			       struct device_attribute *attr,
			       const char *buffer, size_t count)
{
	int value;
	int ret = 0;
	struct sony_nc_value *item =
	    container_of(attr, struct sony_nc_value, devattr);

	if (!item->acpiset)
		return -EIO;

	if (count > 31)
		return -EINVAL;

	if (kstrtoint(buffer, 10, &value))
		return -EINVAL;

	if (item->validate)
		value = item->validate(SNC_VALIDATE_IN, value);

	if (value < 0)
		return value;

	ret = sony_nc_int_call(sony_nc_acpi_handle, *item->acpiset,
			       &value, NULL);
	if (ret < 0)
		return -EIO;

	item->value = value;
	item->valid = 1;
	return count;
}


/*
 * Backlight device
 */
struct sony_backlight_props {
	struct backlight_device *dev;
	int			handle;
	int			cmd_base;
	u8			offset;
	u8			maxlvl;
};
struct sony_backlight_props sony_bl_props;

static int sony_backlight_update_status(struct backlight_device *bd)
{
	int arg = bd->props.brightness + 1;
	return sony_nc_int_call(sony_nc_acpi_handle, "SBRT", &arg, NULL);
}

static int sony_backlight_get_brightness(struct backlight_device *bd)
{
	int value;

	if (sony_nc_int_call(sony_nc_acpi_handle, "GBRT", NULL, &value))
		return 0;
	/* brightness levels are 1-based, while backlight ones are 0-based */
	return value - 1;
}

static int sony_nc_get_brightness_ng(struct backlight_device *bd)
{
	int result;
	struct sony_backlight_props *sdev =
		(struct sony_backlight_props *)bl_get_data(bd);

	sony_call_snc_handle(sdev->handle, sdev->cmd_base + 0x100, &result);

	return (result & 0xff) - sdev->offset;
}

static int sony_nc_update_status_ng(struct backlight_device *bd)
{
	int value, result;
	struct sony_backlight_props *sdev =
		(struct sony_backlight_props *)bl_get_data(bd);

	value = bd->props.brightness + sdev->offset;
	if (sony_call_snc_handle(sdev->handle, sdev->cmd_base | (value << 0x10),
				&result))
		return -EIO;

	return value;
}

static const struct backlight_ops sony_backlight_ops = {
	.options = BL_CORE_SUSPENDRESUME,
	.update_status = sony_backlight_update_status,
	.get_brightness = sony_backlight_get_brightness,
};
static const struct backlight_ops sony_backlight_ng_ops = {
	.options = BL_CORE_SUSPENDRESUME,
	.update_status = sony_nc_update_status_ng,
	.get_brightness = sony_nc_get_brightness_ng,
};

/*
 * New SNC-only Vaios event mapping to driver known keys
 */
struct sony_nc_event {
	u8	data;
	u8	event;
};

static struct sony_nc_event sony_100_events[] = {
	{ 0x90, SONYPI_EVENT_PKEY_P1 },
	{ 0x10, SONYPI_EVENT_ANYBUTTON_RELEASED },
	{ 0x91, SONYPI_EVENT_PKEY_P2 },
	{ 0x11, SONYPI_EVENT_ANYBUTTON_RELEASED },
	{ 0x81, SONYPI_EVENT_FNKEY_F1 },
	{ 0x01, SONYPI_EVENT_FNKEY_RELEASED },
	{ 0x82, SONYPI_EVENT_FNKEY_F2 },
	{ 0x02, SONYPI_EVENT_FNKEY_RELEASED },
	{ 0x83, SONYPI_EVENT_FNKEY_F3 },
	{ 0x03, SONYPI_EVENT_FNKEY_RELEASED },
	{ 0x84, SONYPI_EVENT_FNKEY_F4 },
	{ 0x04, SONYPI_EVENT_FNKEY_RELEASED },
	{ 0x85, SONYPI_EVENT_FNKEY_F5 },
	{ 0x05, SONYPI_EVENT_FNKEY_RELEASED },
	{ 0x86, SONYPI_EVENT_FNKEY_F6 },
	{ 0x06, SONYPI_EVENT_FNKEY_RELEASED },
	{ 0x87, SONYPI_EVENT_FNKEY_F7 },
	{ 0x07, SONYPI_EVENT_FNKEY_RELEASED },
	{ 0x88, SONYPI_EVENT_FNKEY_F8 },
	{ 0x08, SONYPI_EVENT_FNKEY_RELEASED },
	{ 0x89, SONYPI_EVENT_FNKEY_F9 },
	{ 0x09, SONYPI_EVENT_FNKEY_RELEASED },
	{ 0x8A, SONYPI_EVENT_FNKEY_F10 },
	{ 0x0A, SONYPI_EVENT_FNKEY_RELEASED },
	{ 0x8B, SONYPI_EVENT_FNKEY_F11 },
	{ 0x0B, SONYPI_EVENT_FNKEY_RELEASED },
	{ 0x8C, SONYPI_EVENT_FNKEY_F12 },
	{ 0x0C, SONYPI_EVENT_FNKEY_RELEASED },
	{ 0x9d, SONYPI_EVENT_ZOOM_PRESSED },
	{ 0x1d, SONYPI_EVENT_ANYBUTTON_RELEASED },
	{ 0x9f, SONYPI_EVENT_CD_EJECT_PRESSED },
	{ 0x1f, SONYPI_EVENT_ANYBUTTON_RELEASED },
	{ 0xa1, SONYPI_EVENT_MEDIA_PRESSED },
	{ 0x21, SONYPI_EVENT_ANYBUTTON_RELEASED },
	{ 0xa4, SONYPI_EVENT_CD_EJECT_PRESSED },
	{ 0x24, SONYPI_EVENT_ANYBUTTON_RELEASED },
	{ 0xa5, SONYPI_EVENT_VENDOR_PRESSED },
	{ 0x25, SONYPI_EVENT_ANYBUTTON_RELEASED },
	{ 0xa6, SONYPI_EVENT_HELP_PRESSED },
	{ 0x26, SONYPI_EVENT_ANYBUTTON_RELEASED },
	{ 0, 0 },
};

static struct sony_nc_event sony_127_events[] = {
	{ 0x81, SONYPI_EVENT_MODEKEY_PRESSED },
	{ 0x01, SONYPI_EVENT_ANYBUTTON_RELEASED },
	{ 0x82, SONYPI_EVENT_PKEY_P1 },
	{ 0x02, SONYPI_EVENT_ANYBUTTON_RELEASED },
	{ 0x83, SONYPI_EVENT_PKEY_P2 },
	{ 0x03, SONYPI_EVENT_ANYBUTTON_RELEASED },
	{ 0x84, SONYPI_EVENT_PKEY_P3 },
	{ 0x04, SONYPI_EVENT_ANYBUTTON_RELEASED },
	{ 0x85, SONYPI_EVENT_PKEY_P4 },
	{ 0x05, SONYPI_EVENT_ANYBUTTON_RELEASED },
	{ 0x86, SONYPI_EVENT_PKEY_P5 },
	{ 0x06, SONYPI_EVENT_ANYBUTTON_RELEASED },
	{ 0x87, SONYPI_EVENT_SETTINGKEY_PRESSED },
	{ 0x07, SONYPI_EVENT_ANYBUTTON_RELEASED },
	{ 0, 0 },
};

static int sony_nc_hotkeys_decode(u32 event, unsigned int handle)
{
	int ret = -EINVAL;
	unsigned int result = 0;
	struct sony_nc_event *key_event;

	if (sony_call_snc_handle(handle, 0x200, &result)) {
		dprintk("Unable to decode event 0x%.2x 0x%.2x\n", handle,
				event);
		return -EINVAL;
	}

	result &= 0xFF;

	if (handle == 0x0100)
		key_event = sony_100_events;
	else
		key_event = sony_127_events;

	for (; key_event->data; key_event++) {
		if (key_event->data == result) {
			ret = key_event->event;
			break;
		}
	}

	if (!key_event->data)
		pr_info("Unknown hotkey 0x%.2x/0x%.2x (handle 0x%.2x)\n",
				event, result, handle);

	return ret;
}

/*
 * ACPI callbacks
 */
enum event_types {
	HOTKEY = 1,
	KILLSWITCH,
	GFX_SWITCH
};
static void sony_nc_notify(struct acpi_device *device, u32 event)
{
	u32 real_ev = event;
	u8 ev_type = 0;
	dprintk("sony_nc_notify, event: 0x%.2x\n", event);

	if (event >= 0x90) {
		unsigned int result = 0;
		unsigned int arg = 0;
		unsigned int handle = 0;
		unsigned int offset = event - 0x90;

		if (offset >= ARRAY_SIZE(handles->cap)) {
			pr_err("Event 0x%x outside of capabilities list\n",
					event);
			return;
		}
		handle = handles->cap[offset];

		/* list of handles known for generating events */
		switch (handle) {
		/* hotkey event */
		case 0x0100:
		case 0x0127:
			ev_type = HOTKEY;
			real_ev = sony_nc_hotkeys_decode(event, handle);

			if (real_ev > 0)
				sony_laptop_report_input_event(real_ev);
			else
				/* restore the original event for reporting */
				real_ev = event;

			break;

		/* wlan switch */
		case 0x0124:
		case 0x0135:
			/* events on this handle are reported when the
			 * switch changes position or for battery
			 * events. We'll notify both of them but only
			 * update the rfkill device status when the
			 * switch is moved.
			 */
			ev_type = KILLSWITCH;
			sony_call_snc_handle(handle, 0x0100, &result);
			real_ev = result & 0x03;

			/* hw switch event */
			if (real_ev == 1)
				sony_nc_rfkill_update();

			break;

		case 0x0128:
		case 0x0146:
			/* Hybrid GFX switching */
			sony_call_snc_handle(handle, 0x0000, &result);
			dprintk("GFX switch event received (reason: %s)\n",
					(result == 0x1) ? "switch change" :
					(result == 0x2) ? "output switch" :
					(result == 0x3) ? "output switch" :
					"");

			ev_type = GFX_SWITCH;
			real_ev = __sony_nc_gfx_switch_status_get();
			break;

		case 0x015B:
			/* Hybrid GFX switching SVS151290S */
			ev_type = GFX_SWITCH;
			real_ev = __sony_nc_gfx_switch_status_get();
			break;
		default:
			dprintk("Unknown event 0x%x for handle 0x%x\n",
					event, handle);
			break;
		}

		/* clear the event (and the event reason when present) */
		arg = 1 << offset;
		sony_nc_int_call(sony_nc_acpi_handle, "SN05", &arg, &result);

	} else {
		/* old style event */
		ev_type = HOTKEY;
		sony_laptop_report_input_event(real_ev);
	}
	acpi_bus_generate_netlink_event(sony_nc_acpi_device->pnp.device_class,
			dev_name(&sony_nc_acpi_device->dev), ev_type, real_ev);
}

static acpi_status sony_walk_callback(acpi_handle handle, u32 level,
				      void *context, void **return_value)
{
	struct acpi_device_info *info;

	if (ACPI_SUCCESS(acpi_get_object_info(handle, &info))) {
		pr_warn("method: name: %4.4s, args %X\n",
			(char *)&info->name, info->param_count);

		kfree(info);
	}

	return AE_OK;
}

/*
 * ACPI device
 */
static void sony_nc_function_setup(struct acpi_device *device,
		struct platform_device *pf_device)
{
	unsigned int i, result, bitmask, arg;

	if (!handles)
		return;

	/* setup found handles here */
	for (i = 0; i < ARRAY_SIZE(handles->cap); i++) {
		unsigned int handle = handles->cap[i];

		if (!handle)
			continue;

		dprintk("setting up handle 0x%.4x\n", handle);

		switch (handle) {
		case 0x0100:
		case 0x0101:
		case 0x0127:
			/* setup hotkeys */
			sony_call_snc_handle(handle, 0, &result);
			break;
		case 0x0102:
			/* setup hotkeys */
			sony_call_snc_handle(handle, 0x100, &result);
			break;
		case 0x0105:
		case 0x0148:
			/* touchpad enable/disable */
			result = sony_nc_touchpad_setup(pf_device, handle);
			if (result)
				pr_err("couldn't set up touchpad control function (%d)\n",
						result);
			break;
		case 0x0115:
		case 0x0136:
		case 0x013f:
			result = sony_nc_battery_care_setup(pf_device, handle);
			if (result)
				pr_err("couldn't set up battery care function (%d)\n",
						result);
			break;
		case 0x0119:
			result = sony_nc_lid_resume_setup(pf_device);
			if (result)
				pr_err("couldn't set up lid resume function (%d)\n",
						result);
			break;
		case 0x0122:
			result = sony_nc_thermal_setup(pf_device);
			if (result)
				pr_err("couldn't set up thermal profile function (%d)\n",
						result);
			break;
		case 0x0128:
		case 0x0146:
		case 0x015B:
			result = sony_nc_gfx_switch_setup(pf_device, handle);
			if (result)
				pr_err("couldn't set up GFX Switch status (%d)\n",
						result);
			break;
		case 0x0131:
			result = sony_nc_highspeed_charging_setup(pf_device);
			if (result)
				pr_err("couldn't set up high speed charging function (%d)\n",
				       result);
			break;
		case 0x0124:
		case 0x0135:
			result = sony_nc_rfkill_setup(device, handle);
			if (result)
				pr_err("couldn't set up rfkill support (%d)\n",
						result);
			break;
		case 0x0137:
		case 0x0143:
		case 0x014b:
		case 0x014c:
		case 0x0163:
			result = sony_nc_kbd_backlight_setup(pf_device, handle);
			if (result)
				pr_err("couldn't set up keyboard backlight function (%d)\n",
						result);
			break;
		default:
			continue;
		}
	}

	/* Enable all events */
	arg = 0x10;
	if (!sony_nc_int_call(sony_nc_acpi_handle, "SN00", &arg, &bitmask))
		sony_nc_int_call(sony_nc_acpi_handle, "SN02", &bitmask,
				&result);
}

static void sony_nc_function_cleanup(struct platform_device *pd)
{
	unsigned int i, result, bitmask, handle;

	/* get enabled events and disable them */
	sony_nc_int_call(sony_nc_acpi_handle, "SN01", NULL, &bitmask);
	sony_nc_int_call(sony_nc_acpi_handle, "SN03", &bitmask, &result);

	/* cleanup handles here */
	for (i = 0; i < ARRAY_SIZE(handles->cap); i++) {

		handle = handles->cap[i];

		if (!handle)
			continue;

		switch (handle) {
		case 0x0105:
		case 0x0148:
			sony_nc_touchpad_cleanup(pd);
			break;
		case 0x0115:
		case 0x0136:
		case 0x013f:
			sony_nc_battery_care_cleanup(pd);
			break;
		case 0x0119:
			sony_nc_lid_resume_cleanup(pd);
			break;
		case 0x0122:
			sony_nc_thermal_cleanup(pd);
			break;
		case 0x0128:
		case 0x0146:
		case 0x015B:
			sony_nc_gfx_switch_cleanup(pd);
			break;
		case 0x0131:
			sony_nc_highspeed_charging_cleanup(pd);
			break;
		case 0x0124:
		case 0x0135:
			sony_nc_rfkill_cleanup();
			break;
		case 0x0137:
		case 0x0143:
		case 0x014b:
		case 0x014c:
		case 0x0163:
			sony_nc_kbd_backlight_cleanup(pd, handle);
			break;
		default:
			continue;
		}
	}

	/* finally cleanup the handles list */
	sony_nc_handles_cleanup(pd);
}

#ifdef CONFIG_PM_SLEEP
static void sony_nc_function_resume(void)
{
	unsigned int i, result, bitmask, arg;

	dprintk("Resuming SNC device\n");

	for (i = 0; i < ARRAY_SIZE(handles->cap); i++) {
		unsigned int handle = handles->cap[i];

		if (!handle)
			continue;

		switch (handle) {
		case 0x0100:
		case 0x0101:
		case 0x0127:
			/* re-enable hotkeys */
			sony_call_snc_handle(handle, 0, &result);
			break;
		case 0x0102:
			/* re-enable hotkeys */
			sony_call_snc_handle(handle, 0x100, &result);
			break;
		case 0x0122:
			sony_nc_thermal_resume();
			break;
		case 0x0124:
		case 0x0135:
			sony_nc_rfkill_update();
			break;
		default:
			continue;
		}
	}

	/* Enable all events */
	arg = 0x10;
	if (!sony_nc_int_call(sony_nc_acpi_handle, "SN00", &arg, &bitmask))
		sony_nc_int_call(sony_nc_acpi_handle, "SN02", &bitmask,
				&result);
}

static int sony_nc_resume(struct device *dev)
{
	struct sony_nc_value *item;

	for (item = sony_nc_values; item->name; item++) {
		int ret;

		if (!item->valid)
			continue;
		ret = sony_nc_int_call(sony_nc_acpi_handle, *item->acpiset,
				       &item->value, NULL);
		if (ret < 0) {
			pr_err("%s: %d\n", __func__, ret);
			break;
		}
	}

	if (acpi_has_method(sony_nc_acpi_handle, "ECON")) {
		int arg = 1;
		if (sony_nc_int_call(sony_nc_acpi_handle, "ECON", &arg, NULL))
			dprintk("ECON Method failed\n");
	}

	if (acpi_has_method(sony_nc_acpi_handle, "SN00"))
		sony_nc_function_resume();

	return 0;
}
#endif

static SIMPLE_DEV_PM_OPS(sony_nc_pm, NULL, sony_nc_resume);

static void sony_nc_rfkill_cleanup(void)
{
	int i;

	for (i = 0; i < N_SONY_RFKILL; i++) {
		if (sony_rfkill_devices[i]) {
			rfkill_unregister(sony_rfkill_devices[i]);
			rfkill_destroy(sony_rfkill_devices[i]);
		}
	}
}

static int sony_nc_rfkill_set(void *data, bool blocked)
{
	int result;
	int argument = sony_rfkill_address[(long) data] + 0x100;

	if (!blocked)
		argument |= 0x070000;

	return sony_call_snc_handle(sony_rfkill_handle, argument, &result);
}

static const struct rfkill_ops sony_rfkill_ops = {
	.set_block = sony_nc_rfkill_set,
};

static int sony_nc_setup_rfkill(struct acpi_device *device,
				enum sony_nc_rfkill nc_type)
{
	int err = 0;
	struct rfkill *rfk;
	enum rfkill_type type;
	const char *name;
	int result;
	bool hwblock, swblock;

	switch (nc_type) {
	case SONY_WIFI:
		type = RFKILL_TYPE_WLAN;
		name = "sony-wifi";
		break;
	case SONY_BLUETOOTH:
		type = RFKILL_TYPE_BLUETOOTH;
		name = "sony-bluetooth";
		break;
	case SONY_WWAN:
		type = RFKILL_TYPE_WWAN;
		name = "sony-wwan";
		break;
	case SONY_WIMAX:
		type = RFKILL_TYPE_WIMAX;
		name = "sony-wimax";
		break;
	default:
		return -EINVAL;
	}

	rfk = rfkill_alloc(name, &device->dev, type,
			   &sony_rfkill_ops, (void *)nc_type);
	if (!rfk)
		return -ENOMEM;

	if (sony_call_snc_handle(sony_rfkill_handle, 0x200, &result) < 0) {
		rfkill_destroy(rfk);
		return -1;
	}
	hwblock = !(result & 0x1);

	if (sony_call_snc_handle(sony_rfkill_handle,
				sony_rfkill_address[nc_type],
				&result) < 0) {
		rfkill_destroy(rfk);
		return -1;
	}
	swblock = !(result & 0x2);

	rfkill_init_sw_state(rfk, swblock);
	rfkill_set_hw_state(rfk, hwblock);

	err = rfkill_register(rfk);
	if (err) {
		rfkill_destroy(rfk);
		return err;
	}
	sony_rfkill_devices[nc_type] = rfk;
	return err;
}

static void sony_nc_rfkill_update(void)
{
	enum sony_nc_rfkill i;
	int result;
	bool hwblock;

	sony_call_snc_handle(sony_rfkill_handle, 0x200, &result);
	hwblock = !(result & 0x1);

	for (i = 0; i < N_SONY_RFKILL; i++) {
		int argument = sony_rfkill_address[i];

		if (!sony_rfkill_devices[i])
			continue;

		if (hwblock) {
			if (rfkill_set_hw_state(sony_rfkill_devices[i], true)) {
				/* we already know we're blocked */
			}
			continue;
		}

		sony_call_snc_handle(sony_rfkill_handle, argument, &result);
		rfkill_set_states(sony_rfkill_devices[i],
				  !(result & 0x2), false);
	}
}

static int sony_nc_rfkill_setup(struct acpi_device *device,
		unsigned int handle)
{
	u64 offset;
	int i;
	unsigned char buffer[32] = { 0 };

	offset = sony_find_snc_handle(handle);
	sony_rfkill_handle = handle;

	i = sony_nc_buffer_call(sony_nc_acpi_handle, "SN06", &offset, buffer,
			32);
	if (i < 0)
		return i;

	/* The buffer is filled with magic numbers describing the devices
	 * available, 0xff terminates the enumeration.
	 * Known codes:
	 *	0x00 WLAN
	 *	0x10 BLUETOOTH
	 *	0x20 WWAN GPRS-EDGE
	 *	0x21 WWAN HSDPA
	 *	0x22 WWAN EV-DO
	 *	0x23 WWAN GPS
	 *	0x25 Gobi WWAN no GPS
	 *	0x26 Gobi WWAN + GPS
	 *	0x28 Gobi WWAN no GPS
	 *	0x29 Gobi WWAN + GPS
	 *	0x30 WIMAX
	 *	0x50 Gobi WWAN no GPS
	 *	0x51 Gobi WWAN + GPS
	 *	0x70 no SIM card slot
	 *	0x71 SIM card slot
	 */
	for (i = 0; i < ARRAY_SIZE(buffer); i++) {

		if (buffer[i] == 0xff)
			break;

		dprintk("Radio devices, found 0x%.2x\n", buffer[i]);

		if (buffer[i] == 0 && !sony_rfkill_devices[SONY_WIFI])
			sony_nc_setup_rfkill(device, SONY_WIFI);

		if (buffer[i] == 0x10 && !sony_rfkill_devices[SONY_BLUETOOTH])
			sony_nc_setup_rfkill(device, SONY_BLUETOOTH);

		if (((0xf0 & buffer[i]) == 0x20 ||
					(0xf0 & buffer[i]) == 0x50) &&
				!sony_rfkill_devices[SONY_WWAN])
			sony_nc_setup_rfkill(device, SONY_WWAN);

		if (buffer[i] == 0x30 && !sony_rfkill_devices[SONY_WIMAX])
			sony_nc_setup_rfkill(device, SONY_WIMAX);
	}
	return 0;
}

/* Keyboard backlight feature */
struct kbd_backlight {
	unsigned int handle;
	unsigned int base;
	unsigned int mode;
	unsigned int timeout;
	struct device_attribute mode_attr;
	struct device_attribute timeout_attr;
};

static struct kbd_backlight *kbdbl_ctl;

static ssize_t __sony_nc_kbd_backlight_mode_set(u8 value)
{
	int result;

	if (value > 1)
		return -EINVAL;

	if (sony_call_snc_handle(kbdbl_ctl->handle,
				(value << 0x10) | (kbdbl_ctl->base), &result))
		return -EIO;

	/* Try to turn the light on/off immediately */
	sony_call_snc_handle(kbdbl_ctl->handle,
			(value << 0x10) | (kbdbl_ctl->base + 0x100), &result);

	kbdbl_ctl->mode = value;

	return 0;
}

static ssize_t sony_nc_kbd_backlight_mode_store(struct device *dev,
		struct device_attribute *attr,
		const char *buffer, size_t count)
{
	int ret = 0;
	unsigned long value;

	if (count > 31)
		return -EINVAL;

	if (kstrtoul(buffer, 10, &value))
		return -EINVAL;

	ret = __sony_nc_kbd_backlight_mode_set(value);
	if (ret < 0)
		return ret;

	return count;
}

static ssize_t sony_nc_kbd_backlight_mode_show(struct device *dev,
		struct device_attribute *attr, char *buffer)
{
	ssize_t count = 0;
	count = snprintf(buffer, PAGE_SIZE, "%d\n", kbdbl_ctl->mode);
	return count;
}

static int __sony_nc_kbd_backlight_timeout_set(u8 value)
{
	int result;

	if (value > 3)
		return -EINVAL;

	if (sony_call_snc_handle(kbdbl_ctl->handle, (value << 0x10) |
				(kbdbl_ctl->base + 0x200), &result))
		return -EIO;

	kbdbl_ctl->timeout = value;

	return 0;
}

static ssize_t sony_nc_kbd_backlight_timeout_store(struct device *dev,
		struct device_attribute *attr,
		const char *buffer, size_t count)
{
	int ret = 0;
	unsigned long value;

	if (count > 31)
		return -EINVAL;

	if (kstrtoul(buffer, 10, &value))
		return -EINVAL;

	ret = __sony_nc_kbd_backlight_timeout_set(value);
	if (ret < 0)
		return ret;

	return count;
}

static ssize_t sony_nc_kbd_backlight_timeout_show(struct device *dev,
		struct device_attribute *attr, char *buffer)
{
	ssize_t count = 0;
	count = snprintf(buffer, PAGE_SIZE, "%d\n", kbdbl_ctl->timeout);
	return count;
}

static int sony_nc_kbd_backlight_setup(struct platform_device *pd,
		unsigned int handle)
{
	int result;
	int ret = 0;

	if (kbdbl_ctl) {
		pr_warn("handle 0x%.4x: keyboard backlight setup already done for 0x%.4x\n",
				handle, kbdbl_ctl->handle);
		return -EBUSY;
	}

	/* verify the kbd backlight presence, these handles are not used for
	 * keyboard backlight only
	 */
	ret = sony_call_snc_handle(handle, handle == 0x0137 ? 0x0B00 : 0x0100,
			&result);
	if (ret)
		return ret;

	if ((handle == 0x0137 && !(result & 0x02)) ||
			!(result & 0x01)) {
		dprintk("no backlight keyboard found\n");
		return 0;
	}

	kbdbl_ctl = kzalloc(sizeof(*kbdbl_ctl), GFP_KERNEL);
	if (!kbdbl_ctl)
		return -ENOMEM;

	kbdbl_ctl->mode = kbd_backlight;
	kbdbl_ctl->timeout = kbd_backlight_timeout;
	kbdbl_ctl->handle = handle;
	if (handle == 0x0137)
		kbdbl_ctl->base = 0x0C00;
	else
		kbdbl_ctl->base = 0x4000;

	sysfs_attr_init(&kbdbl_ctl->mode_attr.attr);
	kbdbl_ctl->mode_attr.attr.name = "kbd_backlight";
	kbdbl_ctl->mode_attr.attr.mode = S_IRUGO | S_IWUSR;
	kbdbl_ctl->mode_attr.show = sony_nc_kbd_backlight_mode_show;
	kbdbl_ctl->mode_attr.store = sony_nc_kbd_backlight_mode_store;

	sysfs_attr_init(&kbdbl_ctl->timeout_attr.attr);
	kbdbl_ctl->timeout_attr.attr.name = "kbd_backlight_timeout";
	kbdbl_ctl->timeout_attr.attr.mode = S_IRUGO | S_IWUSR;
	kbdbl_ctl->timeout_attr.show = sony_nc_kbd_backlight_timeout_show;
	kbdbl_ctl->timeout_attr.store = sony_nc_kbd_backlight_timeout_store;

	ret = device_create_file(&pd->dev, &kbdbl_ctl->mode_attr);
	if (ret)
		goto outkzalloc;

	ret = device_create_file(&pd->dev, &kbdbl_ctl->timeout_attr);
	if (ret)
		goto outmode;

	__sony_nc_kbd_backlight_mode_set(kbdbl_ctl->mode);
	__sony_nc_kbd_backlight_timeout_set(kbdbl_ctl->timeout);

	return 0;

outmode:
	device_remove_file(&pd->dev, &kbdbl_ctl->mode_attr);
outkzalloc:
	kfree(kbdbl_ctl);
	kbdbl_ctl = NULL;
	return ret;
}

static void sony_nc_kbd_backlight_cleanup(struct platform_device *pd,
		unsigned int handle)
{
<<<<<<< HEAD
	if (kbdbl_ctl) {
=======
	if (kbdbl_ctl && handle == kbdbl_ctl->handle) {
>>>>>>> d8ec26d7
		device_remove_file(&pd->dev, &kbdbl_ctl->mode_attr);
		device_remove_file(&pd->dev, &kbdbl_ctl->timeout_attr);
		kfree(kbdbl_ctl);
		kbdbl_ctl = NULL;
	}
}

struct battery_care_control {
	struct device_attribute attrs[2];
	unsigned int handle;
};
static struct battery_care_control *bcare_ctl;

static ssize_t sony_nc_battery_care_limit_store(struct device *dev,
		struct device_attribute *attr,
		const char *buffer, size_t count)
{
	unsigned int result, cmd;
	unsigned long value;

	if (count > 31)
		return -EINVAL;

	if (kstrtoul(buffer, 10, &value))
		return -EINVAL;

	/*  limit values (2 bits):
	 *  00 - none
	 *  01 - 80%
	 *  10 - 50%
	 *  11 - 100%
	 *
	 *  bit 0: 0 disable BCL, 1 enable BCL
	 *  bit 1: 1 tell to store the battery limit (see bits 6,7) too
	 *  bits 2,3: reserved
	 *  bits 4,5: store the limit into the EC
	 *  bits 6,7: store the limit into the battery
	 */
	cmd = 0;

	if (value > 0) {
		if (value <= 50)
			cmd = 0x20;

		else if (value <= 80)
			cmd = 0x10;

		else if (value <= 100)
			cmd = 0x30;

		else
			return -EINVAL;

		/*
		 * handle 0x0115 should allow storing on battery too;
		 * handle 0x0136 same as 0x0115 + health status;
		 * handle 0x013f, same as 0x0136 but no storing on the battery
		 */
		if (bcare_ctl->handle != 0x013f)
			cmd = cmd | (cmd << 2);

		cmd = (cmd | 0x1) << 0x10;
	}

	if (sony_call_snc_handle(bcare_ctl->handle, cmd | 0x0100, &result))
		return -EIO;

	return count;
}

static ssize_t sony_nc_battery_care_limit_show(struct device *dev,
		struct device_attribute *attr, char *buffer)
{
	unsigned int result, status;

	if (sony_call_snc_handle(bcare_ctl->handle, 0x0000, &result))
		return -EIO;

	status = (result & 0x01) ? ((result & 0x30) >> 0x04) : 0;
	switch (status) {
	case 1:
		status = 80;
		break;
	case 2:
		status = 50;
		break;
	case 3:
		status = 100;
		break;
	default:
		status = 0;
		break;
	}

	return snprintf(buffer, PAGE_SIZE, "%d\n", status);
}

static ssize_t sony_nc_battery_care_health_show(struct device *dev,
		struct device_attribute *attr, char *buffer)
{
	ssize_t count = 0;
	unsigned int health;

	if (sony_call_snc_handle(bcare_ctl->handle, 0x0200, &health))
		return -EIO;

	count = snprintf(buffer, PAGE_SIZE, "%d\n", health & 0xff);

	return count;
}

static int sony_nc_battery_care_setup(struct platform_device *pd,
		unsigned int handle)
{
	int ret = 0;

	bcare_ctl = kzalloc(sizeof(struct battery_care_control), GFP_KERNEL);
	if (!bcare_ctl)
		return -ENOMEM;

	bcare_ctl->handle = handle;

	sysfs_attr_init(&bcare_ctl->attrs[0].attr);
	bcare_ctl->attrs[0].attr.name = "battery_care_limiter";
	bcare_ctl->attrs[0].attr.mode = S_IRUGO | S_IWUSR;
	bcare_ctl->attrs[0].show = sony_nc_battery_care_limit_show;
	bcare_ctl->attrs[0].store = sony_nc_battery_care_limit_store;

	ret = device_create_file(&pd->dev, &bcare_ctl->attrs[0]);
	if (ret)
		goto outkzalloc;

	/* 0x0115 is for models with no health reporting capability */
	if (handle == 0x0115)
		return 0;

	sysfs_attr_init(&bcare_ctl->attrs[1].attr);
	bcare_ctl->attrs[1].attr.name = "battery_care_health";
	bcare_ctl->attrs[1].attr.mode = S_IRUGO;
	bcare_ctl->attrs[1].show = sony_nc_battery_care_health_show;

	ret = device_create_file(&pd->dev, &bcare_ctl->attrs[1]);
	if (ret)
		goto outlimiter;

	return 0;

outlimiter:
	device_remove_file(&pd->dev, &bcare_ctl->attrs[0]);

outkzalloc:
	kfree(bcare_ctl);
	bcare_ctl = NULL;

	return ret;
}

static void sony_nc_battery_care_cleanup(struct platform_device *pd)
{
	if (bcare_ctl) {
		device_remove_file(&pd->dev, &bcare_ctl->attrs[0]);
		if (bcare_ctl->handle != 0x0115)
			device_remove_file(&pd->dev, &bcare_ctl->attrs[1]);

		kfree(bcare_ctl);
		bcare_ctl = NULL;
	}
}

struct snc_thermal_ctrl {
	unsigned int mode;
	unsigned int profiles;
	struct device_attribute mode_attr;
	struct device_attribute profiles_attr;
};
static struct snc_thermal_ctrl *th_handle;

#define THM_PROFILE_MAX 3
static const char * const snc_thermal_profiles[] = {
	"balanced",
	"silent",
	"performance"
};

static int sony_nc_thermal_mode_set(unsigned short mode)
{
	unsigned int result;

	/* the thermal profile seems to be a two bit bitmask:
	 * lsb -> silent
	 * msb -> performance
	 * no bit set is the normal operation and is always valid
	 * Some vaio models only have "balanced" and "performance"
	 */
	if ((mode && !(th_handle->profiles & mode)) || mode >= THM_PROFILE_MAX)
		return -EINVAL;

	if (sony_call_snc_handle(0x0122, mode << 0x10 | 0x0200, &result))
		return -EIO;

	th_handle->mode = mode;

	return 0;
}

static int sony_nc_thermal_mode_get(void)
{
	unsigned int result;

	if (sony_call_snc_handle(0x0122, 0x0100, &result))
		return -EIO;

	return result & 0xff;
}

static ssize_t sony_nc_thermal_profiles_show(struct device *dev,
		struct device_attribute *attr, char *buffer)
{
	short cnt;
	size_t idx = 0;

	for (cnt = 0; cnt < THM_PROFILE_MAX; cnt++) {
		if (!cnt || (th_handle->profiles & cnt))
			idx += snprintf(buffer + idx, PAGE_SIZE - idx, "%s ",
					snc_thermal_profiles[cnt]);
	}
	idx += snprintf(buffer + idx, PAGE_SIZE - idx, "\n");

	return idx;
}

static ssize_t sony_nc_thermal_mode_store(struct device *dev,
		struct device_attribute *attr,
		const char *buffer, size_t count)
{
	unsigned short cmd;
	size_t len = count;

	if (count == 0)
		return -EINVAL;

	/* skip the newline if present */
	if (buffer[len - 1] == '\n')
		len--;

	for (cmd = 0; cmd < THM_PROFILE_MAX; cmd++)
		if (strncmp(buffer, snc_thermal_profiles[cmd], len) == 0)
			break;

	if (sony_nc_thermal_mode_set(cmd))
		return -EIO;

	return count;
}

static ssize_t sony_nc_thermal_mode_show(struct device *dev,
		struct device_attribute *attr, char *buffer)
{
	ssize_t count = 0;
	int mode = sony_nc_thermal_mode_get();

	if (mode < 0)
		return mode;

	count = snprintf(buffer, PAGE_SIZE, "%s\n", snc_thermal_profiles[mode]);

	return count;
}

static int sony_nc_thermal_setup(struct platform_device *pd)
{
	int ret = 0;
	th_handle = kzalloc(sizeof(struct snc_thermal_ctrl), GFP_KERNEL);
	if (!th_handle)
		return -ENOMEM;

	ret = sony_call_snc_handle(0x0122, 0x0000, &th_handle->profiles);
	if (ret) {
		pr_warn("couldn't to read the thermal profiles\n");
		goto outkzalloc;
	}

	ret = sony_nc_thermal_mode_get();
	if (ret < 0) {
		pr_warn("couldn't to read the current thermal profile");
		goto outkzalloc;
	}
	th_handle->mode = ret;

	sysfs_attr_init(&th_handle->profiles_attr.attr);
	th_handle->profiles_attr.attr.name = "thermal_profiles";
	th_handle->profiles_attr.attr.mode = S_IRUGO;
	th_handle->profiles_attr.show = sony_nc_thermal_profiles_show;

	sysfs_attr_init(&th_handle->mode_attr.attr);
	th_handle->mode_attr.attr.name = "thermal_control";
	th_handle->mode_attr.attr.mode = S_IRUGO | S_IWUSR;
	th_handle->mode_attr.show = sony_nc_thermal_mode_show;
	th_handle->mode_attr.store = sony_nc_thermal_mode_store;

	ret = device_create_file(&pd->dev, &th_handle->profiles_attr);
	if (ret)
		goto outkzalloc;

	ret = device_create_file(&pd->dev, &th_handle->mode_attr);
	if (ret)
		goto outprofiles;

	return 0;

outprofiles:
	device_remove_file(&pd->dev, &th_handle->profiles_attr);
outkzalloc:
	kfree(th_handle);
	th_handle = NULL;
	return ret;
}

static void sony_nc_thermal_cleanup(struct platform_device *pd)
{
	if (th_handle) {
		device_remove_file(&pd->dev, &th_handle->profiles_attr);
		device_remove_file(&pd->dev, &th_handle->mode_attr);
		kfree(th_handle);
		th_handle = NULL;
	}
}

#ifdef CONFIG_PM_SLEEP
static void sony_nc_thermal_resume(void)
{
	unsigned int status = sony_nc_thermal_mode_get();

	if (status != th_handle->mode)
		sony_nc_thermal_mode_set(th_handle->mode);
}
#endif

/* resume on LID open */
struct snc_lid_resume_control {
	struct device_attribute attrs[3];
	unsigned int status;
};
static struct snc_lid_resume_control *lid_ctl;

static ssize_t sony_nc_lid_resume_store(struct device *dev,
					struct device_attribute *attr,
					const char *buffer, size_t count)
{
	unsigned int result, pos;
	unsigned long value;
	if (count > 31)
		return -EINVAL;

	if (kstrtoul(buffer, 10, &value) || value > 1)
		return -EINVAL;

	/* the value we have to write to SNC is a bitmask:
	 * +--------------+
	 * | S3 | S4 | S5 |
	 * +--------------+
	 *   2    1    0
	 */
	if (strcmp(attr->attr.name, "lid_resume_S3") == 0)
		pos = 2;
	else if (strcmp(attr->attr.name, "lid_resume_S4") == 0)
		pos = 1;
	else if (strcmp(attr->attr.name, "lid_resume_S5") == 0)
		pos = 0;
	else
               return -EINVAL;

	if (value)
		value = lid_ctl->status | (1 << pos);
	else
		value = lid_ctl->status & ~(1 << pos);

	if (sony_call_snc_handle(0x0119, value << 0x10 | 0x0100, &result))
		return -EIO;

	lid_ctl->status = value;

	return count;
}

static ssize_t sony_nc_lid_resume_show(struct device *dev,
				       struct device_attribute *attr, char *buffer)
{
	unsigned int pos;

	if (strcmp(attr->attr.name, "lid_resume_S3") == 0)
		pos = 2;
	else if (strcmp(attr->attr.name, "lid_resume_S4") == 0)
		pos = 1;
	else if (strcmp(attr->attr.name, "lid_resume_S5") == 0)
		pos = 0;
	else
		return -EINVAL;
	       
	return snprintf(buffer, PAGE_SIZE, "%d\n",
			(lid_ctl->status >> pos) & 0x01);
}

static int sony_nc_lid_resume_setup(struct platform_device *pd)
{
	unsigned int result;
	int i;

	if (sony_call_snc_handle(0x0119, 0x0000, &result))
		return -EIO;

	lid_ctl = kzalloc(sizeof(struct snc_lid_resume_control), GFP_KERNEL);
	if (!lid_ctl)
		return -ENOMEM;

	lid_ctl->status = result & 0x7;

	sysfs_attr_init(&lid_ctl->attrs[0].attr);
	lid_ctl->attrs[0].attr.name = "lid_resume_S3";
	lid_ctl->attrs[0].attr.mode = S_IRUGO | S_IWUSR;
	lid_ctl->attrs[0].show = sony_nc_lid_resume_show;
	lid_ctl->attrs[0].store = sony_nc_lid_resume_store;

	sysfs_attr_init(&lid_ctl->attrs[1].attr);
	lid_ctl->attrs[1].attr.name = "lid_resume_S4";
	lid_ctl->attrs[1].attr.mode = S_IRUGO | S_IWUSR;
	lid_ctl->attrs[1].show = sony_nc_lid_resume_show;
	lid_ctl->attrs[1].store = sony_nc_lid_resume_store;

	sysfs_attr_init(&lid_ctl->attrs[2].attr);
	lid_ctl->attrs[2].attr.name = "lid_resume_S5";
	lid_ctl->attrs[2].attr.mode = S_IRUGO | S_IWUSR;
	lid_ctl->attrs[2].show = sony_nc_lid_resume_show;
	lid_ctl->attrs[2].store = sony_nc_lid_resume_store;

	for (i = 0; i < 3; i++) {
		result = device_create_file(&pd->dev, &lid_ctl->attrs[i]);
		if (result)
			goto liderror;
	}

	return 0;

liderror:
	for (i--; i >= 0; i--)
		device_remove_file(&pd->dev, &lid_ctl->attrs[i]);

	kfree(lid_ctl);
	lid_ctl = NULL;

	return result;
}

static void sony_nc_lid_resume_cleanup(struct platform_device *pd)
{
	int i;

	if (lid_ctl) {
		for (i = 0; i < 3; i++)
			device_remove_file(&pd->dev, &lid_ctl->attrs[i]);

		kfree(lid_ctl);
		lid_ctl = NULL;
	}
}

/* GFX Switch position */
enum gfx_switch {
	SPEED,
	STAMINA,
	AUTO
};
struct snc_gfx_switch_control {
	struct device_attribute attr;
	unsigned int handle;
};
static struct snc_gfx_switch_control *gfxs_ctl;

/* returns 0 for speed, 1 for stamina */
static int __sony_nc_gfx_switch_status_get(void)
{
	unsigned int result;

	if (sony_call_snc_handle(gfxs_ctl->handle,
				gfxs_ctl->handle == 0x015B ? 0x0000 : 0x0100,
				&result))
		return -EIO;

	switch (gfxs_ctl->handle) {
	case 0x0146:
		/* 1: discrete GFX (speed)
		 * 0: integrated GFX (stamina)
		 */
		return result & 0x1 ? SPEED : STAMINA;
		break;
	case 0x015B:
		/* 0: discrete GFX (speed)
		 * 1: integrated GFX (stamina)
		 */
		return result & 0x1 ? STAMINA : SPEED;
		break;
	case 0x0128:
		/* it's a more elaborated bitmask, for now:
		 * 2: integrated GFX (stamina)
		 * 0: discrete GFX (speed)
		 */
		dprintk("GFX Status: 0x%x\n", result);
		return result & 0x80 ? AUTO :
			result & 0x02 ? STAMINA : SPEED;
		break;
	}
	return -EINVAL;
}

static ssize_t sony_nc_gfx_switch_status_show(struct device *dev,
				       struct device_attribute *attr,
				       char *buffer)
{
	int pos = __sony_nc_gfx_switch_status_get();

	if (pos < 0)
		return pos;

	return snprintf(buffer, PAGE_SIZE, "%s\n",
					pos == SPEED ? "speed" :
					pos == STAMINA ? "stamina" :
					pos == AUTO ? "auto" : "unknown");
}

static int sony_nc_gfx_switch_setup(struct platform_device *pd,
		unsigned int handle)
{
	unsigned int result;

	gfxs_ctl = kzalloc(sizeof(struct snc_gfx_switch_control), GFP_KERNEL);
	if (!gfxs_ctl)
		return -ENOMEM;

	gfxs_ctl->handle = handle;

	sysfs_attr_init(&gfxs_ctl->attr.attr);
	gfxs_ctl->attr.attr.name = "gfx_switch_status";
	gfxs_ctl->attr.attr.mode = S_IRUGO;
	gfxs_ctl->attr.show = sony_nc_gfx_switch_status_show;

	result = device_create_file(&pd->dev, &gfxs_ctl->attr);
	if (result)
		goto gfxerror;

	return 0;

gfxerror:
	kfree(gfxs_ctl);
	gfxs_ctl = NULL;

	return result;
}

static void sony_nc_gfx_switch_cleanup(struct platform_device *pd)
{
	if (gfxs_ctl) {
		device_remove_file(&pd->dev, &gfxs_ctl->attr);

		kfree(gfxs_ctl);
		gfxs_ctl = NULL;
	}
}

/* High speed charging function */
static struct device_attribute *hsc_handle;

static ssize_t sony_nc_highspeed_charging_store(struct device *dev,
		struct device_attribute *attr,
		const char *buffer, size_t count)
{
	unsigned int result;
	unsigned long value;

	if (count > 31)
		return -EINVAL;

	if (kstrtoul(buffer, 10, &value) || value > 1)
		return -EINVAL;

	if (sony_call_snc_handle(0x0131, value << 0x10 | 0x0200, &result))
		return -EIO;

	return count;
}

static ssize_t sony_nc_highspeed_charging_show(struct device *dev,
		struct device_attribute *attr, char *buffer)
{
	unsigned int result;

	if (sony_call_snc_handle(0x0131, 0x0100, &result))
		return -EIO;

	return snprintf(buffer, PAGE_SIZE, "%d\n", result & 0x01);
}

static int sony_nc_highspeed_charging_setup(struct platform_device *pd)
{
	unsigned int result;

	if (sony_call_snc_handle(0x0131, 0x0000, &result) || !(result & 0x01)) {
		/* some models advertise the handle but have no implementation
		 * for it
		 */
		pr_info("No High Speed Charging capability found\n");
		return 0;
	}

	hsc_handle = kzalloc(sizeof(struct device_attribute), GFP_KERNEL);
	if (!hsc_handle)
		return -ENOMEM;

	sysfs_attr_init(&hsc_handle->attr);
	hsc_handle->attr.name = "battery_highspeed_charging";
	hsc_handle->attr.mode = S_IRUGO | S_IWUSR;
	hsc_handle->show = sony_nc_highspeed_charging_show;
	hsc_handle->store = sony_nc_highspeed_charging_store;

	result = device_create_file(&pd->dev, hsc_handle);
	if (result) {
		kfree(hsc_handle);
		hsc_handle = NULL;
		return result;
	}

	return 0;
}

static void sony_nc_highspeed_charging_cleanup(struct platform_device *pd)
{
	if (hsc_handle) {
		device_remove_file(&pd->dev, hsc_handle);
		kfree(hsc_handle);
		hsc_handle = NULL;
	}
}

/* Touchpad enable/disable */
struct touchpad_control {
	struct device_attribute attr;
	int handle;
};
static struct touchpad_control *tp_ctl;

static ssize_t sony_nc_touchpad_store(struct device *dev,
		struct device_attribute *attr, const char *buffer, size_t count)
{
	unsigned int result;
	unsigned long value;

	if (count > 31)
		return -EINVAL;

	if (kstrtoul(buffer, 10, &value) || value > 1)
		return -EINVAL;

	/* sysfs: 0 disabled, 1 enabled
	 * EC: 0 enabled, 1 disabled
	 */
	if (sony_call_snc_handle(tp_ctl->handle,
				(!value << 0x10) | 0x100, &result))
		return -EIO;

	return count;
}

static ssize_t sony_nc_touchpad_show(struct device *dev,
		struct device_attribute *attr, char *buffer)
{
	unsigned int result;

	if (sony_call_snc_handle(tp_ctl->handle, 0x000, &result))
		return -EINVAL;

	return snprintf(buffer, PAGE_SIZE, "%d\n", !(result & 0x01));
}

static int sony_nc_touchpad_setup(struct platform_device *pd,
		unsigned int handle)
{
	int ret = 0;

	tp_ctl = kzalloc(sizeof(struct touchpad_control), GFP_KERNEL);
	if (!tp_ctl)
		return -ENOMEM;

	tp_ctl->handle = handle;

	sysfs_attr_init(&tp_ctl->attr.attr);
	tp_ctl->attr.attr.name = "touchpad";
	tp_ctl->attr.attr.mode = S_IRUGO | S_IWUSR;
	tp_ctl->attr.show = sony_nc_touchpad_show;
	tp_ctl->attr.store = sony_nc_touchpad_store;

	ret = device_create_file(&pd->dev, &tp_ctl->attr);
	if (ret) {
		kfree(tp_ctl);
		tp_ctl = NULL;
	}

	return ret;
}

static void sony_nc_touchpad_cleanup(struct platform_device *pd)
{
	if (tp_ctl) {
		device_remove_file(&pd->dev, &tp_ctl->attr);
		kfree(tp_ctl);
		tp_ctl = NULL;
	}
}

static void sony_nc_backlight_ng_read_limits(int handle,
		struct sony_backlight_props *props)
{
	u64 offset;
	int i;
	int lvl_table_len = 0;
	u8 min = 0xff, max = 0x00;
	unsigned char buffer[32] = { 0 };

	props->handle = handle;
	props->offset = 0;
	props->maxlvl = 0xff;

	offset = sony_find_snc_handle(handle);

	/* try to read the boundaries from ACPI tables, if we fail the above
	 * defaults should be reasonable
	 */
	i = sony_nc_buffer_call(sony_nc_acpi_handle, "SN06", &offset, buffer,
			32);
	if (i < 0)
		return;

	switch (handle) {
	case 0x012f:
	case 0x0137:
		lvl_table_len = 9;
		break;
	case 0x143:
	case 0x14b:
	case 0x14c:
		lvl_table_len = 16;
		break;
	}

	/* the buffer lists brightness levels available, brightness levels are
	 * from position 0 to 8 in the array, other values are used by ALS
	 * control.
	 */
	for (i = 0; i < lvl_table_len && i < ARRAY_SIZE(buffer); i++) {

		dprintk("Brightness level: %d\n", buffer[i]);

		if (!buffer[i])
			break;

		if (buffer[i] > max)
			max = buffer[i];
		if (buffer[i] < min)
			min = buffer[i];
	}
	props->offset = min;
	props->maxlvl = max;
	dprintk("Brightness levels: min=%d max=%d\n", props->offset,
			props->maxlvl);
}

static void sony_nc_backlight_setup(void)
{
	int max_brightness = 0;
	const struct backlight_ops *ops = NULL;
	struct backlight_properties props;

	if (sony_find_snc_handle(0x12f) >= 0) {
		ops = &sony_backlight_ng_ops;
		sony_bl_props.cmd_base = 0x0100;
		sony_nc_backlight_ng_read_limits(0x12f, &sony_bl_props);
		max_brightness = sony_bl_props.maxlvl - sony_bl_props.offset;

	} else if (sony_find_snc_handle(0x137) >= 0) {
		ops = &sony_backlight_ng_ops;
		sony_bl_props.cmd_base = 0x0100;
		sony_nc_backlight_ng_read_limits(0x137, &sony_bl_props);
		max_brightness = sony_bl_props.maxlvl - sony_bl_props.offset;

	} else if (sony_find_snc_handle(0x143) >= 0) {
		ops = &sony_backlight_ng_ops;
		sony_bl_props.cmd_base = 0x3000;
		sony_nc_backlight_ng_read_limits(0x143, &sony_bl_props);
		max_brightness = sony_bl_props.maxlvl - sony_bl_props.offset;

	} else if (sony_find_snc_handle(0x14b) >= 0) {
		ops = &sony_backlight_ng_ops;
		sony_bl_props.cmd_base = 0x3000;
		sony_nc_backlight_ng_read_limits(0x14b, &sony_bl_props);
		max_brightness = sony_bl_props.maxlvl - sony_bl_props.offset;

	} else if (sony_find_snc_handle(0x14c) >= 0) {
		ops = &sony_backlight_ng_ops;
		sony_bl_props.cmd_base = 0x3000;
		sony_nc_backlight_ng_read_limits(0x14c, &sony_bl_props);
		max_brightness = sony_bl_props.maxlvl - sony_bl_props.offset;

	} else if (acpi_has_method(sony_nc_acpi_handle, "GBRT")) {
		ops = &sony_backlight_ops;
		max_brightness = SONY_MAX_BRIGHTNESS - 1;

	} else
		return;

	memset(&props, 0, sizeof(struct backlight_properties));
	props.type = BACKLIGHT_PLATFORM;
	props.max_brightness = max_brightness;
	sony_bl_props.dev = backlight_device_register("sony", NULL,
						      &sony_bl_props,
						      ops, &props);

	if (IS_ERR(sony_bl_props.dev)) {
		pr_warn("unable to register backlight device\n");
		sony_bl_props.dev = NULL;
	} else
		sony_bl_props.dev->props.brightness =
			ops->get_brightness(sony_bl_props.dev);
}

static void sony_nc_backlight_cleanup(void)
{
	if (sony_bl_props.dev)
		backlight_device_unregister(sony_bl_props.dev);
}

static int sony_nc_add(struct acpi_device *device)
{
	acpi_status status;
	int result = 0;
	struct sony_nc_value *item;

	pr_info("%s v%s\n", SONY_NC_DRIVER_NAME, SONY_LAPTOP_DRIVER_VERSION);

	sony_nc_acpi_device = device;
	strcpy(acpi_device_class(device), "sony/hotkey");

	sony_nc_acpi_handle = device->handle;

	/* read device status */
	result = acpi_bus_get_status(device);
	/* bail IFF the above call was successful and the device is not present */
	if (!result && !device->status.present) {
		dprintk("Device not present\n");
		result = -ENODEV;
		goto outwalk;
	}

	result = sony_pf_add();
	if (result)
		goto outpresent;

	if (debug) {
		status = acpi_walk_namespace(ACPI_TYPE_METHOD,
				sony_nc_acpi_handle, 1, sony_walk_callback,
				NULL, NULL, NULL);
		if (ACPI_FAILURE(status)) {
			pr_warn("unable to walk acpi resources\n");
			result = -ENODEV;
			goto outpresent;
		}
	}

	result = sony_laptop_setup_input(device);
	if (result) {
		pr_err("Unable to create input devices\n");
		goto outplatform;
	}

	if (acpi_has_method(sony_nc_acpi_handle, "ECON")) {
		int arg = 1;
		if (sony_nc_int_call(sony_nc_acpi_handle, "ECON", &arg, NULL))
			dprintk("ECON Method failed\n");
	}

	if (acpi_has_method(sony_nc_acpi_handle, "SN00")) {
		dprintk("Doing SNC setup\n");
		/* retrieve the available handles */
		result = sony_nc_handles_setup(sony_pf_device);
		if (!result)
			sony_nc_function_setup(device, sony_pf_device);
	}

	/* setup input devices and helper fifo */
	if (acpi_video_backlight_support()) {
		pr_info("brightness ignored, must be controlled by ACPI video driver\n");
	} else {
		sony_nc_backlight_setup();
	}

	/* create sony_pf sysfs attributes related to the SNC device */
	for (item = sony_nc_values; item->name; ++item) {

		if (!debug && item->debug)
			continue;

		/* find the available acpiget as described in the DSDT */
		for (; item->acpiget && *item->acpiget; ++item->acpiget) {
			if (acpi_has_method(sony_nc_acpi_handle,
							*item->acpiget)) {
				dprintk("Found %s getter: %s\n",
						item->name, *item->acpiget);
				item->devattr.attr.mode |= S_IRUGO;
				break;
			}
		}

		/* find the available acpiset as described in the DSDT */
		for (; item->acpiset && *item->acpiset; ++item->acpiset) {
			if (acpi_has_method(sony_nc_acpi_handle,
							*item->acpiset)) {
				dprintk("Found %s setter: %s\n",
						item->name, *item->acpiset);
				item->devattr.attr.mode |= S_IWUSR;
				break;
			}
		}

		if (item->devattr.attr.mode != 0) {
			result =
			    device_create_file(&sony_pf_device->dev,
					       &item->devattr);
			if (result)
				goto out_sysfs;
		}
	}

	return 0;

out_sysfs:
	for (item = sony_nc_values; item->name; ++item) {
		device_remove_file(&sony_pf_device->dev, &item->devattr);
	}
	sony_nc_backlight_cleanup();
	sony_nc_function_cleanup(sony_pf_device);
	sony_nc_handles_cleanup(sony_pf_device);

outplatform:
	sony_laptop_remove_input();

outpresent:
	sony_pf_remove();

outwalk:
	sony_nc_rfkill_cleanup();
	return result;
}

static int sony_nc_remove(struct acpi_device *device)
{
	struct sony_nc_value *item;

	sony_nc_backlight_cleanup();

	sony_nc_acpi_device = NULL;

	for (item = sony_nc_values; item->name; ++item) {
		device_remove_file(&sony_pf_device->dev, &item->devattr);
	}

	sony_nc_function_cleanup(sony_pf_device);
	sony_nc_handles_cleanup(sony_pf_device);
	sony_pf_remove();
	sony_laptop_remove_input();
	dprintk(SONY_NC_DRIVER_NAME " removed.\n");

	return 0;
}

static const struct acpi_device_id sony_device_ids[] = {
	{SONY_NC_HID, 0},
	{SONY_PIC_HID, 0},
	{"", 0},
};
MODULE_DEVICE_TABLE(acpi, sony_device_ids);

static const struct acpi_device_id sony_nc_device_ids[] = {
	{SONY_NC_HID, 0},
	{"", 0},
};

static struct acpi_driver sony_nc_driver = {
	.name = SONY_NC_DRIVER_NAME,
	.class = SONY_NC_CLASS,
	.ids = sony_nc_device_ids,
	.owner = THIS_MODULE,
	.ops = {
		.add = sony_nc_add,
		.remove = sony_nc_remove,
		.notify = sony_nc_notify,
		},
	.drv.pm = &sony_nc_pm,
};

/*********** SPIC (SNY6001) Device ***********/

#define SONYPI_DEVICE_TYPE1	0x00000001
#define SONYPI_DEVICE_TYPE2	0x00000002
#define SONYPI_DEVICE_TYPE3	0x00000004

#define SONYPI_TYPE1_OFFSET	0x04
#define SONYPI_TYPE2_OFFSET	0x12
#define SONYPI_TYPE3_OFFSET	0x12

struct sony_pic_ioport {
	struct acpi_resource_io	io1;
	struct acpi_resource_io	io2;
	struct list_head	list;
};

struct sony_pic_irq {
	struct acpi_resource_irq	irq;
	struct list_head		list;
};

struct sonypi_eventtypes {
	u8			data;
	unsigned long		mask;
	struct sonypi_event	*events;
};

struct sony_pic_dev {
	struct acpi_device		*acpi_dev;
	struct sony_pic_irq		*cur_irq;
	struct sony_pic_ioport		*cur_ioport;
	struct list_head		interrupts;
	struct list_head		ioports;
	struct mutex			lock;
	struct sonypi_eventtypes	*event_types;
	int                             (*handle_irq)(const u8, const u8);
	int				model;
	u16				evport_offset;
	u8				camera_power;
	u8				bluetooth_power;
	u8				wwan_power;
};

static struct sony_pic_dev spic_dev = {
	.interrupts	= LIST_HEAD_INIT(spic_dev.interrupts),
	.ioports	= LIST_HEAD_INIT(spic_dev.ioports),
};

static int spic_drv_registered;

/* Event masks */
#define SONYPI_JOGGER_MASK			0x00000001
#define SONYPI_CAPTURE_MASK			0x00000002
#define SONYPI_FNKEY_MASK			0x00000004
#define SONYPI_BLUETOOTH_MASK			0x00000008
#define SONYPI_PKEY_MASK			0x00000010
#define SONYPI_BACK_MASK			0x00000020
#define SONYPI_HELP_MASK			0x00000040
#define SONYPI_LID_MASK				0x00000080
#define SONYPI_ZOOM_MASK			0x00000100
#define SONYPI_THUMBPHRASE_MASK			0x00000200
#define SONYPI_MEYE_MASK			0x00000400
#define SONYPI_MEMORYSTICK_MASK			0x00000800
#define SONYPI_BATTERY_MASK			0x00001000
#define SONYPI_WIRELESS_MASK			0x00002000

struct sonypi_event {
	u8	data;
	u8	event;
};

/* The set of possible button release events */
static struct sonypi_event sonypi_releaseev[] = {
	{ 0x00, SONYPI_EVENT_ANYBUTTON_RELEASED },
	{ 0, 0 }
};

/* The set of possible jogger events  */
static struct sonypi_event sonypi_joggerev[] = {
	{ 0x1f, SONYPI_EVENT_JOGDIAL_UP },
	{ 0x01, SONYPI_EVENT_JOGDIAL_DOWN },
	{ 0x5f, SONYPI_EVENT_JOGDIAL_UP_PRESSED },
	{ 0x41, SONYPI_EVENT_JOGDIAL_DOWN_PRESSED },
	{ 0x1e, SONYPI_EVENT_JOGDIAL_FAST_UP },
	{ 0x02, SONYPI_EVENT_JOGDIAL_FAST_DOWN },
	{ 0x5e, SONYPI_EVENT_JOGDIAL_FAST_UP_PRESSED },
	{ 0x42, SONYPI_EVENT_JOGDIAL_FAST_DOWN_PRESSED },
	{ 0x1d, SONYPI_EVENT_JOGDIAL_VFAST_UP },
	{ 0x03, SONYPI_EVENT_JOGDIAL_VFAST_DOWN },
	{ 0x5d, SONYPI_EVENT_JOGDIAL_VFAST_UP_PRESSED },
	{ 0x43, SONYPI_EVENT_JOGDIAL_VFAST_DOWN_PRESSED },
	{ 0x40, SONYPI_EVENT_JOGDIAL_PRESSED },
	{ 0, 0 }
};

/* The set of possible capture button events */
static struct sonypi_event sonypi_captureev[] = {
	{ 0x05, SONYPI_EVENT_CAPTURE_PARTIALPRESSED },
	{ 0x07, SONYPI_EVENT_CAPTURE_PRESSED },
	{ 0x40, SONYPI_EVENT_CAPTURE_PRESSED },
	{ 0x01, SONYPI_EVENT_CAPTURE_PARTIALRELEASED },
	{ 0, 0 }
};

/* The set of possible fnkeys events */
static struct sonypi_event sonypi_fnkeyev[] = {
	{ 0x10, SONYPI_EVENT_FNKEY_ESC },
	{ 0x11, SONYPI_EVENT_FNKEY_F1 },
	{ 0x12, SONYPI_EVENT_FNKEY_F2 },
	{ 0x13, SONYPI_EVENT_FNKEY_F3 },
	{ 0x14, SONYPI_EVENT_FNKEY_F4 },
	{ 0x15, SONYPI_EVENT_FNKEY_F5 },
	{ 0x16, SONYPI_EVENT_FNKEY_F6 },
	{ 0x17, SONYPI_EVENT_FNKEY_F7 },
	{ 0x18, SONYPI_EVENT_FNKEY_F8 },
	{ 0x19, SONYPI_EVENT_FNKEY_F9 },
	{ 0x1a, SONYPI_EVENT_FNKEY_F10 },
	{ 0x1b, SONYPI_EVENT_FNKEY_F11 },
	{ 0x1c, SONYPI_EVENT_FNKEY_F12 },
	{ 0x1f, SONYPI_EVENT_FNKEY_RELEASED },
	{ 0x21, SONYPI_EVENT_FNKEY_1 },
	{ 0x22, SONYPI_EVENT_FNKEY_2 },
	{ 0x31, SONYPI_EVENT_FNKEY_D },
	{ 0x32, SONYPI_EVENT_FNKEY_E },
	{ 0x33, SONYPI_EVENT_FNKEY_F },
	{ 0x34, SONYPI_EVENT_FNKEY_S },
	{ 0x35, SONYPI_EVENT_FNKEY_B },
	{ 0x36, SONYPI_EVENT_FNKEY_ONLY },
	{ 0, 0 }
};

/* The set of possible program key events */
static struct sonypi_event sonypi_pkeyev[] = {
	{ 0x01, SONYPI_EVENT_PKEY_P1 },
	{ 0x02, SONYPI_EVENT_PKEY_P2 },
	{ 0x04, SONYPI_EVENT_PKEY_P3 },
	{ 0x20, SONYPI_EVENT_PKEY_P1 },
	{ 0, 0 }
};

/* The set of possible bluetooth events */
static struct sonypi_event sonypi_blueev[] = {
	{ 0x55, SONYPI_EVENT_BLUETOOTH_PRESSED },
	{ 0x59, SONYPI_EVENT_BLUETOOTH_ON },
	{ 0x5a, SONYPI_EVENT_BLUETOOTH_OFF },
	{ 0, 0 }
};

/* The set of possible wireless events */
static struct sonypi_event sonypi_wlessev[] = {
	{ 0x59, SONYPI_EVENT_IGNORE },
	{ 0x5a, SONYPI_EVENT_IGNORE },
	{ 0, 0 }
};

/* The set of possible back button events */
static struct sonypi_event sonypi_backev[] = {
	{ 0x20, SONYPI_EVENT_BACK_PRESSED },
	{ 0, 0 }
};

/* The set of possible help button events */
static struct sonypi_event sonypi_helpev[] = {
	{ 0x3b, SONYPI_EVENT_HELP_PRESSED },
	{ 0, 0 }
};


/* The set of possible lid events */
static struct sonypi_event sonypi_lidev[] = {
	{ 0x51, SONYPI_EVENT_LID_CLOSED },
	{ 0x50, SONYPI_EVENT_LID_OPENED },
	{ 0, 0 }
};

/* The set of possible zoom events */
static struct sonypi_event sonypi_zoomev[] = {
	{ 0x39, SONYPI_EVENT_ZOOM_PRESSED },
	{ 0x10, SONYPI_EVENT_ZOOM_IN_PRESSED },
	{ 0x20, SONYPI_EVENT_ZOOM_OUT_PRESSED },
	{ 0x04, SONYPI_EVENT_ZOOM_PRESSED },
	{ 0, 0 }
};

/* The set of possible thumbphrase events */
static struct sonypi_event sonypi_thumbphraseev[] = {
	{ 0x3a, SONYPI_EVENT_THUMBPHRASE_PRESSED },
	{ 0, 0 }
};

/* The set of possible motioneye camera events */
static struct sonypi_event sonypi_meyeev[] = {
	{ 0x00, SONYPI_EVENT_MEYE_FACE },
	{ 0x01, SONYPI_EVENT_MEYE_OPPOSITE },
	{ 0, 0 }
};

/* The set of possible memorystick events */
static struct sonypi_event sonypi_memorystickev[] = {
	{ 0x53, SONYPI_EVENT_MEMORYSTICK_INSERT },
	{ 0x54, SONYPI_EVENT_MEMORYSTICK_EJECT },
	{ 0, 0 }
};

/* The set of possible battery events */
static struct sonypi_event sonypi_batteryev[] = {
	{ 0x20, SONYPI_EVENT_BATTERY_INSERT },
	{ 0x30, SONYPI_EVENT_BATTERY_REMOVE },
	{ 0, 0 }
};

/* The set of possible volume events */
static struct sonypi_event sonypi_volumeev[] = {
	{ 0x01, SONYPI_EVENT_VOLUME_INC_PRESSED },
	{ 0x02, SONYPI_EVENT_VOLUME_DEC_PRESSED },
	{ 0, 0 }
};

/* The set of possible brightness events */
static struct sonypi_event sonypi_brightnessev[] = {
	{ 0x80, SONYPI_EVENT_BRIGHTNESS_PRESSED },
	{ 0, 0 }
};

static struct sonypi_eventtypes type1_events[] = {
	{ 0, 0xffffffff, sonypi_releaseev },
	{ 0x70, SONYPI_MEYE_MASK, sonypi_meyeev },
	{ 0x30, SONYPI_LID_MASK, sonypi_lidev },
	{ 0x60, SONYPI_CAPTURE_MASK, sonypi_captureev },
	{ 0x10, SONYPI_JOGGER_MASK, sonypi_joggerev },
	{ 0x20, SONYPI_FNKEY_MASK, sonypi_fnkeyev },
	{ 0x30, SONYPI_BLUETOOTH_MASK, sonypi_blueev },
	{ 0x40, SONYPI_PKEY_MASK, sonypi_pkeyev },
	{ 0x30, SONYPI_MEMORYSTICK_MASK, sonypi_memorystickev },
	{ 0x40, SONYPI_BATTERY_MASK, sonypi_batteryev },
	{ 0 },
};
static struct sonypi_eventtypes type2_events[] = {
	{ 0, 0xffffffff, sonypi_releaseev },
	{ 0x38, SONYPI_LID_MASK, sonypi_lidev },
	{ 0x11, SONYPI_JOGGER_MASK, sonypi_joggerev },
	{ 0x61, SONYPI_CAPTURE_MASK, sonypi_captureev },
	{ 0x21, SONYPI_FNKEY_MASK, sonypi_fnkeyev },
	{ 0x31, SONYPI_BLUETOOTH_MASK, sonypi_blueev },
	{ 0x08, SONYPI_PKEY_MASK, sonypi_pkeyev },
	{ 0x11, SONYPI_BACK_MASK, sonypi_backev },
	{ 0x21, SONYPI_HELP_MASK, sonypi_helpev },
	{ 0x21, SONYPI_ZOOM_MASK, sonypi_zoomev },
	{ 0x20, SONYPI_THUMBPHRASE_MASK, sonypi_thumbphraseev },
	{ 0x31, SONYPI_MEMORYSTICK_MASK, sonypi_memorystickev },
	{ 0x41, SONYPI_BATTERY_MASK, sonypi_batteryev },
	{ 0x31, SONYPI_PKEY_MASK, sonypi_pkeyev },
	{ 0 },
};
static struct sonypi_eventtypes type3_events[] = {
	{ 0, 0xffffffff, sonypi_releaseev },
	{ 0x21, SONYPI_FNKEY_MASK, sonypi_fnkeyev },
	{ 0x31, SONYPI_WIRELESS_MASK, sonypi_wlessev },
	{ 0x31, SONYPI_MEMORYSTICK_MASK, sonypi_memorystickev },
	{ 0x41, SONYPI_BATTERY_MASK, sonypi_batteryev },
	{ 0x31, SONYPI_PKEY_MASK, sonypi_pkeyev },
	{ 0x05, SONYPI_PKEY_MASK, sonypi_pkeyev },
	{ 0x05, SONYPI_ZOOM_MASK, sonypi_zoomev },
	{ 0x05, SONYPI_CAPTURE_MASK, sonypi_captureev },
	{ 0x05, SONYPI_PKEY_MASK, sonypi_volumeev },
	{ 0x05, SONYPI_PKEY_MASK, sonypi_brightnessev },
	{ 0 },
};

/* low level spic calls */
#define ITERATIONS_LONG		10000
#define ITERATIONS_SHORT	10
#define wait_on_command(command, iterations) {				\
	unsigned int n = iterations;					\
	while (--n && (command))					\
		udelay(1);						\
	if (!n)								\
		dprintk("command failed at %s : %s (line %d)\n",	\
				__FILE__, __func__, __LINE__);	\
}

static u8 sony_pic_call1(u8 dev)
{
	u8 v1, v2;

	wait_on_command(inb_p(spic_dev.cur_ioport->io1.minimum + 4) & 2,
			ITERATIONS_LONG);
	outb(dev, spic_dev.cur_ioport->io1.minimum + 4);
	v1 = inb_p(spic_dev.cur_ioport->io1.minimum + 4);
	v2 = inb_p(spic_dev.cur_ioport->io1.minimum);
	dprintk("sony_pic_call1(0x%.2x): 0x%.4x\n", dev, (v2 << 8) | v1);
	return v2;
}

static u8 sony_pic_call2(u8 dev, u8 fn)
{
	u8 v1;

	wait_on_command(inb_p(spic_dev.cur_ioport->io1.minimum + 4) & 2,
			ITERATIONS_LONG);
	outb(dev, spic_dev.cur_ioport->io1.minimum + 4);
	wait_on_command(inb_p(spic_dev.cur_ioport->io1.minimum + 4) & 2,
			ITERATIONS_LONG);
	outb(fn, spic_dev.cur_ioport->io1.minimum);
	v1 = inb_p(spic_dev.cur_ioport->io1.minimum);
	dprintk("sony_pic_call2(0x%.2x - 0x%.2x): 0x%.4x\n", dev, fn, v1);
	return v1;
}

static u8 sony_pic_call3(u8 dev, u8 fn, u8 v)
{
	u8 v1;

	wait_on_command(inb_p(spic_dev.cur_ioport->io1.minimum + 4) & 2, ITERATIONS_LONG);
	outb(dev, spic_dev.cur_ioport->io1.minimum + 4);
	wait_on_command(inb_p(spic_dev.cur_ioport->io1.minimum + 4) & 2, ITERATIONS_LONG);
	outb(fn, spic_dev.cur_ioport->io1.minimum);
	wait_on_command(inb_p(spic_dev.cur_ioport->io1.minimum + 4) & 2, ITERATIONS_LONG);
	outb(v, spic_dev.cur_ioport->io1.minimum);
	v1 = inb_p(spic_dev.cur_ioport->io1.minimum);
	dprintk("sony_pic_call3(0x%.2x - 0x%.2x - 0x%.2x): 0x%.4x\n",
			dev, fn, v, v1);
	return v1;
}

/*
 * minidrivers for SPIC models
 */
static int type3_handle_irq(const u8 data_mask, const u8 ev)
{
	/*
	 * 0x31 could mean we have to take some extra action and wait for
	 * the next irq for some Type3 models, it will generate a new
	 * irq and we can read new data from the device:
	 *  - 0x5c and 0x5f requires 0xA0
	 *  - 0x61 requires 0xB3
	 */
	if (data_mask == 0x31) {
		if (ev == 0x5c || ev == 0x5f)
			sony_pic_call1(0xA0);
		else if (ev == 0x61)
			sony_pic_call1(0xB3);
		return 0;
	}
	return 1;
}

static void sony_pic_detect_device_type(struct sony_pic_dev *dev)
{
	struct pci_dev *pcidev;

	pcidev = pci_get_device(PCI_VENDOR_ID_INTEL,
			PCI_DEVICE_ID_INTEL_82371AB_3, NULL);
	if (pcidev) {
		dev->model = SONYPI_DEVICE_TYPE1;
		dev->evport_offset = SONYPI_TYPE1_OFFSET;
		dev->event_types = type1_events;
		goto out;
	}

	pcidev = pci_get_device(PCI_VENDOR_ID_INTEL,
			PCI_DEVICE_ID_INTEL_ICH6_1, NULL);
	if (pcidev) {
		dev->model = SONYPI_DEVICE_TYPE2;
		dev->evport_offset = SONYPI_TYPE2_OFFSET;
		dev->event_types = type2_events;
		goto out;
	}

	pcidev = pci_get_device(PCI_VENDOR_ID_INTEL,
			PCI_DEVICE_ID_INTEL_ICH7_1, NULL);
	if (pcidev) {
		dev->model = SONYPI_DEVICE_TYPE3;
		dev->handle_irq = type3_handle_irq;
		dev->evport_offset = SONYPI_TYPE3_OFFSET;
		dev->event_types = type3_events;
		goto out;
	}

	pcidev = pci_get_device(PCI_VENDOR_ID_INTEL,
			PCI_DEVICE_ID_INTEL_ICH8_4, NULL);
	if (pcidev) {
		dev->model = SONYPI_DEVICE_TYPE3;
		dev->handle_irq = type3_handle_irq;
		dev->evport_offset = SONYPI_TYPE3_OFFSET;
		dev->event_types = type3_events;
		goto out;
	}

	pcidev = pci_get_device(PCI_VENDOR_ID_INTEL,
			PCI_DEVICE_ID_INTEL_ICH9_1, NULL);
	if (pcidev) {
		dev->model = SONYPI_DEVICE_TYPE3;
		dev->handle_irq = type3_handle_irq;
		dev->evport_offset = SONYPI_TYPE3_OFFSET;
		dev->event_types = type3_events;
		goto out;
	}

	/* default */
	dev->model = SONYPI_DEVICE_TYPE2;
	dev->evport_offset = SONYPI_TYPE2_OFFSET;
	dev->event_types = type2_events;

out:
	if (pcidev)
		pci_dev_put(pcidev);

	pr_info("detected Type%d model\n",
		dev->model == SONYPI_DEVICE_TYPE1 ? 1 :
		dev->model == SONYPI_DEVICE_TYPE2 ? 2 : 3);
}

/* camera tests and poweron/poweroff */
#define SONYPI_CAMERA_PICTURE		5
#define SONYPI_CAMERA_CONTROL		0x10

#define SONYPI_CAMERA_BRIGHTNESS		0
#define SONYPI_CAMERA_CONTRAST			1
#define SONYPI_CAMERA_HUE			2
#define SONYPI_CAMERA_COLOR			3
#define SONYPI_CAMERA_SHARPNESS			4

#define SONYPI_CAMERA_EXPOSURE_MASK		0xC
#define SONYPI_CAMERA_WHITE_BALANCE_MASK	0x3
#define SONYPI_CAMERA_PICTURE_MODE_MASK		0x30
#define SONYPI_CAMERA_MUTE_MASK			0x40

/* the rest don't need a loop until not 0xff */
#define SONYPI_CAMERA_AGC			6
#define SONYPI_CAMERA_AGC_MASK			0x30
#define SONYPI_CAMERA_SHUTTER_MASK 		0x7

#define SONYPI_CAMERA_SHUTDOWN_REQUEST		7
#define SONYPI_CAMERA_CONTROL			0x10

#define SONYPI_CAMERA_STATUS 			7
#define SONYPI_CAMERA_STATUS_READY 		0x2
#define SONYPI_CAMERA_STATUS_POSITION		0x4

#define SONYPI_DIRECTION_BACKWARDS 		0x4

#define SONYPI_CAMERA_REVISION 			8
#define SONYPI_CAMERA_ROMVERSION 		9

static int __sony_pic_camera_ready(void)
{
	u8 v;

	v = sony_pic_call2(0x8f, SONYPI_CAMERA_STATUS);
	return (v != 0xff && (v & SONYPI_CAMERA_STATUS_READY));
}

static int __sony_pic_camera_off(void)
{
	if (!camera) {
		pr_warn("camera control not enabled\n");
		return -ENODEV;
	}

	wait_on_command(sony_pic_call3(0x90, SONYPI_CAMERA_PICTURE,
				SONYPI_CAMERA_MUTE_MASK),
			ITERATIONS_SHORT);

	if (spic_dev.camera_power) {
		sony_pic_call2(0x91, 0);
		spic_dev.camera_power = 0;
	}
	return 0;
}

static int __sony_pic_camera_on(void)
{
	int i, j, x;

	if (!camera) {
		pr_warn("camera control not enabled\n");
		return -ENODEV;
	}

	if (spic_dev.camera_power)
		return 0;

	for (j = 5; j > 0; j--) {

		for (x = 0; x < 100 && sony_pic_call2(0x91, 0x1); x++)
			msleep(10);
		sony_pic_call1(0x93);

		for (i = 400; i > 0; i--) {
			if (__sony_pic_camera_ready())
				break;
			msleep(10);
		}
		if (i)
			break;
	}

	if (j == 0) {
		pr_warn("failed to power on camera\n");
		return -ENODEV;
	}

	wait_on_command(sony_pic_call3(0x90, SONYPI_CAMERA_CONTROL,
				0x5a),
			ITERATIONS_SHORT);

	spic_dev.camera_power = 1;
	return 0;
}

/* External camera command (exported to the motion eye v4l driver) */
int sony_pic_camera_command(int command, u8 value)
{
	if (!camera)
		return -EIO;

	mutex_lock(&spic_dev.lock);

	switch (command) {
	case SONY_PIC_COMMAND_SETCAMERA:
		if (value)
			__sony_pic_camera_on();
		else
			__sony_pic_camera_off();
		break;
	case SONY_PIC_COMMAND_SETCAMERABRIGHTNESS:
		wait_on_command(sony_pic_call3(0x90, SONYPI_CAMERA_BRIGHTNESS, value),
				ITERATIONS_SHORT);
		break;
	case SONY_PIC_COMMAND_SETCAMERACONTRAST:
		wait_on_command(sony_pic_call3(0x90, SONYPI_CAMERA_CONTRAST, value),
				ITERATIONS_SHORT);
		break;
	case SONY_PIC_COMMAND_SETCAMERAHUE:
		wait_on_command(sony_pic_call3(0x90, SONYPI_CAMERA_HUE, value),
				ITERATIONS_SHORT);
		break;
	case SONY_PIC_COMMAND_SETCAMERACOLOR:
		wait_on_command(sony_pic_call3(0x90, SONYPI_CAMERA_COLOR, value),
				ITERATIONS_SHORT);
		break;
	case SONY_PIC_COMMAND_SETCAMERASHARPNESS:
		wait_on_command(sony_pic_call3(0x90, SONYPI_CAMERA_SHARPNESS, value),
				ITERATIONS_SHORT);
		break;
	case SONY_PIC_COMMAND_SETCAMERAPICTURE:
		wait_on_command(sony_pic_call3(0x90, SONYPI_CAMERA_PICTURE, value),
				ITERATIONS_SHORT);
		break;
	case SONY_PIC_COMMAND_SETCAMERAAGC:
		wait_on_command(sony_pic_call3(0x90, SONYPI_CAMERA_AGC, value),
				ITERATIONS_SHORT);
		break;
	default:
		pr_err("sony_pic_camera_command invalid: %d\n", command);
		break;
	}
	mutex_unlock(&spic_dev.lock);
	return 0;
}
EXPORT_SYMBOL(sony_pic_camera_command);

/* gprs/edge modem (SZ460N and SZ210P), thanks to Joshua Wise */
static void __sony_pic_set_wwanpower(u8 state)
{
	state = !!state;
	if (spic_dev.wwan_power == state)
		return;
	sony_pic_call2(0xB0, state);
	sony_pic_call1(0x82);
	spic_dev.wwan_power = state;
}

static ssize_t sony_pic_wwanpower_store(struct device *dev,
		struct device_attribute *attr,
		const char *buffer, size_t count)
{
	unsigned long value;
	if (count > 31)
		return -EINVAL;

	if (kstrtoul(buffer, 10, &value))
		return -EINVAL;

	mutex_lock(&spic_dev.lock);
	__sony_pic_set_wwanpower(value);
	mutex_unlock(&spic_dev.lock);

	return count;
}

static ssize_t sony_pic_wwanpower_show(struct device *dev,
		struct device_attribute *attr, char *buffer)
{
	ssize_t count;
	mutex_lock(&spic_dev.lock);
	count = snprintf(buffer, PAGE_SIZE, "%d\n", spic_dev.wwan_power);
	mutex_unlock(&spic_dev.lock);
	return count;
}

/* bluetooth subsystem power state */
static void __sony_pic_set_bluetoothpower(u8 state)
{
	state = !!state;
	if (spic_dev.bluetooth_power == state)
		return;
	sony_pic_call2(0x96, state);
	sony_pic_call1(0x82);
	spic_dev.bluetooth_power = state;
}

static ssize_t sony_pic_bluetoothpower_store(struct device *dev,
		struct device_attribute *attr,
		const char *buffer, size_t count)
{
	unsigned long value;
	if (count > 31)
		return -EINVAL;

	if (kstrtoul(buffer, 10, &value))
		return -EINVAL;

	mutex_lock(&spic_dev.lock);
	__sony_pic_set_bluetoothpower(value);
	mutex_unlock(&spic_dev.lock);

	return count;
}

static ssize_t sony_pic_bluetoothpower_show(struct device *dev,
		struct device_attribute *attr, char *buffer)
{
	ssize_t count = 0;
	mutex_lock(&spic_dev.lock);
	count = snprintf(buffer, PAGE_SIZE, "%d\n", spic_dev.bluetooth_power);
	mutex_unlock(&spic_dev.lock);
	return count;
}

/* fan speed */
/* FAN0 information (reverse engineered from ACPI tables) */
#define SONY_PIC_FAN0_STATUS	0x93
static int sony_pic_set_fanspeed(unsigned long value)
{
	return ec_write(SONY_PIC_FAN0_STATUS, value);
}

static int sony_pic_get_fanspeed(u8 *value)
{
	return ec_read(SONY_PIC_FAN0_STATUS, value);
}

static ssize_t sony_pic_fanspeed_store(struct device *dev,
		struct device_attribute *attr,
		const char *buffer, size_t count)
{
	unsigned long value;
	if (count > 31)
		return -EINVAL;

	if (kstrtoul(buffer, 10, &value))
		return -EINVAL;

	if (sony_pic_set_fanspeed(value))
		return -EIO;

	return count;
}

static ssize_t sony_pic_fanspeed_show(struct device *dev,
		struct device_attribute *attr, char *buffer)
{
	u8 value = 0;
	if (sony_pic_get_fanspeed(&value))
		return -EIO;

	return snprintf(buffer, PAGE_SIZE, "%d\n", value);
}

#define SPIC_ATTR(_name, _mode)					\
struct device_attribute spic_attr_##_name = __ATTR(_name,	\
		_mode, sony_pic_## _name ##_show,		\
		sony_pic_## _name ##_store)

static SPIC_ATTR(bluetoothpower, 0644);
static SPIC_ATTR(wwanpower, 0644);
static SPIC_ATTR(fanspeed, 0644);

static struct attribute *spic_attributes[] = {
	&spic_attr_bluetoothpower.attr,
	&spic_attr_wwanpower.attr,
	&spic_attr_fanspeed.attr,
	NULL
};

static struct attribute_group spic_attribute_group = {
	.attrs = spic_attributes
};

/******** SONYPI compatibility **********/
#ifdef CONFIG_SONYPI_COMPAT

/* battery / brightness / temperature  addresses */
#define SONYPI_BAT_FLAGS	0x81
#define SONYPI_LCD_LIGHT	0x96
#define SONYPI_BAT1_PCTRM	0xa0
#define SONYPI_BAT1_LEFT	0xa2
#define SONYPI_BAT1_MAXRT	0xa4
#define SONYPI_BAT2_PCTRM	0xa8
#define SONYPI_BAT2_LEFT	0xaa
#define SONYPI_BAT2_MAXRT	0xac
#define SONYPI_BAT1_MAXTK	0xb0
#define SONYPI_BAT1_FULL	0xb2
#define SONYPI_BAT2_MAXTK	0xb8
#define SONYPI_BAT2_FULL	0xba
#define SONYPI_TEMP_STATUS	0xC1

struct sonypi_compat_s {
	struct fasync_struct	*fifo_async;
	struct kfifo		fifo;
	spinlock_t		fifo_lock;
	wait_queue_head_t	fifo_proc_list;
	atomic_t		open_count;
};
static struct sonypi_compat_s sonypi_compat = {
	.open_count = ATOMIC_INIT(0),
};

static int sonypi_misc_fasync(int fd, struct file *filp, int on)
{
	return fasync_helper(fd, filp, on, &sonypi_compat.fifo_async);
}

static int sonypi_misc_release(struct inode *inode, struct file *file)
{
	atomic_dec(&sonypi_compat.open_count);
	return 0;
}

static int sonypi_misc_open(struct inode *inode, struct file *file)
{
	/* Flush input queue on first open */
	unsigned long flags;

	spin_lock_irqsave(&sonypi_compat.fifo_lock, flags);

	if (atomic_inc_return(&sonypi_compat.open_count) == 1)
		kfifo_reset(&sonypi_compat.fifo);

	spin_unlock_irqrestore(&sonypi_compat.fifo_lock, flags);

	return 0;
}

static ssize_t sonypi_misc_read(struct file *file, char __user *buf,
				size_t count, loff_t *pos)
{
	ssize_t ret;
	unsigned char c;

	if ((kfifo_len(&sonypi_compat.fifo) == 0) &&
	    (file->f_flags & O_NONBLOCK))
		return -EAGAIN;

	ret = wait_event_interruptible(sonypi_compat.fifo_proc_list,
				       kfifo_len(&sonypi_compat.fifo) != 0);
	if (ret)
		return ret;

	while (ret < count &&
	       (kfifo_out_locked(&sonypi_compat.fifo, &c, sizeof(c),
			  &sonypi_compat.fifo_lock) == sizeof(c))) {
		if (put_user(c, buf++))
			return -EFAULT;
		ret++;
	}

	if (ret > 0) {
		struct inode *inode = file_inode(file);
		inode->i_atime = current_fs_time(inode->i_sb);
	}

	return ret;
}

static unsigned int sonypi_misc_poll(struct file *file, poll_table *wait)
{
	poll_wait(file, &sonypi_compat.fifo_proc_list, wait);
	if (kfifo_len(&sonypi_compat.fifo))
		return POLLIN | POLLRDNORM;
	return 0;
}

static int ec_read16(u8 addr, u16 *value)
{
	u8 val_lb, val_hb;
	if (ec_read(addr, &val_lb))
		return -1;
	if (ec_read(addr + 1, &val_hb))
		return -1;
	*value = val_lb | (val_hb << 8);
	return 0;
}

static long sonypi_misc_ioctl(struct file *fp, unsigned int cmd,
							unsigned long arg)
{
	int ret = 0;
	void __user *argp = (void __user *)arg;
	u8 val8;
	u16 val16;
	int value;

	mutex_lock(&spic_dev.lock);
	switch (cmd) {
	case SONYPI_IOCGBRT:
		if (sony_bl_props.dev == NULL) {
			ret = -EIO;
			break;
		}
		if (sony_nc_int_call(sony_nc_acpi_handle, "GBRT", NULL,
					&value)) {
			ret = -EIO;
			break;
		}
		val8 = ((value & 0xff) - 1) << 5;
		if (copy_to_user(argp, &val8, sizeof(val8)))
				ret = -EFAULT;
		break;
	case SONYPI_IOCSBRT:
		if (sony_bl_props.dev == NULL) {
			ret = -EIO;
			break;
		}
		if (copy_from_user(&val8, argp, sizeof(val8))) {
			ret = -EFAULT;
			break;
		}
		value = (val8 >> 5) + 1;
		if (sony_nc_int_call(sony_nc_acpi_handle, "SBRT", &value,
					NULL)) {
			ret = -EIO;
			break;
		}
		/* sync the backlight device status */
		sony_bl_props.dev->props.brightness =
		    sony_backlight_get_brightness(sony_bl_props.dev);
		break;
	case SONYPI_IOCGBAT1CAP:
		if (ec_read16(SONYPI_BAT1_FULL, &val16)) {
			ret = -EIO;
			break;
		}
		if (copy_to_user(argp, &val16, sizeof(val16)))
			ret = -EFAULT;
		break;
	case SONYPI_IOCGBAT1REM:
		if (ec_read16(SONYPI_BAT1_LEFT, &val16)) {
			ret = -EIO;
			break;
		}
		if (copy_to_user(argp, &val16, sizeof(val16)))
			ret = -EFAULT;
		break;
	case SONYPI_IOCGBAT2CAP:
		if (ec_read16(SONYPI_BAT2_FULL, &val16)) {
			ret = -EIO;
			break;
		}
		if (copy_to_user(argp, &val16, sizeof(val16)))
			ret = -EFAULT;
		break;
	case SONYPI_IOCGBAT2REM:
		if (ec_read16(SONYPI_BAT2_LEFT, &val16)) {
			ret = -EIO;
			break;
		}
		if (copy_to_user(argp, &val16, sizeof(val16)))
			ret = -EFAULT;
		break;
	case SONYPI_IOCGBATFLAGS:
		if (ec_read(SONYPI_BAT_FLAGS, &val8)) {
			ret = -EIO;
			break;
		}
		val8 &= 0x07;
		if (copy_to_user(argp, &val8, sizeof(val8)))
			ret = -EFAULT;
		break;
	case SONYPI_IOCGBLUE:
		val8 = spic_dev.bluetooth_power;
		if (copy_to_user(argp, &val8, sizeof(val8)))
			ret = -EFAULT;
		break;
	case SONYPI_IOCSBLUE:
		if (copy_from_user(&val8, argp, sizeof(val8))) {
			ret = -EFAULT;
			break;
		}
		__sony_pic_set_bluetoothpower(val8);
		break;
	/* FAN Controls */
	case SONYPI_IOCGFAN:
		if (sony_pic_get_fanspeed(&val8)) {
			ret = -EIO;
			break;
		}
		if (copy_to_user(argp, &val8, sizeof(val8)))
			ret = -EFAULT;
		break;
	case SONYPI_IOCSFAN:
		if (copy_from_user(&val8, argp, sizeof(val8))) {
			ret = -EFAULT;
			break;
		}
		if (sony_pic_set_fanspeed(val8))
			ret = -EIO;
		break;
	/* GET Temperature (useful under APM) */
	case SONYPI_IOCGTEMP:
		if (ec_read(SONYPI_TEMP_STATUS, &val8)) {
			ret = -EIO;
			break;
		}
		if (copy_to_user(argp, &val8, sizeof(val8)))
			ret = -EFAULT;
		break;
	default:
		ret = -EINVAL;
	}
	mutex_unlock(&spic_dev.lock);
	return ret;
}

static const struct file_operations sonypi_misc_fops = {
	.owner		= THIS_MODULE,
	.read		= sonypi_misc_read,
	.poll		= sonypi_misc_poll,
	.open		= sonypi_misc_open,
	.release	= sonypi_misc_release,
	.fasync		= sonypi_misc_fasync,
	.unlocked_ioctl	= sonypi_misc_ioctl,
	.llseek		= noop_llseek,
};

static struct miscdevice sonypi_misc_device = {
	.minor		= MISC_DYNAMIC_MINOR,
	.name		= "sonypi",
	.fops		= &sonypi_misc_fops,
};

static void sonypi_compat_report_event(u8 event)
{
	kfifo_in_locked(&sonypi_compat.fifo, (unsigned char *)&event,
			sizeof(event), &sonypi_compat.fifo_lock);
	kill_fasync(&sonypi_compat.fifo_async, SIGIO, POLL_IN);
	wake_up_interruptible(&sonypi_compat.fifo_proc_list);
}

static int sonypi_compat_init(void)
{
	int error;

	spin_lock_init(&sonypi_compat.fifo_lock);
	error =
	 kfifo_alloc(&sonypi_compat.fifo, SONY_LAPTOP_BUF_SIZE, GFP_KERNEL);
	if (error) {
		pr_err("kfifo_alloc failed\n");
		return error;
	}

	init_waitqueue_head(&sonypi_compat.fifo_proc_list);

	if (minor != -1)
		sonypi_misc_device.minor = minor;
	error = misc_register(&sonypi_misc_device);
	if (error) {
		pr_err("misc_register failed\n");
		goto err_free_kfifo;
	}
	if (minor == -1)
		pr_info("device allocated minor is %d\n",
			sonypi_misc_device.minor);

	return 0;

err_free_kfifo:
	kfifo_free(&sonypi_compat.fifo);
	return error;
}

static void sonypi_compat_exit(void)
{
	misc_deregister(&sonypi_misc_device);
	kfifo_free(&sonypi_compat.fifo);
}
#else
static int sonypi_compat_init(void) { return 0; }
static void sonypi_compat_exit(void) { }
static void sonypi_compat_report_event(u8 event) { }
#endif /* CONFIG_SONYPI_COMPAT */

/*
 * ACPI callbacks
 */
static acpi_status
sony_pic_read_possible_resource(struct acpi_resource *resource, void *context)
{
	u32 i;
	struct sony_pic_dev *dev = (struct sony_pic_dev *)context;

	switch (resource->type) {
	case ACPI_RESOURCE_TYPE_START_DEPENDENT:
		{
			/* start IO enumeration */
			struct sony_pic_ioport *ioport = kzalloc(sizeof(*ioport), GFP_KERNEL);
			if (!ioport)
				return AE_ERROR;

			list_add(&ioport->list, &dev->ioports);
			return AE_OK;
		}

	case ACPI_RESOURCE_TYPE_END_DEPENDENT:
		/* end IO enumeration */
		return AE_OK;

	case ACPI_RESOURCE_TYPE_IRQ:
		{
			struct acpi_resource_irq *p = &resource->data.irq;
			struct sony_pic_irq *interrupt = NULL;
			if (!p || !p->interrupt_count) {
				/*
				 * IRQ descriptors may have no IRQ# bits set,
				 * particularly those those w/ _STA disabled
				 */
				dprintk("Blank IRQ resource\n");
				return AE_OK;
			}
			for (i = 0; i < p->interrupt_count; i++) {
				if (!p->interrupts[i]) {
					pr_warn("Invalid IRQ %d\n",
						p->interrupts[i]);
					continue;
				}
				interrupt = kzalloc(sizeof(*interrupt),
						GFP_KERNEL);
				if (!interrupt)
					return AE_ERROR;

				list_add(&interrupt->list, &dev->interrupts);
				interrupt->irq.triggering = p->triggering;
				interrupt->irq.polarity = p->polarity;
				interrupt->irq.sharable = p->sharable;
				interrupt->irq.interrupt_count = 1;
				interrupt->irq.interrupts[0] = p->interrupts[i];
			}
			return AE_OK;
		}
	case ACPI_RESOURCE_TYPE_IO:
		{
			struct acpi_resource_io *io = &resource->data.io;
			struct sony_pic_ioport *ioport =
				list_first_entry(&dev->ioports, struct sony_pic_ioport, list);
			if (!io) {
				dprintk("Blank IO resource\n");
				return AE_OK;
			}

			if (!ioport->io1.minimum) {
				memcpy(&ioport->io1, io, sizeof(*io));
				dprintk("IO1 at 0x%.4x (0x%.2x)\n", ioport->io1.minimum,
						ioport->io1.address_length);
			}
			else if (!ioport->io2.minimum) {
				memcpy(&ioport->io2, io, sizeof(*io));
				dprintk("IO2 at 0x%.4x (0x%.2x)\n", ioport->io2.minimum,
						ioport->io2.address_length);
			}
			else {
				pr_err("Unknown SPIC Type, more than 2 IO Ports\n");
				return AE_ERROR;
			}
			return AE_OK;
		}
	default:
		dprintk("Resource %d isn't an IRQ nor an IO port\n",
			resource->type);

	case ACPI_RESOURCE_TYPE_END_TAG:
		return AE_OK;
	}
	return AE_CTRL_TERMINATE;
}

static int sony_pic_possible_resources(struct acpi_device *device)
{
	int result = 0;
	acpi_status status = AE_OK;

	if (!device)
		return -EINVAL;

	/* get device status */
	/* see acpi_pci_link_get_current acpi_pci_link_get_possible */
	dprintk("Evaluating _STA\n");
	result = acpi_bus_get_status(device);
	if (result) {
		pr_warn("Unable to read status\n");
		goto end;
	}

	if (!device->status.enabled)
		dprintk("Device disabled\n");
	else
		dprintk("Device enabled\n");

	/*
	 * Query and parse 'method'
	 */
	dprintk("Evaluating %s\n", METHOD_NAME__PRS);
	status = acpi_walk_resources(device->handle, METHOD_NAME__PRS,
			sony_pic_read_possible_resource, &spic_dev);
	if (ACPI_FAILURE(status)) {
		pr_warn("Failure evaluating %s\n", METHOD_NAME__PRS);
		result = -ENODEV;
	}
end:
	return result;
}

/*
 *  Disable the spic device by calling its _DIS method
 */
static int sony_pic_disable(struct acpi_device *device)
{
	acpi_status ret = acpi_evaluate_object(device->handle, "_DIS", NULL,
					       NULL);

	if (ACPI_FAILURE(ret) && ret != AE_NOT_FOUND)
		return -ENXIO;

	dprintk("Device disabled\n");
	return 0;
}


/*
 *  Based on drivers/acpi/pci_link.c:acpi_pci_link_set
 *
 *  Call _SRS to set current resources
 */
static int sony_pic_enable(struct acpi_device *device,
		struct sony_pic_ioport *ioport, struct sony_pic_irq *irq)
{
	acpi_status status;
	int result = 0;
	/* Type 1 resource layout is:
	 *    IO
	 *    IO
	 *    IRQNoFlags
	 *    End
	 *
	 * Type 2 and 3 resource layout is:
	 *    IO
	 *    IRQNoFlags
	 *    End
	 */
	struct {
		struct acpi_resource res1;
		struct acpi_resource res2;
		struct acpi_resource res3;
		struct acpi_resource res4;
	} *resource;
	struct acpi_buffer buffer = { 0, NULL };

	if (!ioport || !irq)
		return -EINVAL;

	/* init acpi_buffer */
	resource = kzalloc(sizeof(*resource) + 1, GFP_KERNEL);
	if (!resource)
		return -ENOMEM;

	buffer.length = sizeof(*resource) + 1;
	buffer.pointer = resource;

	/* setup Type 1 resources */
	if (spic_dev.model == SONYPI_DEVICE_TYPE1) {

		/* setup io resources */
		resource->res1.type = ACPI_RESOURCE_TYPE_IO;
		resource->res1.length = sizeof(struct acpi_resource);
		memcpy(&resource->res1.data.io, &ioport->io1,
				sizeof(struct acpi_resource_io));

		resource->res2.type = ACPI_RESOURCE_TYPE_IO;
		resource->res2.length = sizeof(struct acpi_resource);
		memcpy(&resource->res2.data.io, &ioport->io2,
				sizeof(struct acpi_resource_io));

		/* setup irq resource */
		resource->res3.type = ACPI_RESOURCE_TYPE_IRQ;
		resource->res3.length = sizeof(struct acpi_resource);
		memcpy(&resource->res3.data.irq, &irq->irq,
				sizeof(struct acpi_resource_irq));
		/* we requested a shared irq */
		resource->res3.data.irq.sharable = ACPI_SHARED;

		resource->res4.type = ACPI_RESOURCE_TYPE_END_TAG;
		resource->res4.length = sizeof(struct acpi_resource);
	}
	/* setup Type 2/3 resources */
	else {
		/* setup io resource */
		resource->res1.type = ACPI_RESOURCE_TYPE_IO;
		resource->res1.length = sizeof(struct acpi_resource);
		memcpy(&resource->res1.data.io, &ioport->io1,
				sizeof(struct acpi_resource_io));

		/* setup irq resource */
		resource->res2.type = ACPI_RESOURCE_TYPE_IRQ;
		resource->res2.length = sizeof(struct acpi_resource);
		memcpy(&resource->res2.data.irq, &irq->irq,
				sizeof(struct acpi_resource_irq));
		/* we requested a shared irq */
		resource->res2.data.irq.sharable = ACPI_SHARED;

		resource->res3.type = ACPI_RESOURCE_TYPE_END_TAG;
		resource->res3.length = sizeof(struct acpi_resource);
	}

	/* Attempt to set the resource */
	dprintk("Evaluating _SRS\n");
	status = acpi_set_current_resources(device->handle, &buffer);

	/* check for total failure */
	if (ACPI_FAILURE(status)) {
		pr_err("Error evaluating _SRS\n");
		result = -ENODEV;
		goto end;
	}

	/* Necessary device initializations calls (from sonypi) */
	sony_pic_call1(0x82);
	sony_pic_call2(0x81, 0xff);
	sony_pic_call1(compat ? 0x92 : 0x82);

end:
	kfree(resource);
	return result;
}

/*****************
 *
 * ISR: some event is available
 *
 *****************/
static irqreturn_t sony_pic_irq(int irq, void *dev_id)
{
	int i, j;
	u8 ev = 0;
	u8 data_mask = 0;
	u8 device_event = 0;

	struct sony_pic_dev *dev = (struct sony_pic_dev *) dev_id;

	ev = inb_p(dev->cur_ioport->io1.minimum);
	if (dev->cur_ioport->io2.minimum)
		data_mask = inb_p(dev->cur_ioport->io2.minimum);
	else
		data_mask = inb_p(dev->cur_ioport->io1.minimum +
				dev->evport_offset);

	dprintk("event ([%.2x] [%.2x]) at port 0x%.4x(+0x%.2x)\n",
			ev, data_mask, dev->cur_ioport->io1.minimum,
			dev->evport_offset);

	if (ev == 0x00 || ev == 0xff)
		return IRQ_HANDLED;

	for (i = 0; dev->event_types[i].mask; i++) {

		if ((data_mask & dev->event_types[i].data) !=
		    dev->event_types[i].data)
			continue;

		if (!(mask & dev->event_types[i].mask))
			continue;

		for (j = 0; dev->event_types[i].events[j].event; j++) {
			if (ev == dev->event_types[i].events[j].data) {
				device_event =
					dev->event_types[i].events[j].event;
				/* some events may require ignoring */
				if (!device_event)
					return IRQ_HANDLED;
				goto found;
			}
		}
	}
	/* Still not able to decode the event try to pass
	 * it over to the minidriver
	 */
	if (dev->handle_irq && dev->handle_irq(data_mask, ev) == 0)
		return IRQ_HANDLED;

	dprintk("unknown event ([%.2x] [%.2x]) at port 0x%.4x(+0x%.2x)\n",
			ev, data_mask, dev->cur_ioport->io1.minimum,
			dev->evport_offset);
	return IRQ_HANDLED;

found:
	sony_laptop_report_input_event(device_event);
	sonypi_compat_report_event(device_event);
	return IRQ_HANDLED;
}

/*****************
 *
 *  ACPI driver
 *
 *****************/
static int sony_pic_remove(struct acpi_device *device)
{
	struct sony_pic_ioport *io, *tmp_io;
	struct sony_pic_irq *irq, *tmp_irq;

	if (sony_pic_disable(device)) {
		pr_err("Couldn't disable device\n");
		return -ENXIO;
	}

	free_irq(spic_dev.cur_irq->irq.interrupts[0], &spic_dev);
	release_region(spic_dev.cur_ioport->io1.minimum,
			spic_dev.cur_ioport->io1.address_length);
	if (spic_dev.cur_ioport->io2.minimum)
		release_region(spic_dev.cur_ioport->io2.minimum,
				spic_dev.cur_ioport->io2.address_length);

	sonypi_compat_exit();

	sony_laptop_remove_input();

	/* pf attrs */
	sysfs_remove_group(&sony_pf_device->dev.kobj, &spic_attribute_group);
	sony_pf_remove();

	list_for_each_entry_safe(io, tmp_io, &spic_dev.ioports, list) {
		list_del(&io->list);
		kfree(io);
	}
	list_for_each_entry_safe(irq, tmp_irq, &spic_dev.interrupts, list) {
		list_del(&irq->list);
		kfree(irq);
	}
	spic_dev.cur_ioport = NULL;
	spic_dev.cur_irq = NULL;

	dprintk(SONY_PIC_DRIVER_NAME " removed.\n");
	return 0;
}

static int sony_pic_add(struct acpi_device *device)
{
	int result;
	struct sony_pic_ioport *io, *tmp_io;
	struct sony_pic_irq *irq, *tmp_irq;

	pr_info("%s v%s\n", SONY_PIC_DRIVER_NAME, SONY_LAPTOP_DRIVER_VERSION);

	spic_dev.acpi_dev = device;
	strcpy(acpi_device_class(device), "sony/hotkey");
	sony_pic_detect_device_type(&spic_dev);
	mutex_init(&spic_dev.lock);

	/* read _PRS resources */
	result = sony_pic_possible_resources(device);
	if (result) {
		pr_err("Unable to read possible resources\n");
		goto err_free_resources;
	}

	/* setup input devices and helper fifo */
	result = sony_laptop_setup_input(device);
	if (result) {
		pr_err("Unable to create input devices\n");
		goto err_free_resources;
	}

	result = sonypi_compat_init();
	if (result)
		goto err_remove_input;

	/* request io port */
	list_for_each_entry_reverse(io, &spic_dev.ioports, list) {
		if (request_region(io->io1.minimum, io->io1.address_length,
					"Sony Programmable I/O Device")) {
			dprintk("I/O port1: 0x%.4x (0x%.4x) + 0x%.2x\n",
					io->io1.minimum, io->io1.maximum,
					io->io1.address_length);
			/* Type 1 have 2 ioports */
			if (io->io2.minimum) {
				if (request_region(io->io2.minimum,
						io->io2.address_length,
						"Sony Programmable I/O Device")) {
					dprintk("I/O port2: 0x%.4x (0x%.4x) + 0x%.2x\n",
							io->io2.minimum, io->io2.maximum,
							io->io2.address_length);
					spic_dev.cur_ioport = io;
					break;
				}
				else {
					dprintk("Unable to get I/O port2: "
							"0x%.4x (0x%.4x) + 0x%.2x\n",
							io->io2.minimum, io->io2.maximum,
							io->io2.address_length);
					release_region(io->io1.minimum,
							io->io1.address_length);
				}
			}
			else {
				spic_dev.cur_ioport = io;
				break;
			}
		}
	}
	if (!spic_dev.cur_ioport) {
		pr_err("Failed to request_region\n");
		result = -ENODEV;
		goto err_remove_compat;
	}

	/* request IRQ */
	list_for_each_entry_reverse(irq, &spic_dev.interrupts, list) {
		if (!request_irq(irq->irq.interrupts[0], sony_pic_irq,
					0, "sony-laptop", &spic_dev)) {
			dprintk("IRQ: %d - triggering: %d - "
					"polarity: %d - shr: %d\n",
					irq->irq.interrupts[0],
					irq->irq.triggering,
					irq->irq.polarity,
					irq->irq.sharable);
			spic_dev.cur_irq = irq;
			break;
		}
	}
	if (!spic_dev.cur_irq) {
		pr_err("Failed to request_irq\n");
		result = -ENODEV;
		goto err_release_region;
	}

	/* set resource status _SRS */
	result = sony_pic_enable(device, spic_dev.cur_ioport, spic_dev.cur_irq);
	if (result) {
		pr_err("Couldn't enable device\n");
		goto err_free_irq;
	}

	spic_dev.bluetooth_power = -1;
	/* create device attributes */
	result = sony_pf_add();
	if (result)
		goto err_disable_device;

	result = sysfs_create_group(&sony_pf_device->dev.kobj, &spic_attribute_group);
	if (result)
		goto err_remove_pf;

	return 0;

err_remove_pf:
	sony_pf_remove();

err_disable_device:
	sony_pic_disable(device);

err_free_irq:
	free_irq(spic_dev.cur_irq->irq.interrupts[0], &spic_dev);

err_release_region:
	release_region(spic_dev.cur_ioport->io1.minimum,
			spic_dev.cur_ioport->io1.address_length);
	if (spic_dev.cur_ioport->io2.minimum)
		release_region(spic_dev.cur_ioport->io2.minimum,
				spic_dev.cur_ioport->io2.address_length);

err_remove_compat:
	sonypi_compat_exit();

err_remove_input:
	sony_laptop_remove_input();

err_free_resources:
	list_for_each_entry_safe(io, tmp_io, &spic_dev.ioports, list) {
		list_del(&io->list);
		kfree(io);
	}
	list_for_each_entry_safe(irq, tmp_irq, &spic_dev.interrupts, list) {
		list_del(&irq->list);
		kfree(irq);
	}
	spic_dev.cur_ioport = NULL;
	spic_dev.cur_irq = NULL;

	return result;
}

#ifdef CONFIG_PM_SLEEP
static int sony_pic_suspend(struct device *dev)
{
	if (sony_pic_disable(to_acpi_device(dev)))
		return -ENXIO;
	return 0;
}

static int sony_pic_resume(struct device *dev)
{
	sony_pic_enable(to_acpi_device(dev),
			spic_dev.cur_ioport, spic_dev.cur_irq);
	return 0;
}
#endif

static SIMPLE_DEV_PM_OPS(sony_pic_pm, sony_pic_suspend, sony_pic_resume);

static const struct acpi_device_id sony_pic_device_ids[] = {
	{SONY_PIC_HID, 0},
	{"", 0},
};

static struct acpi_driver sony_pic_driver = {
	.name = SONY_PIC_DRIVER_NAME,
	.class = SONY_PIC_CLASS,
	.ids = sony_pic_device_ids,
	.owner = THIS_MODULE,
	.ops = {
		.add = sony_pic_add,
		.remove = sony_pic_remove,
		},
	.drv.pm = &sony_pic_pm,
};

static struct dmi_system_id __initdata sonypi_dmi_table[] = {
	{
		.ident = "Sony Vaio",
		.matches = {
			DMI_MATCH(DMI_SYS_VENDOR, "Sony Corporation"),
			DMI_MATCH(DMI_PRODUCT_NAME, "PCG-"),
		},
	},
	{
		.ident = "Sony Vaio",
		.matches = {
			DMI_MATCH(DMI_SYS_VENDOR, "Sony Corporation"),
			DMI_MATCH(DMI_PRODUCT_NAME, "VGN-"),
		},
	},
	{ }
};

static int __init sony_laptop_init(void)
{
	int result;

	if (!no_spic && dmi_check_system(sonypi_dmi_table)) {
		result = acpi_bus_register_driver(&sony_pic_driver);
		if (result) {
			pr_err("Unable to register SPIC driver\n");
			goto out;
		}
		spic_drv_registered = 1;
	}

	result = acpi_bus_register_driver(&sony_nc_driver);
	if (result) {
		pr_err("Unable to register SNC driver\n");
		goto out_unregister_pic;
	}

	return 0;

out_unregister_pic:
	if (spic_drv_registered)
		acpi_bus_unregister_driver(&sony_pic_driver);
out:
	return result;
}

static void __exit sony_laptop_exit(void)
{
	acpi_bus_unregister_driver(&sony_nc_driver);
	if (spic_drv_registered)
		acpi_bus_unregister_driver(&sony_pic_driver);
}

module_init(sony_laptop_init);
module_exit(sony_laptop_exit);<|MERGE_RESOLUTION|>--- conflicted
+++ resolved
@@ -1883,11 +1883,7 @@
 static void sony_nc_kbd_backlight_cleanup(struct platform_device *pd,
 		unsigned int handle)
 {
-<<<<<<< HEAD
-	if (kbdbl_ctl) {
-=======
 	if (kbdbl_ctl && handle == kbdbl_ctl->handle) {
->>>>>>> d8ec26d7
 		device_remove_file(&pd->dev, &kbdbl_ctl->mode_attr);
 		device_remove_file(&pd->dev, &kbdbl_ctl->timeout_attr);
 		kfree(kbdbl_ctl);
