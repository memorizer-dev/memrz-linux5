// SPDX-License-Identifier: GPL-2.0+
/*
 * Copyright 2018 NXP
 *  Author: Dong Aisheng <aisheng.dong@nxp.com>
 *
 * Implementation of the SCU IPC functions using MUs (client side).
 *
 */

#include <linux/err.h>
#include <linux/firmware/imx/ipc.h>
#include <linux/firmware/imx/sci.h>
#include <linux/interrupt.h>
#include <linux/irq.h>
#include <linux/kernel.h>
#include <linux/mailbox_client.h>
#include <linux/module.h>
#include <linux/mutex.h>
#include <linux/of_platform.h>
#include <linux/platform_device.h>

#define SCU_MU_CHAN_NUM		8
#define MAX_RX_TIMEOUT		(msecs_to_jiffies(30))

struct imx_sc_chan {
	struct imx_sc_ipc *sc_ipc;

	struct mbox_client cl;
	struct mbox_chan *ch;
	int idx;
	struct completion tx_done;
};

struct imx_sc_ipc {
	/* SCU uses 4 Tx and 4 Rx channels */
	struct imx_sc_chan chans[SCU_MU_CHAN_NUM];
	struct device *dev;
	struct mutex lock;
	struct completion done;
	bool fast_ipc;

	/* temporarily store the SCU msg */
	u32 *msg;
	u8 rx_size;
	u8 count;
};

/*
 * This type is used to indicate error response for most functions.
 */
enum imx_sc_error_codes {
	IMX_SC_ERR_NONE = 0,	/* Success */
	IMX_SC_ERR_VERSION = 1,	/* Incompatible API version */
	IMX_SC_ERR_CONFIG = 2,	/* Configuration error */
	IMX_SC_ERR_PARM = 3,	/* Bad parameter */
	IMX_SC_ERR_NOACCESS = 4,	/* Permission error (no access) */
	IMX_SC_ERR_LOCKED = 5,	/* Permission error (locked) */
	IMX_SC_ERR_UNAVAILABLE = 6,	/* Unavailable (out of resources) */
	IMX_SC_ERR_NOTFOUND = 7,	/* Not found */
	IMX_SC_ERR_NOPOWER = 8,	/* No power */
	IMX_SC_ERR_IPC = 9,		/* Generic IPC error */
	IMX_SC_ERR_BUSY = 10,	/* Resource is currently busy/active */
	IMX_SC_ERR_FAIL = 11,	/* General I/O failure */
	IMX_SC_ERR_LAST
};

static int imx_sc_linux_errmap[IMX_SC_ERR_LAST] = {
	0,	 /* IMX_SC_ERR_NONE */
	-EINVAL, /* IMX_SC_ERR_VERSION */
	-EINVAL, /* IMX_SC_ERR_CONFIG */
	-EINVAL, /* IMX_SC_ERR_PARM */
	-EACCES, /* IMX_SC_ERR_NOACCESS */
	-EACCES, /* IMX_SC_ERR_LOCKED */
	-ERANGE, /* IMX_SC_ERR_UNAVAILABLE */
	-EEXIST, /* IMX_SC_ERR_NOTFOUND */
	-EPERM,	 /* IMX_SC_ERR_NOPOWER */
	-EPIPE,	 /* IMX_SC_ERR_IPC */
	-EBUSY,	 /* IMX_SC_ERR_BUSY */
	-EIO,	 /* IMX_SC_ERR_FAIL */
};

static struct imx_sc_ipc *imx_sc_ipc_handle;

static inline int imx_sc_to_linux_errno(int errno)
{
	if (errno >= IMX_SC_ERR_NONE && errno < IMX_SC_ERR_LAST)
		return imx_sc_linux_errmap[errno];
	return -EIO;
}

/*
 * Get the default handle used by SCU
 */
int imx_scu_get_handle(struct imx_sc_ipc **ipc)
{
	if (!imx_sc_ipc_handle)
		return -EPROBE_DEFER;

	*ipc = imx_sc_ipc_handle;
	return 0;
}
EXPORT_SYMBOL(imx_scu_get_handle);

/* Callback called when the word of a message is ack-ed, eg read by SCU */
static void imx_scu_tx_done(struct mbox_client *cl, void *mssg, int r)
{
	struct imx_sc_chan *sc_chan = container_of(cl, struct imx_sc_chan, cl);

	complete(&sc_chan->tx_done);
}

static void imx_scu_rx_callback(struct mbox_client *c, void *msg)
{
	struct imx_sc_chan *sc_chan = container_of(c, struct imx_sc_chan, cl);
	struct imx_sc_ipc *sc_ipc = sc_chan->sc_ipc;
	struct imx_sc_rpc_msg *hdr;
	u32 *data = msg;
	int i;

	if (!sc_ipc->msg) {
		dev_warn(sc_ipc->dev, "unexpected rx idx %d 0x%08x, ignore!\n",
				sc_chan->idx, *data);
		return;
	}

	if (sc_ipc->fast_ipc) {
		hdr = msg;
		sc_ipc->rx_size = hdr->size;
		sc_ipc->msg[0] = *data++;

		for (i = 1; i < sc_ipc->rx_size; i++)
			sc_ipc->msg[i] = *data++;

		complete(&sc_ipc->done);

		return;
	}

	if (sc_chan->idx == 0) {
		hdr = msg;
		sc_ipc->rx_size = hdr->size;
		dev_dbg(sc_ipc->dev, "msg rx size %u\n", sc_ipc->rx_size);
		if (sc_ipc->rx_size > 4)
			dev_warn(sc_ipc->dev, "RPC does not support receiving over 4 words: %u\n",
				 sc_ipc->rx_size);
	}

	sc_ipc->msg[sc_chan->idx] = *data;
	sc_ipc->count++;

	dev_dbg(sc_ipc->dev, "mu %u msg %u 0x%x\n", sc_chan->idx,
		sc_ipc->count, *data);

	if ((sc_ipc->rx_size != 0) && (sc_ipc->count == sc_ipc->rx_size))
		complete(&sc_ipc->done);
}

static int imx_scu_ipc_write(struct imx_sc_ipc *sc_ipc, void *msg)
{
	struct imx_sc_rpc_msg hdr = *(struct imx_sc_rpc_msg *)msg;
	struct imx_sc_chan *sc_chan;
	u32 *data = msg;
	int ret;
	int size;
	int i;

	/* Check size */
	if (hdr.size > IMX_SC_RPC_MAX_MSG)
		return -EINVAL;

	dev_dbg(sc_ipc->dev, "RPC SVC %u FUNC %u SIZE %u\n", hdr.svc,
		hdr.func, hdr.size);

	size = sc_ipc->fast_ipc ? 1 : hdr.size;
	for (i = 0; i < size; i++) {
		sc_chan = &sc_ipc->chans[i % 4];

		/*
		 * SCU requires that all messages words are written
		 * sequentially but linux MU driver implements multiple
		 * independent channels for each register so ordering between
		 * different channels must be ensured by SCU API interface.
		 *
		 * Wait for tx_done before every send to ensure that no
		 * queueing happens at the mailbox channel level.
		 */
		if (!sc_ipc->fast_ipc) {
			wait_for_completion(&sc_chan->tx_done);
			reinit_completion(&sc_chan->tx_done);
		}

		ret = mbox_send_message(sc_chan->ch, &data[i]);
		if (ret < 0)
			return ret;
	}

	return 0;
}

/*
 * RPC command/response
 */
int imx_scu_call_rpc(struct imx_sc_ipc *sc_ipc, void *msg, bool have_resp)
{
	uint8_t saved_svc, saved_func;
	struct imx_sc_rpc_msg *hdr;
	int ret;

	if (WARN_ON(!sc_ipc || !msg))
		return -EINVAL;

	mutex_lock(&sc_ipc->lock);
	reinit_completion(&sc_ipc->done);

<<<<<<< HEAD
	if (have_resp)
		sc_ipc->msg = msg;
=======
	if (have_resp) {
		sc_ipc->msg = msg;
		saved_svc = ((struct imx_sc_rpc_msg *)msg)->svc;
		saved_func = ((struct imx_sc_rpc_msg *)msg)->func;
	}
>>>>>>> d1988041
	sc_ipc->count = 0;
	ret = imx_scu_ipc_write(sc_ipc, msg);
	if (ret < 0) {
		dev_err(sc_ipc->dev, "RPC send msg failed: %d\n", ret);
		goto out;
	}

	if (have_resp) {
		if (!wait_for_completion_timeout(&sc_ipc->done,
						 MAX_RX_TIMEOUT)) {
			dev_err(sc_ipc->dev, "RPC send msg timeout\n");
			mutex_unlock(&sc_ipc->lock);
			return -ETIMEDOUT;
		}

		/* response status is stored in hdr->func field */
		hdr = msg;
		ret = hdr->func;
		/*
		 * Some special SCU firmware APIs do NOT have return value
		 * in hdr->func, but they do have response data, those special
		 * APIs are defined as void function in SCU firmware, so they
		 * should be treated as return success always.
		 */
		if ((saved_svc == IMX_SC_RPC_SVC_MISC) &&
			(saved_func == IMX_SC_MISC_FUNC_UNIQUE_ID ||
			 saved_func == IMX_SC_MISC_FUNC_GET_BUTTON_STATUS))
			ret = 0;
	}

out:
	sc_ipc->msg = NULL;
	mutex_unlock(&sc_ipc->lock);

	dev_dbg(sc_ipc->dev, "RPC SVC done\n");

	return imx_sc_to_linux_errno(ret);
}
EXPORT_SYMBOL(imx_scu_call_rpc);

static int imx_scu_probe(struct platform_device *pdev)
{
	struct device *dev = &pdev->dev;
	struct imx_sc_ipc *sc_ipc;
	struct imx_sc_chan *sc_chan;
	struct mbox_client *cl;
	char *chan_name;
	struct of_phandle_args args;
	int num_channel;
	int ret;
	int i;

	sc_ipc = devm_kzalloc(dev, sizeof(*sc_ipc), GFP_KERNEL);
	if (!sc_ipc)
		return -ENOMEM;

	ret = of_parse_phandle_with_args(pdev->dev.of_node, "mboxes",
					 "#mbox-cells", 0, &args);
	if (ret)
		return ret;

	sc_ipc->fast_ipc = of_device_is_compatible(args.np, "fsl,imx8-mu-scu");

	num_channel = sc_ipc->fast_ipc ? 2 : SCU_MU_CHAN_NUM;
	for (i = 0; i < num_channel; i++) {
		if (i < num_channel / 2)
			chan_name = kasprintf(GFP_KERNEL, "tx%d", i);
		else
			chan_name = kasprintf(GFP_KERNEL, "rx%d",
					      i - num_channel / 2);

		if (!chan_name)
			return -ENOMEM;

		sc_chan = &sc_ipc->chans[i];
		cl = &sc_chan->cl;
		cl->dev = dev;
		cl->tx_block = false;
		cl->knows_txdone = true;
		cl->rx_callback = imx_scu_rx_callback;

		if (!sc_ipc->fast_ipc) {
			/* Initial tx_done completion as "done" */
			cl->tx_done = imx_scu_tx_done;
			init_completion(&sc_chan->tx_done);
			complete(&sc_chan->tx_done);
		}

		sc_chan->sc_ipc = sc_ipc;
		sc_chan->idx = i % (num_channel / 2);
		sc_chan->ch = mbox_request_channel_byname(cl, chan_name);
		if (IS_ERR(sc_chan->ch)) {
			ret = PTR_ERR(sc_chan->ch);
			if (ret != -EPROBE_DEFER)
				dev_err(dev, "Failed to request mbox chan %s ret %d\n",
					chan_name, ret);
			kfree(chan_name);
			return ret;
		}

		dev_dbg(dev, "request mbox chan %s\n", chan_name);
		/* chan_name is not used anymore by framework */
		kfree(chan_name);
	}

	sc_ipc->dev = dev;
	mutex_init(&sc_ipc->lock);
	init_completion(&sc_ipc->done);

	imx_sc_ipc_handle = sc_ipc;

	ret = imx_scu_soc_init(dev);
	if (ret)
		dev_warn(dev, "failed to initialize SoC info: %d\n", ret);

	ret = imx_scu_enable_general_irq_channel(dev);
	if (ret)
		dev_warn(dev,
			"failed to enable general irq channel: %d\n", ret);

	dev_info(dev, "NXP i.MX SCU Initialized\n");

	return devm_of_platform_populate(dev);
}

static const struct of_device_id imx_scu_match[] = {
	{ .compatible = "fsl,imx-scu", },
	{ /* Sentinel */ }
};

static struct platform_driver imx_scu_driver = {
	.driver = {
		.name = "imx-scu",
		.of_match_table = imx_scu_match,
	},
	.probe = imx_scu_probe,
};
builtin_platform_driver(imx_scu_driver);

MODULE_AUTHOR("Dong Aisheng <aisheng.dong@nxp.com>");
MODULE_DESCRIPTION("IMX SCU firmware protocol driver");
MODULE_LICENSE("GPL v2");<|MERGE_RESOLUTION|>--- conflicted
+++ resolved
@@ -212,16 +212,11 @@
 	mutex_lock(&sc_ipc->lock);
 	reinit_completion(&sc_ipc->done);
 
-<<<<<<< HEAD
-	if (have_resp)
-		sc_ipc->msg = msg;
-=======
 	if (have_resp) {
 		sc_ipc->msg = msg;
 		saved_svc = ((struct imx_sc_rpc_msg *)msg)->svc;
 		saved_func = ((struct imx_sc_rpc_msg *)msg)->func;
 	}
->>>>>>> d1988041
 	sc_ipc->count = 0;
 	ret = imx_scu_ipc_write(sc_ipc, msg);
 	if (ret < 0) {
