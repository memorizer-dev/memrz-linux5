--- conflicted
+++ resolved
@@ -948,15 +948,9 @@
 		priv->ipu_plane = drm_plane_from_index(drm, 0);
 
 	primary = priv->soc_info->has_osd ? &priv->f1 : &priv->f0;
-<<<<<<< HEAD
 
 	drm_plane_helper_add(primary, &ingenic_drm_plane_helper_funcs);
 
-=======
-
-	drm_plane_helper_add(primary, &ingenic_drm_plane_helper_funcs);
-
->>>>>>> 25423f4b
 	ret = drm_universal_plane_init(drm, primary, 1,
 				       &ingenic_drm_primary_plane_funcs,
 				       priv->soc_info->formats_f1,
