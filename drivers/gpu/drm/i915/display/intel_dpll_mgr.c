/*
 * Copyright © 2006-2016 Intel Corporation
 *
 * Permission is hereby granted, free of charge, to any person obtaining a
 * copy of this software and associated documentation files (the "Software"),
 * to deal in the Software without restriction, including without limitation
 * the rights to use, copy, modify, merge, publish, distribute, sublicense,
 * and/or sell copies of the Software, and to permit persons to whom the
 * Software is furnished to do so, subject to the following conditions:
 *
 * The above copyright notice and this permission notice (including the next
 * paragraph) shall be included in all copies or substantial portions of the
 * Software.
 *
 * THE SOFTWARE IS PROVIDED "AS IS", WITHOUT WARRANTY OF ANY KIND, EXPRESS OR
 * IMPLIED, INCLUDING BUT NOT LIMITED TO THE WARRANTIES OF MERCHANTABILITY,
 * FITNESS FOR A PARTICULAR PURPOSE AND NONINFRINGEMENT.  IN NO EVENT SHALL
 * THE AUTHORS OR COPYRIGHT HOLDERS BE LIABLE FOR ANY CLAIM, DAMAGES OR OTHER
 * LIABILITY, WHETHER IN AN ACTION OF CONTRACT, TORT OR OTHERWISE, ARISING
 * FROM, OUT OF OR IN CONNECTION WITH THE SOFTWARE OR THE USE OR OTHER
 * DEALINGS IN THE SOFTWARE.
 */

#include "intel_display_types.h"
#include "intel_dpio_phy.h"
#include "intel_dpll_mgr.h"

/**
 * DOC: Display PLLs
 *
 * Display PLLs used for driving outputs vary by platform. While some have
 * per-pipe or per-encoder dedicated PLLs, others allow the use of any PLL
 * from a pool. In the latter scenario, it is possible that multiple pipes
 * share a PLL if their configurations match.
 *
 * This file provides an abstraction over display PLLs. The function
 * intel_shared_dpll_init() initializes the PLLs for the given platform.  The
 * users of a PLL are tracked and that tracking is integrated with the atomic
 * modset interface. During an atomic operation, required PLLs can be reserved
 * for a given CRTC and encoder configuration by calling
 * intel_reserve_shared_dplls() and previously reserved PLLs can be released
 * with intel_release_shared_dplls().
 * Changes to the users are first staged in the atomic state, and then made
 * effective by calling intel_shared_dpll_swap_state() during the atomic
 * commit phase.
 */

struct intel_dpll_mgr {
	const struct dpll_info *dpll_info;

	bool (*get_dplls)(struct intel_atomic_state *state,
			  struct intel_crtc *crtc,
			  struct intel_encoder *encoder);
	void (*put_dplls)(struct intel_atomic_state *state,
			  struct intel_crtc *crtc);
	void (*update_active_dpll)(struct intel_atomic_state *state,
				   struct intel_crtc *crtc,
				   struct intel_encoder *encoder);
	void (*update_ref_clks)(struct drm_i915_private *i915);
	void (*dump_hw_state)(struct drm_i915_private *dev_priv,
			      const struct intel_dpll_hw_state *hw_state);
};

static void
intel_atomic_duplicate_dpll_state(struct drm_i915_private *dev_priv,
				  struct intel_shared_dpll_state *shared_dpll)
{
	enum intel_dpll_id i;

	/* Copy shared dpll state */
	for (i = 0; i < dev_priv->dpll.num_shared_dpll; i++) {
		struct intel_shared_dpll *pll = &dev_priv->dpll.shared_dplls[i];

		shared_dpll[i] = pll->state;
	}
}

static struct intel_shared_dpll_state *
intel_atomic_get_shared_dpll_state(struct drm_atomic_state *s)
{
	struct intel_atomic_state *state = to_intel_atomic_state(s);

	drm_WARN_ON(s->dev, !drm_modeset_is_locked(&s->dev->mode_config.connection_mutex));

	if (!state->dpll_set) {
		state->dpll_set = true;

		intel_atomic_duplicate_dpll_state(to_i915(s->dev),
						  state->shared_dpll);
	}

	return state->shared_dpll;
}

/**
 * intel_get_shared_dpll_by_id - get a DPLL given its id
 * @dev_priv: i915 device instance
 * @id: pll id
 *
 * Returns:
 * A pointer to the DPLL with @id
 */
struct intel_shared_dpll *
intel_get_shared_dpll_by_id(struct drm_i915_private *dev_priv,
			    enum intel_dpll_id id)
{
	return &dev_priv->dpll.shared_dplls[id];
}

/**
 * intel_get_shared_dpll_id - get the id of a DPLL
 * @dev_priv: i915 device instance
 * @pll: the DPLL
 *
 * Returns:
 * The id of @pll
 */
enum intel_dpll_id
intel_get_shared_dpll_id(struct drm_i915_private *dev_priv,
			 struct intel_shared_dpll *pll)
{
	long pll_idx = pll - dev_priv->dpll.shared_dplls;

	if (drm_WARN_ON(&dev_priv->drm,
			pll_idx < 0 ||
			pll_idx >= dev_priv->dpll.num_shared_dpll))
		return -1;

	return pll_idx;
}

/* For ILK+ */
void assert_shared_dpll(struct drm_i915_private *dev_priv,
			struct intel_shared_dpll *pll,
			bool state)
{
	bool cur_state;
	struct intel_dpll_hw_state hw_state;

	if (drm_WARN(&dev_priv->drm, !pll,
		     "asserting DPLL %s with no DPLL\n", onoff(state)))
		return;

	cur_state = intel_dpll_get_hw_state(dev_priv, pll, &hw_state);
	I915_STATE_WARN(cur_state != state,
	     "%s assertion failure (expected %s, current %s)\n",
			pll->info->name, onoff(state), onoff(cur_state));
}

static i915_reg_t
intel_combo_pll_enable_reg(struct drm_i915_private *i915,
			   struct intel_shared_dpll *pll)
{
	if (IS_DG1(i915))
		return DG1_DPLL_ENABLE(pll->info->id);
	else if (IS_JSL_EHL(i915) && (pll->info->id == DPLL_ID_EHL_DPLL4))
		return MG_PLL_ENABLE(0);

	return CNL_DPLL_ENABLE(pll->info->id);
}

/**
 * intel_prepare_shared_dpll - call a dpll's prepare hook
 * @crtc_state: CRTC, and its state, which has a shared dpll
 *
 * This calls the PLL's prepare hook if it has one and if the PLL is not
 * already enabled. The prepare hook is platform specific.
 */
void intel_prepare_shared_dpll(const struct intel_crtc_state *crtc_state)
{
	struct intel_crtc *crtc = to_intel_crtc(crtc_state->uapi.crtc);
	struct drm_i915_private *dev_priv = to_i915(crtc->base.dev);
	struct intel_shared_dpll *pll = crtc_state->shared_dpll;

	if (drm_WARN_ON(&dev_priv->drm, pll == NULL))
		return;

	mutex_lock(&dev_priv->dpll.lock);
	drm_WARN_ON(&dev_priv->drm, !pll->state.crtc_mask);
	if (!pll->active_mask) {
		drm_dbg(&dev_priv->drm, "setting up %s\n", pll->info->name);
		drm_WARN_ON(&dev_priv->drm, pll->on);
		assert_shared_dpll_disabled(dev_priv, pll);

		pll->info->funcs->prepare(dev_priv, pll);
	}
	mutex_unlock(&dev_priv->dpll.lock);
}

/**
 * intel_enable_shared_dpll - enable a CRTC's shared DPLL
 * @crtc_state: CRTC, and its state, which has a shared DPLL
 *
 * Enable the shared DPLL used by @crtc.
 */
void intel_enable_shared_dpll(const struct intel_crtc_state *crtc_state)
{
	struct intel_crtc *crtc = to_intel_crtc(crtc_state->uapi.crtc);
	struct drm_i915_private *dev_priv = to_i915(crtc->base.dev);
	struct intel_shared_dpll *pll = crtc_state->shared_dpll;
	unsigned int crtc_mask = drm_crtc_mask(&crtc->base);
	unsigned int old_mask;

	if (drm_WARN_ON(&dev_priv->drm, pll == NULL))
		return;

	mutex_lock(&dev_priv->dpll.lock);
	old_mask = pll->active_mask;

	if (drm_WARN_ON(&dev_priv->drm, !(pll->state.crtc_mask & crtc_mask)) ||
	    drm_WARN_ON(&dev_priv->drm, pll->active_mask & crtc_mask))
		goto out;

	pll->active_mask |= crtc_mask;

	drm_dbg_kms(&dev_priv->drm,
		    "enable %s (active %x, on? %d) for crtc %d\n",
		    pll->info->name, pll->active_mask, pll->on,
		    crtc->base.base.id);

	if (old_mask) {
		drm_WARN_ON(&dev_priv->drm, !pll->on);
		assert_shared_dpll_enabled(dev_priv, pll);
		goto out;
	}
	drm_WARN_ON(&dev_priv->drm, pll->on);

	drm_dbg_kms(&dev_priv->drm, "enabling %s\n", pll->info->name);
	pll->info->funcs->enable(dev_priv, pll);
	pll->on = true;

out:
	mutex_unlock(&dev_priv->dpll.lock);
}

/**
 * intel_disable_shared_dpll - disable a CRTC's shared DPLL
 * @crtc_state: CRTC, and its state, which has a shared DPLL
 *
 * Disable the shared DPLL used by @crtc.
 */
void intel_disable_shared_dpll(const struct intel_crtc_state *crtc_state)
{
	struct intel_crtc *crtc = to_intel_crtc(crtc_state->uapi.crtc);
	struct drm_i915_private *dev_priv = to_i915(crtc->base.dev);
	struct intel_shared_dpll *pll = crtc_state->shared_dpll;
	unsigned int crtc_mask = drm_crtc_mask(&crtc->base);

	/* PCH only available on ILK+ */
	if (INTEL_GEN(dev_priv) < 5)
		return;

	if (pll == NULL)
		return;

	mutex_lock(&dev_priv->dpll.lock);
	if (drm_WARN_ON(&dev_priv->drm, !(pll->active_mask & crtc_mask)))
		goto out;

	drm_dbg_kms(&dev_priv->drm,
		    "disable %s (active %x, on? %d) for crtc %d\n",
		    pll->info->name, pll->active_mask, pll->on,
		    crtc->base.base.id);

	assert_shared_dpll_enabled(dev_priv, pll);
	drm_WARN_ON(&dev_priv->drm, !pll->on);

	pll->active_mask &= ~crtc_mask;
	if (pll->active_mask)
		goto out;

	drm_dbg_kms(&dev_priv->drm, "disabling %s\n", pll->info->name);
	pll->info->funcs->disable(dev_priv, pll);
	pll->on = false;

out:
	mutex_unlock(&dev_priv->dpll.lock);
}

static struct intel_shared_dpll *
intel_find_shared_dpll(struct intel_atomic_state *state,
		       const struct intel_crtc *crtc,
		       const struct intel_dpll_hw_state *pll_state,
		       unsigned long dpll_mask)
{
	struct drm_i915_private *dev_priv = to_i915(crtc->base.dev);
	struct intel_shared_dpll *pll, *unused_pll = NULL;
	struct intel_shared_dpll_state *shared_dpll;
	enum intel_dpll_id i;

	shared_dpll = intel_atomic_get_shared_dpll_state(&state->base);

	drm_WARN_ON(&dev_priv->drm, dpll_mask & ~(BIT(I915_NUM_PLLS) - 1));

	for_each_set_bit(i, &dpll_mask, I915_NUM_PLLS) {
		pll = &dev_priv->dpll.shared_dplls[i];

		/* Only want to check enabled timings first */
		if (shared_dpll[i].crtc_mask == 0) {
			if (!unused_pll)
				unused_pll = pll;
			continue;
		}

		if (memcmp(pll_state,
			   &shared_dpll[i].hw_state,
			   sizeof(*pll_state)) == 0) {
			drm_dbg_kms(&dev_priv->drm,
				    "[CRTC:%d:%s] sharing existing %s (crtc mask 0x%08x, active %x)\n",
				    crtc->base.base.id, crtc->base.name,
				    pll->info->name,
				    shared_dpll[i].crtc_mask,
				    pll->active_mask);
			return pll;
		}
	}

	/* Ok no matching timings, maybe there's a free one? */
	if (unused_pll) {
		drm_dbg_kms(&dev_priv->drm, "[CRTC:%d:%s] allocated %s\n",
			    crtc->base.base.id, crtc->base.name,
			    unused_pll->info->name);
		return unused_pll;
	}

	return NULL;
}

static void
intel_reference_shared_dpll(struct intel_atomic_state *state,
			    const struct intel_crtc *crtc,
			    const struct intel_shared_dpll *pll,
			    const struct intel_dpll_hw_state *pll_state)
{
	struct drm_i915_private *i915 = to_i915(state->base.dev);
	struct intel_shared_dpll_state *shared_dpll;
	const enum intel_dpll_id id = pll->info->id;

	shared_dpll = intel_atomic_get_shared_dpll_state(&state->base);

	if (shared_dpll[id].crtc_mask == 0)
		shared_dpll[id].hw_state = *pll_state;

	drm_dbg(&i915->drm, "using %s for pipe %c\n", pll->info->name,
		pipe_name(crtc->pipe));

	shared_dpll[id].crtc_mask |= 1 << crtc->pipe;
}

static void intel_unreference_shared_dpll(struct intel_atomic_state *state,
					  const struct intel_crtc *crtc,
					  const struct intel_shared_dpll *pll)
{
	struct intel_shared_dpll_state *shared_dpll;

	shared_dpll = intel_atomic_get_shared_dpll_state(&state->base);
	shared_dpll[pll->info->id].crtc_mask &= ~(1 << crtc->pipe);
}

static void intel_put_dpll(struct intel_atomic_state *state,
			   struct intel_crtc *crtc)
{
	const struct intel_crtc_state *old_crtc_state =
		intel_atomic_get_old_crtc_state(state, crtc);
	struct intel_crtc_state *new_crtc_state =
		intel_atomic_get_new_crtc_state(state, crtc);

	new_crtc_state->shared_dpll = NULL;

	if (!old_crtc_state->shared_dpll)
		return;

	intel_unreference_shared_dpll(state, crtc, old_crtc_state->shared_dpll);
}

/**
 * intel_shared_dpll_swap_state - make atomic DPLL configuration effective
 * @state: atomic state
 *
 * This is the dpll version of drm_atomic_helper_swap_state() since the
 * helper does not handle driver-specific global state.
 *
 * For consistency with atomic helpers this function does a complete swap,
 * i.e. it also puts the current state into @state, even though there is no
 * need for that at this moment.
 */
void intel_shared_dpll_swap_state(struct intel_atomic_state *state)
{
	struct drm_i915_private *dev_priv = to_i915(state->base.dev);
	struct intel_shared_dpll_state *shared_dpll = state->shared_dpll;
	enum intel_dpll_id i;

	if (!state->dpll_set)
		return;

	for (i = 0; i < dev_priv->dpll.num_shared_dpll; i++) {
		struct intel_shared_dpll *pll =
			&dev_priv->dpll.shared_dplls[i];

		swap(pll->state, shared_dpll[i]);
	}
}

static bool ibx_pch_dpll_get_hw_state(struct drm_i915_private *dev_priv,
				      struct intel_shared_dpll *pll,
				      struct intel_dpll_hw_state *hw_state)
{
	const enum intel_dpll_id id = pll->info->id;
	intel_wakeref_t wakeref;
	u32 val;

	wakeref = intel_display_power_get_if_enabled(dev_priv,
						     POWER_DOMAIN_DISPLAY_CORE);
	if (!wakeref)
		return false;

	val = intel_de_read(dev_priv, PCH_DPLL(id));
	hw_state->dpll = val;
	hw_state->fp0 = intel_de_read(dev_priv, PCH_FP0(id));
	hw_state->fp1 = intel_de_read(dev_priv, PCH_FP1(id));

	intel_display_power_put(dev_priv, POWER_DOMAIN_DISPLAY_CORE, wakeref);

	return val & DPLL_VCO_ENABLE;
}

static void ibx_pch_dpll_prepare(struct drm_i915_private *dev_priv,
				 struct intel_shared_dpll *pll)
{
	const enum intel_dpll_id id = pll->info->id;

	intel_de_write(dev_priv, PCH_FP0(id), pll->state.hw_state.fp0);
	intel_de_write(dev_priv, PCH_FP1(id), pll->state.hw_state.fp1);
}

static void ibx_assert_pch_refclk_enabled(struct drm_i915_private *dev_priv)
{
	u32 val;
	bool enabled;

	I915_STATE_WARN_ON(!(HAS_PCH_IBX(dev_priv) || HAS_PCH_CPT(dev_priv)));

	val = intel_de_read(dev_priv, PCH_DREF_CONTROL);
	enabled = !!(val & (DREF_SSC_SOURCE_MASK | DREF_NONSPREAD_SOURCE_MASK |
			    DREF_SUPERSPREAD_SOURCE_MASK));
	I915_STATE_WARN(!enabled, "PCH refclk assertion failure, should be active but is disabled\n");
}

static void ibx_pch_dpll_enable(struct drm_i915_private *dev_priv,
				struct intel_shared_dpll *pll)
{
	const enum intel_dpll_id id = pll->info->id;

	/* PCH refclock must be enabled first */
	ibx_assert_pch_refclk_enabled(dev_priv);

	intel_de_write(dev_priv, PCH_DPLL(id), pll->state.hw_state.dpll);

	/* Wait for the clocks to stabilize. */
	intel_de_posting_read(dev_priv, PCH_DPLL(id));
	udelay(150);

	/* The pixel multiplier can only be updated once the
	 * DPLL is enabled and the clocks are stable.
	 *
	 * So write it again.
	 */
	intel_de_write(dev_priv, PCH_DPLL(id), pll->state.hw_state.dpll);
	intel_de_posting_read(dev_priv, PCH_DPLL(id));
	udelay(200);
}

static void ibx_pch_dpll_disable(struct drm_i915_private *dev_priv,
				 struct intel_shared_dpll *pll)
{
	const enum intel_dpll_id id = pll->info->id;

	intel_de_write(dev_priv, PCH_DPLL(id), 0);
	intel_de_posting_read(dev_priv, PCH_DPLL(id));
	udelay(200);
}

static bool ibx_get_dpll(struct intel_atomic_state *state,
			 struct intel_crtc *crtc,
			 struct intel_encoder *encoder)
{
	struct intel_crtc_state *crtc_state =
		intel_atomic_get_new_crtc_state(state, crtc);
	struct drm_i915_private *dev_priv = to_i915(crtc->base.dev);
	struct intel_shared_dpll *pll;
	enum intel_dpll_id i;

	if (HAS_PCH_IBX(dev_priv)) {
		/* Ironlake PCH has a fixed PLL->PCH pipe mapping. */
		i = (enum intel_dpll_id) crtc->pipe;
		pll = &dev_priv->dpll.shared_dplls[i];

		drm_dbg_kms(&dev_priv->drm,
			    "[CRTC:%d:%s] using pre-allocated %s\n",
			    crtc->base.base.id, crtc->base.name,
			    pll->info->name);
	} else {
		pll = intel_find_shared_dpll(state, crtc,
					     &crtc_state->dpll_hw_state,
					     BIT(DPLL_ID_PCH_PLL_B) |
					     BIT(DPLL_ID_PCH_PLL_A));
	}

	if (!pll)
		return false;

	/* reference the pll */
	intel_reference_shared_dpll(state, crtc,
				    pll, &crtc_state->dpll_hw_state);

	crtc_state->shared_dpll = pll;

	return true;
}

static void ibx_dump_hw_state(struct drm_i915_private *dev_priv,
			      const struct intel_dpll_hw_state *hw_state)
{
	drm_dbg_kms(&dev_priv->drm,
		    "dpll_hw_state: dpll: 0x%x, dpll_md: 0x%x, "
		    "fp0: 0x%x, fp1: 0x%x\n",
		    hw_state->dpll,
		    hw_state->dpll_md,
		    hw_state->fp0,
		    hw_state->fp1);
}

static const struct intel_shared_dpll_funcs ibx_pch_dpll_funcs = {
	.prepare = ibx_pch_dpll_prepare,
	.enable = ibx_pch_dpll_enable,
	.disable = ibx_pch_dpll_disable,
	.get_hw_state = ibx_pch_dpll_get_hw_state,
};

static const struct dpll_info pch_plls[] = {
	{ "PCH DPLL A", &ibx_pch_dpll_funcs, DPLL_ID_PCH_PLL_A, 0 },
	{ "PCH DPLL B", &ibx_pch_dpll_funcs, DPLL_ID_PCH_PLL_B, 0 },
	{ },
};

static const struct intel_dpll_mgr pch_pll_mgr = {
	.dpll_info = pch_plls,
	.get_dplls = ibx_get_dpll,
	.put_dplls = intel_put_dpll,
	.dump_hw_state = ibx_dump_hw_state,
};

static void hsw_ddi_wrpll_enable(struct drm_i915_private *dev_priv,
			       struct intel_shared_dpll *pll)
{
	const enum intel_dpll_id id = pll->info->id;

	intel_de_write(dev_priv, WRPLL_CTL(id), pll->state.hw_state.wrpll);
	intel_de_posting_read(dev_priv, WRPLL_CTL(id));
	udelay(20);
}

static void hsw_ddi_spll_enable(struct drm_i915_private *dev_priv,
				struct intel_shared_dpll *pll)
{
	intel_de_write(dev_priv, SPLL_CTL, pll->state.hw_state.spll);
	intel_de_posting_read(dev_priv, SPLL_CTL);
	udelay(20);
}

static void hsw_ddi_wrpll_disable(struct drm_i915_private *dev_priv,
				  struct intel_shared_dpll *pll)
{
	const enum intel_dpll_id id = pll->info->id;
	u32 val;

	val = intel_de_read(dev_priv, WRPLL_CTL(id));
	intel_de_write(dev_priv, WRPLL_CTL(id), val & ~WRPLL_PLL_ENABLE);
	intel_de_posting_read(dev_priv, WRPLL_CTL(id));

	/*
	 * Try to set up the PCH reference clock once all DPLLs
	 * that depend on it have been shut down.
	 */
	if (dev_priv->pch_ssc_use & BIT(id))
		intel_init_pch_refclk(dev_priv);
}

static void hsw_ddi_spll_disable(struct drm_i915_private *dev_priv,
				 struct intel_shared_dpll *pll)
{
	enum intel_dpll_id id = pll->info->id;
	u32 val;

	val = intel_de_read(dev_priv, SPLL_CTL);
	intel_de_write(dev_priv, SPLL_CTL, val & ~SPLL_PLL_ENABLE);
	intel_de_posting_read(dev_priv, SPLL_CTL);

	/*
	 * Try to set up the PCH reference clock once all DPLLs
	 * that depend on it have been shut down.
	 */
	if (dev_priv->pch_ssc_use & BIT(id))
		intel_init_pch_refclk(dev_priv);
}

static bool hsw_ddi_wrpll_get_hw_state(struct drm_i915_private *dev_priv,
				       struct intel_shared_dpll *pll,
				       struct intel_dpll_hw_state *hw_state)
{
	const enum intel_dpll_id id = pll->info->id;
	intel_wakeref_t wakeref;
	u32 val;

	wakeref = intel_display_power_get_if_enabled(dev_priv,
						     POWER_DOMAIN_DISPLAY_CORE);
	if (!wakeref)
		return false;

	val = intel_de_read(dev_priv, WRPLL_CTL(id));
	hw_state->wrpll = val;

	intel_display_power_put(dev_priv, POWER_DOMAIN_DISPLAY_CORE, wakeref);

	return val & WRPLL_PLL_ENABLE;
}

static bool hsw_ddi_spll_get_hw_state(struct drm_i915_private *dev_priv,
				      struct intel_shared_dpll *pll,
				      struct intel_dpll_hw_state *hw_state)
{
	intel_wakeref_t wakeref;
	u32 val;

	wakeref = intel_display_power_get_if_enabled(dev_priv,
						     POWER_DOMAIN_DISPLAY_CORE);
	if (!wakeref)
		return false;

	val = intel_de_read(dev_priv, SPLL_CTL);
	hw_state->spll = val;

	intel_display_power_put(dev_priv, POWER_DOMAIN_DISPLAY_CORE, wakeref);

	return val & SPLL_PLL_ENABLE;
}

#define LC_FREQ 2700
#define LC_FREQ_2K U64_C(LC_FREQ * 2000)

#define P_MIN 2
#define P_MAX 64
#define P_INC 2

/* Constraints for PLL good behavior */
#define REF_MIN 48
#define REF_MAX 400
#define VCO_MIN 2400
#define VCO_MAX 4800

struct hsw_wrpll_rnp {
	unsigned p, n2, r2;
};

static unsigned hsw_wrpll_get_budget_for_freq(int clock)
{
	unsigned budget;

	switch (clock) {
	case 25175000:
	case 25200000:
	case 27000000:
	case 27027000:
	case 37762500:
	case 37800000:
	case 40500000:
	case 40541000:
	case 54000000:
	case 54054000:
	case 59341000:
	case 59400000:
	case 72000000:
	case 74176000:
	case 74250000:
	case 81000000:
	case 81081000:
	case 89012000:
	case 89100000:
	case 108000000:
	case 108108000:
	case 111264000:
	case 111375000:
	case 148352000:
	case 148500000:
	case 162000000:
	case 162162000:
	case 222525000:
	case 222750000:
	case 296703000:
	case 297000000:
		budget = 0;
		break;
	case 233500000:
	case 245250000:
	case 247750000:
	case 253250000:
	case 298000000:
		budget = 1500;
		break;
	case 169128000:
	case 169500000:
	case 179500000:
	case 202000000:
		budget = 2000;
		break;
	case 256250000:
	case 262500000:
	case 270000000:
	case 272500000:
	case 273750000:
	case 280750000:
	case 281250000:
	case 286000000:
	case 291750000:
		budget = 4000;
		break;
	case 267250000:
	case 268500000:
		budget = 5000;
		break;
	default:
		budget = 1000;
		break;
	}

	return budget;
}

static void hsw_wrpll_update_rnp(u64 freq2k, unsigned int budget,
				 unsigned int r2, unsigned int n2,
				 unsigned int p,
				 struct hsw_wrpll_rnp *best)
{
	u64 a, b, c, d, diff, diff_best;

	/* No best (r,n,p) yet */
	if (best->p == 0) {
		best->p = p;
		best->n2 = n2;
		best->r2 = r2;
		return;
	}

	/*
	 * Output clock is (LC_FREQ_2K / 2000) * N / (P * R), which compares to
	 * freq2k.
	 *
	 * delta = 1e6 *
	 *	   abs(freq2k - (LC_FREQ_2K * n2/(p * r2))) /
	 *	   freq2k;
	 *
	 * and we would like delta <= budget.
	 *
	 * If the discrepancy is above the PPM-based budget, always prefer to
	 * improve upon the previous solution.  However, if you're within the
	 * budget, try to maximize Ref * VCO, that is N / (P * R^2).
	 */
	a = freq2k * budget * p * r2;
	b = freq2k * budget * best->p * best->r2;
	diff = abs_diff(freq2k * p * r2, LC_FREQ_2K * n2);
	diff_best = abs_diff(freq2k * best->p * best->r2,
			     LC_FREQ_2K * best->n2);
	c = 1000000 * diff;
	d = 1000000 * diff_best;

	if (a < c && b < d) {
		/* If both are above the budget, pick the closer */
		if (best->p * best->r2 * diff < p * r2 * diff_best) {
			best->p = p;
			best->n2 = n2;
			best->r2 = r2;
		}
	} else if (a >= c && b < d) {
		/* If A is below the threshold but B is above it?  Update. */
		best->p = p;
		best->n2 = n2;
		best->r2 = r2;
	} else if (a >= c && b >= d) {
		/* Both are below the limit, so pick the higher n2/(r2*r2) */
		if (n2 * best->r2 * best->r2 > best->n2 * r2 * r2) {
			best->p = p;
			best->n2 = n2;
			best->r2 = r2;
		}
	}
	/* Otherwise a < c && b >= d, do nothing */
}

static void
hsw_ddi_calculate_wrpll(int clock /* in Hz */,
			unsigned *r2_out, unsigned *n2_out, unsigned *p_out)
{
	u64 freq2k;
	unsigned p, n2, r2;
	struct hsw_wrpll_rnp best = { 0, 0, 0 };
	unsigned budget;

	freq2k = clock / 100;

	budget = hsw_wrpll_get_budget_for_freq(clock);

	/* Special case handling for 540 pixel clock: bypass WR PLL entirely
	 * and directly pass the LC PLL to it. */
	if (freq2k == 5400000) {
		*n2_out = 2;
		*p_out = 1;
		*r2_out = 2;
		return;
	}

	/*
	 * Ref = LC_FREQ / R, where Ref is the actual reference input seen by
	 * the WR PLL.
	 *
	 * We want R so that REF_MIN <= Ref <= REF_MAX.
	 * Injecting R2 = 2 * R gives:
	 *   REF_MAX * r2 > LC_FREQ * 2 and
	 *   REF_MIN * r2 < LC_FREQ * 2
	 *
	 * Which means the desired boundaries for r2 are:
	 *  LC_FREQ * 2 / REF_MAX < r2 < LC_FREQ * 2 / REF_MIN
	 *
	 */
	for (r2 = LC_FREQ * 2 / REF_MAX + 1;
	     r2 <= LC_FREQ * 2 / REF_MIN;
	     r2++) {

		/*
		 * VCO = N * Ref, that is: VCO = N * LC_FREQ / R
		 *
		 * Once again we want VCO_MIN <= VCO <= VCO_MAX.
		 * Injecting R2 = 2 * R and N2 = 2 * N, we get:
		 *   VCO_MAX * r2 > n2 * LC_FREQ and
		 *   VCO_MIN * r2 < n2 * LC_FREQ)
		 *
		 * Which means the desired boundaries for n2 are:
		 * VCO_MIN * r2 / LC_FREQ < n2 < VCO_MAX * r2 / LC_FREQ
		 */
		for (n2 = VCO_MIN * r2 / LC_FREQ + 1;
		     n2 <= VCO_MAX * r2 / LC_FREQ;
		     n2++) {

			for (p = P_MIN; p <= P_MAX; p += P_INC)
				hsw_wrpll_update_rnp(freq2k, budget,
						     r2, n2, p, &best);
		}
	}

	*n2_out = best.n2;
	*p_out = best.p;
	*r2_out = best.r2;
}

static struct intel_shared_dpll *
hsw_ddi_wrpll_get_dpll(struct intel_atomic_state *state,
		       struct intel_crtc *crtc)
{
	struct intel_crtc_state *crtc_state =
		intel_atomic_get_new_crtc_state(state, crtc);
	struct intel_shared_dpll *pll;
	u32 val;
	unsigned int p, n2, r2;

	hsw_ddi_calculate_wrpll(crtc_state->port_clock * 1000, &r2, &n2, &p);

	val = WRPLL_PLL_ENABLE | WRPLL_REF_LCPLL |
	      WRPLL_DIVIDER_REFERENCE(r2) | WRPLL_DIVIDER_FEEDBACK(n2) |
	      WRPLL_DIVIDER_POST(p);

	crtc_state->dpll_hw_state.wrpll = val;

	pll = intel_find_shared_dpll(state, crtc,
				     &crtc_state->dpll_hw_state,
				     BIT(DPLL_ID_WRPLL2) |
				     BIT(DPLL_ID_WRPLL1));

	if (!pll)
		return NULL;

	return pll;
}

static int hsw_ddi_wrpll_get_freq(struct drm_i915_private *dev_priv,
				  const struct intel_shared_dpll *pll,
				  const struct intel_dpll_hw_state *pll_state)
{
	int refclk;
	int n, p, r;
	u32 wrpll = pll_state->wrpll;

	switch (wrpll & WRPLL_REF_MASK) {
	case WRPLL_REF_SPECIAL_HSW:
		/* Muxed-SSC for BDW, non-SSC for non-ULT HSW. */
		if (IS_HASWELL(dev_priv) && !IS_HSW_ULT(dev_priv)) {
			refclk = dev_priv->dpll.ref_clks.nssc;
			break;
		}
		fallthrough;
	case WRPLL_REF_PCH_SSC:
		/*
		 * We could calculate spread here, but our checking
		 * code only cares about 5% accuracy, and spread is a max of
		 * 0.5% downspread.
		 */
		refclk = dev_priv->dpll.ref_clks.ssc;
		break;
	case WRPLL_REF_LCPLL:
		refclk = 2700000;
		break;
	default:
		MISSING_CASE(wrpll);
		return 0;
	}

	r = wrpll & WRPLL_DIVIDER_REF_MASK;
	p = (wrpll & WRPLL_DIVIDER_POST_MASK) >> WRPLL_DIVIDER_POST_SHIFT;
	n = (wrpll & WRPLL_DIVIDER_FB_MASK) >> WRPLL_DIVIDER_FB_SHIFT;

	/* Convert to KHz, p & r have a fixed point portion */
	return (refclk * n / 10) / (p * r) * 2;
}

static struct intel_shared_dpll *
hsw_ddi_lcpll_get_dpll(struct intel_crtc_state *crtc_state)
{
	struct drm_i915_private *dev_priv = to_i915(crtc_state->uapi.crtc->dev);
	struct intel_shared_dpll *pll;
	enum intel_dpll_id pll_id;
	int clock = crtc_state->port_clock;

	switch (clock / 2) {
	case 81000:
		pll_id = DPLL_ID_LCPLL_810;
		break;
	case 135000:
		pll_id = DPLL_ID_LCPLL_1350;
		break;
	case 270000:
		pll_id = DPLL_ID_LCPLL_2700;
		break;
	default:
		drm_dbg_kms(&dev_priv->drm, "Invalid clock for DP: %d\n",
			    clock);
		return NULL;
	}

	pll = intel_get_shared_dpll_by_id(dev_priv, pll_id);

	if (!pll)
		return NULL;

	return pll;
}

static int hsw_ddi_lcpll_get_freq(struct drm_i915_private *i915,
				  const struct intel_shared_dpll *pll,
				  const struct intel_dpll_hw_state *pll_state)
{
	int link_clock = 0;

	switch (pll->info->id) {
	case DPLL_ID_LCPLL_810:
		link_clock = 81000;
		break;
	case DPLL_ID_LCPLL_1350:
		link_clock = 135000;
		break;
	case DPLL_ID_LCPLL_2700:
		link_clock = 270000;
		break;
	default:
		drm_WARN(&i915->drm, 1, "bad port clock sel\n");
		break;
	}

	return link_clock * 2;
}

static struct intel_shared_dpll *
hsw_ddi_spll_get_dpll(struct intel_atomic_state *state,
		      struct intel_crtc *crtc)
{
	struct intel_crtc_state *crtc_state =
		intel_atomic_get_new_crtc_state(state, crtc);

	if (drm_WARN_ON(crtc->base.dev, crtc_state->port_clock / 2 != 135000))
		return NULL;

	crtc_state->dpll_hw_state.spll = SPLL_PLL_ENABLE | SPLL_FREQ_1350MHz |
					 SPLL_REF_MUXED_SSC;

	return intel_find_shared_dpll(state, crtc, &crtc_state->dpll_hw_state,
				      BIT(DPLL_ID_SPLL));
}

static int hsw_ddi_spll_get_freq(struct drm_i915_private *i915,
				 const struct intel_shared_dpll *pll,
				 const struct intel_dpll_hw_state *pll_state)
{
	int link_clock = 0;

	switch (pll_state->spll & SPLL_FREQ_MASK) {
	case SPLL_FREQ_810MHz:
		link_clock = 81000;
		break;
	case SPLL_FREQ_1350MHz:
		link_clock = 135000;
		break;
	case SPLL_FREQ_2700MHz:
		link_clock = 270000;
		break;
	default:
		drm_WARN(&i915->drm, 1, "bad spll freq\n");
		break;
	}

	return link_clock * 2;
}

static bool hsw_get_dpll(struct intel_atomic_state *state,
			 struct intel_crtc *crtc,
			 struct intel_encoder *encoder)
{
	struct intel_crtc_state *crtc_state =
		intel_atomic_get_new_crtc_state(state, crtc);
	struct intel_shared_dpll *pll;

	memset(&crtc_state->dpll_hw_state, 0,
	       sizeof(crtc_state->dpll_hw_state));

	if (intel_crtc_has_type(crtc_state, INTEL_OUTPUT_HDMI))
		pll = hsw_ddi_wrpll_get_dpll(state, crtc);
	else if (intel_crtc_has_dp_encoder(crtc_state))
		pll = hsw_ddi_lcpll_get_dpll(crtc_state);
	else if (intel_crtc_has_type(crtc_state, INTEL_OUTPUT_ANALOG))
		pll = hsw_ddi_spll_get_dpll(state, crtc);
	else
		return false;

	if (!pll)
		return false;

	intel_reference_shared_dpll(state, crtc,
				    pll, &crtc_state->dpll_hw_state);

	crtc_state->shared_dpll = pll;

	return true;
}

static void hsw_update_dpll_ref_clks(struct drm_i915_private *i915)
{
	i915->dpll.ref_clks.ssc = 135000;
	/* Non-SSC is only used on non-ULT HSW. */
	if (intel_de_read(i915, FUSE_STRAP3) & HSW_REF_CLK_SELECT)
		i915->dpll.ref_clks.nssc = 24000;
	else
		i915->dpll.ref_clks.nssc = 135000;
}

static void hsw_dump_hw_state(struct drm_i915_private *dev_priv,
			      const struct intel_dpll_hw_state *hw_state)
{
	drm_dbg_kms(&dev_priv->drm, "dpll_hw_state: wrpll: 0x%x spll: 0x%x\n",
		    hw_state->wrpll, hw_state->spll);
}

static const struct intel_shared_dpll_funcs hsw_ddi_wrpll_funcs = {
	.enable = hsw_ddi_wrpll_enable,
	.disable = hsw_ddi_wrpll_disable,
	.get_hw_state = hsw_ddi_wrpll_get_hw_state,
	.get_freq = hsw_ddi_wrpll_get_freq,
};

static const struct intel_shared_dpll_funcs hsw_ddi_spll_funcs = {
	.enable = hsw_ddi_spll_enable,
	.disable = hsw_ddi_spll_disable,
	.get_hw_state = hsw_ddi_spll_get_hw_state,
	.get_freq = hsw_ddi_spll_get_freq,
};

static void hsw_ddi_lcpll_enable(struct drm_i915_private *dev_priv,
				 struct intel_shared_dpll *pll)
{
}

static void hsw_ddi_lcpll_disable(struct drm_i915_private *dev_priv,
				  struct intel_shared_dpll *pll)
{
}

static bool hsw_ddi_lcpll_get_hw_state(struct drm_i915_private *dev_priv,
				       struct intel_shared_dpll *pll,
				       struct intel_dpll_hw_state *hw_state)
{
	return true;
}

static const struct intel_shared_dpll_funcs hsw_ddi_lcpll_funcs = {
	.enable = hsw_ddi_lcpll_enable,
	.disable = hsw_ddi_lcpll_disable,
	.get_hw_state = hsw_ddi_lcpll_get_hw_state,
	.get_freq = hsw_ddi_lcpll_get_freq,
};

static const struct dpll_info hsw_plls[] = {
	{ "WRPLL 1",    &hsw_ddi_wrpll_funcs, DPLL_ID_WRPLL1,     0 },
	{ "WRPLL 2",    &hsw_ddi_wrpll_funcs, DPLL_ID_WRPLL2,     0 },
	{ "SPLL",       &hsw_ddi_spll_funcs,  DPLL_ID_SPLL,       0 },
	{ "LCPLL 810",  &hsw_ddi_lcpll_funcs, DPLL_ID_LCPLL_810,  INTEL_DPLL_ALWAYS_ON },
	{ "LCPLL 1350", &hsw_ddi_lcpll_funcs, DPLL_ID_LCPLL_1350, INTEL_DPLL_ALWAYS_ON },
	{ "LCPLL 2700", &hsw_ddi_lcpll_funcs, DPLL_ID_LCPLL_2700, INTEL_DPLL_ALWAYS_ON },
	{ },
};

static const struct intel_dpll_mgr hsw_pll_mgr = {
	.dpll_info = hsw_plls,
	.get_dplls = hsw_get_dpll,
	.put_dplls = intel_put_dpll,
	.update_ref_clks = hsw_update_dpll_ref_clks,
	.dump_hw_state = hsw_dump_hw_state,
};

struct skl_dpll_regs {
	i915_reg_t ctl, cfgcr1, cfgcr2;
};

/* this array is indexed by the *shared* pll id */
static const struct skl_dpll_regs skl_dpll_regs[4] = {
	{
		/* DPLL 0 */
		.ctl = LCPLL1_CTL,
		/* DPLL 0 doesn't support HDMI mode */
	},
	{
		/* DPLL 1 */
		.ctl = LCPLL2_CTL,
		.cfgcr1 = DPLL_CFGCR1(SKL_DPLL1),
		.cfgcr2 = DPLL_CFGCR2(SKL_DPLL1),
	},
	{
		/* DPLL 2 */
		.ctl = WRPLL_CTL(0),
		.cfgcr1 = DPLL_CFGCR1(SKL_DPLL2),
		.cfgcr2 = DPLL_CFGCR2(SKL_DPLL2),
	},
	{
		/* DPLL 3 */
		.ctl = WRPLL_CTL(1),
		.cfgcr1 = DPLL_CFGCR1(SKL_DPLL3),
		.cfgcr2 = DPLL_CFGCR2(SKL_DPLL3),
	},
};

static void skl_ddi_pll_write_ctrl1(struct drm_i915_private *dev_priv,
				    struct intel_shared_dpll *pll)
{
	const enum intel_dpll_id id = pll->info->id;
	u32 val;

	val = intel_de_read(dev_priv, DPLL_CTRL1);

	val &= ~(DPLL_CTRL1_HDMI_MODE(id) |
		 DPLL_CTRL1_SSC(id) |
		 DPLL_CTRL1_LINK_RATE_MASK(id));
	val |= pll->state.hw_state.ctrl1 << (id * 6);

	intel_de_write(dev_priv, DPLL_CTRL1, val);
	intel_de_posting_read(dev_priv, DPLL_CTRL1);
}

static void skl_ddi_pll_enable(struct drm_i915_private *dev_priv,
			       struct intel_shared_dpll *pll)
{
	const struct skl_dpll_regs *regs = skl_dpll_regs;
	const enum intel_dpll_id id = pll->info->id;

	skl_ddi_pll_write_ctrl1(dev_priv, pll);

	intel_de_write(dev_priv, regs[id].cfgcr1, pll->state.hw_state.cfgcr1);
	intel_de_write(dev_priv, regs[id].cfgcr2, pll->state.hw_state.cfgcr2);
	intel_de_posting_read(dev_priv, regs[id].cfgcr1);
	intel_de_posting_read(dev_priv, regs[id].cfgcr2);

	/* the enable bit is always bit 31 */
	intel_de_write(dev_priv, regs[id].ctl,
		       intel_de_read(dev_priv, regs[id].ctl) | LCPLL_PLL_ENABLE);

	if (intel_de_wait_for_set(dev_priv, DPLL_STATUS, DPLL_LOCK(id), 5))
		drm_err(&dev_priv->drm, "DPLL %d not locked\n", id);
}

static void skl_ddi_dpll0_enable(struct drm_i915_private *dev_priv,
				 struct intel_shared_dpll *pll)
{
	skl_ddi_pll_write_ctrl1(dev_priv, pll);
}

static void skl_ddi_pll_disable(struct drm_i915_private *dev_priv,
				struct intel_shared_dpll *pll)
{
	const struct skl_dpll_regs *regs = skl_dpll_regs;
	const enum intel_dpll_id id = pll->info->id;

	/* the enable bit is always bit 31 */
	intel_de_write(dev_priv, regs[id].ctl,
		       intel_de_read(dev_priv, regs[id].ctl) & ~LCPLL_PLL_ENABLE);
	intel_de_posting_read(dev_priv, regs[id].ctl);
}

static void skl_ddi_dpll0_disable(struct drm_i915_private *dev_priv,
				  struct intel_shared_dpll *pll)
{
}

static bool skl_ddi_pll_get_hw_state(struct drm_i915_private *dev_priv,
				     struct intel_shared_dpll *pll,
				     struct intel_dpll_hw_state *hw_state)
{
	u32 val;
	const struct skl_dpll_regs *regs = skl_dpll_regs;
	const enum intel_dpll_id id = pll->info->id;
	intel_wakeref_t wakeref;
	bool ret;

	wakeref = intel_display_power_get_if_enabled(dev_priv,
						     POWER_DOMAIN_DISPLAY_CORE);
	if (!wakeref)
		return false;

	ret = false;

	val = intel_de_read(dev_priv, regs[id].ctl);
	if (!(val & LCPLL_PLL_ENABLE))
		goto out;

	val = intel_de_read(dev_priv, DPLL_CTRL1);
	hw_state->ctrl1 = (val >> (id * 6)) & 0x3f;

	/* avoid reading back stale values if HDMI mode is not enabled */
	if (val & DPLL_CTRL1_HDMI_MODE(id)) {
		hw_state->cfgcr1 = intel_de_read(dev_priv, regs[id].cfgcr1);
		hw_state->cfgcr2 = intel_de_read(dev_priv, regs[id].cfgcr2);
	}
	ret = true;

out:
	intel_display_power_put(dev_priv, POWER_DOMAIN_DISPLAY_CORE, wakeref);

	return ret;
}

static bool skl_ddi_dpll0_get_hw_state(struct drm_i915_private *dev_priv,
				       struct intel_shared_dpll *pll,
				       struct intel_dpll_hw_state *hw_state)
{
	const struct skl_dpll_regs *regs = skl_dpll_regs;
	const enum intel_dpll_id id = pll->info->id;
	intel_wakeref_t wakeref;
	u32 val;
	bool ret;

	wakeref = intel_display_power_get_if_enabled(dev_priv,
						     POWER_DOMAIN_DISPLAY_CORE);
	if (!wakeref)
		return false;

	ret = false;

	/* DPLL0 is always enabled since it drives CDCLK */
	val = intel_de_read(dev_priv, regs[id].ctl);
	if (drm_WARN_ON(&dev_priv->drm, !(val & LCPLL_PLL_ENABLE)))
		goto out;

	val = intel_de_read(dev_priv, DPLL_CTRL1);
	hw_state->ctrl1 = (val >> (id * 6)) & 0x3f;

	ret = true;

out:
	intel_display_power_put(dev_priv, POWER_DOMAIN_DISPLAY_CORE, wakeref);

	return ret;
}

struct skl_wrpll_context {
	u64 min_deviation;		/* current minimal deviation */
	u64 central_freq;		/* chosen central freq */
	u64 dco_freq;			/* chosen dco freq */
	unsigned int p;			/* chosen divider */
};

static void skl_wrpll_context_init(struct skl_wrpll_context *ctx)
{
	memset(ctx, 0, sizeof(*ctx));

	ctx->min_deviation = U64_MAX;
}

/* DCO freq must be within +1%/-6%  of the DCO central freq */
#define SKL_DCO_MAX_PDEVIATION	100
#define SKL_DCO_MAX_NDEVIATION	600

static void skl_wrpll_try_divider(struct skl_wrpll_context *ctx,
				  u64 central_freq,
				  u64 dco_freq,
				  unsigned int divider)
{
	u64 deviation;

	deviation = div64_u64(10000 * abs_diff(dco_freq, central_freq),
			      central_freq);

	/* positive deviation */
	if (dco_freq >= central_freq) {
		if (deviation < SKL_DCO_MAX_PDEVIATION &&
		    deviation < ctx->min_deviation) {
			ctx->min_deviation = deviation;
			ctx->central_freq = central_freq;
			ctx->dco_freq = dco_freq;
			ctx->p = divider;
		}
	/* negative deviation */
	} else if (deviation < SKL_DCO_MAX_NDEVIATION &&
		   deviation < ctx->min_deviation) {
		ctx->min_deviation = deviation;
		ctx->central_freq = central_freq;
		ctx->dco_freq = dco_freq;
		ctx->p = divider;
	}
}

static void skl_wrpll_get_multipliers(unsigned int p,
				      unsigned int *p0 /* out */,
				      unsigned int *p1 /* out */,
				      unsigned int *p2 /* out */)
{
	/* even dividers */
	if (p % 2 == 0) {
		unsigned int half = p / 2;

		if (half == 1 || half == 2 || half == 3 || half == 5) {
			*p0 = 2;
			*p1 = 1;
			*p2 = half;
		} else if (half % 2 == 0) {
			*p0 = 2;
			*p1 = half / 2;
			*p2 = 2;
		} else if (half % 3 == 0) {
			*p0 = 3;
			*p1 = half / 3;
			*p2 = 2;
		} else if (half % 7 == 0) {
			*p0 = 7;
			*p1 = half / 7;
			*p2 = 2;
		}
	} else if (p == 3 || p == 9) {  /* 3, 5, 7, 9, 15, 21, 35 */
		*p0 = 3;
		*p1 = 1;
		*p2 = p / 3;
	} else if (p == 5 || p == 7) {
		*p0 = p;
		*p1 = 1;
		*p2 = 1;
	} else if (p == 15) {
		*p0 = 3;
		*p1 = 1;
		*p2 = 5;
	} else if (p == 21) {
		*p0 = 7;
		*p1 = 1;
		*p2 = 3;
	} else if (p == 35) {
		*p0 = 7;
		*p1 = 1;
		*p2 = 5;
	}
}

struct skl_wrpll_params {
	u32 dco_fraction;
	u32 dco_integer;
	u32 qdiv_ratio;
	u32 qdiv_mode;
	u32 kdiv;
	u32 pdiv;
	u32 central_freq;
};

static void skl_wrpll_params_populate(struct skl_wrpll_params *params,
				      u64 afe_clock,
				      int ref_clock,
				      u64 central_freq,
				      u32 p0, u32 p1, u32 p2)
{
	u64 dco_freq;

	switch (central_freq) {
	case 9600000000ULL:
		params->central_freq = 0;
		break;
	case 9000000000ULL:
		params->central_freq = 1;
		break;
	case 8400000000ULL:
		params->central_freq = 3;
	}

	switch (p0) {
	case 1:
		params->pdiv = 0;
		break;
	case 2:
		params->pdiv = 1;
		break;
	case 3:
		params->pdiv = 2;
		break;
	case 7:
		params->pdiv = 4;
		break;
	default:
		WARN(1, "Incorrect PDiv\n");
	}

	switch (p2) {
	case 5:
		params->kdiv = 0;
		break;
	case 2:
		params->kdiv = 1;
		break;
	case 3:
		params->kdiv = 2;
		break;
	case 1:
		params->kdiv = 3;
		break;
	default:
		WARN(1, "Incorrect KDiv\n");
	}

	params->qdiv_ratio = p1;
	params->qdiv_mode = (params->qdiv_ratio == 1) ? 0 : 1;

	dco_freq = p0 * p1 * p2 * afe_clock;

	/*
	 * Intermediate values are in Hz.
	 * Divide by MHz to match bsepc
	 */
	params->dco_integer = div_u64(dco_freq, ref_clock * KHz(1));
	params->dco_fraction =
		div_u64((div_u64(dco_freq, ref_clock / KHz(1)) -
			 params->dco_integer * MHz(1)) * 0x8000, MHz(1));
}

static bool
skl_ddi_calculate_wrpll(int clock /* in Hz */,
			int ref_clock,
			struct skl_wrpll_params *wrpll_params)
{
	u64 afe_clock = clock * 5; /* AFE Clock is 5x Pixel clock */
	u64 dco_central_freq[3] = { 8400000000ULL,
				    9000000000ULL,
				    9600000000ULL };
	static const int even_dividers[] = {  4,  6,  8, 10, 12, 14, 16, 18, 20,
					     24, 28, 30, 32, 36, 40, 42, 44,
					     48, 52, 54, 56, 60, 64, 66, 68,
					     70, 72, 76, 78, 80, 84, 88, 90,
					     92, 96, 98 };
	static const int odd_dividers[] = { 3, 5, 7, 9, 15, 21, 35 };
	static const struct {
		const int *list;
		int n_dividers;
	} dividers[] = {
		{ even_dividers, ARRAY_SIZE(even_dividers) },
		{ odd_dividers, ARRAY_SIZE(odd_dividers) },
	};
	struct skl_wrpll_context ctx;
	unsigned int dco, d, i;
	unsigned int p0, p1, p2;

	skl_wrpll_context_init(&ctx);

	for (d = 0; d < ARRAY_SIZE(dividers); d++) {
		for (dco = 0; dco < ARRAY_SIZE(dco_central_freq); dco++) {
			for (i = 0; i < dividers[d].n_dividers; i++) {
				unsigned int p = dividers[d].list[i];
				u64 dco_freq = p * afe_clock;

				skl_wrpll_try_divider(&ctx,
						      dco_central_freq[dco],
						      dco_freq,
						      p);
				/*
				 * Skip the remaining dividers if we're sure to
				 * have found the definitive divider, we can't
				 * improve a 0 deviation.
				 */
				if (ctx.min_deviation == 0)
					goto skip_remaining_dividers;
			}
		}

skip_remaining_dividers:
		/*
		 * If a solution is found with an even divider, prefer
		 * this one.
		 */
		if (d == 0 && ctx.p)
			break;
	}

	if (!ctx.p) {
		DRM_DEBUG_DRIVER("No valid divider found for %dHz\n", clock);
		return false;
	}

	/*
	 * gcc incorrectly analyses that these can be used without being
	 * initialized. To be fair, it's hard to guess.
	 */
	p0 = p1 = p2 = 0;
	skl_wrpll_get_multipliers(ctx.p, &p0, &p1, &p2);
	skl_wrpll_params_populate(wrpll_params, afe_clock, ref_clock,
				  ctx.central_freq, p0, p1, p2);

	return true;
}

static bool skl_ddi_hdmi_pll_dividers(struct intel_crtc_state *crtc_state)
{
	struct drm_i915_private *i915 = to_i915(crtc_state->uapi.crtc->dev);
	u32 ctrl1, cfgcr1, cfgcr2;
	struct skl_wrpll_params wrpll_params = { 0, };

	/*
	 * See comment in intel_dpll_hw_state to understand why we always use 0
	 * as the DPLL id in this function.
	 */
	ctrl1 = DPLL_CTRL1_OVERRIDE(0);

	ctrl1 |= DPLL_CTRL1_HDMI_MODE(0);

	if (!skl_ddi_calculate_wrpll(crtc_state->port_clock * 1000,
				     i915->dpll.ref_clks.nssc,
				     &wrpll_params))
		return false;

	cfgcr1 = DPLL_CFGCR1_FREQ_ENABLE |
		DPLL_CFGCR1_DCO_FRACTION(wrpll_params.dco_fraction) |
		wrpll_params.dco_integer;

	cfgcr2 = DPLL_CFGCR2_QDIV_RATIO(wrpll_params.qdiv_ratio) |
		DPLL_CFGCR2_QDIV_MODE(wrpll_params.qdiv_mode) |
		DPLL_CFGCR2_KDIV(wrpll_params.kdiv) |
		DPLL_CFGCR2_PDIV(wrpll_params.pdiv) |
		wrpll_params.central_freq;

	memset(&crtc_state->dpll_hw_state, 0,
	       sizeof(crtc_state->dpll_hw_state));

	crtc_state->dpll_hw_state.ctrl1 = ctrl1;
	crtc_state->dpll_hw_state.cfgcr1 = cfgcr1;
	crtc_state->dpll_hw_state.cfgcr2 = cfgcr2;
	return true;
}

static int skl_ddi_wrpll_get_freq(struct drm_i915_private *i915,
				  const struct intel_shared_dpll *pll,
				  const struct intel_dpll_hw_state *pll_state)
{
	int ref_clock = i915->dpll.ref_clks.nssc;
	u32 p0, p1, p2, dco_freq;

	p0 = pll_state->cfgcr2 & DPLL_CFGCR2_PDIV_MASK;
	p2 = pll_state->cfgcr2 & DPLL_CFGCR2_KDIV_MASK;

	if (pll_state->cfgcr2 &  DPLL_CFGCR2_QDIV_MODE(1))
		p1 = (pll_state->cfgcr2 & DPLL_CFGCR2_QDIV_RATIO_MASK) >> 8;
	else
		p1 = 1;


	switch (p0) {
	case DPLL_CFGCR2_PDIV_1:
		p0 = 1;
		break;
	case DPLL_CFGCR2_PDIV_2:
		p0 = 2;
		break;
	case DPLL_CFGCR2_PDIV_3:
		p0 = 3;
		break;
	case DPLL_CFGCR2_PDIV_7_INVALID:
		/*
		 * Incorrect ASUS-Z170M BIOS setting, the HW seems to ignore bit#0,
		 * handling it the same way as PDIV_7.
		 */
		drm_dbg_kms(&i915->drm, "Invalid WRPLL PDIV divider value, fixing it.\n");
		fallthrough;
	case DPLL_CFGCR2_PDIV_7:
		p0 = 7;
		break;
	default:
		MISSING_CASE(p0);
		return 0;
	}

	switch (p2) {
	case DPLL_CFGCR2_KDIV_5:
		p2 = 5;
		break;
	case DPLL_CFGCR2_KDIV_2:
		p2 = 2;
		break;
	case DPLL_CFGCR2_KDIV_3:
		p2 = 3;
		break;
	case DPLL_CFGCR2_KDIV_1:
		p2 = 1;
		break;
	default:
		MISSING_CASE(p2);
		return 0;
	}

	dco_freq = (pll_state->cfgcr1 & DPLL_CFGCR1_DCO_INTEGER_MASK) *
		   ref_clock;

	dco_freq += ((pll_state->cfgcr1 & DPLL_CFGCR1_DCO_FRACTION_MASK) >> 9) *
		    ref_clock / 0x8000;

	if (drm_WARN_ON(&i915->drm, p0 == 0 || p1 == 0 || p2 == 0))
		return 0;

	return dco_freq / (p0 * p1 * p2 * 5);
}

static bool
skl_ddi_dp_set_dpll_hw_state(struct intel_crtc_state *crtc_state)
{
	u32 ctrl1;

	/*
	 * See comment in intel_dpll_hw_state to understand why we always use 0
	 * as the DPLL id in this function.
	 */
	ctrl1 = DPLL_CTRL1_OVERRIDE(0);
	switch (crtc_state->port_clock / 2) {
	case 81000:
		ctrl1 |= DPLL_CTRL1_LINK_RATE(DPLL_CTRL1_LINK_RATE_810, 0);
		break;
	case 135000:
		ctrl1 |= DPLL_CTRL1_LINK_RATE(DPLL_CTRL1_LINK_RATE_1350, 0);
		break;
	case 270000:
		ctrl1 |= DPLL_CTRL1_LINK_RATE(DPLL_CTRL1_LINK_RATE_2700, 0);
		break;
		/* eDP 1.4 rates */
	case 162000:
		ctrl1 |= DPLL_CTRL1_LINK_RATE(DPLL_CTRL1_LINK_RATE_1620, 0);
		break;
	case 108000:
		ctrl1 |= DPLL_CTRL1_LINK_RATE(DPLL_CTRL1_LINK_RATE_1080, 0);
		break;
	case 216000:
		ctrl1 |= DPLL_CTRL1_LINK_RATE(DPLL_CTRL1_LINK_RATE_2160, 0);
		break;
	}

	memset(&crtc_state->dpll_hw_state, 0,
	       sizeof(crtc_state->dpll_hw_state));

	crtc_state->dpll_hw_state.ctrl1 = ctrl1;

	return true;
}

static int skl_ddi_lcpll_get_freq(struct drm_i915_private *i915,
				  const struct intel_shared_dpll *pll,
				  const struct intel_dpll_hw_state *pll_state)
{
	int link_clock = 0;

	switch ((pll_state->ctrl1 & DPLL_CTRL1_LINK_RATE_MASK(0)) >>
		DPLL_CTRL1_LINK_RATE_SHIFT(0)) {
	case DPLL_CTRL1_LINK_RATE_810:
		link_clock = 81000;
		break;
	case DPLL_CTRL1_LINK_RATE_1080:
		link_clock = 108000;
		break;
	case DPLL_CTRL1_LINK_RATE_1350:
		link_clock = 135000;
		break;
	case DPLL_CTRL1_LINK_RATE_1620:
		link_clock = 162000;
		break;
	case DPLL_CTRL1_LINK_RATE_2160:
		link_clock = 216000;
		break;
	case DPLL_CTRL1_LINK_RATE_2700:
		link_clock = 270000;
		break;
	default:
		drm_WARN(&i915->drm, 1, "Unsupported link rate\n");
		break;
	}

	return link_clock * 2;
}

static bool skl_get_dpll(struct intel_atomic_state *state,
			 struct intel_crtc *crtc,
			 struct intel_encoder *encoder)
{
	struct intel_crtc_state *crtc_state =
		intel_atomic_get_new_crtc_state(state, crtc);
	struct drm_i915_private *i915 = to_i915(crtc->base.dev);
	struct intel_shared_dpll *pll;
	bool bret;

	if (intel_crtc_has_type(crtc_state, INTEL_OUTPUT_HDMI)) {
		bret = skl_ddi_hdmi_pll_dividers(crtc_state);
		if (!bret) {
			drm_dbg_kms(&i915->drm,
				    "Could not get HDMI pll dividers.\n");
			return false;
		}
	} else if (intel_crtc_has_dp_encoder(crtc_state)) {
		bret = skl_ddi_dp_set_dpll_hw_state(crtc_state);
		if (!bret) {
			drm_dbg_kms(&i915->drm,
				    "Could not set DP dpll HW state.\n");
			return false;
		}
	} else {
		return false;
	}

	if (intel_crtc_has_type(crtc_state, INTEL_OUTPUT_EDP))
		pll = intel_find_shared_dpll(state, crtc,
					     &crtc_state->dpll_hw_state,
					     BIT(DPLL_ID_SKL_DPLL0));
	else
		pll = intel_find_shared_dpll(state, crtc,
					     &crtc_state->dpll_hw_state,
					     BIT(DPLL_ID_SKL_DPLL3) |
					     BIT(DPLL_ID_SKL_DPLL2) |
					     BIT(DPLL_ID_SKL_DPLL1));
	if (!pll)
		return false;

	intel_reference_shared_dpll(state, crtc,
				    pll, &crtc_state->dpll_hw_state);

	crtc_state->shared_dpll = pll;

	return true;
}

static int skl_ddi_pll_get_freq(struct drm_i915_private *i915,
				const struct intel_shared_dpll *pll,
				const struct intel_dpll_hw_state *pll_state)
{
	/*
	 * ctrl1 register is already shifted for each pll, just use 0 to get
	 * the internal shift for each field
	 */
	if (pll_state->ctrl1 & DPLL_CTRL1_HDMI_MODE(0))
		return skl_ddi_wrpll_get_freq(i915, pll, pll_state);
	else
		return skl_ddi_lcpll_get_freq(i915, pll, pll_state);
}

static void skl_update_dpll_ref_clks(struct drm_i915_private *i915)
{
	/* No SSC ref */
	i915->dpll.ref_clks.nssc = i915->cdclk.hw.ref;
}

static void skl_dump_hw_state(struct drm_i915_private *dev_priv,
			      const struct intel_dpll_hw_state *hw_state)
{
	drm_dbg_kms(&dev_priv->drm, "dpll_hw_state: "
		      "ctrl1: 0x%x, cfgcr1: 0x%x, cfgcr2: 0x%x\n",
		      hw_state->ctrl1,
		      hw_state->cfgcr1,
		      hw_state->cfgcr2);
}

static const struct intel_shared_dpll_funcs skl_ddi_pll_funcs = {
	.enable = skl_ddi_pll_enable,
	.disable = skl_ddi_pll_disable,
	.get_hw_state = skl_ddi_pll_get_hw_state,
	.get_freq = skl_ddi_pll_get_freq,
};

static const struct intel_shared_dpll_funcs skl_ddi_dpll0_funcs = {
	.enable = skl_ddi_dpll0_enable,
	.disable = skl_ddi_dpll0_disable,
	.get_hw_state = skl_ddi_dpll0_get_hw_state,
	.get_freq = skl_ddi_pll_get_freq,
};

static const struct dpll_info skl_plls[] = {
	{ "DPLL 0", &skl_ddi_dpll0_funcs, DPLL_ID_SKL_DPLL0, INTEL_DPLL_ALWAYS_ON },
	{ "DPLL 1", &skl_ddi_pll_funcs,   DPLL_ID_SKL_DPLL1, 0 },
	{ "DPLL 2", &skl_ddi_pll_funcs,   DPLL_ID_SKL_DPLL2, 0 },
	{ "DPLL 3", &skl_ddi_pll_funcs,   DPLL_ID_SKL_DPLL3, 0 },
	{ },
};

static const struct intel_dpll_mgr skl_pll_mgr = {
	.dpll_info = skl_plls,
	.get_dplls = skl_get_dpll,
	.put_dplls = intel_put_dpll,
	.update_ref_clks = skl_update_dpll_ref_clks,
	.dump_hw_state = skl_dump_hw_state,
};

static void bxt_ddi_pll_enable(struct drm_i915_private *dev_priv,
				struct intel_shared_dpll *pll)
{
	u32 temp;
	enum port port = (enum port)pll->info->id; /* 1:1 port->PLL mapping */
	enum dpio_phy phy;
	enum dpio_channel ch;

	bxt_port_to_phy_channel(dev_priv, port, &phy, &ch);

	/* Non-SSC reference */
	temp = intel_de_read(dev_priv, BXT_PORT_PLL_ENABLE(port));
	temp |= PORT_PLL_REF_SEL;
	intel_de_write(dev_priv, BXT_PORT_PLL_ENABLE(port), temp);

	if (IS_GEMINILAKE(dev_priv)) {
		temp = intel_de_read(dev_priv, BXT_PORT_PLL_ENABLE(port));
		temp |= PORT_PLL_POWER_ENABLE;
		intel_de_write(dev_priv, BXT_PORT_PLL_ENABLE(port), temp);

		if (wait_for_us((intel_de_read(dev_priv, BXT_PORT_PLL_ENABLE(port)) &
				 PORT_PLL_POWER_STATE), 200))
			drm_err(&dev_priv->drm,
				"Power state not set for PLL:%d\n", port);
	}

	/* Disable 10 bit clock */
	temp = intel_de_read(dev_priv, BXT_PORT_PLL_EBB_4(phy, ch));
	temp &= ~PORT_PLL_10BIT_CLK_ENABLE;
	intel_de_write(dev_priv, BXT_PORT_PLL_EBB_4(phy, ch), temp);

	/* Write P1 & P2 */
	temp = intel_de_read(dev_priv, BXT_PORT_PLL_EBB_0(phy, ch));
	temp &= ~(PORT_PLL_P1_MASK | PORT_PLL_P2_MASK);
	temp |= pll->state.hw_state.ebb0;
	intel_de_write(dev_priv, BXT_PORT_PLL_EBB_0(phy, ch), temp);

	/* Write M2 integer */
	temp = intel_de_read(dev_priv, BXT_PORT_PLL(phy, ch, 0));
	temp &= ~PORT_PLL_M2_MASK;
	temp |= pll->state.hw_state.pll0;
	intel_de_write(dev_priv, BXT_PORT_PLL(phy, ch, 0), temp);

	/* Write N */
	temp = intel_de_read(dev_priv, BXT_PORT_PLL(phy, ch, 1));
	temp &= ~PORT_PLL_N_MASK;
	temp |= pll->state.hw_state.pll1;
	intel_de_write(dev_priv, BXT_PORT_PLL(phy, ch, 1), temp);

	/* Write M2 fraction */
	temp = intel_de_read(dev_priv, BXT_PORT_PLL(phy, ch, 2));
	temp &= ~PORT_PLL_M2_FRAC_MASK;
	temp |= pll->state.hw_state.pll2;
	intel_de_write(dev_priv, BXT_PORT_PLL(phy, ch, 2), temp);

	/* Write M2 fraction enable */
	temp = intel_de_read(dev_priv, BXT_PORT_PLL(phy, ch, 3));
	temp &= ~PORT_PLL_M2_FRAC_ENABLE;
	temp |= pll->state.hw_state.pll3;
	intel_de_write(dev_priv, BXT_PORT_PLL(phy, ch, 3), temp);

	/* Write coeff */
	temp = intel_de_read(dev_priv, BXT_PORT_PLL(phy, ch, 6));
	temp &= ~PORT_PLL_PROP_COEFF_MASK;
	temp &= ~PORT_PLL_INT_COEFF_MASK;
	temp &= ~PORT_PLL_GAIN_CTL_MASK;
	temp |= pll->state.hw_state.pll6;
	intel_de_write(dev_priv, BXT_PORT_PLL(phy, ch, 6), temp);

	/* Write calibration val */
	temp = intel_de_read(dev_priv, BXT_PORT_PLL(phy, ch, 8));
	temp &= ~PORT_PLL_TARGET_CNT_MASK;
	temp |= pll->state.hw_state.pll8;
	intel_de_write(dev_priv, BXT_PORT_PLL(phy, ch, 8), temp);

	temp = intel_de_read(dev_priv, BXT_PORT_PLL(phy, ch, 9));
	temp &= ~PORT_PLL_LOCK_THRESHOLD_MASK;
	temp |= pll->state.hw_state.pll9;
	intel_de_write(dev_priv, BXT_PORT_PLL(phy, ch, 9), temp);

	temp = intel_de_read(dev_priv, BXT_PORT_PLL(phy, ch, 10));
	temp &= ~PORT_PLL_DCO_AMP_OVR_EN_H;
	temp &= ~PORT_PLL_DCO_AMP_MASK;
	temp |= pll->state.hw_state.pll10;
	intel_de_write(dev_priv, BXT_PORT_PLL(phy, ch, 10), temp);

	/* Recalibrate with new settings */
	temp = intel_de_read(dev_priv, BXT_PORT_PLL_EBB_4(phy, ch));
	temp |= PORT_PLL_RECALIBRATE;
	intel_de_write(dev_priv, BXT_PORT_PLL_EBB_4(phy, ch), temp);
	temp &= ~PORT_PLL_10BIT_CLK_ENABLE;
	temp |= pll->state.hw_state.ebb4;
	intel_de_write(dev_priv, BXT_PORT_PLL_EBB_4(phy, ch), temp);

	/* Enable PLL */
	temp = intel_de_read(dev_priv, BXT_PORT_PLL_ENABLE(port));
	temp |= PORT_PLL_ENABLE;
	intel_de_write(dev_priv, BXT_PORT_PLL_ENABLE(port), temp);
	intel_de_posting_read(dev_priv, BXT_PORT_PLL_ENABLE(port));

	if (wait_for_us((intel_de_read(dev_priv, BXT_PORT_PLL_ENABLE(port)) & PORT_PLL_LOCK),
			200))
		drm_err(&dev_priv->drm, "PLL %d not locked\n", port);

	if (IS_GEMINILAKE(dev_priv)) {
		temp = intel_de_read(dev_priv, BXT_PORT_TX_DW5_LN0(phy, ch));
		temp |= DCC_DELAY_RANGE_2;
		intel_de_write(dev_priv, BXT_PORT_TX_DW5_GRP(phy, ch), temp);
	}

	/*
	 * While we write to the group register to program all lanes at once we
	 * can read only lane registers and we pick lanes 0/1 for that.
	 */
	temp = intel_de_read(dev_priv, BXT_PORT_PCS_DW12_LN01(phy, ch));
	temp &= ~LANE_STAGGER_MASK;
	temp &= ~LANESTAGGER_STRAP_OVRD;
	temp |= pll->state.hw_state.pcsdw12;
	intel_de_write(dev_priv, BXT_PORT_PCS_DW12_GRP(phy, ch), temp);
}

static void bxt_ddi_pll_disable(struct drm_i915_private *dev_priv,
					struct intel_shared_dpll *pll)
{
	enum port port = (enum port)pll->info->id; /* 1:1 port->PLL mapping */
	u32 temp;

	temp = intel_de_read(dev_priv, BXT_PORT_PLL_ENABLE(port));
	temp &= ~PORT_PLL_ENABLE;
	intel_de_write(dev_priv, BXT_PORT_PLL_ENABLE(port), temp);
	intel_de_posting_read(dev_priv, BXT_PORT_PLL_ENABLE(port));

	if (IS_GEMINILAKE(dev_priv)) {
		temp = intel_de_read(dev_priv, BXT_PORT_PLL_ENABLE(port));
		temp &= ~PORT_PLL_POWER_ENABLE;
		intel_de_write(dev_priv, BXT_PORT_PLL_ENABLE(port), temp);

		if (wait_for_us(!(intel_de_read(dev_priv, BXT_PORT_PLL_ENABLE(port)) &
				  PORT_PLL_POWER_STATE), 200))
			drm_err(&dev_priv->drm,
				"Power state not reset for PLL:%d\n", port);
	}
}

static bool bxt_ddi_pll_get_hw_state(struct drm_i915_private *dev_priv,
					struct intel_shared_dpll *pll,
					struct intel_dpll_hw_state *hw_state)
{
	enum port port = (enum port)pll->info->id; /* 1:1 port->PLL mapping */
	intel_wakeref_t wakeref;
	enum dpio_phy phy;
	enum dpio_channel ch;
	u32 val;
	bool ret;

	bxt_port_to_phy_channel(dev_priv, port, &phy, &ch);

	wakeref = intel_display_power_get_if_enabled(dev_priv,
						     POWER_DOMAIN_DISPLAY_CORE);
	if (!wakeref)
		return false;

	ret = false;

	val = intel_de_read(dev_priv, BXT_PORT_PLL_ENABLE(port));
	if (!(val & PORT_PLL_ENABLE))
		goto out;

	hw_state->ebb0 = intel_de_read(dev_priv, BXT_PORT_PLL_EBB_0(phy, ch));
	hw_state->ebb0 &= PORT_PLL_P1_MASK | PORT_PLL_P2_MASK;

	hw_state->ebb4 = intel_de_read(dev_priv, BXT_PORT_PLL_EBB_4(phy, ch));
	hw_state->ebb4 &= PORT_PLL_10BIT_CLK_ENABLE;

	hw_state->pll0 = intel_de_read(dev_priv, BXT_PORT_PLL(phy, ch, 0));
	hw_state->pll0 &= PORT_PLL_M2_MASK;

	hw_state->pll1 = intel_de_read(dev_priv, BXT_PORT_PLL(phy, ch, 1));
	hw_state->pll1 &= PORT_PLL_N_MASK;

	hw_state->pll2 = intel_de_read(dev_priv, BXT_PORT_PLL(phy, ch, 2));
	hw_state->pll2 &= PORT_PLL_M2_FRAC_MASK;

	hw_state->pll3 = intel_de_read(dev_priv, BXT_PORT_PLL(phy, ch, 3));
	hw_state->pll3 &= PORT_PLL_M2_FRAC_ENABLE;

	hw_state->pll6 = intel_de_read(dev_priv, BXT_PORT_PLL(phy, ch, 6));
	hw_state->pll6 &= PORT_PLL_PROP_COEFF_MASK |
			  PORT_PLL_INT_COEFF_MASK |
			  PORT_PLL_GAIN_CTL_MASK;

	hw_state->pll8 = intel_de_read(dev_priv, BXT_PORT_PLL(phy, ch, 8));
	hw_state->pll8 &= PORT_PLL_TARGET_CNT_MASK;

	hw_state->pll9 = intel_de_read(dev_priv, BXT_PORT_PLL(phy, ch, 9));
	hw_state->pll9 &= PORT_PLL_LOCK_THRESHOLD_MASK;

	hw_state->pll10 = intel_de_read(dev_priv, BXT_PORT_PLL(phy, ch, 10));
	hw_state->pll10 &= PORT_PLL_DCO_AMP_OVR_EN_H |
			   PORT_PLL_DCO_AMP_MASK;

	/*
	 * While we write to the group register to program all lanes at once we
	 * can read only lane registers. We configure all lanes the same way, so
	 * here just read out lanes 0/1 and output a note if lanes 2/3 differ.
	 */
	hw_state->pcsdw12 = intel_de_read(dev_priv,
					  BXT_PORT_PCS_DW12_LN01(phy, ch));
	if (intel_de_read(dev_priv, BXT_PORT_PCS_DW12_LN23(phy, ch)) != hw_state->pcsdw12)
		drm_dbg(&dev_priv->drm,
			"lane stagger config different for lane 01 (%08x) and 23 (%08x)\n",
			hw_state->pcsdw12,
			intel_de_read(dev_priv,
				      BXT_PORT_PCS_DW12_LN23(phy, ch)));
	hw_state->pcsdw12 &= LANE_STAGGER_MASK | LANESTAGGER_STRAP_OVRD;

	ret = true;

out:
	intel_display_power_put(dev_priv, POWER_DOMAIN_DISPLAY_CORE, wakeref);

	return ret;
}

/* bxt clock parameters */
struct bxt_clk_div {
	int clock;
	u32 p1;
	u32 p2;
	u32 m2_int;
	u32 m2_frac;
	bool m2_frac_en;
	u32 n;

	int vco;
};

/* pre-calculated values for DP linkrates */
static const struct bxt_clk_div bxt_dp_clk_val[] = {
	{162000, 4, 2, 32, 1677722, 1, 1},
	{270000, 4, 1, 27,       0, 0, 1},
	{540000, 2, 1, 27,       0, 0, 1},
	{216000, 3, 2, 32, 1677722, 1, 1},
	{243000, 4, 1, 24, 1258291, 1, 1},
	{324000, 4, 1, 32, 1677722, 1, 1},
	{432000, 3, 1, 32, 1677722, 1, 1}
};

static bool
bxt_ddi_hdmi_pll_dividers(struct intel_crtc_state *crtc_state,
			  struct bxt_clk_div *clk_div)
{
	struct drm_i915_private *i915 = to_i915(crtc_state->uapi.crtc->dev);
	struct intel_crtc *crtc = to_intel_crtc(crtc_state->uapi.crtc);
	struct dpll best_clock;

	/* Calculate HDMI div */
	/*
	 * FIXME: tie the following calculation into
	 * i9xx_crtc_compute_clock
	 */
	if (!bxt_find_best_dpll(crtc_state, &best_clock)) {
		drm_dbg(&i915->drm, "no PLL dividers found for clock %d pipe %c\n",
			crtc_state->port_clock,
			pipe_name(crtc->pipe));
		return false;
	}

	clk_div->p1 = best_clock.p1;
	clk_div->p2 = best_clock.p2;
	drm_WARN_ON(&i915->drm, best_clock.m1 != 2);
	clk_div->n = best_clock.n;
	clk_div->m2_int = best_clock.m2 >> 22;
	clk_div->m2_frac = best_clock.m2 & ((1 << 22) - 1);
	clk_div->m2_frac_en = clk_div->m2_frac != 0;

	clk_div->vco = best_clock.vco;

	return true;
}

static void bxt_ddi_dp_pll_dividers(struct intel_crtc_state *crtc_state,
				    struct bxt_clk_div *clk_div)
{
	int clock = crtc_state->port_clock;
	int i;

	*clk_div = bxt_dp_clk_val[0];
	for (i = 0; i < ARRAY_SIZE(bxt_dp_clk_val); ++i) {
		if (bxt_dp_clk_val[i].clock == clock) {
			*clk_div = bxt_dp_clk_val[i];
			break;
		}
	}

	clk_div->vco = clock * 10 / 2 * clk_div->p1 * clk_div->p2;
}

static bool bxt_ddi_set_dpll_hw_state(struct intel_crtc_state *crtc_state,
				      const struct bxt_clk_div *clk_div)
{
	struct drm_i915_private *i915 = to_i915(crtc_state->uapi.crtc->dev);
	struct intel_dpll_hw_state *dpll_hw_state = &crtc_state->dpll_hw_state;
	int clock = crtc_state->port_clock;
	int vco = clk_div->vco;
	u32 prop_coef, int_coef, gain_ctl, targ_cnt;
	u32 lanestagger;

	memset(dpll_hw_state, 0, sizeof(*dpll_hw_state));

	if (vco >= 6200000 && vco <= 6700000) {
		prop_coef = 4;
		int_coef = 9;
		gain_ctl = 3;
		targ_cnt = 8;
	} else if ((vco > 5400000 && vco < 6200000) ||
			(vco >= 4800000 && vco < 5400000)) {
		prop_coef = 5;
		int_coef = 11;
		gain_ctl = 3;
		targ_cnt = 9;
	} else if (vco == 5400000) {
		prop_coef = 3;
		int_coef = 8;
		gain_ctl = 1;
		targ_cnt = 9;
	} else {
		drm_err(&i915->drm, "Invalid VCO\n");
		return false;
	}

	if (clock > 270000)
		lanestagger = 0x18;
	else if (clock > 135000)
		lanestagger = 0x0d;
	else if (clock > 67000)
		lanestagger = 0x07;
	else if (clock > 33000)
		lanestagger = 0x04;
	else
		lanestagger = 0x02;

	dpll_hw_state->ebb0 = PORT_PLL_P1(clk_div->p1) | PORT_PLL_P2(clk_div->p2);
	dpll_hw_state->pll0 = clk_div->m2_int;
	dpll_hw_state->pll1 = PORT_PLL_N(clk_div->n);
	dpll_hw_state->pll2 = clk_div->m2_frac;

	if (clk_div->m2_frac_en)
		dpll_hw_state->pll3 = PORT_PLL_M2_FRAC_ENABLE;

	dpll_hw_state->pll6 = prop_coef | PORT_PLL_INT_COEFF(int_coef);
	dpll_hw_state->pll6 |= PORT_PLL_GAIN_CTL(gain_ctl);

	dpll_hw_state->pll8 = targ_cnt;

	dpll_hw_state->pll9 = 5 << PORT_PLL_LOCK_THRESHOLD_SHIFT;

	dpll_hw_state->pll10 =
		PORT_PLL_DCO_AMP(PORT_PLL_DCO_AMP_DEFAULT)
		| PORT_PLL_DCO_AMP_OVR_EN_H;

	dpll_hw_state->ebb4 = PORT_PLL_10BIT_CLK_ENABLE;

	dpll_hw_state->pcsdw12 = LANESTAGGER_STRAP_OVRD | lanestagger;

	return true;
}

static bool
bxt_ddi_dp_set_dpll_hw_state(struct intel_crtc_state *crtc_state)
{
	struct bxt_clk_div clk_div = {};

	bxt_ddi_dp_pll_dividers(crtc_state, &clk_div);

	return bxt_ddi_set_dpll_hw_state(crtc_state, &clk_div);
}

static bool
bxt_ddi_hdmi_set_dpll_hw_state(struct intel_crtc_state *crtc_state)
{
	struct bxt_clk_div clk_div = {};

	bxt_ddi_hdmi_pll_dividers(crtc_state, &clk_div);

	return bxt_ddi_set_dpll_hw_state(crtc_state, &clk_div);
}

static int bxt_ddi_pll_get_freq(struct drm_i915_private *i915,
				const struct intel_shared_dpll *pll,
				const struct intel_dpll_hw_state *pll_state)
{
	struct dpll clock;

	clock.m1 = 2;
	clock.m2 = (pll_state->pll0 & PORT_PLL_M2_MASK) << 22;
	if (pll_state->pll3 & PORT_PLL_M2_FRAC_ENABLE)
		clock.m2 |= pll_state->pll2 & PORT_PLL_M2_FRAC_MASK;
	clock.n = (pll_state->pll1 & PORT_PLL_N_MASK) >> PORT_PLL_N_SHIFT;
	clock.p1 = (pll_state->ebb0 & PORT_PLL_P1_MASK) >> PORT_PLL_P1_SHIFT;
	clock.p2 = (pll_state->ebb0 & PORT_PLL_P2_MASK) >> PORT_PLL_P2_SHIFT;

	return chv_calc_dpll_params(i915->dpll.ref_clks.nssc, &clock);
}

static bool bxt_get_dpll(struct intel_atomic_state *state,
			 struct intel_crtc *crtc,
			 struct intel_encoder *encoder)
{
	struct intel_crtc_state *crtc_state =
		intel_atomic_get_new_crtc_state(state, crtc);
	struct drm_i915_private *dev_priv = to_i915(crtc->base.dev);
	struct intel_shared_dpll *pll;
	enum intel_dpll_id id;

	if (intel_crtc_has_type(crtc_state, INTEL_OUTPUT_HDMI) &&
	    !bxt_ddi_hdmi_set_dpll_hw_state(crtc_state))
		return false;

	if (intel_crtc_has_dp_encoder(crtc_state) &&
	    !bxt_ddi_dp_set_dpll_hw_state(crtc_state))
		return false;

	/* 1:1 mapping between ports and PLLs */
	id = (enum intel_dpll_id) encoder->port;
	pll = intel_get_shared_dpll_by_id(dev_priv, id);

	drm_dbg_kms(&dev_priv->drm, "[CRTC:%d:%s] using pre-allocated %s\n",
		    crtc->base.base.id, crtc->base.name, pll->info->name);

	intel_reference_shared_dpll(state, crtc,
				    pll, &crtc_state->dpll_hw_state);

	crtc_state->shared_dpll = pll;

	return true;
}

static void bxt_update_dpll_ref_clks(struct drm_i915_private *i915)
{
	i915->dpll.ref_clks.ssc = 100000;
	i915->dpll.ref_clks.nssc = 100000;
	/* DSI non-SSC ref 19.2MHz */
}

static void bxt_dump_hw_state(struct drm_i915_private *dev_priv,
			      const struct intel_dpll_hw_state *hw_state)
{
	drm_dbg_kms(&dev_priv->drm, "dpll_hw_state: ebb0: 0x%x, ebb4: 0x%x,"
		    "pll0: 0x%x, pll1: 0x%x, pll2: 0x%x, pll3: 0x%x, "
		    "pll6: 0x%x, pll8: 0x%x, pll9: 0x%x, pll10: 0x%x, pcsdw12: 0x%x\n",
		    hw_state->ebb0,
		    hw_state->ebb4,
		    hw_state->pll0,
		    hw_state->pll1,
		    hw_state->pll2,
		    hw_state->pll3,
		    hw_state->pll6,
		    hw_state->pll8,
		    hw_state->pll9,
		    hw_state->pll10,
		    hw_state->pcsdw12);
}

static const struct intel_shared_dpll_funcs bxt_ddi_pll_funcs = {
	.enable = bxt_ddi_pll_enable,
	.disable = bxt_ddi_pll_disable,
	.get_hw_state = bxt_ddi_pll_get_hw_state,
	.get_freq = bxt_ddi_pll_get_freq,
};

static const struct dpll_info bxt_plls[] = {
	{ "PORT PLL A", &bxt_ddi_pll_funcs, DPLL_ID_SKL_DPLL0, 0 },
	{ "PORT PLL B", &bxt_ddi_pll_funcs, DPLL_ID_SKL_DPLL1, 0 },
	{ "PORT PLL C", &bxt_ddi_pll_funcs, DPLL_ID_SKL_DPLL2, 0 },
	{ },
};

static const struct intel_dpll_mgr bxt_pll_mgr = {
	.dpll_info = bxt_plls,
	.get_dplls = bxt_get_dpll,
	.put_dplls = intel_put_dpll,
	.update_ref_clks = bxt_update_dpll_ref_clks,
	.dump_hw_state = bxt_dump_hw_state,
};

static void cnl_ddi_pll_enable(struct drm_i915_private *dev_priv,
			       struct intel_shared_dpll *pll)
{
	const enum intel_dpll_id id = pll->info->id;
	u32 val;

	/* 1. Enable DPLL power in DPLL_ENABLE. */
	val = intel_de_read(dev_priv, CNL_DPLL_ENABLE(id));
	val |= PLL_POWER_ENABLE;
	intel_de_write(dev_priv, CNL_DPLL_ENABLE(id), val);

	/* 2. Wait for DPLL power state enabled in DPLL_ENABLE. */
	if (intel_de_wait_for_set(dev_priv, CNL_DPLL_ENABLE(id),
				  PLL_POWER_STATE, 5))
		drm_err(&dev_priv->drm, "PLL %d Power not enabled\n", id);

	/*
	 * 3. Configure DPLL_CFGCR0 to set SSC enable/disable,
	 * select DP mode, and set DP link rate.
	 */
	val = pll->state.hw_state.cfgcr0;
	intel_de_write(dev_priv, CNL_DPLL_CFGCR0(id), val);

	/* 4. Reab back to ensure writes completed */
	intel_de_posting_read(dev_priv, CNL_DPLL_CFGCR0(id));

	/* 3. Configure DPLL_CFGCR0 */
	/* Avoid touch CFGCR1 if HDMI mode is not enabled */
	if (pll->state.hw_state.cfgcr0 & DPLL_CFGCR0_HDMI_MODE) {
		val = pll->state.hw_state.cfgcr1;
		intel_de_write(dev_priv, CNL_DPLL_CFGCR1(id), val);
		/* 4. Reab back to ensure writes completed */
		intel_de_posting_read(dev_priv, CNL_DPLL_CFGCR1(id));
	}

	/*
	 * 5. If the frequency will result in a change to the voltage
	 * requirement, follow the Display Voltage Frequency Switching
	 * Sequence Before Frequency Change
	 *
	 * Note: DVFS is actually handled via the cdclk code paths,
	 * hence we do nothing here.
	 */

	/* 6. Enable DPLL in DPLL_ENABLE. */
	val = intel_de_read(dev_priv, CNL_DPLL_ENABLE(id));
	val |= PLL_ENABLE;
	intel_de_write(dev_priv, CNL_DPLL_ENABLE(id), val);

	/* 7. Wait for PLL lock status in DPLL_ENABLE. */
	if (intel_de_wait_for_set(dev_priv, CNL_DPLL_ENABLE(id), PLL_LOCK, 5))
		drm_err(&dev_priv->drm, "PLL %d not locked\n", id);

	/*
	 * 8. If the frequency will result in a change to the voltage
	 * requirement, follow the Display Voltage Frequency Switching
	 * Sequence After Frequency Change
	 *
	 * Note: DVFS is actually handled via the cdclk code paths,
	 * hence we do nothing here.
	 */

	/*
	 * 9. turn on the clock for the DDI and map the DPLL to the DDI
	 * Done at intel_ddi_clk_select
	 */
}

static void cnl_ddi_pll_disable(struct drm_i915_private *dev_priv,
				struct intel_shared_dpll *pll)
{
	const enum intel_dpll_id id = pll->info->id;
	u32 val;

	/*
	 * 1. Configure DPCLKA_CFGCR0 to turn off the clock for the DDI.
	 * Done at intel_ddi_post_disable
	 */

	/*
	 * 2. If the frequency will result in a change to the voltage
	 * requirement, follow the Display Voltage Frequency Switching
	 * Sequence Before Frequency Change
	 *
	 * Note: DVFS is actually handled via the cdclk code paths,
	 * hence we do nothing here.
	 */

	/* 3. Disable DPLL through DPLL_ENABLE. */
	val = intel_de_read(dev_priv, CNL_DPLL_ENABLE(id));
	val &= ~PLL_ENABLE;
	intel_de_write(dev_priv, CNL_DPLL_ENABLE(id), val);

	/* 4. Wait for PLL not locked status in DPLL_ENABLE. */
	if (intel_de_wait_for_clear(dev_priv, CNL_DPLL_ENABLE(id), PLL_LOCK, 5))
		drm_err(&dev_priv->drm, "PLL %d locked\n", id);

	/*
	 * 5. If the frequency will result in a change to the voltage
	 * requirement, follow the Display Voltage Frequency Switching
	 * Sequence After Frequency Change
	 *
	 * Note: DVFS is actually handled via the cdclk code paths,
	 * hence we do nothing here.
	 */

	/* 6. Disable DPLL power in DPLL_ENABLE. */
	val = intel_de_read(dev_priv, CNL_DPLL_ENABLE(id));
	val &= ~PLL_POWER_ENABLE;
	intel_de_write(dev_priv, CNL_DPLL_ENABLE(id), val);

	/* 7. Wait for DPLL power state disabled in DPLL_ENABLE. */
	if (intel_de_wait_for_clear(dev_priv, CNL_DPLL_ENABLE(id),
				    PLL_POWER_STATE, 5))
		drm_err(&dev_priv->drm, "PLL %d Power not disabled\n", id);
}

static bool cnl_ddi_pll_get_hw_state(struct drm_i915_private *dev_priv,
				     struct intel_shared_dpll *pll,
				     struct intel_dpll_hw_state *hw_state)
{
	const enum intel_dpll_id id = pll->info->id;
	intel_wakeref_t wakeref;
	u32 val;
	bool ret;

	wakeref = intel_display_power_get_if_enabled(dev_priv,
						     POWER_DOMAIN_DISPLAY_CORE);
	if (!wakeref)
		return false;

	ret = false;

	val = intel_de_read(dev_priv, CNL_DPLL_ENABLE(id));
	if (!(val & PLL_ENABLE))
		goto out;

	val = intel_de_read(dev_priv, CNL_DPLL_CFGCR0(id));
	hw_state->cfgcr0 = val;

	/* avoid reading back stale values if HDMI mode is not enabled */
	if (val & DPLL_CFGCR0_HDMI_MODE) {
		hw_state->cfgcr1 = intel_de_read(dev_priv,
						 CNL_DPLL_CFGCR1(id));
	}
	ret = true;

out:
	intel_display_power_put(dev_priv, POWER_DOMAIN_DISPLAY_CORE, wakeref);

	return ret;
}

static void cnl_wrpll_get_multipliers(int bestdiv, int *pdiv,
				      int *qdiv, int *kdiv)
{
	/* even dividers */
	if (bestdiv % 2 == 0) {
		if (bestdiv == 2) {
			*pdiv = 2;
			*qdiv = 1;
			*kdiv = 1;
		} else if (bestdiv % 4 == 0) {
			*pdiv = 2;
			*qdiv = bestdiv / 4;
			*kdiv = 2;
		} else if (bestdiv % 6 == 0) {
			*pdiv = 3;
			*qdiv = bestdiv / 6;
			*kdiv = 2;
		} else if (bestdiv % 5 == 0) {
			*pdiv = 5;
			*qdiv = bestdiv / 10;
			*kdiv = 2;
		} else if (bestdiv % 14 == 0) {
			*pdiv = 7;
			*qdiv = bestdiv / 14;
			*kdiv = 2;
		}
	} else {
		if (bestdiv == 3 || bestdiv == 5 || bestdiv == 7) {
			*pdiv = bestdiv;
			*qdiv = 1;
			*kdiv = 1;
		} else { /* 9, 15, 21 */
			*pdiv = bestdiv / 3;
			*qdiv = 1;
			*kdiv = 3;
		}
	}
}

static void cnl_wrpll_params_populate(struct skl_wrpll_params *params,
				      u32 dco_freq, u32 ref_freq,
				      int pdiv, int qdiv, int kdiv)
{
	u32 dco;

	switch (kdiv) {
	case 1:
		params->kdiv = 1;
		break;
	case 2:
		params->kdiv = 2;
		break;
	case 3:
		params->kdiv = 4;
		break;
	default:
		WARN(1, "Incorrect KDiv\n");
	}

	switch (pdiv) {
	case 2:
		params->pdiv = 1;
		break;
	case 3:
		params->pdiv = 2;
		break;
	case 5:
		params->pdiv = 4;
		break;
	case 7:
		params->pdiv = 8;
		break;
	default:
		WARN(1, "Incorrect PDiv\n");
	}

	WARN_ON(kdiv != 2 && qdiv != 1);

	params->qdiv_ratio = qdiv;
	params->qdiv_mode = (qdiv == 1) ? 0 : 1;

	dco = div_u64((u64)dco_freq << 15, ref_freq);

	params->dco_integer = dco >> 15;
	params->dco_fraction = dco & 0x7fff;
}

static bool
__cnl_ddi_calculate_wrpll(struct intel_crtc_state *crtc_state,
			  struct skl_wrpll_params *wrpll_params,
			  int ref_clock)
{
	u32 afe_clock = crtc_state->port_clock * 5;
	u32 dco_min = 7998000;
	u32 dco_max = 10000000;
	u32 dco_mid = (dco_min + dco_max) / 2;
	static const int dividers[] = {  2,  4,  6,  8, 10, 12,  14,  16,
					 18, 20, 24, 28, 30, 32,  36,  40,
					 42, 44, 48, 50, 52, 54,  56,  60,
					 64, 66, 68, 70, 72, 76,  78,  80,
					 84, 88, 90, 92, 96, 98, 100, 102,
					  3,  5,  7,  9, 15, 21 };
	u32 dco, best_dco = 0, dco_centrality = 0;
	u32 best_dco_centrality = U32_MAX; /* Spec meaning of 999999 MHz */
	int d, best_div = 0, pdiv = 0, qdiv = 0, kdiv = 0;

	for (d = 0; d < ARRAY_SIZE(dividers); d++) {
		dco = afe_clock * dividers[d];

		if ((dco <= dco_max) && (dco >= dco_min)) {
			dco_centrality = abs(dco - dco_mid);

			if (dco_centrality < best_dco_centrality) {
				best_dco_centrality = dco_centrality;
				best_div = dividers[d];
				best_dco = dco;
			}
		}
	}

	if (best_div == 0)
		return false;

	cnl_wrpll_get_multipliers(best_div, &pdiv, &qdiv, &kdiv);
	cnl_wrpll_params_populate(wrpll_params, best_dco, ref_clock,
				  pdiv, qdiv, kdiv);

	return true;
}

static bool
cnl_ddi_calculate_wrpll(struct intel_crtc_state *crtc_state,
			struct skl_wrpll_params *wrpll_params)
{
	struct drm_i915_private *i915 = to_i915(crtc_state->uapi.crtc->dev);

	return __cnl_ddi_calculate_wrpll(crtc_state, wrpll_params,
					 i915->dpll.ref_clks.nssc);
}

static bool cnl_ddi_hdmi_pll_dividers(struct intel_crtc_state *crtc_state)
{
	u32 cfgcr0, cfgcr1;
	struct skl_wrpll_params wrpll_params = { 0, };

	cfgcr0 = DPLL_CFGCR0_HDMI_MODE;

	if (!cnl_ddi_calculate_wrpll(crtc_state, &wrpll_params))
		return false;

	cfgcr0 |= DPLL_CFGCR0_DCO_FRACTION(wrpll_params.dco_fraction) |
		wrpll_params.dco_integer;

	cfgcr1 = DPLL_CFGCR1_QDIV_RATIO(wrpll_params.qdiv_ratio) |
		DPLL_CFGCR1_QDIV_MODE(wrpll_params.qdiv_mode) |
		DPLL_CFGCR1_KDIV(wrpll_params.kdiv) |
		DPLL_CFGCR1_PDIV(wrpll_params.pdiv) |
		DPLL_CFGCR1_CENTRAL_FREQ;

	memset(&crtc_state->dpll_hw_state, 0,
	       sizeof(crtc_state->dpll_hw_state));

	crtc_state->dpll_hw_state.cfgcr0 = cfgcr0;
	crtc_state->dpll_hw_state.cfgcr1 = cfgcr1;
	return true;
}

/*
<<<<<<< HEAD
 * Display WA #22010492432: tgl
 * Program half of the nominal DCO divider fraction value.
 */
static bool
tgl_combo_pll_div_frac_wa_needed(struct drm_i915_private *i915)
{
	return IS_TIGERLAKE(i915) && i915->dpll.ref_clks.nssc == 38400;
=======
 * Display WA #22010492432: ehl, tgl
 * Program half of the nominal DCO divider fraction value.
 */
static bool
ehl_combo_pll_div_frac_wa_needed(struct drm_i915_private *i915)
{
	return ((IS_PLATFORM(i915, INTEL_ELKHARTLAKE) &&
		 IS_JSL_EHL_REVID(i915, EHL_REVID_B0, REVID_FOREVER)) ||
		 IS_TIGERLAKE(i915)) &&
		 i915->dpll.ref_clks.nssc == 38400;
>>>>>>> e0733463
}

static int __cnl_ddi_wrpll_get_freq(struct drm_i915_private *dev_priv,
				    const struct intel_shared_dpll *pll,
				    const struct intel_dpll_hw_state *pll_state,
				    int ref_clock)
{
<<<<<<< HEAD
	const struct intel_dpll_hw_state *pll_state = &pll->state.hw_state;
=======
>>>>>>> e0733463
	u32 dco_fraction;
	u32 p0, p1, p2, dco_freq;

	p0 = pll_state->cfgcr1 & DPLL_CFGCR1_PDIV_MASK;
	p2 = pll_state->cfgcr1 & DPLL_CFGCR1_KDIV_MASK;

	if (pll_state->cfgcr1 & DPLL_CFGCR1_QDIV_MODE(1))
		p1 = (pll_state->cfgcr1 & DPLL_CFGCR1_QDIV_RATIO_MASK) >>
			DPLL_CFGCR1_QDIV_RATIO_SHIFT;
	else
		p1 = 1;


	switch (p0) {
	case DPLL_CFGCR1_PDIV_2:
		p0 = 2;
		break;
	case DPLL_CFGCR1_PDIV_3:
		p0 = 3;
		break;
	case DPLL_CFGCR1_PDIV_5:
		p0 = 5;
		break;
	case DPLL_CFGCR1_PDIV_7:
		p0 = 7;
		break;
	}

	switch (p2) {
	case DPLL_CFGCR1_KDIV_1:
		p2 = 1;
		break;
	case DPLL_CFGCR1_KDIV_2:
		p2 = 2;
		break;
	case DPLL_CFGCR1_KDIV_3:
		p2 = 3;
		break;
	}

	dco_freq = (pll_state->cfgcr0 & DPLL_CFGCR0_DCO_INTEGER_MASK) *
		   ref_clock;

	dco_fraction = (pll_state->cfgcr0 & DPLL_CFGCR0_DCO_FRACTION_MASK) >>
		       DPLL_CFGCR0_DCO_FRACTION_SHIFT;

<<<<<<< HEAD
	if (tgl_combo_pll_div_frac_wa_needed(dev_priv))
=======
	if (ehl_combo_pll_div_frac_wa_needed(dev_priv))
>>>>>>> e0733463
		dco_fraction *= 2;

	dco_freq += (dco_fraction * ref_clock) / 0x8000;

	if (drm_WARN_ON(&dev_priv->drm, p0 == 0 || p1 == 0 || p2 == 0))
		return 0;

	return dco_freq / (p0 * p1 * p2 * 5);
}

static int cnl_ddi_wrpll_get_freq(struct drm_i915_private *i915,
				  const struct intel_shared_dpll *pll,
				  const struct intel_dpll_hw_state *pll_state)
{
	return __cnl_ddi_wrpll_get_freq(i915, pll, pll_state,
					i915->dpll.ref_clks.nssc);
}

static bool
cnl_ddi_dp_set_dpll_hw_state(struct intel_crtc_state *crtc_state)
{
	u32 cfgcr0;

	cfgcr0 = DPLL_CFGCR0_SSC_ENABLE;

	switch (crtc_state->port_clock / 2) {
	case 81000:
		cfgcr0 |= DPLL_CFGCR0_LINK_RATE_810;
		break;
	case 135000:
		cfgcr0 |= DPLL_CFGCR0_LINK_RATE_1350;
		break;
	case 270000:
		cfgcr0 |= DPLL_CFGCR0_LINK_RATE_2700;
		break;
		/* eDP 1.4 rates */
	case 162000:
		cfgcr0 |= DPLL_CFGCR0_LINK_RATE_1620;
		break;
	case 108000:
		cfgcr0 |= DPLL_CFGCR0_LINK_RATE_1080;
		break;
	case 216000:
		cfgcr0 |= DPLL_CFGCR0_LINK_RATE_2160;
		break;
	case 324000:
		/* Some SKUs may require elevated I/O voltage to support this */
		cfgcr0 |= DPLL_CFGCR0_LINK_RATE_3240;
		break;
	case 405000:
		/* Some SKUs may require elevated I/O voltage to support this */
		cfgcr0 |= DPLL_CFGCR0_LINK_RATE_4050;
		break;
	}

	memset(&crtc_state->dpll_hw_state, 0,
	       sizeof(crtc_state->dpll_hw_state));

	crtc_state->dpll_hw_state.cfgcr0 = cfgcr0;

	return true;
}

static int cnl_ddi_lcpll_get_freq(struct drm_i915_private *i915,
				  const struct intel_shared_dpll *pll,
				  const struct intel_dpll_hw_state *pll_state)
{
	int link_clock = 0;

	switch (pll_state->cfgcr0 & DPLL_CFGCR0_LINK_RATE_MASK) {
	case DPLL_CFGCR0_LINK_RATE_810:
		link_clock = 81000;
		break;
	case DPLL_CFGCR0_LINK_RATE_1080:
		link_clock = 108000;
		break;
	case DPLL_CFGCR0_LINK_RATE_1350:
		link_clock = 135000;
		break;
	case DPLL_CFGCR0_LINK_RATE_1620:
		link_clock = 162000;
		break;
	case DPLL_CFGCR0_LINK_RATE_2160:
		link_clock = 216000;
		break;
	case DPLL_CFGCR0_LINK_RATE_2700:
		link_clock = 270000;
		break;
	case DPLL_CFGCR0_LINK_RATE_3240:
		link_clock = 324000;
		break;
	case DPLL_CFGCR0_LINK_RATE_4050:
		link_clock = 405000;
		break;
	default:
		drm_WARN(&i915->drm, 1, "Unsupported link rate\n");
		break;
	}

	return link_clock * 2;
}

static bool cnl_get_dpll(struct intel_atomic_state *state,
			 struct intel_crtc *crtc,
			 struct intel_encoder *encoder)
{
	struct intel_crtc_state *crtc_state =
		intel_atomic_get_new_crtc_state(state, crtc);
	struct drm_i915_private *i915 = to_i915(crtc_state->uapi.crtc->dev);
	struct intel_shared_dpll *pll;
	bool bret;

	if (intel_crtc_has_type(crtc_state, INTEL_OUTPUT_HDMI)) {
		bret = cnl_ddi_hdmi_pll_dividers(crtc_state);
		if (!bret) {
			drm_dbg_kms(&i915->drm,
				    "Could not get HDMI pll dividers.\n");
			return false;
		}
	} else if (intel_crtc_has_dp_encoder(crtc_state)) {
		bret = cnl_ddi_dp_set_dpll_hw_state(crtc_state);
		if (!bret) {
			drm_dbg_kms(&i915->drm,
				    "Could not set DP dpll HW state.\n");
			return false;
		}
	} else {
		drm_dbg_kms(&i915->drm,
			    "Skip DPLL setup for output_types 0x%x\n",
			    crtc_state->output_types);
		return false;
	}

	pll = intel_find_shared_dpll(state, crtc,
				     &crtc_state->dpll_hw_state,
				     BIT(DPLL_ID_SKL_DPLL2) |
				     BIT(DPLL_ID_SKL_DPLL1) |
				     BIT(DPLL_ID_SKL_DPLL0));
	if (!pll) {
		drm_dbg_kms(&i915->drm, "No PLL selected\n");
		return false;
	}

	intel_reference_shared_dpll(state, crtc,
				    pll, &crtc_state->dpll_hw_state);

	crtc_state->shared_dpll = pll;

	return true;
}

static int cnl_ddi_pll_get_freq(struct drm_i915_private *i915,
				const struct intel_shared_dpll *pll,
				const struct intel_dpll_hw_state *pll_state)
{
	if (pll_state->cfgcr0 & DPLL_CFGCR0_HDMI_MODE)
		return cnl_ddi_wrpll_get_freq(i915, pll, pll_state);
	else
		return cnl_ddi_lcpll_get_freq(i915, pll, pll_state);
}

static void cnl_update_dpll_ref_clks(struct drm_i915_private *i915)
{
	/* No SSC reference */
	i915->dpll.ref_clks.nssc = i915->cdclk.hw.ref;
}

static void cnl_dump_hw_state(struct drm_i915_private *dev_priv,
			      const struct intel_dpll_hw_state *hw_state)
{
	drm_dbg_kms(&dev_priv->drm, "dpll_hw_state: "
		    "cfgcr0: 0x%x, cfgcr1: 0x%x\n",
		    hw_state->cfgcr0,
		    hw_state->cfgcr1);
}

static const struct intel_shared_dpll_funcs cnl_ddi_pll_funcs = {
	.enable = cnl_ddi_pll_enable,
	.disable = cnl_ddi_pll_disable,
	.get_hw_state = cnl_ddi_pll_get_hw_state,
	.get_freq = cnl_ddi_pll_get_freq,
};

static const struct dpll_info cnl_plls[] = {
	{ "DPLL 0", &cnl_ddi_pll_funcs, DPLL_ID_SKL_DPLL0, 0 },
	{ "DPLL 1", &cnl_ddi_pll_funcs, DPLL_ID_SKL_DPLL1, 0 },
	{ "DPLL 2", &cnl_ddi_pll_funcs, DPLL_ID_SKL_DPLL2, 0 },
	{ },
};

static const struct intel_dpll_mgr cnl_pll_mgr = {
	.dpll_info = cnl_plls,
	.get_dplls = cnl_get_dpll,
	.put_dplls = intel_put_dpll,
	.update_ref_clks = cnl_update_dpll_ref_clks,
	.dump_hw_state = cnl_dump_hw_state,
};

struct icl_combo_pll_params {
	int clock;
	struct skl_wrpll_params wrpll;
};

/*
 * These values alrea already adjusted: they're the bits we write to the
 * registers, not the logical values.
 */
static const struct icl_combo_pll_params icl_dp_combo_pll_24MHz_values[] = {
	{ 540000,
	  { .dco_integer = 0x151, .dco_fraction = 0x4000,		/* [0]: 5.4 */
	    .pdiv = 0x2 /* 3 */, .kdiv = 1, .qdiv_mode = 0, .qdiv_ratio = 0, }, },
	{ 270000,
	  { .dco_integer = 0x151, .dco_fraction = 0x4000,		/* [1]: 2.7 */
	    .pdiv = 0x2 /* 3 */, .kdiv = 2, .qdiv_mode = 0, .qdiv_ratio = 0, }, },
	{ 162000,
	  { .dco_integer = 0x151, .dco_fraction = 0x4000,		/* [2]: 1.62 */
	    .pdiv = 0x4 /* 5 */, .kdiv = 2, .qdiv_mode = 0, .qdiv_ratio = 0, }, },
	{ 324000,
	  { .dco_integer = 0x151, .dco_fraction = 0x4000,		/* [3]: 3.24 */
	    .pdiv = 0x4 /* 5 */, .kdiv = 1, .qdiv_mode = 0, .qdiv_ratio = 0, }, },
	{ 216000,
	  { .dco_integer = 0x168, .dco_fraction = 0x0000,		/* [4]: 2.16 */
	    .pdiv = 0x1 /* 2 */, .kdiv = 2, .qdiv_mode = 1, .qdiv_ratio = 2, }, },
	{ 432000,
	  { .dco_integer = 0x168, .dco_fraction = 0x0000,		/* [5]: 4.32 */
	    .pdiv = 0x1 /* 2 */, .kdiv = 2, .qdiv_mode = 0, .qdiv_ratio = 0, }, },
	{ 648000,
	  { .dco_integer = 0x195, .dco_fraction = 0x0000,		/* [6]: 6.48 */
	    .pdiv = 0x2 /* 3 */, .kdiv = 1, .qdiv_mode = 0, .qdiv_ratio = 0, }, },
	{ 810000,
	  { .dco_integer = 0x151, .dco_fraction = 0x4000,		/* [7]: 8.1 */
	    .pdiv = 0x1 /* 2 */, .kdiv = 1, .qdiv_mode = 0, .qdiv_ratio = 0, }, },
};


/* Also used for 38.4 MHz values. */
static const struct icl_combo_pll_params icl_dp_combo_pll_19_2MHz_values[] = {
	{ 540000,
	  { .dco_integer = 0x1A5, .dco_fraction = 0x7000,		/* [0]: 5.4 */
	    .pdiv = 0x2 /* 3 */, .kdiv = 1, .qdiv_mode = 0, .qdiv_ratio = 0, }, },
	{ 270000,
	  { .dco_integer = 0x1A5, .dco_fraction = 0x7000,		/* [1]: 2.7 */
	    .pdiv = 0x2 /* 3 */, .kdiv = 2, .qdiv_mode = 0, .qdiv_ratio = 0, }, },
	{ 162000,
	  { .dco_integer = 0x1A5, .dco_fraction = 0x7000,		/* [2]: 1.62 */
	    .pdiv = 0x4 /* 5 */, .kdiv = 2, .qdiv_mode = 0, .qdiv_ratio = 0, }, },
	{ 324000,
	  { .dco_integer = 0x1A5, .dco_fraction = 0x7000,		/* [3]: 3.24 */
	    .pdiv = 0x4 /* 5 */, .kdiv = 1, .qdiv_mode = 0, .qdiv_ratio = 0, }, },
	{ 216000,
	  { .dco_integer = 0x1C2, .dco_fraction = 0x0000,		/* [4]: 2.16 */
	    .pdiv = 0x1 /* 2 */, .kdiv = 2, .qdiv_mode = 1, .qdiv_ratio = 2, }, },
	{ 432000,
	  { .dco_integer = 0x1C2, .dco_fraction = 0x0000,		/* [5]: 4.32 */
	    .pdiv = 0x1 /* 2 */, .kdiv = 2, .qdiv_mode = 0, .qdiv_ratio = 0, }, },
	{ 648000,
	  { .dco_integer = 0x1FA, .dco_fraction = 0x2000,		/* [6]: 6.48 */
	    .pdiv = 0x2 /* 3 */, .kdiv = 1, .qdiv_mode = 0, .qdiv_ratio = 0, }, },
	{ 810000,
	  { .dco_integer = 0x1A5, .dco_fraction = 0x7000,		/* [7]: 8.1 */
	    .pdiv = 0x1 /* 2 */, .kdiv = 1, .qdiv_mode = 0, .qdiv_ratio = 0, }, },
};

static const struct skl_wrpll_params icl_tbt_pll_24MHz_values = {
	.dco_integer = 0x151, .dco_fraction = 0x4000,
	.pdiv = 0x4 /* 5 */, .kdiv = 1, .qdiv_mode = 0, .qdiv_ratio = 0,
};

static const struct skl_wrpll_params icl_tbt_pll_19_2MHz_values = {
	.dco_integer = 0x1A5, .dco_fraction = 0x7000,
	.pdiv = 0x4 /* 5 */, .kdiv = 1, .qdiv_mode = 0, .qdiv_ratio = 0,
};

static const struct skl_wrpll_params tgl_tbt_pll_19_2MHz_values = {
	.dco_integer = 0x54, .dco_fraction = 0x3000,
	/* the following params are unused */
	.pdiv = 0, .kdiv = 0, .qdiv_mode = 0, .qdiv_ratio = 0,
};

static const struct skl_wrpll_params tgl_tbt_pll_24MHz_values = {
	.dco_integer = 0x43, .dco_fraction = 0x4000,
	/* the following params are unused */
};

static bool icl_calc_dp_combo_pll(struct intel_crtc_state *crtc_state,
				  struct skl_wrpll_params *pll_params)
{
	struct drm_i915_private *dev_priv = to_i915(crtc_state->uapi.crtc->dev);
	const struct icl_combo_pll_params *params =
		dev_priv->dpll.ref_clks.nssc == 24000 ?
		icl_dp_combo_pll_24MHz_values :
		icl_dp_combo_pll_19_2MHz_values;
	int clock = crtc_state->port_clock;
	int i;

	for (i = 0; i < ARRAY_SIZE(icl_dp_combo_pll_24MHz_values); i++) {
		if (clock == params[i].clock) {
			*pll_params = params[i].wrpll;
			return true;
		}
	}

	MISSING_CASE(clock);
	return false;
}

static bool icl_calc_tbt_pll(struct intel_crtc_state *crtc_state,
			     struct skl_wrpll_params *pll_params)
{
	struct drm_i915_private *dev_priv = to_i915(crtc_state->uapi.crtc->dev);

	if (INTEL_GEN(dev_priv) >= 12) {
		switch (dev_priv->dpll.ref_clks.nssc) {
		default:
			MISSING_CASE(dev_priv->dpll.ref_clks.nssc);
			fallthrough;
		case 19200:
		case 38400:
			*pll_params = tgl_tbt_pll_19_2MHz_values;
			break;
		case 24000:
			*pll_params = tgl_tbt_pll_24MHz_values;
			break;
		}
	} else {
		switch (dev_priv->dpll.ref_clks.nssc) {
		default:
			MISSING_CASE(dev_priv->dpll.ref_clks.nssc);
			fallthrough;
		case 19200:
		case 38400:
			*pll_params = icl_tbt_pll_19_2MHz_values;
			break;
		case 24000:
			*pll_params = icl_tbt_pll_24MHz_values;
			break;
		}
	}

	return true;
}

static int icl_ddi_tbt_pll_get_freq(struct drm_i915_private *i915,
				    const struct intel_shared_dpll *pll,
				    const struct intel_dpll_hw_state *pll_state)
{
	/*
	 * The PLL outputs multiple frequencies at the same time, selection is
	 * made at DDI clock mux level.
	 */
	drm_WARN_ON(&i915->drm, 1);

	return 0;
}

static int icl_wrpll_ref_clock(struct drm_i915_private *i915)
{
	int ref_clock = i915->dpll.ref_clks.nssc;

	/*
	 * For ICL+, the spec states: if reference frequency is 38.4,
	 * use 19.2 because the DPLL automatically divides that by 2.
	 */
	if (ref_clock == 38400)
		ref_clock = 19200;

	return ref_clock;
}

static bool
icl_calc_wrpll(struct intel_crtc_state *crtc_state,
	       struct skl_wrpll_params *wrpll_params)
{
	struct drm_i915_private *i915 = to_i915(crtc_state->uapi.crtc->dev);

	return __cnl_ddi_calculate_wrpll(crtc_state, wrpll_params,
					 icl_wrpll_ref_clock(i915));
}

static int icl_ddi_combo_pll_get_freq(struct drm_i915_private *i915,
				      const struct intel_shared_dpll *pll,
				      const struct intel_dpll_hw_state *pll_state)
{
	return __cnl_ddi_wrpll_get_freq(i915, pll, pll_state,
					icl_wrpll_ref_clock(i915));
}

static void icl_calc_dpll_state(struct drm_i915_private *i915,
				const struct skl_wrpll_params *pll_params,
				struct intel_dpll_hw_state *pll_state)
{
	u32 dco_fraction = pll_params->dco_fraction;

	memset(pll_state, 0, sizeof(*pll_state));

<<<<<<< HEAD
	if (tgl_combo_pll_div_frac_wa_needed(i915))
=======
	if (ehl_combo_pll_div_frac_wa_needed(i915))
>>>>>>> e0733463
		dco_fraction = DIV_ROUND_CLOSEST(dco_fraction, 2);

	pll_state->cfgcr0 = DPLL_CFGCR0_DCO_FRACTION(dco_fraction) |
			    pll_params->dco_integer;

	pll_state->cfgcr1 = DPLL_CFGCR1_QDIV_RATIO(pll_params->qdiv_ratio) |
			    DPLL_CFGCR1_QDIV_MODE(pll_params->qdiv_mode) |
			    DPLL_CFGCR1_KDIV(pll_params->kdiv) |
			    DPLL_CFGCR1_PDIV(pll_params->pdiv);

	if (INTEL_GEN(i915) >= 12)
		pll_state->cfgcr1 |= TGL_DPLL_CFGCR1_CFSELOVRD_NORMAL_XTAL;
	else
		pll_state->cfgcr1 |= DPLL_CFGCR1_CENTRAL_FREQ_8400;
}

static enum tc_port icl_pll_id_to_tc_port(enum intel_dpll_id id)
{
	return id - DPLL_ID_ICL_MGPLL1;
}

enum intel_dpll_id icl_tc_port_to_pll_id(enum tc_port tc_port)
{
	return tc_port + DPLL_ID_ICL_MGPLL1;
}

static bool icl_mg_pll_find_divisors(int clock_khz, bool is_dp, bool use_ssc,
				     u32 *target_dco_khz,
				     struct intel_dpll_hw_state *state,
				     bool is_dkl)
{
	u32 dco_min_freq, dco_max_freq;
	int div1_vals[] = {7, 5, 3, 2};
	unsigned int i;
	int div2;

	dco_min_freq = is_dp ? 8100000 : use_ssc ? 8000000 : 7992000;
	dco_max_freq = is_dp ? 8100000 : 10000000;

	for (i = 0; i < ARRAY_SIZE(div1_vals); i++) {
		int div1 = div1_vals[i];

		for (div2 = 10; div2 > 0; div2--) {
			int dco = div1 * div2 * clock_khz * 5;
			int a_divratio, tlinedrv, inputsel;
			u32 hsdiv;

			if (dco < dco_min_freq || dco > dco_max_freq)
				continue;

			if (div2 >= 2) {
				/*
				 * Note: a_divratio not matching TGL BSpec
				 * algorithm but matching hardcoded values and
				 * working on HW for DP alt-mode at least
				 */
				a_divratio = is_dp ? 10 : 5;
				tlinedrv = is_dkl ? 1 : 2;
			} else {
				a_divratio = 5;
				tlinedrv = 0;
			}
			inputsel = is_dp ? 0 : 1;

			switch (div1) {
			default:
				MISSING_CASE(div1);
				fallthrough;
			case 2:
				hsdiv = MG_CLKTOP2_HSCLKCTL_HSDIV_RATIO_2;
				break;
			case 3:
				hsdiv = MG_CLKTOP2_HSCLKCTL_HSDIV_RATIO_3;
				break;
			case 5:
				hsdiv = MG_CLKTOP2_HSCLKCTL_HSDIV_RATIO_5;
				break;
			case 7:
				hsdiv = MG_CLKTOP2_HSCLKCTL_HSDIV_RATIO_7;
				break;
			}

			*target_dco_khz = dco;

			state->mg_refclkin_ctl = MG_REFCLKIN_CTL_OD_2_MUX(1);

			state->mg_clktop2_coreclkctl1 =
				MG_CLKTOP2_CORECLKCTL1_A_DIVRATIO(a_divratio);

			state->mg_clktop2_hsclkctl =
				MG_CLKTOP2_HSCLKCTL_TLINEDRV_CLKSEL(tlinedrv) |
				MG_CLKTOP2_HSCLKCTL_CORE_INPUTSEL(inputsel) |
				hsdiv |
				MG_CLKTOP2_HSCLKCTL_DSDIV_RATIO(div2);

			return true;
		}
	}

	return false;
}

/*
 * The specification for this function uses real numbers, so the math had to be
 * adapted to integer-only calculation, that's why it looks so different.
 */
static bool icl_calc_mg_pll_state(struct intel_crtc_state *crtc_state,
				  struct intel_dpll_hw_state *pll_state)
{
	struct drm_i915_private *dev_priv = to_i915(crtc_state->uapi.crtc->dev);
	int refclk_khz = dev_priv->dpll.ref_clks.nssc;
	int clock = crtc_state->port_clock;
	u32 dco_khz, m1div, m2div_int, m2div_rem, m2div_frac;
	u32 iref_ndiv, iref_trim, iref_pulse_w;
	u32 prop_coeff, int_coeff;
	u32 tdc_targetcnt, feedfwgain;
	u64 ssc_stepsize, ssc_steplen, ssc_steplog;
	u64 tmp;
	bool use_ssc = false;
	bool is_dp = !intel_crtc_has_type(crtc_state, INTEL_OUTPUT_HDMI);
	bool is_dkl = INTEL_GEN(dev_priv) >= 12;

	memset(pll_state, 0, sizeof(*pll_state));

	if (!icl_mg_pll_find_divisors(clock, is_dp, use_ssc, &dco_khz,
				      pll_state, is_dkl)) {
		drm_dbg_kms(&dev_priv->drm,
			    "Failed to find divisors for clock %d\n", clock);
		return false;
	}

	m1div = 2;
	m2div_int = dco_khz / (refclk_khz * m1div);
	if (m2div_int > 255) {
		if (!is_dkl) {
			m1div = 4;
			m2div_int = dco_khz / (refclk_khz * m1div);
		}

		if (m2div_int > 255) {
			drm_dbg_kms(&dev_priv->drm,
				    "Failed to find mdiv for clock %d\n",
				    clock);
			return false;
		}
	}
	m2div_rem = dco_khz % (refclk_khz * m1div);

	tmp = (u64)m2div_rem * (1 << 22);
	do_div(tmp, refclk_khz * m1div);
	m2div_frac = tmp;

	switch (refclk_khz) {
	case 19200:
		iref_ndiv = 1;
		iref_trim = 28;
		iref_pulse_w = 1;
		break;
	case 24000:
		iref_ndiv = 1;
		iref_trim = 25;
		iref_pulse_w = 2;
		break;
	case 38400:
		iref_ndiv = 2;
		iref_trim = 28;
		iref_pulse_w = 1;
		break;
	default:
		MISSING_CASE(refclk_khz);
		return false;
	}

	/*
	 * tdc_res = 0.000003
	 * tdc_targetcnt = int(2 / (tdc_res * 8 * 50 * 1.1) / refclk_mhz + 0.5)
	 *
	 * The multiplication by 1000 is due to refclk MHz to KHz conversion. It
	 * was supposed to be a division, but we rearranged the operations of
	 * the formula to avoid early divisions so we don't multiply the
	 * rounding errors.
	 *
	 * 0.000003 * 8 * 50 * 1.1 = 0.00132, also known as 132 / 100000, which
	 * we also rearrange to work with integers.
	 *
	 * The 0.5 transformed to 5 results in a multiplication by 10 and the
	 * last division by 10.
	 */
	tdc_targetcnt = (2 * 1000 * 100000 * 10 / (132 * refclk_khz) + 5) / 10;

	/*
	 * Here we divide dco_khz by 10 in order to allow the dividend to fit in
	 * 32 bits. That's not a problem since we round the division down
	 * anyway.
	 */
	feedfwgain = (use_ssc || m2div_rem > 0) ?
		m1div * 1000000 * 100 / (dco_khz * 3 / 10) : 0;

	if (dco_khz >= 9000000) {
		prop_coeff = 5;
		int_coeff = 10;
	} else {
		prop_coeff = 4;
		int_coeff = 8;
	}

	if (use_ssc) {
		tmp = mul_u32_u32(dco_khz, 47 * 32);
		do_div(tmp, refclk_khz * m1div * 10000);
		ssc_stepsize = tmp;

		tmp = mul_u32_u32(dco_khz, 1000);
		ssc_steplen = DIV_ROUND_UP_ULL(tmp, 32 * 2 * 32);
	} else {
		ssc_stepsize = 0;
		ssc_steplen = 0;
	}
	ssc_steplog = 4;

	/* write pll_state calculations */
	if (is_dkl) {
		pll_state->mg_pll_div0 = DKL_PLL_DIV0_INTEG_COEFF(int_coeff) |
					 DKL_PLL_DIV0_PROP_COEFF(prop_coeff) |
					 DKL_PLL_DIV0_FBPREDIV(m1div) |
					 DKL_PLL_DIV0_FBDIV_INT(m2div_int);

		pll_state->mg_pll_div1 = DKL_PLL_DIV1_IREF_TRIM(iref_trim) |
					 DKL_PLL_DIV1_TDC_TARGET_CNT(tdc_targetcnt);

		pll_state->mg_pll_ssc = DKL_PLL_SSC_IREF_NDIV_RATIO(iref_ndiv) |
					DKL_PLL_SSC_STEP_LEN(ssc_steplen) |
					DKL_PLL_SSC_STEP_NUM(ssc_steplog) |
					(use_ssc ? DKL_PLL_SSC_EN : 0);

		pll_state->mg_pll_bias = (m2div_frac ? DKL_PLL_BIAS_FRAC_EN_H : 0) |
					  DKL_PLL_BIAS_FBDIV_FRAC(m2div_frac);

		pll_state->mg_pll_tdc_coldst_bias =
				DKL_PLL_TDC_SSC_STEP_SIZE(ssc_stepsize) |
				DKL_PLL_TDC_FEED_FWD_GAIN(feedfwgain);

	} else {
		pll_state->mg_pll_div0 =
			(m2div_rem > 0 ? MG_PLL_DIV0_FRACNEN_H : 0) |
			MG_PLL_DIV0_FBDIV_FRAC(m2div_frac) |
			MG_PLL_DIV0_FBDIV_INT(m2div_int);

		pll_state->mg_pll_div1 =
			MG_PLL_DIV1_IREF_NDIVRATIO(iref_ndiv) |
			MG_PLL_DIV1_DITHER_DIV_2 |
			MG_PLL_DIV1_NDIVRATIO(1) |
			MG_PLL_DIV1_FBPREDIV(m1div);

		pll_state->mg_pll_lf =
			MG_PLL_LF_TDCTARGETCNT(tdc_targetcnt) |
			MG_PLL_LF_AFCCNTSEL_512 |
			MG_PLL_LF_GAINCTRL(1) |
			MG_PLL_LF_INT_COEFF(int_coeff) |
			MG_PLL_LF_PROP_COEFF(prop_coeff);

		pll_state->mg_pll_frac_lock =
			MG_PLL_FRAC_LOCK_TRUELOCK_CRIT_32 |
			MG_PLL_FRAC_LOCK_EARLYLOCK_CRIT_32 |
			MG_PLL_FRAC_LOCK_LOCKTHRESH(10) |
			MG_PLL_FRAC_LOCK_DCODITHEREN |
			MG_PLL_FRAC_LOCK_FEEDFWRDGAIN(feedfwgain);
		if (use_ssc || m2div_rem > 0)
			pll_state->mg_pll_frac_lock |=
				MG_PLL_FRAC_LOCK_FEEDFWRDCAL_EN;

		pll_state->mg_pll_ssc =
			(use_ssc ? MG_PLL_SSC_EN : 0) |
			MG_PLL_SSC_TYPE(2) |
			MG_PLL_SSC_STEPLENGTH(ssc_steplen) |
			MG_PLL_SSC_STEPNUM(ssc_steplog) |
			MG_PLL_SSC_FLLEN |
			MG_PLL_SSC_STEPSIZE(ssc_stepsize);

		pll_state->mg_pll_tdc_coldst_bias =
			MG_PLL_TDC_COLDST_COLDSTART |
			MG_PLL_TDC_COLDST_IREFINT_EN |
			MG_PLL_TDC_COLDST_REFBIAS_START_PULSE_W(iref_pulse_w) |
			MG_PLL_TDC_TDCOVCCORR_EN |
			MG_PLL_TDC_TDCSEL(3);

		pll_state->mg_pll_bias =
			MG_PLL_BIAS_BIAS_GB_SEL(3) |
			MG_PLL_BIAS_INIT_DCOAMP(0x3F) |
			MG_PLL_BIAS_BIAS_BONUS(10) |
			MG_PLL_BIAS_BIASCAL_EN |
			MG_PLL_BIAS_CTRIM(12) |
			MG_PLL_BIAS_VREF_RDAC(4) |
			MG_PLL_BIAS_IREFTRIM(iref_trim);

		if (refclk_khz == 38400) {
			pll_state->mg_pll_tdc_coldst_bias_mask =
				MG_PLL_TDC_COLDST_COLDSTART;
			pll_state->mg_pll_bias_mask = 0;
		} else {
			pll_state->mg_pll_tdc_coldst_bias_mask = -1U;
			pll_state->mg_pll_bias_mask = -1U;
		}

		pll_state->mg_pll_tdc_coldst_bias &=
			pll_state->mg_pll_tdc_coldst_bias_mask;
		pll_state->mg_pll_bias &= pll_state->mg_pll_bias_mask;
	}

	return true;
}

static int icl_ddi_mg_pll_get_freq(struct drm_i915_private *dev_priv,
				   const struct intel_shared_dpll *pll,
				   const struct intel_dpll_hw_state *pll_state)
{
	u32 m1, m2_int, m2_frac, div1, div2, ref_clock;
	u64 tmp;

	ref_clock = dev_priv->dpll.ref_clks.nssc;

	if (INTEL_GEN(dev_priv) >= 12) {
		m1 = pll_state->mg_pll_div0 & DKL_PLL_DIV0_FBPREDIV_MASK;
		m1 = m1 >> DKL_PLL_DIV0_FBPREDIV_SHIFT;
		m2_int = pll_state->mg_pll_div0 & DKL_PLL_DIV0_FBDIV_INT_MASK;

		if (pll_state->mg_pll_bias & DKL_PLL_BIAS_FRAC_EN_H) {
			m2_frac = pll_state->mg_pll_bias &
				  DKL_PLL_BIAS_FBDIV_FRAC_MASK;
			m2_frac = m2_frac >> DKL_PLL_BIAS_FBDIV_SHIFT;
		} else {
			m2_frac = 0;
		}
	} else {
		m1 = pll_state->mg_pll_div1 & MG_PLL_DIV1_FBPREDIV_MASK;
		m2_int = pll_state->mg_pll_div0 & MG_PLL_DIV0_FBDIV_INT_MASK;

		if (pll_state->mg_pll_div0 & MG_PLL_DIV0_FRACNEN_H) {
			m2_frac = pll_state->mg_pll_div0 &
				  MG_PLL_DIV0_FBDIV_FRAC_MASK;
			m2_frac = m2_frac >> MG_PLL_DIV0_FBDIV_FRAC_SHIFT;
		} else {
			m2_frac = 0;
		}
	}

	switch (pll_state->mg_clktop2_hsclkctl &
		MG_CLKTOP2_HSCLKCTL_HSDIV_RATIO_MASK) {
	case MG_CLKTOP2_HSCLKCTL_HSDIV_RATIO_2:
		div1 = 2;
		break;
	case MG_CLKTOP2_HSCLKCTL_HSDIV_RATIO_3:
		div1 = 3;
		break;
	case MG_CLKTOP2_HSCLKCTL_HSDIV_RATIO_5:
		div1 = 5;
		break;
	case MG_CLKTOP2_HSCLKCTL_HSDIV_RATIO_7:
		div1 = 7;
		break;
	default:
		MISSING_CASE(pll_state->mg_clktop2_hsclkctl);
		return 0;
	}

	div2 = (pll_state->mg_clktop2_hsclkctl &
		MG_CLKTOP2_HSCLKCTL_DSDIV_RATIO_MASK) >>
		MG_CLKTOP2_HSCLKCTL_DSDIV_RATIO_SHIFT;

	/* div2 value of 0 is same as 1 means no div */
	if (div2 == 0)
		div2 = 1;

	/*
	 * Adjust the original formula to delay the division by 2^22 in order to
	 * minimize possible rounding errors.
	 */
	tmp = (u64)m1 * m2_int * ref_clock +
	      (((u64)m1 * m2_frac * ref_clock) >> 22);
	tmp = div_u64(tmp, 5 * div1 * div2);

	return tmp;
}

/**
 * icl_set_active_port_dpll - select the active port DPLL for a given CRTC
 * @crtc_state: state for the CRTC to select the DPLL for
 * @port_dpll_id: the active @port_dpll_id to select
 *
 * Select the given @port_dpll_id instance from the DPLLs reserved for the
 * CRTC.
 */
void icl_set_active_port_dpll(struct intel_crtc_state *crtc_state,
			      enum icl_port_dpll_id port_dpll_id)
{
	struct icl_port_dpll *port_dpll =
		&crtc_state->icl_port_dplls[port_dpll_id];

	crtc_state->shared_dpll = port_dpll->pll;
	crtc_state->dpll_hw_state = port_dpll->hw_state;
}

static void icl_update_active_dpll(struct intel_atomic_state *state,
				   struct intel_crtc *crtc,
				   struct intel_encoder *encoder)
{
	struct intel_crtc_state *crtc_state =
		intel_atomic_get_new_crtc_state(state, crtc);
	struct intel_digital_port *primary_port;
	enum icl_port_dpll_id port_dpll_id = ICL_PORT_DPLL_DEFAULT;

	primary_port = encoder->type == INTEL_OUTPUT_DP_MST ?
		enc_to_mst(encoder)->primary :
		enc_to_dig_port(encoder);

	if (primary_port &&
	    (primary_port->tc_mode == TC_PORT_DP_ALT ||
	     primary_port->tc_mode == TC_PORT_LEGACY))
		port_dpll_id = ICL_PORT_DPLL_MG_PHY;

	icl_set_active_port_dpll(crtc_state, port_dpll_id);
}

static u32 intel_get_hti_plls(struct drm_i915_private *i915)
{
	if (!(i915->hti_state & HDPORT_ENABLED))
		return 0;

	return REG_FIELD_GET(HDPORT_DPLL_USED_MASK, i915->hti_state);
}

static bool icl_get_combo_phy_dpll(struct intel_atomic_state *state,
				   struct intel_crtc *crtc,
				   struct intel_encoder *encoder)
{
	struct intel_crtc_state *crtc_state =
		intel_atomic_get_new_crtc_state(state, crtc);
	struct skl_wrpll_params pll_params = { };
	struct icl_port_dpll *port_dpll =
		&crtc_state->icl_port_dplls[ICL_PORT_DPLL_DEFAULT];
	struct drm_i915_private *dev_priv = to_i915(crtc->base.dev);
	enum port port = encoder->port;
	unsigned long dpll_mask;
	int ret;

	if (intel_crtc_has_type(crtc_state, INTEL_OUTPUT_HDMI) ||
	    intel_crtc_has_type(crtc_state, INTEL_OUTPUT_DSI))
		ret = icl_calc_wrpll(crtc_state, &pll_params);
	else
		ret = icl_calc_dp_combo_pll(crtc_state, &pll_params);

	if (!ret) {
		drm_dbg_kms(&dev_priv->drm,
			    "Could not calculate combo PHY PLL state.\n");

		return false;
	}

	icl_calc_dpll_state(dev_priv, &pll_params, &port_dpll->hw_state);

	if (IS_DG1(dev_priv)) {
		if (port == PORT_D || port == PORT_E) {
			dpll_mask =
				BIT(DPLL_ID_DG1_DPLL2) |
				BIT(DPLL_ID_DG1_DPLL3);
		} else {
			dpll_mask =
				BIT(DPLL_ID_DG1_DPLL0) |
				BIT(DPLL_ID_DG1_DPLL1);
		}
	} else if (IS_ROCKETLAKE(dev_priv)) {
		dpll_mask =
			BIT(DPLL_ID_EHL_DPLL4) |
			BIT(DPLL_ID_ICL_DPLL1) |
			BIT(DPLL_ID_ICL_DPLL0);
	} else if (IS_JSL_EHL(dev_priv) && port != PORT_A) {
		dpll_mask =
			BIT(DPLL_ID_EHL_DPLL4) |
			BIT(DPLL_ID_ICL_DPLL1) |
			BIT(DPLL_ID_ICL_DPLL0);
	} else {
		dpll_mask = BIT(DPLL_ID_ICL_DPLL1) | BIT(DPLL_ID_ICL_DPLL0);
	}

	/* Eliminate DPLLs from consideration if reserved by HTI */
	dpll_mask &= ~intel_get_hti_plls(dev_priv);

	port_dpll->pll = intel_find_shared_dpll(state, crtc,
						&port_dpll->hw_state,
						dpll_mask);
	if (!port_dpll->pll) {
		drm_dbg_kms(&dev_priv->drm,
			    "No combo PHY PLL found for [ENCODER:%d:%s]\n",
			    encoder->base.base.id, encoder->base.name);
		return false;
	}

	intel_reference_shared_dpll(state, crtc,
				    port_dpll->pll, &port_dpll->hw_state);

	icl_update_active_dpll(state, crtc, encoder);

	return true;
}

static bool icl_get_tc_phy_dplls(struct intel_atomic_state *state,
				 struct intel_crtc *crtc,
				 struct intel_encoder *encoder)
{
	struct drm_i915_private *dev_priv = to_i915(state->base.dev);
	struct intel_crtc_state *crtc_state =
		intel_atomic_get_new_crtc_state(state, crtc);
	struct skl_wrpll_params pll_params = { };
	struct icl_port_dpll *port_dpll;
	enum intel_dpll_id dpll_id;

	port_dpll = &crtc_state->icl_port_dplls[ICL_PORT_DPLL_DEFAULT];
	if (!icl_calc_tbt_pll(crtc_state, &pll_params)) {
		drm_dbg_kms(&dev_priv->drm,
			    "Could not calculate TBT PLL state.\n");
		return false;
	}

	icl_calc_dpll_state(dev_priv, &pll_params, &port_dpll->hw_state);

	port_dpll->pll = intel_find_shared_dpll(state, crtc,
						&port_dpll->hw_state,
						BIT(DPLL_ID_ICL_TBTPLL));
	if (!port_dpll->pll) {
		drm_dbg_kms(&dev_priv->drm, "No TBT-ALT PLL found\n");
		return false;
	}
	intel_reference_shared_dpll(state, crtc,
				    port_dpll->pll, &port_dpll->hw_state);


	port_dpll = &crtc_state->icl_port_dplls[ICL_PORT_DPLL_MG_PHY];
	if (!icl_calc_mg_pll_state(crtc_state, &port_dpll->hw_state)) {
		drm_dbg_kms(&dev_priv->drm,
			    "Could not calculate MG PHY PLL state.\n");
		goto err_unreference_tbt_pll;
	}

	dpll_id = icl_tc_port_to_pll_id(intel_port_to_tc(dev_priv,
							 encoder->port));
	port_dpll->pll = intel_find_shared_dpll(state, crtc,
						&port_dpll->hw_state,
						BIT(dpll_id));
	if (!port_dpll->pll) {
		drm_dbg_kms(&dev_priv->drm, "No MG PHY PLL found\n");
		goto err_unreference_tbt_pll;
	}
	intel_reference_shared_dpll(state, crtc,
				    port_dpll->pll, &port_dpll->hw_state);

	icl_update_active_dpll(state, crtc, encoder);

	return true;

err_unreference_tbt_pll:
	port_dpll = &crtc_state->icl_port_dplls[ICL_PORT_DPLL_DEFAULT];
	intel_unreference_shared_dpll(state, crtc, port_dpll->pll);

	return false;
}

static bool icl_get_dplls(struct intel_atomic_state *state,
			  struct intel_crtc *crtc,
			  struct intel_encoder *encoder)
{
	struct drm_i915_private *dev_priv = to_i915(state->base.dev);
	enum phy phy = intel_port_to_phy(dev_priv, encoder->port);

	if (intel_phy_is_combo(dev_priv, phy))
		return icl_get_combo_phy_dpll(state, crtc, encoder);
	else if (intel_phy_is_tc(dev_priv, phy))
		return icl_get_tc_phy_dplls(state, crtc, encoder);

	MISSING_CASE(phy);

	return false;
}

static void icl_put_dplls(struct intel_atomic_state *state,
			  struct intel_crtc *crtc)
{
	const struct intel_crtc_state *old_crtc_state =
		intel_atomic_get_old_crtc_state(state, crtc);
	struct intel_crtc_state *new_crtc_state =
		intel_atomic_get_new_crtc_state(state, crtc);
	enum icl_port_dpll_id id;

	new_crtc_state->shared_dpll = NULL;

	for (id = ICL_PORT_DPLL_DEFAULT; id < ICL_PORT_DPLL_COUNT; id++) {
		const struct icl_port_dpll *old_port_dpll =
			&old_crtc_state->icl_port_dplls[id];
		struct icl_port_dpll *new_port_dpll =
			&new_crtc_state->icl_port_dplls[id];

		new_port_dpll->pll = NULL;

		if (!old_port_dpll->pll)
			continue;

		intel_unreference_shared_dpll(state, crtc, old_port_dpll->pll);
	}
}

static bool mg_pll_get_hw_state(struct drm_i915_private *dev_priv,
				struct intel_shared_dpll *pll,
				struct intel_dpll_hw_state *hw_state)
{
	const enum intel_dpll_id id = pll->info->id;
	enum tc_port tc_port = icl_pll_id_to_tc_port(id);
	intel_wakeref_t wakeref;
	bool ret = false;
	u32 val;

	wakeref = intel_display_power_get_if_enabled(dev_priv,
						     POWER_DOMAIN_DISPLAY_CORE);
	if (!wakeref)
		return false;

	val = intel_de_read(dev_priv, MG_PLL_ENABLE(tc_port));
	if (!(val & PLL_ENABLE))
		goto out;

	hw_state->mg_refclkin_ctl = intel_de_read(dev_priv,
						  MG_REFCLKIN_CTL(tc_port));
	hw_state->mg_refclkin_ctl &= MG_REFCLKIN_CTL_OD_2_MUX_MASK;

	hw_state->mg_clktop2_coreclkctl1 =
		intel_de_read(dev_priv, MG_CLKTOP2_CORECLKCTL1(tc_port));
	hw_state->mg_clktop2_coreclkctl1 &=
		MG_CLKTOP2_CORECLKCTL1_A_DIVRATIO_MASK;

	hw_state->mg_clktop2_hsclkctl =
		intel_de_read(dev_priv, MG_CLKTOP2_HSCLKCTL(tc_port));
	hw_state->mg_clktop2_hsclkctl &=
		MG_CLKTOP2_HSCLKCTL_TLINEDRV_CLKSEL_MASK |
		MG_CLKTOP2_HSCLKCTL_CORE_INPUTSEL_MASK |
		MG_CLKTOP2_HSCLKCTL_HSDIV_RATIO_MASK |
		MG_CLKTOP2_HSCLKCTL_DSDIV_RATIO_MASK;

	hw_state->mg_pll_div0 = intel_de_read(dev_priv, MG_PLL_DIV0(tc_port));
	hw_state->mg_pll_div1 = intel_de_read(dev_priv, MG_PLL_DIV1(tc_port));
	hw_state->mg_pll_lf = intel_de_read(dev_priv, MG_PLL_LF(tc_port));
	hw_state->mg_pll_frac_lock = intel_de_read(dev_priv,
						   MG_PLL_FRAC_LOCK(tc_port));
	hw_state->mg_pll_ssc = intel_de_read(dev_priv, MG_PLL_SSC(tc_port));

	hw_state->mg_pll_bias = intel_de_read(dev_priv, MG_PLL_BIAS(tc_port));
	hw_state->mg_pll_tdc_coldst_bias =
		intel_de_read(dev_priv, MG_PLL_TDC_COLDST_BIAS(tc_port));

	if (dev_priv->dpll.ref_clks.nssc == 38400) {
		hw_state->mg_pll_tdc_coldst_bias_mask = MG_PLL_TDC_COLDST_COLDSTART;
		hw_state->mg_pll_bias_mask = 0;
	} else {
		hw_state->mg_pll_tdc_coldst_bias_mask = -1U;
		hw_state->mg_pll_bias_mask = -1U;
	}

	hw_state->mg_pll_tdc_coldst_bias &= hw_state->mg_pll_tdc_coldst_bias_mask;
	hw_state->mg_pll_bias &= hw_state->mg_pll_bias_mask;

	ret = true;
out:
	intel_display_power_put(dev_priv, POWER_DOMAIN_DISPLAY_CORE, wakeref);
	return ret;
}

static bool dkl_pll_get_hw_state(struct drm_i915_private *dev_priv,
				 struct intel_shared_dpll *pll,
				 struct intel_dpll_hw_state *hw_state)
{
	const enum intel_dpll_id id = pll->info->id;
	enum tc_port tc_port = icl_pll_id_to_tc_port(id);
	intel_wakeref_t wakeref;
	bool ret = false;
	u32 val;

	wakeref = intel_display_power_get_if_enabled(dev_priv,
						     POWER_DOMAIN_DISPLAY_CORE);
	if (!wakeref)
		return false;

	val = intel_de_read(dev_priv, MG_PLL_ENABLE(tc_port));
	if (!(val & PLL_ENABLE))
		goto out;

	/*
	 * All registers read here have the same HIP_INDEX_REG even though
	 * they are on different building blocks
	 */
	intel_de_write(dev_priv, HIP_INDEX_REG(tc_port),
		       HIP_INDEX_VAL(tc_port, 0x2));

	hw_state->mg_refclkin_ctl = intel_de_read(dev_priv,
						  DKL_REFCLKIN_CTL(tc_port));
	hw_state->mg_refclkin_ctl &= MG_REFCLKIN_CTL_OD_2_MUX_MASK;

	hw_state->mg_clktop2_hsclkctl =
		intel_de_read(dev_priv, DKL_CLKTOP2_HSCLKCTL(tc_port));
	hw_state->mg_clktop2_hsclkctl &=
		MG_CLKTOP2_HSCLKCTL_TLINEDRV_CLKSEL_MASK |
		MG_CLKTOP2_HSCLKCTL_CORE_INPUTSEL_MASK |
		MG_CLKTOP2_HSCLKCTL_HSDIV_RATIO_MASK |
		MG_CLKTOP2_HSCLKCTL_DSDIV_RATIO_MASK;

	hw_state->mg_clktop2_coreclkctl1 =
		intel_de_read(dev_priv, DKL_CLKTOP2_CORECLKCTL1(tc_port));
	hw_state->mg_clktop2_coreclkctl1 &=
		MG_CLKTOP2_CORECLKCTL1_A_DIVRATIO_MASK;

	hw_state->mg_pll_div0 = intel_de_read(dev_priv, DKL_PLL_DIV0(tc_port));
	hw_state->mg_pll_div0 &= (DKL_PLL_DIV0_INTEG_COEFF_MASK |
				  DKL_PLL_DIV0_PROP_COEFF_MASK |
				  DKL_PLL_DIV0_FBPREDIV_MASK |
				  DKL_PLL_DIV0_FBDIV_INT_MASK);

	hw_state->mg_pll_div1 = intel_de_read(dev_priv, DKL_PLL_DIV1(tc_port));
	hw_state->mg_pll_div1 &= (DKL_PLL_DIV1_IREF_TRIM_MASK |
				  DKL_PLL_DIV1_TDC_TARGET_CNT_MASK);

	hw_state->mg_pll_ssc = intel_de_read(dev_priv, DKL_PLL_SSC(tc_port));
	hw_state->mg_pll_ssc &= (DKL_PLL_SSC_IREF_NDIV_RATIO_MASK |
				 DKL_PLL_SSC_STEP_LEN_MASK |
				 DKL_PLL_SSC_STEP_NUM_MASK |
				 DKL_PLL_SSC_EN);

	hw_state->mg_pll_bias = intel_de_read(dev_priv, DKL_PLL_BIAS(tc_port));
	hw_state->mg_pll_bias &= (DKL_PLL_BIAS_FRAC_EN_H |
				  DKL_PLL_BIAS_FBDIV_FRAC_MASK);

	hw_state->mg_pll_tdc_coldst_bias =
		intel_de_read(dev_priv, DKL_PLL_TDC_COLDST_BIAS(tc_port));
	hw_state->mg_pll_tdc_coldst_bias &= (DKL_PLL_TDC_SSC_STEP_SIZE_MASK |
					     DKL_PLL_TDC_FEED_FWD_GAIN_MASK);

	ret = true;
out:
	intel_display_power_put(dev_priv, POWER_DOMAIN_DISPLAY_CORE, wakeref);
	return ret;
}

static bool icl_pll_get_hw_state(struct drm_i915_private *dev_priv,
				 struct intel_shared_dpll *pll,
				 struct intel_dpll_hw_state *hw_state,
				 i915_reg_t enable_reg)
{
	const enum intel_dpll_id id = pll->info->id;
	intel_wakeref_t wakeref;
	bool ret = false;
	u32 val;

	wakeref = intel_display_power_get_if_enabled(dev_priv,
						     POWER_DOMAIN_DISPLAY_CORE);
	if (!wakeref)
		return false;

	val = intel_de_read(dev_priv, enable_reg);
	if (!(val & PLL_ENABLE))
		goto out;

	if (IS_DG1(dev_priv)) {
		hw_state->cfgcr0 = intel_de_read(dev_priv, DG1_DPLL_CFGCR0(id));
		hw_state->cfgcr1 = intel_de_read(dev_priv, DG1_DPLL_CFGCR1(id));
	} else if (IS_ROCKETLAKE(dev_priv)) {
		hw_state->cfgcr0 = intel_de_read(dev_priv,
						 RKL_DPLL_CFGCR0(id));
		hw_state->cfgcr1 = intel_de_read(dev_priv,
						 RKL_DPLL_CFGCR1(id));
	} else if (INTEL_GEN(dev_priv) >= 12) {
		hw_state->cfgcr0 = intel_de_read(dev_priv,
						 TGL_DPLL_CFGCR0(id));
		hw_state->cfgcr1 = intel_de_read(dev_priv,
						 TGL_DPLL_CFGCR1(id));
	} else {
		if (IS_JSL_EHL(dev_priv) && id == DPLL_ID_EHL_DPLL4) {
			hw_state->cfgcr0 = intel_de_read(dev_priv,
							 ICL_DPLL_CFGCR0(4));
			hw_state->cfgcr1 = intel_de_read(dev_priv,
							 ICL_DPLL_CFGCR1(4));
		} else {
			hw_state->cfgcr0 = intel_de_read(dev_priv,
							 ICL_DPLL_CFGCR0(id));
			hw_state->cfgcr1 = intel_de_read(dev_priv,
							 ICL_DPLL_CFGCR1(id));
		}
	}

	ret = true;
out:
	intel_display_power_put(dev_priv, POWER_DOMAIN_DISPLAY_CORE, wakeref);
	return ret;
}

static bool combo_pll_get_hw_state(struct drm_i915_private *dev_priv,
				   struct intel_shared_dpll *pll,
				   struct intel_dpll_hw_state *hw_state)
{
	i915_reg_t enable_reg = intel_combo_pll_enable_reg(dev_priv, pll);

	return icl_pll_get_hw_state(dev_priv, pll, hw_state, enable_reg);
}

static bool tbt_pll_get_hw_state(struct drm_i915_private *dev_priv,
				 struct intel_shared_dpll *pll,
				 struct intel_dpll_hw_state *hw_state)
{
	return icl_pll_get_hw_state(dev_priv, pll, hw_state, TBT_PLL_ENABLE);
}

static void icl_dpll_write(struct drm_i915_private *dev_priv,
			   struct intel_shared_dpll *pll)
{
	struct intel_dpll_hw_state *hw_state = &pll->state.hw_state;
	const enum intel_dpll_id id = pll->info->id;
	i915_reg_t cfgcr0_reg, cfgcr1_reg;

	if (IS_DG1(dev_priv)) {
		cfgcr0_reg = DG1_DPLL_CFGCR0(id);
		cfgcr1_reg = DG1_DPLL_CFGCR1(id);
	} else if (IS_ROCKETLAKE(dev_priv)) {
		cfgcr0_reg = RKL_DPLL_CFGCR0(id);
		cfgcr1_reg = RKL_DPLL_CFGCR1(id);
	} else if (INTEL_GEN(dev_priv) >= 12) {
		cfgcr0_reg = TGL_DPLL_CFGCR0(id);
		cfgcr1_reg = TGL_DPLL_CFGCR1(id);
	} else {
		if (IS_JSL_EHL(dev_priv) && id == DPLL_ID_EHL_DPLL4) {
			cfgcr0_reg = ICL_DPLL_CFGCR0(4);
			cfgcr1_reg = ICL_DPLL_CFGCR1(4);
		} else {
			cfgcr0_reg = ICL_DPLL_CFGCR0(id);
			cfgcr1_reg = ICL_DPLL_CFGCR1(id);
		}
	}

	intel_de_write(dev_priv, cfgcr0_reg, hw_state->cfgcr0);
	intel_de_write(dev_priv, cfgcr1_reg, hw_state->cfgcr1);
	intel_de_posting_read(dev_priv, cfgcr1_reg);
}

static void icl_mg_pll_write(struct drm_i915_private *dev_priv,
			     struct intel_shared_dpll *pll)
{
	struct intel_dpll_hw_state *hw_state = &pll->state.hw_state;
	enum tc_port tc_port = icl_pll_id_to_tc_port(pll->info->id);
	u32 val;

	/*
	 * Some of the following registers have reserved fields, so program
	 * these with RMW based on a mask. The mask can be fixed or generated
	 * during the calc/readout phase if the mask depends on some other HW
	 * state like refclk, see icl_calc_mg_pll_state().
	 */
	val = intel_de_read(dev_priv, MG_REFCLKIN_CTL(tc_port));
	val &= ~MG_REFCLKIN_CTL_OD_2_MUX_MASK;
	val |= hw_state->mg_refclkin_ctl;
	intel_de_write(dev_priv, MG_REFCLKIN_CTL(tc_port), val);

	val = intel_de_read(dev_priv, MG_CLKTOP2_CORECLKCTL1(tc_port));
	val &= ~MG_CLKTOP2_CORECLKCTL1_A_DIVRATIO_MASK;
	val |= hw_state->mg_clktop2_coreclkctl1;
	intel_de_write(dev_priv, MG_CLKTOP2_CORECLKCTL1(tc_port), val);

	val = intel_de_read(dev_priv, MG_CLKTOP2_HSCLKCTL(tc_port));
	val &= ~(MG_CLKTOP2_HSCLKCTL_TLINEDRV_CLKSEL_MASK |
		 MG_CLKTOP2_HSCLKCTL_CORE_INPUTSEL_MASK |
		 MG_CLKTOP2_HSCLKCTL_HSDIV_RATIO_MASK |
		 MG_CLKTOP2_HSCLKCTL_DSDIV_RATIO_MASK);
	val |= hw_state->mg_clktop2_hsclkctl;
	intel_de_write(dev_priv, MG_CLKTOP2_HSCLKCTL(tc_port), val);

	intel_de_write(dev_priv, MG_PLL_DIV0(tc_port), hw_state->mg_pll_div0);
	intel_de_write(dev_priv, MG_PLL_DIV1(tc_port), hw_state->mg_pll_div1);
	intel_de_write(dev_priv, MG_PLL_LF(tc_port), hw_state->mg_pll_lf);
	intel_de_write(dev_priv, MG_PLL_FRAC_LOCK(tc_port),
		       hw_state->mg_pll_frac_lock);
	intel_de_write(dev_priv, MG_PLL_SSC(tc_port), hw_state->mg_pll_ssc);

	val = intel_de_read(dev_priv, MG_PLL_BIAS(tc_port));
	val &= ~hw_state->mg_pll_bias_mask;
	val |= hw_state->mg_pll_bias;
	intel_de_write(dev_priv, MG_PLL_BIAS(tc_port), val);

	val = intel_de_read(dev_priv, MG_PLL_TDC_COLDST_BIAS(tc_port));
	val &= ~hw_state->mg_pll_tdc_coldst_bias_mask;
	val |= hw_state->mg_pll_tdc_coldst_bias;
	intel_de_write(dev_priv, MG_PLL_TDC_COLDST_BIAS(tc_port), val);

	intel_de_posting_read(dev_priv, MG_PLL_TDC_COLDST_BIAS(tc_port));
}

static void dkl_pll_write(struct drm_i915_private *dev_priv,
			  struct intel_shared_dpll *pll)
{
	struct intel_dpll_hw_state *hw_state = &pll->state.hw_state;
	enum tc_port tc_port = icl_pll_id_to_tc_port(pll->info->id);
	u32 val;

	/*
	 * All registers programmed here have the same HIP_INDEX_REG even
	 * though on different building block
	 */
	intel_de_write(dev_priv, HIP_INDEX_REG(tc_port),
		       HIP_INDEX_VAL(tc_port, 0x2));

	/* All the registers are RMW */
	val = intel_de_read(dev_priv, DKL_REFCLKIN_CTL(tc_port));
	val &= ~MG_REFCLKIN_CTL_OD_2_MUX_MASK;
	val |= hw_state->mg_refclkin_ctl;
	intel_de_write(dev_priv, DKL_REFCLKIN_CTL(tc_port), val);

	val = intel_de_read(dev_priv, DKL_CLKTOP2_CORECLKCTL1(tc_port));
	val &= ~MG_CLKTOP2_CORECLKCTL1_A_DIVRATIO_MASK;
	val |= hw_state->mg_clktop2_coreclkctl1;
	intel_de_write(dev_priv, DKL_CLKTOP2_CORECLKCTL1(tc_port), val);

	val = intel_de_read(dev_priv, DKL_CLKTOP2_HSCLKCTL(tc_port));
	val &= ~(MG_CLKTOP2_HSCLKCTL_TLINEDRV_CLKSEL_MASK |
		 MG_CLKTOP2_HSCLKCTL_CORE_INPUTSEL_MASK |
		 MG_CLKTOP2_HSCLKCTL_HSDIV_RATIO_MASK |
		 MG_CLKTOP2_HSCLKCTL_DSDIV_RATIO_MASK);
	val |= hw_state->mg_clktop2_hsclkctl;
	intel_de_write(dev_priv, DKL_CLKTOP2_HSCLKCTL(tc_port), val);

	val = intel_de_read(dev_priv, DKL_PLL_DIV0(tc_port));
	val &= ~(DKL_PLL_DIV0_INTEG_COEFF_MASK |
		 DKL_PLL_DIV0_PROP_COEFF_MASK |
		 DKL_PLL_DIV0_FBPREDIV_MASK |
		 DKL_PLL_DIV0_FBDIV_INT_MASK);
	val |= hw_state->mg_pll_div0;
	intel_de_write(dev_priv, DKL_PLL_DIV0(tc_port), val);

	val = intel_de_read(dev_priv, DKL_PLL_DIV1(tc_port));
	val &= ~(DKL_PLL_DIV1_IREF_TRIM_MASK |
		 DKL_PLL_DIV1_TDC_TARGET_CNT_MASK);
	val |= hw_state->mg_pll_div1;
	intel_de_write(dev_priv, DKL_PLL_DIV1(tc_port), val);

	val = intel_de_read(dev_priv, DKL_PLL_SSC(tc_port));
	val &= ~(DKL_PLL_SSC_IREF_NDIV_RATIO_MASK |
		 DKL_PLL_SSC_STEP_LEN_MASK |
		 DKL_PLL_SSC_STEP_NUM_MASK |
		 DKL_PLL_SSC_EN);
	val |= hw_state->mg_pll_ssc;
	intel_de_write(dev_priv, DKL_PLL_SSC(tc_port), val);

	val = intel_de_read(dev_priv, DKL_PLL_BIAS(tc_port));
	val &= ~(DKL_PLL_BIAS_FRAC_EN_H |
		 DKL_PLL_BIAS_FBDIV_FRAC_MASK);
	val |= hw_state->mg_pll_bias;
	intel_de_write(dev_priv, DKL_PLL_BIAS(tc_port), val);

	val = intel_de_read(dev_priv, DKL_PLL_TDC_COLDST_BIAS(tc_port));
	val &= ~(DKL_PLL_TDC_SSC_STEP_SIZE_MASK |
		 DKL_PLL_TDC_FEED_FWD_GAIN_MASK);
	val |= hw_state->mg_pll_tdc_coldst_bias;
	intel_de_write(dev_priv, DKL_PLL_TDC_COLDST_BIAS(tc_port), val);

	intel_de_posting_read(dev_priv, DKL_PLL_TDC_COLDST_BIAS(tc_port));
}

static void icl_pll_power_enable(struct drm_i915_private *dev_priv,
				 struct intel_shared_dpll *pll,
				 i915_reg_t enable_reg)
{
	u32 val;

	val = intel_de_read(dev_priv, enable_reg);
	val |= PLL_POWER_ENABLE;
	intel_de_write(dev_priv, enable_reg, val);

	/*
	 * The spec says we need to "wait" but it also says it should be
	 * immediate.
	 */
	if (intel_de_wait_for_set(dev_priv, enable_reg, PLL_POWER_STATE, 1))
		drm_err(&dev_priv->drm, "PLL %d Power not enabled\n",
			pll->info->id);
}

static void icl_pll_enable(struct drm_i915_private *dev_priv,
			   struct intel_shared_dpll *pll,
			   i915_reg_t enable_reg)
{
	u32 val;

	val = intel_de_read(dev_priv, enable_reg);
	val |= PLL_ENABLE;
	intel_de_write(dev_priv, enable_reg, val);

	/* Timeout is actually 600us. */
	if (intel_de_wait_for_set(dev_priv, enable_reg, PLL_LOCK, 1))
		drm_err(&dev_priv->drm, "PLL %d not locked\n", pll->info->id);
}

static void combo_pll_enable(struct drm_i915_private *dev_priv,
			     struct intel_shared_dpll *pll)
{
	i915_reg_t enable_reg = intel_combo_pll_enable_reg(dev_priv, pll);

	if (IS_JSL_EHL(dev_priv) &&
	    pll->info->id == DPLL_ID_EHL_DPLL4) {

		/*
		 * We need to disable DC states when this DPLL is enabled.
		 * This can be done by taking a reference on DPLL4 power
		 * domain.
		 */
		pll->wakeref = intel_display_power_get(dev_priv,
						       POWER_DOMAIN_DPLL_DC_OFF);
	}

	icl_pll_power_enable(dev_priv, pll, enable_reg);

	icl_dpll_write(dev_priv, pll);

	/*
	 * DVFS pre sequence would be here, but in our driver the cdclk code
	 * paths should already be setting the appropriate voltage, hence we do
	 * nothing here.
	 */

	icl_pll_enable(dev_priv, pll, enable_reg);

	/* DVFS post sequence would be here. See the comment above. */
}

static void tbt_pll_enable(struct drm_i915_private *dev_priv,
			   struct intel_shared_dpll *pll)
{
	icl_pll_power_enable(dev_priv, pll, TBT_PLL_ENABLE);

	icl_dpll_write(dev_priv, pll);

	/*
	 * DVFS pre sequence would be here, but in our driver the cdclk code
	 * paths should already be setting the appropriate voltage, hence we do
	 * nothing here.
	 */

	icl_pll_enable(dev_priv, pll, TBT_PLL_ENABLE);

	/* DVFS post sequence would be here. See the comment above. */
}

static void mg_pll_enable(struct drm_i915_private *dev_priv,
			  struct intel_shared_dpll *pll)
{
	i915_reg_t enable_reg =
		MG_PLL_ENABLE(icl_pll_id_to_tc_port(pll->info->id));

	icl_pll_power_enable(dev_priv, pll, enable_reg);

	if (INTEL_GEN(dev_priv) >= 12)
		dkl_pll_write(dev_priv, pll);
	else
		icl_mg_pll_write(dev_priv, pll);

	/*
	 * DVFS pre sequence would be here, but in our driver the cdclk code
	 * paths should already be setting the appropriate voltage, hence we do
	 * nothing here.
	 */

	icl_pll_enable(dev_priv, pll, enable_reg);

	/* DVFS post sequence would be here. See the comment above. */
}

static void icl_pll_disable(struct drm_i915_private *dev_priv,
			    struct intel_shared_dpll *pll,
			    i915_reg_t enable_reg)
{
	u32 val;

	/* The first steps are done by intel_ddi_post_disable(). */

	/*
	 * DVFS pre sequence would be here, but in our driver the cdclk code
	 * paths should already be setting the appropriate voltage, hence we do
	 * nothign here.
	 */

	val = intel_de_read(dev_priv, enable_reg);
	val &= ~PLL_ENABLE;
	intel_de_write(dev_priv, enable_reg, val);

	/* Timeout is actually 1us. */
	if (intel_de_wait_for_clear(dev_priv, enable_reg, PLL_LOCK, 1))
		drm_err(&dev_priv->drm, "PLL %d locked\n", pll->info->id);

	/* DVFS post sequence would be here. See the comment above. */

	val = intel_de_read(dev_priv, enable_reg);
	val &= ~PLL_POWER_ENABLE;
	intel_de_write(dev_priv, enable_reg, val);

	/*
	 * The spec says we need to "wait" but it also says it should be
	 * immediate.
	 */
	if (intel_de_wait_for_clear(dev_priv, enable_reg, PLL_POWER_STATE, 1))
		drm_err(&dev_priv->drm, "PLL %d Power not disabled\n",
			pll->info->id);
}

static void combo_pll_disable(struct drm_i915_private *dev_priv,
			      struct intel_shared_dpll *pll)
{
	i915_reg_t enable_reg = intel_combo_pll_enable_reg(dev_priv, pll);

	icl_pll_disable(dev_priv, pll, enable_reg);

	if (IS_JSL_EHL(dev_priv) &&
	    pll->info->id == DPLL_ID_EHL_DPLL4)
		intel_display_power_put(dev_priv, POWER_DOMAIN_DPLL_DC_OFF,
					pll->wakeref);
}

static void tbt_pll_disable(struct drm_i915_private *dev_priv,
			    struct intel_shared_dpll *pll)
{
	icl_pll_disable(dev_priv, pll, TBT_PLL_ENABLE);
}

static void mg_pll_disable(struct drm_i915_private *dev_priv,
			   struct intel_shared_dpll *pll)
{
	i915_reg_t enable_reg =
		MG_PLL_ENABLE(icl_pll_id_to_tc_port(pll->info->id));

	icl_pll_disable(dev_priv, pll, enable_reg);
}

static void icl_update_dpll_ref_clks(struct drm_i915_private *i915)
{
	/* No SSC ref */
	i915->dpll.ref_clks.nssc = i915->cdclk.hw.ref;
}

static void icl_dump_hw_state(struct drm_i915_private *dev_priv,
			      const struct intel_dpll_hw_state *hw_state)
{
	drm_dbg_kms(&dev_priv->drm,
		    "dpll_hw_state: cfgcr0: 0x%x, cfgcr1: 0x%x, "
		    "mg_refclkin_ctl: 0x%x, hg_clktop2_coreclkctl1: 0x%x, "
		    "mg_clktop2_hsclkctl: 0x%x, mg_pll_div0: 0x%x, "
		    "mg_pll_div2: 0x%x, mg_pll_lf: 0x%x, "
		    "mg_pll_frac_lock: 0x%x, mg_pll_ssc: 0x%x, "
		    "mg_pll_bias: 0x%x, mg_pll_tdc_coldst_bias: 0x%x\n",
		    hw_state->cfgcr0, hw_state->cfgcr1,
		    hw_state->mg_refclkin_ctl,
		    hw_state->mg_clktop2_coreclkctl1,
		    hw_state->mg_clktop2_hsclkctl,
		    hw_state->mg_pll_div0,
		    hw_state->mg_pll_div1,
		    hw_state->mg_pll_lf,
		    hw_state->mg_pll_frac_lock,
		    hw_state->mg_pll_ssc,
		    hw_state->mg_pll_bias,
		    hw_state->mg_pll_tdc_coldst_bias);
}

static const struct intel_shared_dpll_funcs combo_pll_funcs = {
	.enable = combo_pll_enable,
	.disable = combo_pll_disable,
	.get_hw_state = combo_pll_get_hw_state,
	.get_freq = icl_ddi_combo_pll_get_freq,
};

static const struct intel_shared_dpll_funcs tbt_pll_funcs = {
	.enable = tbt_pll_enable,
	.disable = tbt_pll_disable,
	.get_hw_state = tbt_pll_get_hw_state,
	.get_freq = icl_ddi_tbt_pll_get_freq,
};

static const struct intel_shared_dpll_funcs mg_pll_funcs = {
	.enable = mg_pll_enable,
	.disable = mg_pll_disable,
	.get_hw_state = mg_pll_get_hw_state,
	.get_freq = icl_ddi_mg_pll_get_freq,
};

static const struct dpll_info icl_plls[] = {
	{ "DPLL 0",   &combo_pll_funcs, DPLL_ID_ICL_DPLL0,  0 },
	{ "DPLL 1",   &combo_pll_funcs, DPLL_ID_ICL_DPLL1,  0 },
	{ "TBT PLL",  &tbt_pll_funcs, DPLL_ID_ICL_TBTPLL, 0 },
	{ "MG PLL 1", &mg_pll_funcs, DPLL_ID_ICL_MGPLL1, 0 },
	{ "MG PLL 2", &mg_pll_funcs, DPLL_ID_ICL_MGPLL2, 0 },
	{ "MG PLL 3", &mg_pll_funcs, DPLL_ID_ICL_MGPLL3, 0 },
	{ "MG PLL 4", &mg_pll_funcs, DPLL_ID_ICL_MGPLL4, 0 },
	{ },
};

static const struct intel_dpll_mgr icl_pll_mgr = {
	.dpll_info = icl_plls,
	.get_dplls = icl_get_dplls,
	.put_dplls = icl_put_dplls,
	.update_active_dpll = icl_update_active_dpll,
	.update_ref_clks = icl_update_dpll_ref_clks,
	.dump_hw_state = icl_dump_hw_state,
};

static const struct dpll_info ehl_plls[] = {
	{ "DPLL 0", &combo_pll_funcs, DPLL_ID_ICL_DPLL0, 0 },
	{ "DPLL 1", &combo_pll_funcs, DPLL_ID_ICL_DPLL1, 0 },
	{ "DPLL 4", &combo_pll_funcs, DPLL_ID_EHL_DPLL4, 0 },
	{ },
};

static const struct intel_dpll_mgr ehl_pll_mgr = {
	.dpll_info = ehl_plls,
	.get_dplls = icl_get_dplls,
	.put_dplls = icl_put_dplls,
	.update_ref_clks = icl_update_dpll_ref_clks,
	.dump_hw_state = icl_dump_hw_state,
};

static const struct intel_shared_dpll_funcs dkl_pll_funcs = {
	.enable = mg_pll_enable,
	.disable = mg_pll_disable,
	.get_hw_state = dkl_pll_get_hw_state,
	.get_freq = icl_ddi_mg_pll_get_freq,
};

static const struct dpll_info tgl_plls[] = {
	{ "DPLL 0", &combo_pll_funcs, DPLL_ID_ICL_DPLL0,  0 },
	{ "DPLL 1", &combo_pll_funcs, DPLL_ID_ICL_DPLL1,  0 },
	{ "TBT PLL",  &tbt_pll_funcs, DPLL_ID_ICL_TBTPLL, 0 },
	{ "TC PLL 1", &dkl_pll_funcs, DPLL_ID_ICL_MGPLL1, 0 },
	{ "TC PLL 2", &dkl_pll_funcs, DPLL_ID_ICL_MGPLL2, 0 },
	{ "TC PLL 3", &dkl_pll_funcs, DPLL_ID_ICL_MGPLL3, 0 },
	{ "TC PLL 4", &dkl_pll_funcs, DPLL_ID_ICL_MGPLL4, 0 },
	{ "TC PLL 5", &dkl_pll_funcs, DPLL_ID_TGL_MGPLL5, 0 },
	{ "TC PLL 6", &dkl_pll_funcs, DPLL_ID_TGL_MGPLL6, 0 },
	{ },
};

static const struct intel_dpll_mgr tgl_pll_mgr = {
	.dpll_info = tgl_plls,
	.get_dplls = icl_get_dplls,
	.put_dplls = icl_put_dplls,
	.update_active_dpll = icl_update_active_dpll,
	.update_ref_clks = icl_update_dpll_ref_clks,
	.dump_hw_state = icl_dump_hw_state,
};

static const struct dpll_info rkl_plls[] = {
	{ "DPLL 0", &combo_pll_funcs, DPLL_ID_ICL_DPLL0, 0 },
	{ "DPLL 1", &combo_pll_funcs, DPLL_ID_ICL_DPLL1, 0 },
	{ "DPLL 4", &combo_pll_funcs, DPLL_ID_EHL_DPLL4, 0 },
	{ },
};

static const struct intel_dpll_mgr rkl_pll_mgr = {
	.dpll_info = rkl_plls,
	.get_dplls = icl_get_dplls,
	.put_dplls = icl_put_dplls,
	.update_ref_clks = icl_update_dpll_ref_clks,
	.dump_hw_state = icl_dump_hw_state,
};

static const struct dpll_info dg1_plls[] = {
	{ "DPLL 0", &combo_pll_funcs, DPLL_ID_DG1_DPLL0, 0 },
	{ "DPLL 1", &combo_pll_funcs, DPLL_ID_DG1_DPLL1, 0 },
	{ "DPLL 2", &combo_pll_funcs, DPLL_ID_DG1_DPLL2, 0 },
	{ "DPLL 3", &combo_pll_funcs, DPLL_ID_DG1_DPLL3, 0 },
	{ },
};

static const struct intel_dpll_mgr dg1_pll_mgr = {
	.dpll_info = dg1_plls,
	.get_dplls = icl_get_dplls,
	.put_dplls = icl_put_dplls,
	.update_ref_clks = icl_update_dpll_ref_clks,
	.dump_hw_state = icl_dump_hw_state,
};

/**
 * intel_shared_dpll_init - Initialize shared DPLLs
 * @dev: drm device
 *
 * Initialize shared DPLLs for @dev.
 */
void intel_shared_dpll_init(struct drm_device *dev)
{
	struct drm_i915_private *dev_priv = to_i915(dev);
	const struct intel_dpll_mgr *dpll_mgr = NULL;
	const struct dpll_info *dpll_info;
	int i;

	if (IS_DG1(dev_priv))
		dpll_mgr = &dg1_pll_mgr;
	else if (IS_ROCKETLAKE(dev_priv))
		dpll_mgr = &rkl_pll_mgr;
	else if (INTEL_GEN(dev_priv) >= 12)
		dpll_mgr = &tgl_pll_mgr;
	else if (IS_JSL_EHL(dev_priv))
		dpll_mgr = &ehl_pll_mgr;
	else if (INTEL_GEN(dev_priv) >= 11)
		dpll_mgr = &icl_pll_mgr;
	else if (IS_CANNONLAKE(dev_priv))
		dpll_mgr = &cnl_pll_mgr;
	else if (IS_GEN9_BC(dev_priv))
		dpll_mgr = &skl_pll_mgr;
	else if (IS_GEN9_LP(dev_priv))
		dpll_mgr = &bxt_pll_mgr;
	else if (HAS_DDI(dev_priv))
		dpll_mgr = &hsw_pll_mgr;
	else if (HAS_PCH_IBX(dev_priv) || HAS_PCH_CPT(dev_priv))
		dpll_mgr = &pch_pll_mgr;

	if (!dpll_mgr) {
		dev_priv->dpll.num_shared_dpll = 0;
		return;
	}

	dpll_info = dpll_mgr->dpll_info;

	for (i = 0; dpll_info[i].name; i++) {
		drm_WARN_ON(dev, i != dpll_info[i].id);
		dev_priv->dpll.shared_dplls[i].info = &dpll_info[i];
	}

	dev_priv->dpll.mgr = dpll_mgr;
	dev_priv->dpll.num_shared_dpll = i;
	mutex_init(&dev_priv->dpll.lock);

	BUG_ON(dev_priv->dpll.num_shared_dpll > I915_NUM_PLLS);
}

/**
 * intel_reserve_shared_dplls - reserve DPLLs for CRTC and encoder combination
 * @state: atomic state
 * @crtc: CRTC to reserve DPLLs for
 * @encoder: encoder
 *
 * This function reserves all required DPLLs for the given CRTC and encoder
 * combination in the current atomic commit @state and the new @crtc atomic
 * state.
 *
 * The new configuration in the atomic commit @state is made effective by
 * calling intel_shared_dpll_swap_state().
 *
 * The reserved DPLLs should be released by calling
 * intel_release_shared_dplls().
 *
 * Returns:
 * True if all required DPLLs were successfully reserved.
 */
bool intel_reserve_shared_dplls(struct intel_atomic_state *state,
				struct intel_crtc *crtc,
				struct intel_encoder *encoder)
{
	struct drm_i915_private *dev_priv = to_i915(state->base.dev);
	const struct intel_dpll_mgr *dpll_mgr = dev_priv->dpll.mgr;

	if (drm_WARN_ON(&dev_priv->drm, !dpll_mgr))
		return false;

	return dpll_mgr->get_dplls(state, crtc, encoder);
}

/**
 * intel_release_shared_dplls - end use of DPLLs by CRTC in atomic state
 * @state: atomic state
 * @crtc: crtc from which the DPLLs are to be released
 *
 * This function releases all DPLLs reserved by intel_reserve_shared_dplls()
 * from the current atomic commit @state and the old @crtc atomic state.
 *
 * The new configuration in the atomic commit @state is made effective by
 * calling intel_shared_dpll_swap_state().
 */
void intel_release_shared_dplls(struct intel_atomic_state *state,
				struct intel_crtc *crtc)
{
	struct drm_i915_private *dev_priv = to_i915(state->base.dev);
	const struct intel_dpll_mgr *dpll_mgr = dev_priv->dpll.mgr;

	/*
	 * FIXME: this function is called for every platform having a
	 * compute_clock hook, even though the platform doesn't yet support
	 * the shared DPLL framework and intel_reserve_shared_dplls() is not
	 * called on those.
	 */
	if (!dpll_mgr)
		return;

	dpll_mgr->put_dplls(state, crtc);
}

/**
 * intel_update_active_dpll - update the active DPLL for a CRTC/encoder
 * @state: atomic state
 * @crtc: the CRTC for which to update the active DPLL
 * @encoder: encoder determining the type of port DPLL
 *
 * Update the active DPLL for the given @crtc/@encoder in @crtc's atomic state,
 * from the port DPLLs reserved previously by intel_reserve_shared_dplls(). The
 * DPLL selected will be based on the current mode of the encoder's port.
 */
void intel_update_active_dpll(struct intel_atomic_state *state,
			      struct intel_crtc *crtc,
			      struct intel_encoder *encoder)
{
	struct drm_i915_private *dev_priv = to_i915(encoder->base.dev);
	const struct intel_dpll_mgr *dpll_mgr = dev_priv->dpll.mgr;

	if (drm_WARN_ON(&dev_priv->drm, !dpll_mgr))
		return;

	dpll_mgr->update_active_dpll(state, crtc, encoder);
}

/**
 * intel_dpll_get_freq - calculate the DPLL's output frequency
 * @i915: i915 device
 * @pll: DPLL for which to calculate the output frequency
 * @pll_state: DPLL state from which to calculate the output frequency
 *
 * Return the output frequency corresponding to @pll's passed in @pll_state.
 */
int intel_dpll_get_freq(struct drm_i915_private *i915,
			const struct intel_shared_dpll *pll,
			const struct intel_dpll_hw_state *pll_state)
{
	if (drm_WARN_ON(&i915->drm, !pll->info->funcs->get_freq))
		return 0;

	return pll->info->funcs->get_freq(i915, pll, pll_state);
}

/**
 * intel_dpll_get_hw_state - readout the DPLL's hardware state
 * @i915: i915 device
 * @pll: DPLL for which to calculate the output frequency
 * @hw_state: DPLL's hardware state
 *
 * Read out @pll's hardware state into @hw_state.
 */
bool intel_dpll_get_hw_state(struct drm_i915_private *i915,
			     struct intel_shared_dpll *pll,
			     struct intel_dpll_hw_state *hw_state)
{
	return pll->info->funcs->get_hw_state(i915, pll, hw_state);
}

static void readout_dpll_hw_state(struct drm_i915_private *i915,
				  struct intel_shared_dpll *pll)
{
	struct intel_crtc *crtc;

	pll->on = intel_dpll_get_hw_state(i915, pll, &pll->state.hw_state);

	if (IS_JSL_EHL(i915) && pll->on &&
	    pll->info->id == DPLL_ID_EHL_DPLL4) {
		pll->wakeref = intel_display_power_get(i915,
						       POWER_DOMAIN_DPLL_DC_OFF);
	}

	pll->state.crtc_mask = 0;
	for_each_intel_crtc(&i915->drm, crtc) {
		struct intel_crtc_state *crtc_state =
			to_intel_crtc_state(crtc->base.state);

		if (crtc_state->hw.active && crtc_state->shared_dpll == pll)
			pll->state.crtc_mask |= 1 << crtc->pipe;
	}
	pll->active_mask = pll->state.crtc_mask;

	drm_dbg_kms(&i915->drm,
		    "%s hw state readout: crtc_mask 0x%08x, on %i\n",
		    pll->info->name, pll->state.crtc_mask, pll->on);
}

void intel_dpll_readout_hw_state(struct drm_i915_private *i915)
{
	int i;

	if (i915->dpll.mgr && i915->dpll.mgr->update_ref_clks)
		i915->dpll.mgr->update_ref_clks(i915);

	for (i = 0; i < i915->dpll.num_shared_dpll; i++)
		readout_dpll_hw_state(i915, &i915->dpll.shared_dplls[i]);
}

static void sanitize_dpll_state(struct drm_i915_private *i915,
				struct intel_shared_dpll *pll)
{
	if (!pll->on || pll->active_mask)
		return;

	drm_dbg_kms(&i915->drm,
		    "%s enabled but not in use, disabling\n",
		    pll->info->name);

	pll->info->funcs->disable(i915, pll);
	pll->on = false;
}

void intel_dpll_sanitize_state(struct drm_i915_private *i915)
{
	int i;

	for (i = 0; i < i915->dpll.num_shared_dpll; i++)
		sanitize_dpll_state(i915, &i915->dpll.shared_dplls[i]);
}

/**
 * intel_dpll_dump_hw_state - write hw_state to dmesg
 * @dev_priv: i915 drm device
 * @hw_state: hw state to be written to the log
 *
 * Write the relevant values in @hw_state to dmesg using drm_dbg_kms.
 */
void intel_dpll_dump_hw_state(struct drm_i915_private *dev_priv,
			      const struct intel_dpll_hw_state *hw_state)
{
	if (dev_priv->dpll.mgr) {
		dev_priv->dpll.mgr->dump_hw_state(dev_priv, hw_state);
	} else {
		/* fallback for platforms that don't use the shared dpll
		 * infrastructure
		 */
		drm_dbg_kms(&dev_priv->drm,
			    "dpll_hw_state: dpll: 0x%x, dpll_md: 0x%x, "
			    "fp0: 0x%x, fp1: 0x%x\n",
			    hw_state->dpll,
			    hw_state->dpll_md,
			    hw_state->fp0,
			    hw_state->fp1);
	}
}<|MERGE_RESOLUTION|>--- conflicted
+++ resolved
@@ -2640,15 +2640,6 @@
 }
 
 /*
-<<<<<<< HEAD
- * Display WA #22010492432: tgl
- * Program half of the nominal DCO divider fraction value.
- */
-static bool
-tgl_combo_pll_div_frac_wa_needed(struct drm_i915_private *i915)
-{
-	return IS_TIGERLAKE(i915) && i915->dpll.ref_clks.nssc == 38400;
-=======
  * Display WA #22010492432: ehl, tgl
  * Program half of the nominal DCO divider fraction value.
  */
@@ -2659,7 +2650,6 @@
 		 IS_JSL_EHL_REVID(i915, EHL_REVID_B0, REVID_FOREVER)) ||
 		 IS_TIGERLAKE(i915)) &&
 		 i915->dpll.ref_clks.nssc == 38400;
->>>>>>> e0733463
 }
 
 static int __cnl_ddi_wrpll_get_freq(struct drm_i915_private *dev_priv,
@@ -2667,10 +2657,6 @@
 				    const struct intel_dpll_hw_state *pll_state,
 				    int ref_clock)
 {
-<<<<<<< HEAD
-	const struct intel_dpll_hw_state *pll_state = &pll->state.hw_state;
-=======
->>>>>>> e0733463
 	u32 dco_fraction;
 	u32 p0, p1, p2, dco_freq;
 
@@ -2717,11 +2703,7 @@
 	dco_fraction = (pll_state->cfgcr0 & DPLL_CFGCR0_DCO_FRACTION_MASK) >>
 		       DPLL_CFGCR0_DCO_FRACTION_SHIFT;
 
-<<<<<<< HEAD
-	if (tgl_combo_pll_div_frac_wa_needed(dev_priv))
-=======
 	if (ehl_combo_pll_div_frac_wa_needed(dev_priv))
->>>>>>> e0733463
 		dco_fraction *= 2;
 
 	dco_freq += (dco_fraction * ref_clock) / 0x8000;
@@ -3117,11 +3099,7 @@
 
 	memset(pll_state, 0, sizeof(*pll_state));
 
-<<<<<<< HEAD
-	if (tgl_combo_pll_div_frac_wa_needed(i915))
-=======
 	if (ehl_combo_pll_div_frac_wa_needed(i915))
->>>>>>> e0733463
 		dco_fraction = DIV_ROUND_CLOSEST(dco_fraction, 2);
 
 	pll_state->cfgcr0 = DPLL_CFGCR0_DCO_FRACTION(dco_fraction) |
