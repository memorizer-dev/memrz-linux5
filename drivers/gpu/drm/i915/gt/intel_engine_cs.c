--- conflicted
+++ resolved
@@ -764,8 +764,6 @@
 		goto err_status;
 	}
 
-<<<<<<< HEAD
-=======
 	engine->sched_engine = i915_sched_engine_create(ENGINE_PHYSICAL);
 	if (!engine->sched_engine) {
 		err = -ENOMEM;
@@ -773,15 +771,10 @@
 	}
 	engine->sched_engine->private_data = engine;
 
->>>>>>> 3b17187f
 	err = intel_engine_init_cmd_parser(engine);
 	if (err)
 		goto err_cmd_parser;
 
-<<<<<<< HEAD
-	intel_engine_init_active(engine, ENGINE_PHYSICAL);
-=======
->>>>>>> 3b17187f
 	intel_engine_init_execlists(engine);
 	intel_engine_init__pm(engine);
 	intel_engine_init_retire(engine);
@@ -800,13 +793,9 @@
 	return 0;
 
 err_cmd_parser:
-<<<<<<< HEAD
-	intel_breadcrumbs_free(engine->breadcrumbs);
-=======
 	i915_sched_engine_put(engine->sched_engine);
 err_sched_engine:
 	intel_breadcrumbs_put(engine->breadcrumbs);
->>>>>>> 3b17187f
 err_status:
 	cleanup_status_page(engine);
 	return err;
