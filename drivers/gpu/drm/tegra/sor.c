// SPDX-License-Identifier: GPL-2.0-only
/*
 * Copyright (C) 2013 NVIDIA Corporation
 */

#include <linux/clk.h>
#include <linux/clk-provider.h>
#include <linux/debugfs.h>
#include <linux/io.h>
#include <linux/module.h>
#include <linux/of_device.h>
#include <linux/platform_device.h>
#include <linux/pm_runtime.h>
#include <linux/regulator/consumer.h>
#include <linux/reset.h>

#include <soc/tegra/pmc.h>

#include <drm/drm_atomic_helper.h>
#include <drm/drm_debugfs.h>
#include <drm/drm_dp_helper.h>
#include <drm/drm_file.h>
#include <drm/drm_panel.h>
#include <drm/drm_scdc_helper.h>
#include <drm/drm_simple_kms_helper.h>

#include "dc.h"
#include "dp.h"
#include "drm.h"
#include "hda.h"
#include "sor.h"
#include "trace.h"

#define SOR_REKEY 0x38

struct tegra_sor_hdmi_settings {
	unsigned long frequency;

	u8 vcocap;
	u8 filter;
	u8 ichpmp;
	u8 loadadj;
	u8 tmds_termadj;
	u8 tx_pu_value;
	u8 bg_temp_coef;
	u8 bg_vref_level;
	u8 avdd10_level;
	u8 avdd14_level;
	u8 sparepll;

	u8 drive_current[4];
	u8 preemphasis[4];
};

#if 1
static const struct tegra_sor_hdmi_settings tegra210_sor_hdmi_defaults[] = {
	{
		.frequency = 54000000,
		.vcocap = 0x0,
		.filter = 0x0,
		.ichpmp = 0x1,
		.loadadj = 0x3,
		.tmds_termadj = 0x9,
		.tx_pu_value = 0x10,
		.bg_temp_coef = 0x3,
		.bg_vref_level = 0x8,
		.avdd10_level = 0x4,
		.avdd14_level = 0x4,
		.sparepll = 0x0,
		.drive_current = { 0x33, 0x3a, 0x3a, 0x3a },
		.preemphasis = { 0x00, 0x00, 0x00, 0x00 },
	}, {
		.frequency = 75000000,
		.vcocap = 0x3,
		.filter = 0x0,
		.ichpmp = 0x1,
		.loadadj = 0x3,
		.tmds_termadj = 0x9,
		.tx_pu_value = 0x40,
		.bg_temp_coef = 0x3,
		.bg_vref_level = 0x8,
		.avdd10_level = 0x4,
		.avdd14_level = 0x4,
		.sparepll = 0x0,
		.drive_current = { 0x33, 0x3a, 0x3a, 0x3a },
		.preemphasis = { 0x00, 0x00, 0x00, 0x00 },
	}, {
		.frequency = 150000000,
		.vcocap = 0x3,
		.filter = 0x0,
		.ichpmp = 0x1,
		.loadadj = 0x3,
		.tmds_termadj = 0x9,
		.tx_pu_value = 0x66,
		.bg_temp_coef = 0x3,
		.bg_vref_level = 0x8,
		.avdd10_level = 0x4,
		.avdd14_level = 0x4,
		.sparepll = 0x0,
		.drive_current = { 0x33, 0x3a, 0x3a, 0x3a },
		.preemphasis = { 0x00, 0x00, 0x00, 0x00 },
	}, {
		.frequency = 300000000,
		.vcocap = 0x3,
		.filter = 0x0,
		.ichpmp = 0x1,
		.loadadj = 0x3,
		.tmds_termadj = 0x9,
		.tx_pu_value = 0x66,
		.bg_temp_coef = 0x3,
		.bg_vref_level = 0xa,
		.avdd10_level = 0x4,
		.avdd14_level = 0x4,
		.sparepll = 0x0,
		.drive_current = { 0x33, 0x3f, 0x3f, 0x3f },
		.preemphasis = { 0x00, 0x17, 0x17, 0x17 },
	}, {
		.frequency = 600000000,
		.vcocap = 0x3,
		.filter = 0x0,
		.ichpmp = 0x1,
		.loadadj = 0x3,
		.tmds_termadj = 0x9,
		.tx_pu_value = 0x66,
		.bg_temp_coef = 0x3,
		.bg_vref_level = 0x8,
		.avdd10_level = 0x4,
		.avdd14_level = 0x4,
		.sparepll = 0x0,
		.drive_current = { 0x33, 0x3f, 0x3f, 0x3f },
		.preemphasis = { 0x00, 0x00, 0x00, 0x00 },
	},
};
#else
static const struct tegra_sor_hdmi_settings tegra210_sor_hdmi_defaults[] = {
	{
		.frequency = 75000000,
		.vcocap = 0x3,
		.filter = 0x0,
		.ichpmp = 0x1,
		.loadadj = 0x3,
		.tmds_termadj = 0x9,
		.tx_pu_value = 0x40,
		.bg_temp_coef = 0x3,
		.bg_vref_level = 0x8,
		.avdd10_level = 0x4,
		.avdd14_level = 0x4,
		.sparepll = 0x0,
		.drive_current = { 0x29, 0x29, 0x29, 0x29 },
		.preemphasis = { 0x00, 0x00, 0x00, 0x00 },
	}, {
		.frequency = 150000000,
		.vcocap = 0x3,
		.filter = 0x0,
		.ichpmp = 0x1,
		.loadadj = 0x3,
		.tmds_termadj = 0x9,
		.tx_pu_value = 0x66,
		.bg_temp_coef = 0x3,
		.bg_vref_level = 0x8,
		.avdd10_level = 0x4,
		.avdd14_level = 0x4,
		.sparepll = 0x0,
		.drive_current = { 0x30, 0x37, 0x37, 0x37 },
		.preemphasis = { 0x01, 0x02, 0x02, 0x02 },
	}, {
		.frequency = 300000000,
		.vcocap = 0x3,
		.filter = 0x0,
		.ichpmp = 0x6,
		.loadadj = 0x3,
		.tmds_termadj = 0x9,
		.tx_pu_value = 0x66,
		.bg_temp_coef = 0x3,
		.bg_vref_level = 0xf,
		.avdd10_level = 0x4,
		.avdd14_level = 0x4,
		.sparepll = 0x0,
		.drive_current = { 0x30, 0x37, 0x37, 0x37 },
		.preemphasis = { 0x10, 0x3e, 0x3e, 0x3e },
	}, {
		.frequency = 600000000,
		.vcocap = 0x3,
		.filter = 0x0,
		.ichpmp = 0xa,
		.loadadj = 0x3,
		.tmds_termadj = 0xb,
		.tx_pu_value = 0x66,
		.bg_temp_coef = 0x3,
		.bg_vref_level = 0xe,
		.avdd10_level = 0x4,
		.avdd14_level = 0x4,
		.sparepll = 0x0,
		.drive_current = { 0x35, 0x3e, 0x3e, 0x3e },
		.preemphasis = { 0x02, 0x3f, 0x3f, 0x3f },
	},
};
#endif

static const struct tegra_sor_hdmi_settings tegra186_sor_hdmi_defaults[] = {
	{
		.frequency = 54000000,
		.vcocap = 0,
		.filter = 5,
		.ichpmp = 5,
		.loadadj = 3,
		.tmds_termadj = 0xf,
		.tx_pu_value = 0,
		.bg_temp_coef = 3,
		.bg_vref_level = 8,
		.avdd10_level = 4,
		.avdd14_level = 4,
		.sparepll = 0x54,
		.drive_current = { 0x3a, 0x3a, 0x3a, 0x33 },
		.preemphasis = { 0x00, 0x00, 0x00, 0x00 },
	}, {
		.frequency = 75000000,
		.vcocap = 1,
		.filter = 5,
		.ichpmp = 5,
		.loadadj = 3,
		.tmds_termadj = 0xf,
		.tx_pu_value = 0,
		.bg_temp_coef = 3,
		.bg_vref_level = 8,
		.avdd10_level = 4,
		.avdd14_level = 4,
		.sparepll = 0x44,
		.drive_current = { 0x3a, 0x3a, 0x3a, 0x33 },
		.preemphasis = { 0x00, 0x00, 0x00, 0x00 },
	}, {
		.frequency = 150000000,
		.vcocap = 3,
		.filter = 5,
		.ichpmp = 5,
		.loadadj = 3,
		.tmds_termadj = 15,
		.tx_pu_value = 0x66 /* 0 */,
		.bg_temp_coef = 3,
		.bg_vref_level = 8,
		.avdd10_level = 4,
		.avdd14_level = 4,
		.sparepll = 0x00, /* 0x34 */
		.drive_current = { 0x3a, 0x3a, 0x3a, 0x37 },
		.preemphasis = { 0x00, 0x00, 0x00, 0x00 },
	}, {
		.frequency = 300000000,
		.vcocap = 3,
		.filter = 5,
		.ichpmp = 5,
		.loadadj = 3,
		.tmds_termadj = 15,
		.tx_pu_value = 64,
		.bg_temp_coef = 3,
		.bg_vref_level = 8,
		.avdd10_level = 4,
		.avdd14_level = 4,
		.sparepll = 0x34,
		.drive_current = { 0x3d, 0x3d, 0x3d, 0x33 },
		.preemphasis = { 0x00, 0x00, 0x00, 0x00 },
	}, {
		.frequency = 600000000,
		.vcocap = 3,
		.filter = 5,
		.ichpmp = 5,
		.loadadj = 3,
		.tmds_termadj = 12,
		.tx_pu_value = 96,
		.bg_temp_coef = 3,
		.bg_vref_level = 8,
		.avdd10_level = 4,
		.avdd14_level = 4,
		.sparepll = 0x34,
		.drive_current = { 0x3d, 0x3d, 0x3d, 0x33 },
		.preemphasis = { 0x00, 0x00, 0x00, 0x00 },
	}
};

static const struct tegra_sor_hdmi_settings tegra194_sor_hdmi_defaults[] = {
	{
		.frequency = 54000000,
		.vcocap = 0,
		.filter = 5,
		.ichpmp = 5,
		.loadadj = 3,
		.tmds_termadj = 0xf,
		.tx_pu_value = 0,
		.bg_temp_coef = 3,
		.bg_vref_level = 8,
		.avdd10_level = 4,
		.avdd14_level = 4,
		.sparepll = 0x54,
		.drive_current = { 0x3a, 0x3a, 0x3a, 0x33 },
		.preemphasis = { 0x00, 0x00, 0x00, 0x00 },
	}, {
		.frequency = 75000000,
		.vcocap = 1,
		.filter = 5,
		.ichpmp = 5,
		.loadadj = 3,
		.tmds_termadj = 0xf,
		.tx_pu_value = 0,
		.bg_temp_coef = 3,
		.bg_vref_level = 8,
		.avdd10_level = 4,
		.avdd14_level = 4,
		.sparepll = 0x44,
		.drive_current = { 0x3a, 0x3a, 0x3a, 0x33 },
		.preemphasis = { 0x00, 0x00, 0x00, 0x00 },
	}, {
		.frequency = 150000000,
		.vcocap = 3,
		.filter = 5,
		.ichpmp = 5,
		.loadadj = 3,
		.tmds_termadj = 15,
		.tx_pu_value = 0x66 /* 0 */,
		.bg_temp_coef = 3,
		.bg_vref_level = 8,
		.avdd10_level = 4,
		.avdd14_level = 4,
		.sparepll = 0x00, /* 0x34 */
		.drive_current = { 0x3a, 0x3a, 0x3a, 0x37 },
		.preemphasis = { 0x00, 0x00, 0x00, 0x00 },
	}, {
		.frequency = 300000000,
		.vcocap = 3,
		.filter = 5,
		.ichpmp = 5,
		.loadadj = 3,
		.tmds_termadj = 15,
		.tx_pu_value = 64,
		.bg_temp_coef = 3,
		.bg_vref_level = 8,
		.avdd10_level = 4,
		.avdd14_level = 4,
		.sparepll = 0x34,
		.drive_current = { 0x3d, 0x3d, 0x3d, 0x33 },
		.preemphasis = { 0x00, 0x00, 0x00, 0x00 },
	}, {
		.frequency = 600000000,
		.vcocap = 3,
		.filter = 5,
		.ichpmp = 5,
		.loadadj = 3,
		.tmds_termadj = 12,
		.tx_pu_value = 96,
		.bg_temp_coef = 3,
		.bg_vref_level = 8,
		.avdd10_level = 4,
		.avdd14_level = 4,
		.sparepll = 0x34,
		.drive_current = { 0x3d, 0x3d, 0x3d, 0x33 },
		.preemphasis = { 0x00, 0x00, 0x00, 0x00 },
	}
};

struct tegra_sor_regs {
	unsigned int head_state0;
	unsigned int head_state1;
	unsigned int head_state2;
	unsigned int head_state3;
	unsigned int head_state4;
	unsigned int head_state5;
	unsigned int pll0;
	unsigned int pll1;
	unsigned int pll2;
	unsigned int pll3;
	unsigned int dp_padctl0;
	unsigned int dp_padctl2;
};

struct tegra_sor_soc {
	bool supports_lvds;
	bool supports_hdmi;
	bool supports_dp;
	bool supports_audio;
	bool supports_hdcp;

	const struct tegra_sor_regs *regs;
	bool has_nvdisplay;

	const struct tegra_sor_hdmi_settings *settings;
	unsigned int num_settings;

	const u8 *xbar_cfg;
	const u8 *lane_map;

	const u8 (*voltage_swing)[4][4];
	const u8 (*pre_emphasis)[4][4];
	const u8 (*post_cursor)[4][4];
	const u8 (*tx_pu)[4][4];
};

struct tegra_sor;

struct tegra_sor_ops {
	const char *name;
	int (*probe)(struct tegra_sor *sor);
	void (*audio_enable)(struct tegra_sor *sor);
	void (*audio_disable)(struct tegra_sor *sor);
};

struct tegra_sor {
	struct host1x_client client;
	struct tegra_output output;
	struct device *dev;

	const struct tegra_sor_soc *soc;
	void __iomem *regs;
	unsigned int index;
	unsigned int irq;

	struct reset_control *rst;
	struct clk *clk_parent;
	struct clk *clk_safe;
	struct clk *clk_out;
	struct clk *clk_pad;
	struct clk *clk_dp;
	struct clk *clk;

	u8 xbar_cfg[5];

	struct drm_dp_link link;
	struct drm_dp_aux *aux;

	struct drm_info_list *debugfs_files;

	const struct tegra_sor_ops *ops;
	enum tegra_io_pad pad;

	/* for HDMI 2.0 */
	struct tegra_sor_hdmi_settings *settings;
	unsigned int num_settings;

	struct regulator *avdd_io_supply;
	struct regulator *vdd_pll_supply;
	struct regulator *hdmi_supply;

	struct delayed_work scdc;
	bool scdc_enabled;

	struct tegra_hda_format format;
};

struct tegra_sor_state {
	struct drm_connector_state base;

	unsigned int link_speed;
	unsigned long pclk;
	unsigned int bpc;
};

static inline struct tegra_sor_state *
to_sor_state(struct drm_connector_state *state)
{
	return container_of(state, struct tegra_sor_state, base);
}

struct tegra_sor_config {
	u32 bits_per_pixel;

	u32 active_polarity;
	u32 active_count;
	u32 tu_size;
	u32 active_frac;
	u32 watermark;

	u32 hblank_symbols;
	u32 vblank_symbols;
};

static inline struct tegra_sor *
host1x_client_to_sor(struct host1x_client *client)
{
	return container_of(client, struct tegra_sor, client);
}

static inline struct tegra_sor *to_sor(struct tegra_output *output)
{
	return container_of(output, struct tegra_sor, output);
}

static inline u32 tegra_sor_readl(struct tegra_sor *sor, unsigned int offset)
{
	u32 value = readl(sor->regs + (offset << 2));

	trace_sor_readl(sor->dev, offset, value);

	return value;
}

static inline void tegra_sor_writel(struct tegra_sor *sor, u32 value,
				    unsigned int offset)
{
	trace_sor_writel(sor->dev, offset, value);
	writel(value, sor->regs + (offset << 2));
}

static int tegra_sor_set_parent_clock(struct tegra_sor *sor, struct clk *parent)
{
	int err;

	clk_disable_unprepare(sor->clk);

	err = clk_set_parent(sor->clk_out, parent);
	if (err < 0)
		return err;

	err = clk_prepare_enable(sor->clk);
	if (err < 0)
		return err;

	return 0;
}

struct tegra_clk_sor_pad {
	struct clk_hw hw;
	struct tegra_sor *sor;
};

static inline struct tegra_clk_sor_pad *to_pad(struct clk_hw *hw)
{
	return container_of(hw, struct tegra_clk_sor_pad, hw);
}

static const char * const tegra_clk_sor_pad_parents[2][2] = {
	{ "pll_d_out0", "pll_dp" },
	{ "pll_d2_out0", "pll_dp" },
};

/*
 * Implementing ->set_parent() here isn't really required because the parent
 * will be explicitly selected in the driver code via the DP_CLK_SEL mux in
 * the SOR_CLK_CNTRL register. This is primarily for compatibility with the
 * Tegra186 and later SoC generations where the BPMP implements this clock
 * and doesn't expose the mux via the common clock framework.
 */

static int tegra_clk_sor_pad_set_parent(struct clk_hw *hw, u8 index)
{
	struct tegra_clk_sor_pad *pad = to_pad(hw);
	struct tegra_sor *sor = pad->sor;
	u32 value;

	value = tegra_sor_readl(sor, SOR_CLK_CNTRL);
	value &= ~SOR_CLK_CNTRL_DP_CLK_SEL_MASK;

	switch (index) {
	case 0:
		value |= SOR_CLK_CNTRL_DP_CLK_SEL_SINGLE_PCLK;
		break;

	case 1:
		value |= SOR_CLK_CNTRL_DP_CLK_SEL_SINGLE_DPCLK;
		break;
	}

	tegra_sor_writel(sor, value, SOR_CLK_CNTRL);

	return 0;
}

static u8 tegra_clk_sor_pad_get_parent(struct clk_hw *hw)
{
	struct tegra_clk_sor_pad *pad = to_pad(hw);
	struct tegra_sor *sor = pad->sor;
	u8 parent = U8_MAX;
	u32 value;

	value = tegra_sor_readl(sor, SOR_CLK_CNTRL);

	switch (value & SOR_CLK_CNTRL_DP_CLK_SEL_MASK) {
	case SOR_CLK_CNTRL_DP_CLK_SEL_SINGLE_PCLK:
	case SOR_CLK_CNTRL_DP_CLK_SEL_DIFF_PCLK:
		parent = 0;
		break;

	case SOR_CLK_CNTRL_DP_CLK_SEL_SINGLE_DPCLK:
	case SOR_CLK_CNTRL_DP_CLK_SEL_DIFF_DPCLK:
		parent = 1;
		break;
	}

	return parent;
}

static const struct clk_ops tegra_clk_sor_pad_ops = {
	.set_parent = tegra_clk_sor_pad_set_parent,
	.get_parent = tegra_clk_sor_pad_get_parent,
};

static struct clk *tegra_clk_sor_pad_register(struct tegra_sor *sor,
					      const char *name)
{
	struct tegra_clk_sor_pad *pad;
	struct clk_init_data init;
	struct clk *clk;

	pad = devm_kzalloc(sor->dev, sizeof(*pad), GFP_KERNEL);
	if (!pad)
		return ERR_PTR(-ENOMEM);

	pad->sor = sor;

	init.name = name;
	init.flags = 0;
	init.parent_names = tegra_clk_sor_pad_parents[sor->index];
	init.num_parents = ARRAY_SIZE(tegra_clk_sor_pad_parents[sor->index]);
	init.ops = &tegra_clk_sor_pad_ops;

	pad->hw.init = &init;

	clk = devm_clk_register(sor->dev, &pad->hw);

	return clk;
}

static void tegra_sor_filter_rates(struct tegra_sor *sor)
{
	struct drm_dp_link *link = &sor->link;
	unsigned int i;

	/* Tegra only supports RBR, HBR and HBR2 */
	for (i = 0; i < link->num_rates; i++) {
		switch (link->rates[i]) {
		case 1620000:
		case 2700000:
		case 5400000:
			break;

		default:
			DRM_DEBUG_KMS("link rate %lu kHz not supported\n",
				      link->rates[i]);
			link->rates[i] = 0;
			break;
		}
	}

	drm_dp_link_update_rates(link);
}

static int tegra_sor_power_up_lanes(struct tegra_sor *sor, unsigned int lanes)
{
	unsigned long timeout;
	u32 value;

	/*
	 * Clear or set the PD_TXD bit corresponding to each lane, depending
	 * on whether it is used or not.
	 */
	value = tegra_sor_readl(sor, sor->soc->regs->dp_padctl0);

	if (lanes <= 2)
		value &= ~(SOR_DP_PADCTL_PD_TXD(sor->soc->lane_map[3]) |
			   SOR_DP_PADCTL_PD_TXD(sor->soc->lane_map[2]));
	else
		value |= SOR_DP_PADCTL_PD_TXD(sor->soc->lane_map[3]) |
			 SOR_DP_PADCTL_PD_TXD(sor->soc->lane_map[2]);

	if (lanes <= 1)
		value &= ~SOR_DP_PADCTL_PD_TXD(sor->soc->lane_map[1]);
	else
		value |= SOR_DP_PADCTL_PD_TXD(sor->soc->lane_map[1]);

	if (lanes == 0)
		value &= ~SOR_DP_PADCTL_PD_TXD(sor->soc->lane_map[0]);
	else
		value |= SOR_DP_PADCTL_PD_TXD(sor->soc->lane_map[0]);

	tegra_sor_writel(sor, value, sor->soc->regs->dp_padctl0);

	/* start lane sequencer */
	value = SOR_LANE_SEQ_CTL_TRIGGER | SOR_LANE_SEQ_CTL_SEQUENCE_DOWN |
		SOR_LANE_SEQ_CTL_POWER_STATE_UP;
	tegra_sor_writel(sor, value, SOR_LANE_SEQ_CTL);

	timeout = jiffies + msecs_to_jiffies(250);

	while (time_before(jiffies, timeout)) {
		value = tegra_sor_readl(sor, SOR_LANE_SEQ_CTL);
		if ((value & SOR_LANE_SEQ_CTL_TRIGGER) == 0)
			break;

		usleep_range(250, 1000);
	}

	if ((value & SOR_LANE_SEQ_CTL_TRIGGER) != 0)
		return -ETIMEDOUT;

	return 0;
}

static int tegra_sor_power_down_lanes(struct tegra_sor *sor)
{
	unsigned long timeout;
	u32 value;

	/* power down all lanes */
	value = tegra_sor_readl(sor, sor->soc->regs->dp_padctl0);
	value &= ~(SOR_DP_PADCTL_PD_TXD_3 | SOR_DP_PADCTL_PD_TXD_0 |
		   SOR_DP_PADCTL_PD_TXD_1 | SOR_DP_PADCTL_PD_TXD_2);
	tegra_sor_writel(sor, value, sor->soc->regs->dp_padctl0);

	/* start lane sequencer */
	value = SOR_LANE_SEQ_CTL_TRIGGER | SOR_LANE_SEQ_CTL_SEQUENCE_UP |
		SOR_LANE_SEQ_CTL_POWER_STATE_DOWN;
	tegra_sor_writel(sor, value, SOR_LANE_SEQ_CTL);

	timeout = jiffies + msecs_to_jiffies(250);

	while (time_before(jiffies, timeout)) {
		value = tegra_sor_readl(sor, SOR_LANE_SEQ_CTL);
		if ((value & SOR_LANE_SEQ_CTL_TRIGGER) == 0)
			break;

		usleep_range(25, 100);
	}

	if ((value & SOR_LANE_SEQ_CTL_TRIGGER) != 0)
		return -ETIMEDOUT;

	return 0;
}

static void tegra_sor_dp_precharge(struct tegra_sor *sor, unsigned int lanes)
{
	u32 value;

	/* pre-charge all used lanes */
	value = tegra_sor_readl(sor, sor->soc->regs->dp_padctl0);

	if (lanes <= 2)
		value &= ~(SOR_DP_PADCTL_CM_TXD(sor->soc->lane_map[3]) |
			   SOR_DP_PADCTL_CM_TXD(sor->soc->lane_map[2]));
	else
		value |= SOR_DP_PADCTL_CM_TXD(sor->soc->lane_map[3]) |
			 SOR_DP_PADCTL_CM_TXD(sor->soc->lane_map[2]);

	if (lanes <= 1)
		value &= ~SOR_DP_PADCTL_CM_TXD(sor->soc->lane_map[1]);
	else
		value |= SOR_DP_PADCTL_CM_TXD(sor->soc->lane_map[1]);

	if (lanes == 0)
		value &= ~SOR_DP_PADCTL_CM_TXD(sor->soc->lane_map[0]);
	else
		value |= SOR_DP_PADCTL_CM_TXD(sor->soc->lane_map[0]);

	tegra_sor_writel(sor, value, sor->soc->regs->dp_padctl0);

	usleep_range(15, 100);

	value = tegra_sor_readl(sor, sor->soc->regs->dp_padctl0);
	value &= ~(SOR_DP_PADCTL_CM_TXD_3 | SOR_DP_PADCTL_CM_TXD_2 |
		   SOR_DP_PADCTL_CM_TXD_1 | SOR_DP_PADCTL_CM_TXD_0);
	tegra_sor_writel(sor, value, sor->soc->regs->dp_padctl0);
}

static void tegra_sor_dp_term_calibrate(struct tegra_sor *sor)
{
	u32 mask = 0x08, adj = 0, value;

	/* enable pad calibration logic */
	value = tegra_sor_readl(sor, sor->soc->regs->dp_padctl0);
	value &= ~SOR_DP_PADCTL_PAD_CAL_PD;
	tegra_sor_writel(sor, value, sor->soc->regs->dp_padctl0);

	value = tegra_sor_readl(sor, sor->soc->regs->pll1);
	value |= SOR_PLL1_TMDS_TERM;
	tegra_sor_writel(sor, value, sor->soc->regs->pll1);

	while (mask) {
		adj |= mask;

		value = tegra_sor_readl(sor, sor->soc->regs->pll1);
		value &= ~SOR_PLL1_TMDS_TERMADJ_MASK;
		value |= SOR_PLL1_TMDS_TERMADJ(adj);
		tegra_sor_writel(sor, value, sor->soc->regs->pll1);

		usleep_range(100, 200);

		value = tegra_sor_readl(sor, sor->soc->regs->pll1);
		if (value & SOR_PLL1_TERM_COMPOUT)
			adj &= ~mask;

		mask >>= 1;
	}

	value = tegra_sor_readl(sor, sor->soc->regs->pll1);
	value &= ~SOR_PLL1_TMDS_TERMADJ_MASK;
	value |= SOR_PLL1_TMDS_TERMADJ(adj);
	tegra_sor_writel(sor, value, sor->soc->regs->pll1);

	/* disable pad calibration logic */
	value = tegra_sor_readl(sor, sor->soc->regs->dp_padctl0);
	value |= SOR_DP_PADCTL_PAD_CAL_PD;
	tegra_sor_writel(sor, value, sor->soc->regs->dp_padctl0);
}

static int tegra_sor_dp_link_apply_training(struct drm_dp_link *link)
{
	struct tegra_sor *sor = container_of(link, struct tegra_sor, link);
	u32 voltage_swing = 0, pre_emphasis = 0, post_cursor = 0;
	const struct tegra_sor_soc *soc = sor->soc;
	u32 pattern = 0, tx_pu = 0, value;
	unsigned int i;

	for (value = 0, i = 0; i < link->lanes; i++) {
		u8 vs = link->train.request.voltage_swing[i];
		u8 pe = link->train.request.pre_emphasis[i];
		u8 pc = link->train.request.post_cursor[i];
		u8 shift = sor->soc->lane_map[i] << 3;

		voltage_swing |= soc->voltage_swing[pc][vs][pe] << shift;
		pre_emphasis |= soc->pre_emphasis[pc][vs][pe] << shift;
		post_cursor |= soc->post_cursor[pc][vs][pe] << shift;

		if (sor->soc->tx_pu[pc][vs][pe] > tx_pu)
			tx_pu = sor->soc->tx_pu[pc][vs][pe];

		switch (link->train.pattern) {
		case DP_TRAINING_PATTERN_DISABLE:
			value = SOR_DP_TPG_SCRAMBLER_GALIOS |
				SOR_DP_TPG_PATTERN_NONE;
			break;

		case DP_TRAINING_PATTERN_1:
			value = SOR_DP_TPG_SCRAMBLER_NONE |
				SOR_DP_TPG_PATTERN_TRAIN1;
			break;

		case DP_TRAINING_PATTERN_2:
			value = SOR_DP_TPG_SCRAMBLER_NONE |
				SOR_DP_TPG_PATTERN_TRAIN2;
			break;

		case DP_TRAINING_PATTERN_3:
			value = SOR_DP_TPG_SCRAMBLER_NONE |
				SOR_DP_TPG_PATTERN_TRAIN3;
			break;

		default:
			return -EINVAL;
		}

		if (link->caps.channel_coding)
			value |= SOR_DP_TPG_CHANNEL_CODING;

		pattern = pattern << 8 | value;
	}

	tegra_sor_writel(sor, voltage_swing, SOR_LANE_DRIVE_CURRENT0);
	tegra_sor_writel(sor, pre_emphasis, SOR_LANE_PREEMPHASIS0);

	if (link->caps.tps3_supported)
		tegra_sor_writel(sor, post_cursor, SOR_LANE_POSTCURSOR0);

	tegra_sor_writel(sor, pattern, SOR_DP_TPG);

	value = tegra_sor_readl(sor, sor->soc->regs->dp_padctl0);
	value &= ~SOR_DP_PADCTL_TX_PU_MASK;
	value |= SOR_DP_PADCTL_TX_PU_ENABLE;
	value |= SOR_DP_PADCTL_TX_PU(tx_pu);
	tegra_sor_writel(sor, value, sor->soc->regs->dp_padctl0);

	usleep_range(20, 100);

	return 0;
}

static int tegra_sor_dp_link_configure(struct drm_dp_link *link)
{
	struct tegra_sor *sor = container_of(link, struct tegra_sor, link);
	unsigned int rate, lanes;
	u32 value;
	int err;

	rate = drm_dp_link_rate_to_bw_code(link->rate);
	lanes = link->lanes;

	/* configure link speed and lane count */
	value = tegra_sor_readl(sor, SOR_CLK_CNTRL);
	value &= ~SOR_CLK_CNTRL_DP_LINK_SPEED_MASK;
	value |= SOR_CLK_CNTRL_DP_LINK_SPEED(rate);
	tegra_sor_writel(sor, value, SOR_CLK_CNTRL);

	value = tegra_sor_readl(sor, SOR_DP_LINKCTL0);
	value &= ~SOR_DP_LINKCTL_LANE_COUNT_MASK;
	value |= SOR_DP_LINKCTL_LANE_COUNT(lanes);

	if (link->caps.enhanced_framing)
		value |= SOR_DP_LINKCTL_ENHANCED_FRAME;

	tegra_sor_writel(sor, value, SOR_DP_LINKCTL0);

	usleep_range(400, 1000);

	/* configure load pulse position adjustment */
	value = tegra_sor_readl(sor, sor->soc->regs->pll1);
	value &= ~SOR_PLL1_LOADADJ_MASK;

	switch (rate) {
	case DP_LINK_BW_1_62:
		value |= SOR_PLL1_LOADADJ(0x3);
		break;

	case DP_LINK_BW_2_7:
		value |= SOR_PLL1_LOADADJ(0x4);
		break;

	case DP_LINK_BW_5_4:
		value |= SOR_PLL1_LOADADJ(0x6);
		break;
	}

	tegra_sor_writel(sor, value, sor->soc->regs->pll1);

	/* use alternate scrambler reset for eDP */
	value = tegra_sor_readl(sor, SOR_DP_SPARE0);

	if (link->edp == 0)
		value &= ~SOR_DP_SPARE_PANEL_INTERNAL;
	else
		value |= SOR_DP_SPARE_PANEL_INTERNAL;

	tegra_sor_writel(sor, value, SOR_DP_SPARE0);

	err = tegra_sor_power_down_lanes(sor);
	if (err < 0) {
		dev_err(sor->dev, "failed to power down lanes: %d\n", err);
		return err;
	}

	/* power up and pre-charge lanes */
	err = tegra_sor_power_up_lanes(sor, lanes);
	if (err < 0) {
		dev_err(sor->dev, "failed to power up %u lane%s: %d\n",
			lanes, (lanes != 1) ? "s" : "", err);
		return err;
	}

	tegra_sor_dp_precharge(sor, lanes);

	return 0;
}

static const struct drm_dp_link_ops tegra_sor_dp_link_ops = {
	.apply_training = tegra_sor_dp_link_apply_training,
	.configure = tegra_sor_dp_link_configure,
};

static void tegra_sor_super_update(struct tegra_sor *sor)
{
	tegra_sor_writel(sor, 0, SOR_SUPER_STATE0);
	tegra_sor_writel(sor, 1, SOR_SUPER_STATE0);
	tegra_sor_writel(sor, 0, SOR_SUPER_STATE0);
}

static void tegra_sor_update(struct tegra_sor *sor)
{
	tegra_sor_writel(sor, 0, SOR_STATE0);
	tegra_sor_writel(sor, 1, SOR_STATE0);
	tegra_sor_writel(sor, 0, SOR_STATE0);
}

static int tegra_sor_setup_pwm(struct tegra_sor *sor, unsigned long timeout)
{
	u32 value;

	value = tegra_sor_readl(sor, SOR_PWM_DIV);
	value &= ~SOR_PWM_DIV_MASK;
	value |= 0x400; /* period */
	tegra_sor_writel(sor, value, SOR_PWM_DIV);

	value = tegra_sor_readl(sor, SOR_PWM_CTL);
	value &= ~SOR_PWM_CTL_DUTY_CYCLE_MASK;
	value |= 0x400; /* duty cycle */
	value &= ~SOR_PWM_CTL_CLK_SEL; /* clock source: PCLK */
	value |= SOR_PWM_CTL_TRIGGER;
	tegra_sor_writel(sor, value, SOR_PWM_CTL);

	timeout = jiffies + msecs_to_jiffies(timeout);

	while (time_before(jiffies, timeout)) {
		value = tegra_sor_readl(sor, SOR_PWM_CTL);
		if ((value & SOR_PWM_CTL_TRIGGER) == 0)
			return 0;

		usleep_range(25, 100);
	}

	return -ETIMEDOUT;
}

static int tegra_sor_attach(struct tegra_sor *sor)
{
	unsigned long value, timeout;

	/* wake up in normal mode */
	value = tegra_sor_readl(sor, SOR_SUPER_STATE1);
	value |= SOR_SUPER_STATE_HEAD_MODE_AWAKE;
	value |= SOR_SUPER_STATE_MODE_NORMAL;
	tegra_sor_writel(sor, value, SOR_SUPER_STATE1);
	tegra_sor_super_update(sor);

	/* attach */
	value = tegra_sor_readl(sor, SOR_SUPER_STATE1);
	value |= SOR_SUPER_STATE_ATTACHED;
	tegra_sor_writel(sor, value, SOR_SUPER_STATE1);
	tegra_sor_super_update(sor);

	timeout = jiffies + msecs_to_jiffies(250);

	while (time_before(jiffies, timeout)) {
		value = tegra_sor_readl(sor, SOR_TEST);
		if ((value & SOR_TEST_ATTACHED) != 0)
			return 0;

		usleep_range(25, 100);
	}

	return -ETIMEDOUT;
}

static int tegra_sor_wakeup(struct tegra_sor *sor)
{
	unsigned long value, timeout;

	timeout = jiffies + msecs_to_jiffies(250);

	/* wait for head to wake up */
	while (time_before(jiffies, timeout)) {
		value = tegra_sor_readl(sor, SOR_TEST);
		value &= SOR_TEST_HEAD_MODE_MASK;

		if (value == SOR_TEST_HEAD_MODE_AWAKE)
			return 0;

		usleep_range(25, 100);
	}

	return -ETIMEDOUT;
}

static int tegra_sor_power_up(struct tegra_sor *sor, unsigned long timeout)
{
	u32 value;

	value = tegra_sor_readl(sor, SOR_PWR);
	value |= SOR_PWR_TRIGGER | SOR_PWR_NORMAL_STATE_PU;
	tegra_sor_writel(sor, value, SOR_PWR);

	timeout = jiffies + msecs_to_jiffies(timeout);

	while (time_before(jiffies, timeout)) {
		value = tegra_sor_readl(sor, SOR_PWR);
		if ((value & SOR_PWR_TRIGGER) == 0)
			return 0;

		usleep_range(25, 100);
	}

	return -ETIMEDOUT;
}

struct tegra_sor_params {
	/* number of link clocks per line */
	unsigned int num_clocks;
	/* ratio between input and output */
	u64 ratio;
	/* precision factor */
	u64 precision;

	unsigned int active_polarity;
	unsigned int active_count;
	unsigned int active_frac;
	unsigned int tu_size;
	unsigned int error;
};

static int tegra_sor_compute_params(struct tegra_sor *sor,
				    struct tegra_sor_params *params,
				    unsigned int tu_size)
{
	u64 active_sym, active_count, frac, approx;
	u32 active_polarity, active_frac = 0;
	const u64 f = params->precision;
	s64 error;

	active_sym = params->ratio * tu_size;
	active_count = div_u64(active_sym, f) * f;
	frac = active_sym - active_count;

	/* fraction < 0.5 */
	if (frac >= (f / 2)) {
		active_polarity = 1;
		frac = f - frac;
	} else {
		active_polarity = 0;
	}

	if (frac != 0) {
		frac = div_u64(f * f,  frac); /* 1/fraction */
		if (frac <= (15 * f)) {
			active_frac = div_u64(frac, f);

			/* round up */
			if (active_polarity)
				active_frac++;
		} else {
			active_frac = active_polarity ? 1 : 15;
		}
	}

	if (active_frac == 1)
		active_polarity = 0;

	if (active_polarity == 1) {
		if (active_frac) {
			approx = active_count + (active_frac * (f - 1)) * f;
			approx = div_u64(approx, active_frac * f);
		} else {
			approx = active_count + f;
		}
	} else {
		if (active_frac)
			approx = active_count + div_u64(f, active_frac);
		else
			approx = active_count;
	}

	error = div_s64(active_sym - approx, tu_size);
	error *= params->num_clocks;

	if (error <= 0 && abs(error) < params->error) {
		params->active_count = div_u64(active_count, f);
		params->active_polarity = active_polarity;
		params->active_frac = active_frac;
		params->error = abs(error);
		params->tu_size = tu_size;

		if (error == 0)
			return true;
	}

	return false;
}

static int tegra_sor_compute_config(struct tegra_sor *sor,
				    const struct drm_display_mode *mode,
				    struct tegra_sor_config *config,
				    struct drm_dp_link *link)
{
	const u64 f = 100000, link_rate = link->rate * 1000;
	const u64 pclk = mode->clock * 1000;
	u64 input, output, watermark, num;
	struct tegra_sor_params params;
	u32 num_syms_per_line;
	unsigned int i;

	if (!link_rate || !link->lanes || !pclk || !config->bits_per_pixel)
		return -EINVAL;

	input = pclk * config->bits_per_pixel;
	output = link_rate * 8 * link->lanes;

	if (input >= output)
		return -ERANGE;

	memset(&params, 0, sizeof(params));
	params.ratio = div64_u64(input * f, output);
	params.num_clocks = div_u64(link_rate * mode->hdisplay, pclk);
	params.precision = f;
	params.error = 64 * f;
	params.tu_size = 64;

	for (i = params.tu_size; i >= 32; i--)
		if (tegra_sor_compute_params(sor, &params, i))
			break;

	if (params.active_frac == 0) {
		config->active_polarity = 0;
		config->active_count = params.active_count;

		if (!params.active_polarity)
			config->active_count--;

		config->tu_size = params.tu_size;
		config->active_frac = 1;
	} else {
		config->active_polarity = params.active_polarity;
		config->active_count = params.active_count;
		config->active_frac = params.active_frac;
		config->tu_size = params.tu_size;
	}

	dev_dbg(sor->dev,
		"polarity: %d active count: %d tu size: %d active frac: %d\n",
		config->active_polarity, config->active_count,
		config->tu_size, config->active_frac);

	watermark = params.ratio * config->tu_size * (f - params.ratio);
	watermark = div_u64(watermark, f);

	watermark = div_u64(watermark + params.error, f);
	config->watermark = watermark + (config->bits_per_pixel / 8) + 2;
	num_syms_per_line = (mode->hdisplay * config->bits_per_pixel) *
			    (link->lanes * 8);

	if (config->watermark > 30) {
		config->watermark = 30;
		dev_err(sor->dev,
			"unable to compute TU size, forcing watermark to %u\n",
			config->watermark);
	} else if (config->watermark > num_syms_per_line) {
		config->watermark = num_syms_per_line;
		dev_err(sor->dev, "watermark too high, forcing to %u\n",
			config->watermark);
	}

	/* compute the number of symbols per horizontal blanking interval */
	num = ((mode->htotal - mode->hdisplay) - 7) * link_rate;
	config->hblank_symbols = div_u64(num, pclk);

	if (link->caps.enhanced_framing)
		config->hblank_symbols -= 3;

	config->hblank_symbols -= 12 / link->lanes;

	/* compute the number of symbols per vertical blanking interval */
	num = (mode->hdisplay - 25) * link_rate;
	config->vblank_symbols = div_u64(num, pclk);
	config->vblank_symbols -= 36 / link->lanes + 4;

	dev_dbg(sor->dev, "blank symbols: H:%u V:%u\n", config->hblank_symbols,
		config->vblank_symbols);

	return 0;
}

static void tegra_sor_apply_config(struct tegra_sor *sor,
				   const struct tegra_sor_config *config)
{
	u32 value;

	value = tegra_sor_readl(sor, SOR_DP_LINKCTL0);
	value &= ~SOR_DP_LINKCTL_TU_SIZE_MASK;
	value |= SOR_DP_LINKCTL_TU_SIZE(config->tu_size);
	tegra_sor_writel(sor, value, SOR_DP_LINKCTL0);

	value = tegra_sor_readl(sor, SOR_DP_CONFIG0);
	value &= ~SOR_DP_CONFIG_WATERMARK_MASK;
	value |= SOR_DP_CONFIG_WATERMARK(config->watermark);

	value &= ~SOR_DP_CONFIG_ACTIVE_SYM_COUNT_MASK;
	value |= SOR_DP_CONFIG_ACTIVE_SYM_COUNT(config->active_count);

	value &= ~SOR_DP_CONFIG_ACTIVE_SYM_FRAC_MASK;
	value |= SOR_DP_CONFIG_ACTIVE_SYM_FRAC(config->active_frac);

	if (config->active_polarity)
		value |= SOR_DP_CONFIG_ACTIVE_SYM_POLARITY;
	else
		value &= ~SOR_DP_CONFIG_ACTIVE_SYM_POLARITY;

	value |= SOR_DP_CONFIG_ACTIVE_SYM_ENABLE;
	value |= SOR_DP_CONFIG_DISPARITY_NEGATIVE;
	tegra_sor_writel(sor, value, SOR_DP_CONFIG0);

	value = tegra_sor_readl(sor, SOR_DP_AUDIO_HBLANK_SYMBOLS);
	value &= ~SOR_DP_AUDIO_HBLANK_SYMBOLS_MASK;
	value |= config->hblank_symbols & 0xffff;
	tegra_sor_writel(sor, value, SOR_DP_AUDIO_HBLANK_SYMBOLS);

	value = tegra_sor_readl(sor, SOR_DP_AUDIO_VBLANK_SYMBOLS);
	value &= ~SOR_DP_AUDIO_VBLANK_SYMBOLS_MASK;
	value |= config->vblank_symbols & 0xffff;
	tegra_sor_writel(sor, value, SOR_DP_AUDIO_VBLANK_SYMBOLS);
}

static void tegra_sor_mode_set(struct tegra_sor *sor,
			       const struct drm_display_mode *mode,
			       struct tegra_sor_state *state)
{
	struct tegra_dc *dc = to_tegra_dc(sor->output.encoder.crtc);
	unsigned int vbe, vse, hbe, hse, vbs, hbs;
	u32 value;

	value = tegra_sor_readl(sor, SOR_STATE1);
	value &= ~SOR_STATE_ASY_PIXELDEPTH_MASK;
	value &= ~SOR_STATE_ASY_CRC_MODE_MASK;
	value &= ~SOR_STATE_ASY_OWNER_MASK;

	value |= SOR_STATE_ASY_CRC_MODE_COMPLETE |
		 SOR_STATE_ASY_OWNER(dc->pipe + 1);

	if (mode->flags & DRM_MODE_FLAG_PHSYNC)
		value &= ~SOR_STATE_ASY_HSYNCPOL;

	if (mode->flags & DRM_MODE_FLAG_NHSYNC)
		value |= SOR_STATE_ASY_HSYNCPOL;

	if (mode->flags & DRM_MODE_FLAG_PVSYNC)
		value &= ~SOR_STATE_ASY_VSYNCPOL;

	if (mode->flags & DRM_MODE_FLAG_NVSYNC)
		value |= SOR_STATE_ASY_VSYNCPOL;

	switch (state->bpc) {
	case 16:
		value |= SOR_STATE_ASY_PIXELDEPTH_BPP_48_444;
		break;

	case 12:
		value |= SOR_STATE_ASY_PIXELDEPTH_BPP_36_444;
		break;

	case 10:
		value |= SOR_STATE_ASY_PIXELDEPTH_BPP_30_444;
		break;

	case 8:
		value |= SOR_STATE_ASY_PIXELDEPTH_BPP_24_444;
		break;

	case 6:
		value |= SOR_STATE_ASY_PIXELDEPTH_BPP_18_444;
		break;

	default:
		value |= SOR_STATE_ASY_PIXELDEPTH_BPP_24_444;
		break;
	}

	tegra_sor_writel(sor, value, SOR_STATE1);

	/*
	 * TODO: The video timing programming below doesn't seem to match the
	 * register definitions.
	 */

	value = ((mode->vtotal & 0x7fff) << 16) | (mode->htotal & 0x7fff);
	tegra_sor_writel(sor, value, sor->soc->regs->head_state1 + dc->pipe);

	/* sync end = sync width - 1 */
	vse = mode->vsync_end - mode->vsync_start - 1;
	hse = mode->hsync_end - mode->hsync_start - 1;

	value = ((vse & 0x7fff) << 16) | (hse & 0x7fff);
	tegra_sor_writel(sor, value, sor->soc->regs->head_state2 + dc->pipe);

	/* blank end = sync end + back porch */
	vbe = vse + (mode->vtotal - mode->vsync_end);
	hbe = hse + (mode->htotal - mode->hsync_end);

	value = ((vbe & 0x7fff) << 16) | (hbe & 0x7fff);
	tegra_sor_writel(sor, value, sor->soc->regs->head_state3 + dc->pipe);

	/* blank start = blank end + active */
	vbs = vbe + mode->vdisplay;
	hbs = hbe + mode->hdisplay;

	value = ((vbs & 0x7fff) << 16) | (hbs & 0x7fff);
	tegra_sor_writel(sor, value, sor->soc->regs->head_state4 + dc->pipe);

	/* XXX interlacing support */
	tegra_sor_writel(sor, 0x001, sor->soc->regs->head_state5 + dc->pipe);
}

static int tegra_sor_detach(struct tegra_sor *sor)
{
	unsigned long value, timeout;

	/* switch to safe mode */
	value = tegra_sor_readl(sor, SOR_SUPER_STATE1);
	value &= ~SOR_SUPER_STATE_MODE_NORMAL;
	tegra_sor_writel(sor, value, SOR_SUPER_STATE1);
	tegra_sor_super_update(sor);

	timeout = jiffies + msecs_to_jiffies(250);

	while (time_before(jiffies, timeout)) {
		value = tegra_sor_readl(sor, SOR_PWR);
		if (value & SOR_PWR_MODE_SAFE)
			break;
	}

	if ((value & SOR_PWR_MODE_SAFE) == 0)
		return -ETIMEDOUT;

	/* go to sleep */
	value = tegra_sor_readl(sor, SOR_SUPER_STATE1);
	value &= ~SOR_SUPER_STATE_HEAD_MODE_MASK;
	tegra_sor_writel(sor, value, SOR_SUPER_STATE1);
	tegra_sor_super_update(sor);

	/* detach */
	value = tegra_sor_readl(sor, SOR_SUPER_STATE1);
	value &= ~SOR_SUPER_STATE_ATTACHED;
	tegra_sor_writel(sor, value, SOR_SUPER_STATE1);
	tegra_sor_super_update(sor);

	timeout = jiffies + msecs_to_jiffies(250);

	while (time_before(jiffies, timeout)) {
		value = tegra_sor_readl(sor, SOR_TEST);
		if ((value & SOR_TEST_ATTACHED) == 0)
			break;

		usleep_range(25, 100);
	}

	if ((value & SOR_TEST_ATTACHED) != 0)
		return -ETIMEDOUT;

	return 0;
}

static int tegra_sor_power_down(struct tegra_sor *sor)
{
	unsigned long value, timeout;
	int err;

	value = tegra_sor_readl(sor, SOR_PWR);
	value &= ~SOR_PWR_NORMAL_STATE_PU;
	value |= SOR_PWR_TRIGGER;
	tegra_sor_writel(sor, value, SOR_PWR);

	timeout = jiffies + msecs_to_jiffies(250);

	while (time_before(jiffies, timeout)) {
		value = tegra_sor_readl(sor, SOR_PWR);
		if ((value & SOR_PWR_TRIGGER) == 0)
			return 0;

		usleep_range(25, 100);
	}

	if ((value & SOR_PWR_TRIGGER) != 0)
		return -ETIMEDOUT;

	/* switch to safe parent clock */
	err = tegra_sor_set_parent_clock(sor, sor->clk_safe);
	if (err < 0) {
		dev_err(sor->dev, "failed to set safe parent clock: %d\n", err);
		return err;
	}

	value = tegra_sor_readl(sor, sor->soc->regs->pll2);
	value |= SOR_PLL2_PORT_POWERDOWN;
	tegra_sor_writel(sor, value, sor->soc->regs->pll2);

	usleep_range(20, 100);

	value = tegra_sor_readl(sor, sor->soc->regs->pll0);
	value |= SOR_PLL0_VCOPD | SOR_PLL0_PWR;
	tegra_sor_writel(sor, value, sor->soc->regs->pll0);

	value = tegra_sor_readl(sor, sor->soc->regs->pll2);
	value |= SOR_PLL2_SEQ_PLLCAPPD;
	value |= SOR_PLL2_SEQ_PLLCAPPD_ENFORCE;
	tegra_sor_writel(sor, value, sor->soc->regs->pll2);

	usleep_range(20, 100);

	return 0;
}

static int tegra_sor_crc_wait(struct tegra_sor *sor, unsigned long timeout)
{
	u32 value;

	timeout = jiffies + msecs_to_jiffies(timeout);

	while (time_before(jiffies, timeout)) {
		value = tegra_sor_readl(sor, SOR_CRCA);
		if (value & SOR_CRCA_VALID)
			return 0;

		usleep_range(100, 200);
	}

	return -ETIMEDOUT;
}

static int tegra_sor_show_crc(struct seq_file *s, void *data)
{
	struct drm_info_node *node = s->private;
	struct tegra_sor *sor = node->info_ent->data;
	struct drm_crtc *crtc = sor->output.encoder.crtc;
	struct drm_device *drm = node->minor->dev;
	int err = 0;
	u32 value;

	drm_modeset_lock_all(drm);

	if (!crtc || !crtc->state->active) {
		err = -EBUSY;
		goto unlock;
	}

	value = tegra_sor_readl(sor, SOR_STATE1);
	value &= ~SOR_STATE_ASY_CRC_MODE_MASK;
	tegra_sor_writel(sor, value, SOR_STATE1);

	value = tegra_sor_readl(sor, SOR_CRC_CNTRL);
	value |= SOR_CRC_CNTRL_ENABLE;
	tegra_sor_writel(sor, value, SOR_CRC_CNTRL);

	value = tegra_sor_readl(sor, SOR_TEST);
	value &= ~SOR_TEST_CRC_POST_SERIALIZE;
	tegra_sor_writel(sor, value, SOR_TEST);

	err = tegra_sor_crc_wait(sor, 100);
	if (err < 0)
		goto unlock;

	tegra_sor_writel(sor, SOR_CRCA_RESET, SOR_CRCA);
	value = tegra_sor_readl(sor, SOR_CRCB);

	seq_printf(s, "%08x\n", value);

unlock:
	drm_modeset_unlock_all(drm);
	return err;
}

#define DEBUGFS_REG32(_name) { .name = #_name, .offset = _name }

static const struct debugfs_reg32 tegra_sor_regs[] = {
	DEBUGFS_REG32(SOR_CTXSW),
	DEBUGFS_REG32(SOR_SUPER_STATE0),
	DEBUGFS_REG32(SOR_SUPER_STATE1),
	DEBUGFS_REG32(SOR_STATE0),
	DEBUGFS_REG32(SOR_STATE1),
	DEBUGFS_REG32(SOR_HEAD_STATE0(0)),
	DEBUGFS_REG32(SOR_HEAD_STATE0(1)),
	DEBUGFS_REG32(SOR_HEAD_STATE1(0)),
	DEBUGFS_REG32(SOR_HEAD_STATE1(1)),
	DEBUGFS_REG32(SOR_HEAD_STATE2(0)),
	DEBUGFS_REG32(SOR_HEAD_STATE2(1)),
	DEBUGFS_REG32(SOR_HEAD_STATE3(0)),
	DEBUGFS_REG32(SOR_HEAD_STATE3(1)),
	DEBUGFS_REG32(SOR_HEAD_STATE4(0)),
	DEBUGFS_REG32(SOR_HEAD_STATE4(1)),
	DEBUGFS_REG32(SOR_HEAD_STATE5(0)),
	DEBUGFS_REG32(SOR_HEAD_STATE5(1)),
	DEBUGFS_REG32(SOR_CRC_CNTRL),
	DEBUGFS_REG32(SOR_DP_DEBUG_MVID),
	DEBUGFS_REG32(SOR_CLK_CNTRL),
	DEBUGFS_REG32(SOR_CAP),
	DEBUGFS_REG32(SOR_PWR),
	DEBUGFS_REG32(SOR_TEST),
	DEBUGFS_REG32(SOR_PLL0),
	DEBUGFS_REG32(SOR_PLL1),
	DEBUGFS_REG32(SOR_PLL2),
	DEBUGFS_REG32(SOR_PLL3),
	DEBUGFS_REG32(SOR_CSTM),
	DEBUGFS_REG32(SOR_LVDS),
	DEBUGFS_REG32(SOR_CRCA),
	DEBUGFS_REG32(SOR_CRCB),
	DEBUGFS_REG32(SOR_BLANK),
	DEBUGFS_REG32(SOR_SEQ_CTL),
	DEBUGFS_REG32(SOR_LANE_SEQ_CTL),
	DEBUGFS_REG32(SOR_SEQ_INST(0)),
	DEBUGFS_REG32(SOR_SEQ_INST(1)),
	DEBUGFS_REG32(SOR_SEQ_INST(2)),
	DEBUGFS_REG32(SOR_SEQ_INST(3)),
	DEBUGFS_REG32(SOR_SEQ_INST(4)),
	DEBUGFS_REG32(SOR_SEQ_INST(5)),
	DEBUGFS_REG32(SOR_SEQ_INST(6)),
	DEBUGFS_REG32(SOR_SEQ_INST(7)),
	DEBUGFS_REG32(SOR_SEQ_INST(8)),
	DEBUGFS_REG32(SOR_SEQ_INST(9)),
	DEBUGFS_REG32(SOR_SEQ_INST(10)),
	DEBUGFS_REG32(SOR_SEQ_INST(11)),
	DEBUGFS_REG32(SOR_SEQ_INST(12)),
	DEBUGFS_REG32(SOR_SEQ_INST(13)),
	DEBUGFS_REG32(SOR_SEQ_INST(14)),
	DEBUGFS_REG32(SOR_SEQ_INST(15)),
	DEBUGFS_REG32(SOR_PWM_DIV),
	DEBUGFS_REG32(SOR_PWM_CTL),
	DEBUGFS_REG32(SOR_VCRC_A0),
	DEBUGFS_REG32(SOR_VCRC_A1),
	DEBUGFS_REG32(SOR_VCRC_B0),
	DEBUGFS_REG32(SOR_VCRC_B1),
	DEBUGFS_REG32(SOR_CCRC_A0),
	DEBUGFS_REG32(SOR_CCRC_A1),
	DEBUGFS_REG32(SOR_CCRC_B0),
	DEBUGFS_REG32(SOR_CCRC_B1),
	DEBUGFS_REG32(SOR_EDATA_A0),
	DEBUGFS_REG32(SOR_EDATA_A1),
	DEBUGFS_REG32(SOR_EDATA_B0),
	DEBUGFS_REG32(SOR_EDATA_B1),
	DEBUGFS_REG32(SOR_COUNT_A0),
	DEBUGFS_REG32(SOR_COUNT_A1),
	DEBUGFS_REG32(SOR_COUNT_B0),
	DEBUGFS_REG32(SOR_COUNT_B1),
	DEBUGFS_REG32(SOR_DEBUG_A0),
	DEBUGFS_REG32(SOR_DEBUG_A1),
	DEBUGFS_REG32(SOR_DEBUG_B0),
	DEBUGFS_REG32(SOR_DEBUG_B1),
	DEBUGFS_REG32(SOR_TRIG),
	DEBUGFS_REG32(SOR_MSCHECK),
	DEBUGFS_REG32(SOR_XBAR_CTRL),
	DEBUGFS_REG32(SOR_XBAR_POL),
	DEBUGFS_REG32(SOR_DP_LINKCTL0),
	DEBUGFS_REG32(SOR_DP_LINKCTL1),
	DEBUGFS_REG32(SOR_LANE_DRIVE_CURRENT0),
	DEBUGFS_REG32(SOR_LANE_DRIVE_CURRENT1),
	DEBUGFS_REG32(SOR_LANE4_DRIVE_CURRENT0),
	DEBUGFS_REG32(SOR_LANE4_DRIVE_CURRENT1),
	DEBUGFS_REG32(SOR_LANE_PREEMPHASIS0),
	DEBUGFS_REG32(SOR_LANE_PREEMPHASIS1),
	DEBUGFS_REG32(SOR_LANE4_PREEMPHASIS0),
	DEBUGFS_REG32(SOR_LANE4_PREEMPHASIS1),
	DEBUGFS_REG32(SOR_LANE_POSTCURSOR0),
	DEBUGFS_REG32(SOR_LANE_POSTCURSOR1),
	DEBUGFS_REG32(SOR_DP_CONFIG0),
	DEBUGFS_REG32(SOR_DP_CONFIG1),
	DEBUGFS_REG32(SOR_DP_MN0),
	DEBUGFS_REG32(SOR_DP_MN1),
	DEBUGFS_REG32(SOR_DP_PADCTL0),
	DEBUGFS_REG32(SOR_DP_PADCTL1),
	DEBUGFS_REG32(SOR_DP_PADCTL2),
	DEBUGFS_REG32(SOR_DP_DEBUG0),
	DEBUGFS_REG32(SOR_DP_DEBUG1),
	DEBUGFS_REG32(SOR_DP_SPARE0),
	DEBUGFS_REG32(SOR_DP_SPARE1),
	DEBUGFS_REG32(SOR_DP_AUDIO_CTRL),
	DEBUGFS_REG32(SOR_DP_AUDIO_HBLANK_SYMBOLS),
	DEBUGFS_REG32(SOR_DP_AUDIO_VBLANK_SYMBOLS),
	DEBUGFS_REG32(SOR_DP_GENERIC_INFOFRAME_HEADER),
	DEBUGFS_REG32(SOR_DP_GENERIC_INFOFRAME_SUBPACK0),
	DEBUGFS_REG32(SOR_DP_GENERIC_INFOFRAME_SUBPACK1),
	DEBUGFS_REG32(SOR_DP_GENERIC_INFOFRAME_SUBPACK2),
	DEBUGFS_REG32(SOR_DP_GENERIC_INFOFRAME_SUBPACK3),
	DEBUGFS_REG32(SOR_DP_GENERIC_INFOFRAME_SUBPACK4),
	DEBUGFS_REG32(SOR_DP_GENERIC_INFOFRAME_SUBPACK5),
	DEBUGFS_REG32(SOR_DP_GENERIC_INFOFRAME_SUBPACK6),
	DEBUGFS_REG32(SOR_DP_TPG),
	DEBUGFS_REG32(SOR_DP_TPG_CONFIG),
	DEBUGFS_REG32(SOR_DP_LQ_CSTM0),
	DEBUGFS_REG32(SOR_DP_LQ_CSTM1),
	DEBUGFS_REG32(SOR_DP_LQ_CSTM2),
};

static int tegra_sor_show_regs(struct seq_file *s, void *data)
{
	struct drm_info_node *node = s->private;
	struct tegra_sor *sor = node->info_ent->data;
	struct drm_crtc *crtc = sor->output.encoder.crtc;
	struct drm_device *drm = node->minor->dev;
	unsigned int i;
	int err = 0;

	drm_modeset_lock_all(drm);

	if (!crtc || !crtc->state->active) {
		err = -EBUSY;
		goto unlock;
	}

	for (i = 0; i < ARRAY_SIZE(tegra_sor_regs); i++) {
		unsigned int offset = tegra_sor_regs[i].offset;

		seq_printf(s, "%-38s %#05x %08x\n", tegra_sor_regs[i].name,
			   offset, tegra_sor_readl(sor, offset));
	}

unlock:
	drm_modeset_unlock_all(drm);
	return err;
}

static const struct drm_info_list debugfs_files[] = {
	{ "crc", tegra_sor_show_crc, 0, NULL },
	{ "regs", tegra_sor_show_regs, 0, NULL },
};

static int tegra_sor_late_register(struct drm_connector *connector)
{
	struct tegra_output *output = connector_to_output(connector);
	unsigned int i, count = ARRAY_SIZE(debugfs_files);
	struct drm_minor *minor = connector->dev->primary;
	struct dentry *root = connector->debugfs_entry;
	struct tegra_sor *sor = to_sor(output);

	sor->debugfs_files = kmemdup(debugfs_files, sizeof(debugfs_files),
				     GFP_KERNEL);
	if (!sor->debugfs_files)
		return -ENOMEM;

	for (i = 0; i < count; i++)
		sor->debugfs_files[i].data = sor;

	drm_debugfs_create_files(sor->debugfs_files, count, root, minor);

	return 0;
}

static void tegra_sor_early_unregister(struct drm_connector *connector)
{
	struct tegra_output *output = connector_to_output(connector);
	unsigned int count = ARRAY_SIZE(debugfs_files);
	struct tegra_sor *sor = to_sor(output);

	drm_debugfs_remove_files(sor->debugfs_files, count,
				 connector->dev->primary);
	kfree(sor->debugfs_files);
	sor->debugfs_files = NULL;
}

static void tegra_sor_connector_reset(struct drm_connector *connector)
{
	struct tegra_sor_state *state;

	state = kzalloc(sizeof(*state), GFP_KERNEL);
	if (!state)
		return;

	if (connector->state) {
		__drm_atomic_helper_connector_destroy_state(connector->state);
		kfree(connector->state);
	}

	__drm_atomic_helper_connector_reset(connector, &state->base);
}

static enum drm_connector_status
tegra_sor_connector_detect(struct drm_connector *connector, bool force)
{
	struct tegra_output *output = connector_to_output(connector);
	struct tegra_sor *sor = to_sor(output);

	if (sor->aux)
		return drm_dp_aux_detect(sor->aux);

	return tegra_output_connector_detect(connector, force);
}

static struct drm_connector_state *
tegra_sor_connector_duplicate_state(struct drm_connector *connector)
{
	struct tegra_sor_state *state = to_sor_state(connector->state);
	struct tegra_sor_state *copy;

	copy = kmemdup(state, sizeof(*state), GFP_KERNEL);
	if (!copy)
		return NULL;

	__drm_atomic_helper_connector_duplicate_state(connector, &copy->base);

	return &copy->base;
}

static const struct drm_connector_funcs tegra_sor_connector_funcs = {
	.reset = tegra_sor_connector_reset,
	.detect = tegra_sor_connector_detect,
	.fill_modes = drm_helper_probe_single_connector_modes,
	.destroy = tegra_output_connector_destroy,
	.atomic_duplicate_state = tegra_sor_connector_duplicate_state,
	.atomic_destroy_state = drm_atomic_helper_connector_destroy_state,
	.late_register = tegra_sor_late_register,
	.early_unregister = tegra_sor_early_unregister,
};

static int tegra_sor_connector_get_modes(struct drm_connector *connector)
{
	struct tegra_output *output = connector_to_output(connector);
	struct tegra_sor *sor = to_sor(output);
	int err;

	if (sor->aux)
		drm_dp_aux_enable(sor->aux);

	err = tegra_output_connector_get_modes(connector);

	if (sor->aux)
		drm_dp_aux_disable(sor->aux);

	return err;
}

static enum drm_mode_status
tegra_sor_connector_mode_valid(struct drm_connector *connector,
			       struct drm_display_mode *mode)
{
	return MODE_OK;
}

static const struct drm_connector_helper_funcs tegra_sor_connector_helper_funcs = {
	.get_modes = tegra_sor_connector_get_modes,
	.mode_valid = tegra_sor_connector_mode_valid,
};

static int
tegra_sor_encoder_atomic_check(struct drm_encoder *encoder,
			       struct drm_crtc_state *crtc_state,
			       struct drm_connector_state *conn_state)
{
	struct tegra_output *output = encoder_to_output(encoder);
	struct tegra_sor_state *state = to_sor_state(conn_state);
	struct tegra_dc *dc = to_tegra_dc(conn_state->crtc);
	unsigned long pclk = crtc_state->mode.clock * 1000;
	struct tegra_sor *sor = to_sor(output);
	struct drm_display_info *info;
	int err;

	info = &output->connector.display_info;

	/*
	 * For HBR2 modes, the SOR brick needs to use the x20 multiplier, so
	 * the pixel clock must be corrected accordingly.
	 */
	if (pclk >= 340000000) {
		state->link_speed = 20;
		state->pclk = pclk / 2;
	} else {
		state->link_speed = 10;
		state->pclk = pclk;
	}

	err = tegra_dc_state_setup_clock(dc, crtc_state, sor->clk_parent,
					 pclk, 0);
	if (err < 0) {
		dev_err(output->dev, "failed to setup CRTC state: %d\n", err);
		return err;
	}

	switch (info->bpc) {
	case 8:
	case 6:
		state->bpc = info->bpc;
		break;

	default:
		DRM_DEBUG_KMS("%u bits-per-color not supported\n", info->bpc);
		state->bpc = 8;
		break;
	}

	return 0;
}

static inline u32 tegra_sor_hdmi_subpack(const u8 *ptr, size_t size)
{
	u32 value = 0;
	size_t i;

	for (i = size; i > 0; i--)
		value = (value << 8) | ptr[i - 1];

	return value;
}

static void tegra_sor_hdmi_write_infopack(struct tegra_sor *sor,
					  const void *data, size_t size)
{
	const u8 *ptr = data;
	unsigned long offset;
	size_t i, j;
	u32 value;

	switch (ptr[0]) {
	case HDMI_INFOFRAME_TYPE_AVI:
		offset = SOR_HDMI_AVI_INFOFRAME_HEADER;
		break;

	case HDMI_INFOFRAME_TYPE_AUDIO:
		offset = SOR_HDMI_AUDIO_INFOFRAME_HEADER;
		break;

	case HDMI_INFOFRAME_TYPE_VENDOR:
		offset = SOR_HDMI_VSI_INFOFRAME_HEADER;
		break;

	default:
		dev_err(sor->dev, "unsupported infoframe type: %02x\n",
			ptr[0]);
		return;
	}

	value = INFOFRAME_HEADER_TYPE(ptr[0]) |
		INFOFRAME_HEADER_VERSION(ptr[1]) |
		INFOFRAME_HEADER_LEN(ptr[2]);
	tegra_sor_writel(sor, value, offset);
	offset++;

	/*
	 * Each subpack contains 7 bytes, divided into:
	 * - subpack_low: bytes 0 - 3
	 * - subpack_high: bytes 4 - 6 (with byte 7 padded to 0x00)
	 */
	for (i = 3, j = 0; i < size; i += 7, j += 8) {
		size_t rem = size - i, num = min_t(size_t, rem, 4);

		value = tegra_sor_hdmi_subpack(&ptr[i], num);
		tegra_sor_writel(sor, value, offset++);

		num = min_t(size_t, rem - num, 3);

		value = tegra_sor_hdmi_subpack(&ptr[i + 4], num);
		tegra_sor_writel(sor, value, offset++);
	}
}

static int
tegra_sor_hdmi_setup_avi_infoframe(struct tegra_sor *sor,
				   const struct drm_display_mode *mode)
{
	u8 buffer[HDMI_INFOFRAME_SIZE(AVI)];
	struct hdmi_avi_infoframe frame;
	u32 value;
	int err;

	/* disable AVI infoframe */
	value = tegra_sor_readl(sor, SOR_HDMI_AVI_INFOFRAME_CTRL);
	value &= ~INFOFRAME_CTRL_SINGLE;
	value &= ~INFOFRAME_CTRL_OTHER;
	value &= ~INFOFRAME_CTRL_ENABLE;
	tegra_sor_writel(sor, value, SOR_HDMI_AVI_INFOFRAME_CTRL);

	err = drm_hdmi_avi_infoframe_from_display_mode(&frame,
						       &sor->output.connector, mode);
	if (err < 0) {
		dev_err(sor->dev, "failed to setup AVI infoframe: %d\n", err);
		return err;
	}

	err = hdmi_avi_infoframe_pack(&frame, buffer, sizeof(buffer));
	if (err < 0) {
		dev_err(sor->dev, "failed to pack AVI infoframe: %d\n", err);
		return err;
	}

	tegra_sor_hdmi_write_infopack(sor, buffer, err);

	/* enable AVI infoframe */
	value = tegra_sor_readl(sor, SOR_HDMI_AVI_INFOFRAME_CTRL);
	value |= INFOFRAME_CTRL_CHECKSUM_ENABLE;
	value |= INFOFRAME_CTRL_ENABLE;
	tegra_sor_writel(sor, value, SOR_HDMI_AVI_INFOFRAME_CTRL);

	return 0;
}

static void tegra_sor_write_eld(struct tegra_sor *sor)
{
	size_t length = drm_eld_size(sor->output.connector.eld), i;

	for (i = 0; i < length; i++)
		tegra_sor_writel(sor, i << 8 | sor->output.connector.eld[i],
				 SOR_AUDIO_HDA_ELD_BUFWR);

	/*
	 * The HDA codec will always report an ELD buffer size of 96 bytes and
	 * the HDA codec driver will check that each byte read from the buffer
	 * is valid. Therefore every byte must be written, even if no 96 bytes
	 * were parsed from EDID.
	 */
	for (i = length; i < 96; i++)
		tegra_sor_writel(sor, i << 8 | 0, SOR_AUDIO_HDA_ELD_BUFWR);
}

static void tegra_sor_audio_prepare(struct tegra_sor *sor)
{
	u32 value;

	/*
	 * Enable and unmask the HDA codec SCRATCH0 register interrupt. This
	 * is used for interoperability between the HDA codec driver and the
	 * HDMI/DP driver.
	 */
	value = SOR_INT_CODEC_SCRATCH1 | SOR_INT_CODEC_SCRATCH0;
	tegra_sor_writel(sor, value, SOR_INT_ENABLE);
	tegra_sor_writel(sor, value, SOR_INT_MASK);

	tegra_sor_write_eld(sor);

	value = SOR_AUDIO_HDA_PRESENSE_ELDV | SOR_AUDIO_HDA_PRESENSE_PD;
	tegra_sor_writel(sor, value, SOR_AUDIO_HDA_PRESENSE);
}

static void tegra_sor_audio_unprepare(struct tegra_sor *sor)
{
	tegra_sor_writel(sor, 0, SOR_AUDIO_HDA_PRESENSE);
	tegra_sor_writel(sor, 0, SOR_INT_MASK);
	tegra_sor_writel(sor, 0, SOR_INT_ENABLE);
}

static void tegra_sor_audio_enable(struct tegra_sor *sor)
{
	u32 value;

	value = tegra_sor_readl(sor, SOR_AUDIO_CNTRL);

	/* select HDA audio input */
	value &= ~SOR_AUDIO_CNTRL_SOURCE_SELECT(SOURCE_SELECT_MASK);
	value |= SOR_AUDIO_CNTRL_SOURCE_SELECT(SOURCE_SELECT_HDA);

	/* inject null samples */
	if (sor->format.channels != 2)
		value &= ~SOR_AUDIO_CNTRL_INJECT_NULLSMPL;
	else
		value |= SOR_AUDIO_CNTRL_INJECT_NULLSMPL;

	value |= SOR_AUDIO_CNTRL_AFIFO_FLUSH;

	tegra_sor_writel(sor, value, SOR_AUDIO_CNTRL);

	/* enable advertising HBR capability */
	tegra_sor_writel(sor, SOR_AUDIO_SPARE_HBR_ENABLE, SOR_AUDIO_SPARE);
}

static int tegra_sor_hdmi_enable_audio_infoframe(struct tegra_sor *sor)
{
	u8 buffer[HDMI_INFOFRAME_SIZE(AUDIO)];
	struct hdmi_audio_infoframe frame;
	u32 value;
	int err;

	err = hdmi_audio_infoframe_init(&frame);
	if (err < 0) {
		dev_err(sor->dev, "failed to setup audio infoframe: %d\n", err);
		return err;
	}

	frame.channels = sor->format.channels;

	err = hdmi_audio_infoframe_pack(&frame, buffer, sizeof(buffer));
	if (err < 0) {
		dev_err(sor->dev, "failed to pack audio infoframe: %d\n", err);
		return err;
	}

	tegra_sor_hdmi_write_infopack(sor, buffer, err);

	value = tegra_sor_readl(sor, SOR_HDMI_AUDIO_INFOFRAME_CTRL);
	value |= INFOFRAME_CTRL_CHECKSUM_ENABLE;
	value |= INFOFRAME_CTRL_ENABLE;
	tegra_sor_writel(sor, value, SOR_HDMI_AUDIO_INFOFRAME_CTRL);

	return 0;
}

static void tegra_sor_hdmi_audio_enable(struct tegra_sor *sor)
{
	u32 value;

	tegra_sor_audio_enable(sor);

	tegra_sor_writel(sor, 0, SOR_HDMI_ACR_CTRL);

	value = SOR_HDMI_SPARE_ACR_PRIORITY_HIGH |
		SOR_HDMI_SPARE_CTS_RESET(1) |
		SOR_HDMI_SPARE_HW_CTS_ENABLE;
	tegra_sor_writel(sor, value, SOR_HDMI_SPARE);

	/* enable HW CTS */
	value = SOR_HDMI_ACR_SUBPACK_LOW_SB1(0);
	tegra_sor_writel(sor, value, SOR_HDMI_ACR_0441_SUBPACK_LOW);

	/* allow packet to be sent */
	value = SOR_HDMI_ACR_SUBPACK_HIGH_ENABLE;
	tegra_sor_writel(sor, value, SOR_HDMI_ACR_0441_SUBPACK_HIGH);

	/* reset N counter and enable lookup */
	value = SOR_HDMI_AUDIO_N_RESET | SOR_HDMI_AUDIO_N_LOOKUP;
	tegra_sor_writel(sor, value, SOR_HDMI_AUDIO_N);

	value = (24000 * 4096) / (128 * sor->format.sample_rate / 1000);
	tegra_sor_writel(sor, value, SOR_AUDIO_AVAL_0320);
	tegra_sor_writel(sor, 4096, SOR_AUDIO_NVAL_0320);

	tegra_sor_writel(sor, 20000, SOR_AUDIO_AVAL_0441);
	tegra_sor_writel(sor, 4704, SOR_AUDIO_NVAL_0441);

	tegra_sor_writel(sor, 20000, SOR_AUDIO_AVAL_0882);
	tegra_sor_writel(sor, 9408, SOR_AUDIO_NVAL_0882);

	tegra_sor_writel(sor, 20000, SOR_AUDIO_AVAL_1764);
	tegra_sor_writel(sor, 18816, SOR_AUDIO_NVAL_1764);

	value = (24000 * 6144) / (128 * sor->format.sample_rate / 1000);
	tegra_sor_writel(sor, value, SOR_AUDIO_AVAL_0480);
	tegra_sor_writel(sor, 6144, SOR_AUDIO_NVAL_0480);

	value = (24000 * 12288) / (128 * sor->format.sample_rate / 1000);
	tegra_sor_writel(sor, value, SOR_AUDIO_AVAL_0960);
	tegra_sor_writel(sor, 12288, SOR_AUDIO_NVAL_0960);

	value = (24000 * 24576) / (128 * sor->format.sample_rate / 1000);
	tegra_sor_writel(sor, value, SOR_AUDIO_AVAL_1920);
	tegra_sor_writel(sor, 24576, SOR_AUDIO_NVAL_1920);

	value = tegra_sor_readl(sor, SOR_HDMI_AUDIO_N);
	value &= ~SOR_HDMI_AUDIO_N_RESET;
	tegra_sor_writel(sor, value, SOR_HDMI_AUDIO_N);

	tegra_sor_hdmi_enable_audio_infoframe(sor);
}

static void tegra_sor_hdmi_disable_audio_infoframe(struct tegra_sor *sor)
{
	u32 value;

	value = tegra_sor_readl(sor, SOR_HDMI_AUDIO_INFOFRAME_CTRL);
	value &= ~INFOFRAME_CTRL_ENABLE;
	tegra_sor_writel(sor, value, SOR_HDMI_AUDIO_INFOFRAME_CTRL);
}

static void tegra_sor_hdmi_audio_disable(struct tegra_sor *sor)
{
	tegra_sor_hdmi_disable_audio_infoframe(sor);
}

static struct tegra_sor_hdmi_settings *
tegra_sor_hdmi_find_settings(struct tegra_sor *sor, unsigned long frequency)
{
	unsigned int i;

	for (i = 0; i < sor->num_settings; i++)
		if (frequency <= sor->settings[i].frequency)
			return &sor->settings[i];

	return NULL;
}

static void tegra_sor_hdmi_disable_scrambling(struct tegra_sor *sor)
{
	u32 value;

	value = tegra_sor_readl(sor, SOR_HDMI2_CTRL);
	value &= ~SOR_HDMI2_CTRL_CLOCK_MODE_DIV_BY_4;
	value &= ~SOR_HDMI2_CTRL_SCRAMBLE;
	tegra_sor_writel(sor, value, SOR_HDMI2_CTRL);
}

static void tegra_sor_hdmi_scdc_disable(struct tegra_sor *sor)
{
	struct i2c_adapter *ddc = sor->output.ddc;

	drm_scdc_set_high_tmds_clock_ratio(ddc, false);
	drm_scdc_set_scrambling(ddc, false);

	tegra_sor_hdmi_disable_scrambling(sor);
}

static void tegra_sor_hdmi_scdc_stop(struct tegra_sor *sor)
{
	if (sor->scdc_enabled) {
		cancel_delayed_work_sync(&sor->scdc);
		tegra_sor_hdmi_scdc_disable(sor);
	}
}

static void tegra_sor_hdmi_enable_scrambling(struct tegra_sor *sor)
{
	u32 value;

	value = tegra_sor_readl(sor, SOR_HDMI2_CTRL);
	value |= SOR_HDMI2_CTRL_CLOCK_MODE_DIV_BY_4;
	value |= SOR_HDMI2_CTRL_SCRAMBLE;
	tegra_sor_writel(sor, value, SOR_HDMI2_CTRL);
}

static void tegra_sor_hdmi_scdc_enable(struct tegra_sor *sor)
{
	struct i2c_adapter *ddc = sor->output.ddc;

	drm_scdc_set_high_tmds_clock_ratio(ddc, true);
	drm_scdc_set_scrambling(ddc, true);

	tegra_sor_hdmi_enable_scrambling(sor);
}

static void tegra_sor_hdmi_scdc_work(struct work_struct *work)
{
	struct tegra_sor *sor = container_of(work, struct tegra_sor, scdc.work);
	struct i2c_adapter *ddc = sor->output.ddc;

	if (!drm_scdc_get_scrambling_status(ddc)) {
		DRM_DEBUG_KMS("SCDC not scrambled\n");
		tegra_sor_hdmi_scdc_enable(sor);
	}

	schedule_delayed_work(&sor->scdc, msecs_to_jiffies(5000));
}

static void tegra_sor_hdmi_scdc_start(struct tegra_sor *sor)
{
	struct drm_scdc *scdc = &sor->output.connector.display_info.hdmi.scdc;
	struct drm_display_mode *mode;

	mode = &sor->output.encoder.crtc->state->adjusted_mode;

	if (mode->clock >= 340000 && scdc->supported) {
		schedule_delayed_work(&sor->scdc, msecs_to_jiffies(5000));
		tegra_sor_hdmi_scdc_enable(sor);
		sor->scdc_enabled = true;
	}
}

static void tegra_sor_hdmi_disable(struct drm_encoder *encoder)
{
	struct tegra_output *output = encoder_to_output(encoder);
	struct tegra_dc *dc = to_tegra_dc(encoder->crtc);
	struct tegra_sor *sor = to_sor(output);
	u32 value;
	int err;

	tegra_sor_audio_unprepare(sor);
	tegra_sor_hdmi_scdc_stop(sor);

	err = tegra_sor_detach(sor);
	if (err < 0)
		dev_err(sor->dev, "failed to detach SOR: %d\n", err);

	tegra_sor_writel(sor, 0, SOR_STATE1);
	tegra_sor_update(sor);

	/* disable display to SOR clock */
	value = tegra_dc_readl(dc, DC_DISP_DISP_WIN_OPTIONS);

	if (!sor->soc->has_nvdisplay)
		value &= ~SOR1_TIMING_CYA;

	value &= ~SOR_ENABLE(sor->index);

	tegra_dc_writel(dc, value, DC_DISP_DISP_WIN_OPTIONS);

	tegra_dc_commit(dc);

	err = tegra_sor_power_down(sor);
	if (err < 0)
		dev_err(sor->dev, "failed to power down SOR: %d\n", err);

	err = tegra_io_pad_power_disable(sor->pad);
	if (err < 0)
		dev_err(sor->dev, "failed to power off I/O pad: %d\n", err);

	host1x_client_suspend(&sor->client);
}

static void tegra_sor_hdmi_enable(struct drm_encoder *encoder)
{
	struct tegra_output *output = encoder_to_output(encoder);
	unsigned int h_ref_to_sync = 1, pulse_start, max_ac;
	struct tegra_dc *dc = to_tegra_dc(encoder->crtc);
	struct tegra_sor_hdmi_settings *settings;
	struct tegra_sor *sor = to_sor(output);
	struct tegra_sor_state *state;
	struct drm_display_mode *mode;
	unsigned long rate, pclk;
	unsigned int div, i;
	u32 value;
	int err;

	state = to_sor_state(output->connector.state);
	mode = &encoder->crtc->state->adjusted_mode;
	pclk = mode->clock * 1000;

	err = host1x_client_resume(&sor->client);
	if (err < 0) {
		dev_err(sor->dev, "failed to resume: %d\n", err);
		return;
	}

	/* switch to safe parent clock */
	err = tegra_sor_set_parent_clock(sor, sor->clk_safe);
	if (err < 0) {
		dev_err(sor->dev, "failed to set safe parent clock: %d\n", err);
		return;
	}

	div = clk_get_rate(sor->clk) / 1000000 * 4;

	err = tegra_io_pad_power_enable(sor->pad);
	if (err < 0)
		dev_err(sor->dev, "failed to power on I/O pad: %d\n", err);

	usleep_range(20, 100);

	value = tegra_sor_readl(sor, sor->soc->regs->pll2);
	value &= ~SOR_PLL2_BANDGAP_POWERDOWN;
	tegra_sor_writel(sor, value, sor->soc->regs->pll2);

	usleep_range(20, 100);

	value = tegra_sor_readl(sor, sor->soc->regs->pll3);
	value &= ~SOR_PLL3_PLL_VDD_MODE_3V3;
	tegra_sor_writel(sor, value, sor->soc->regs->pll3);

	value = tegra_sor_readl(sor, sor->soc->regs->pll0);
	value &= ~SOR_PLL0_VCOPD;
	value &= ~SOR_PLL0_PWR;
	tegra_sor_writel(sor, value, sor->soc->regs->pll0);

	value = tegra_sor_readl(sor, sor->soc->regs->pll2);
	value &= ~SOR_PLL2_SEQ_PLLCAPPD_ENFORCE;
	tegra_sor_writel(sor, value, sor->soc->regs->pll2);

	usleep_range(200, 400);

	value = tegra_sor_readl(sor, sor->soc->regs->pll2);
	value &= ~SOR_PLL2_POWERDOWN_OVERRIDE;
	value &= ~SOR_PLL2_PORT_POWERDOWN;
	tegra_sor_writel(sor, value, sor->soc->regs->pll2);

	usleep_range(20, 100);

	value = tegra_sor_readl(sor, sor->soc->regs->dp_padctl0);
	value |= SOR_DP_PADCTL_PD_TXD_3 | SOR_DP_PADCTL_PD_TXD_0 |
		 SOR_DP_PADCTL_PD_TXD_1 | SOR_DP_PADCTL_PD_TXD_2;
	tegra_sor_writel(sor, value, sor->soc->regs->dp_padctl0);

	while (true) {
		value = tegra_sor_readl(sor, SOR_LANE_SEQ_CTL);
		if ((value & SOR_LANE_SEQ_CTL_STATE_BUSY) == 0)
			break;

		usleep_range(250, 1000);
	}

	value = SOR_LANE_SEQ_CTL_TRIGGER | SOR_LANE_SEQ_CTL_SEQUENCE_DOWN |
		SOR_LANE_SEQ_CTL_POWER_STATE_UP | SOR_LANE_SEQ_CTL_DELAY(5);
	tegra_sor_writel(sor, value, SOR_LANE_SEQ_CTL);

	while (true) {
		value = tegra_sor_readl(sor, SOR_LANE_SEQ_CTL);
		if ((value & SOR_LANE_SEQ_CTL_TRIGGER) == 0)
			break;

		usleep_range(250, 1000);
	}

	value = tegra_sor_readl(sor, SOR_CLK_CNTRL);
	value &= ~SOR_CLK_CNTRL_DP_LINK_SPEED_MASK;
	value &= ~SOR_CLK_CNTRL_DP_CLK_SEL_MASK;

	if (mode->clock < 340000) {
		DRM_DEBUG_KMS("setting 2.7 GHz link speed\n");
		value |= SOR_CLK_CNTRL_DP_LINK_SPEED_G2_70;
	} else {
		DRM_DEBUG_KMS("setting 5.4 GHz link speed\n");
		value |= SOR_CLK_CNTRL_DP_LINK_SPEED_G5_40;
	}

	value |= SOR_CLK_CNTRL_DP_CLK_SEL_SINGLE_PCLK;
	tegra_sor_writel(sor, value, SOR_CLK_CNTRL);

	/* SOR pad PLL stabilization time */
	usleep_range(250, 1000);

	value = tegra_sor_readl(sor, SOR_DP_LINKCTL0);
	value &= ~SOR_DP_LINKCTL_LANE_COUNT_MASK;
	value |= SOR_DP_LINKCTL_LANE_COUNT(4);
	tegra_sor_writel(sor, value, SOR_DP_LINKCTL0);

	value = tegra_sor_readl(sor, SOR_DP_SPARE0);
	value &= ~SOR_DP_SPARE_DISP_VIDEO_PREAMBLE;
	value &= ~SOR_DP_SPARE_PANEL_INTERNAL;
	value &= ~SOR_DP_SPARE_SEQ_ENABLE;
	value &= ~SOR_DP_SPARE_MACRO_SOR_CLK;
	tegra_sor_writel(sor, value, SOR_DP_SPARE0);

	value = SOR_SEQ_CTL_PU_PC(0) | SOR_SEQ_CTL_PU_PC_ALT(0) |
		SOR_SEQ_CTL_PD_PC(8) | SOR_SEQ_CTL_PD_PC_ALT(8);
	tegra_sor_writel(sor, value, SOR_SEQ_CTL);

	value = SOR_SEQ_INST_DRIVE_PWM_OUT_LO | SOR_SEQ_INST_HALT |
		SOR_SEQ_INST_WAIT_VSYNC | SOR_SEQ_INST_WAIT(1);
	tegra_sor_writel(sor, value, SOR_SEQ_INST(0));
	tegra_sor_writel(sor, value, SOR_SEQ_INST(8));

	if (!sor->soc->has_nvdisplay) {
		/* program the reference clock */
		value = SOR_REFCLK_DIV_INT(div) | SOR_REFCLK_DIV_FRAC(div);
		tegra_sor_writel(sor, value, SOR_REFCLK);
	}

	/* XXX not in TRM */
	for (value = 0, i = 0; i < 5; i++)
		value |= SOR_XBAR_CTRL_LINK0_XSEL(i, sor->xbar_cfg[i]) |
			 SOR_XBAR_CTRL_LINK1_XSEL(i, i);

	tegra_sor_writel(sor, 0x00000000, SOR_XBAR_POL);
	tegra_sor_writel(sor, value, SOR_XBAR_CTRL);

	/*
	 * Switch the pad clock to the DP clock. Note that we cannot actually
	 * do this because Tegra186 and later don't support clk_set_parent()
	 * on the sorX_pad_clkout clocks. We already do the equivalent above
	 * using the DP_CLK_SEL mux of the SOR_CLK_CNTRL register.
	 */
#if 0
	err = clk_set_parent(sor->clk_pad, sor->clk_dp);
	if (err < 0) {
		dev_err(sor->dev, "failed to select pad parent clock: %d\n",
			err);
		return;
	}
#endif

	/* switch the SOR clock to the pad clock */
	err = tegra_sor_set_parent_clock(sor, sor->clk_pad);
	if (err < 0) {
		dev_err(sor->dev, "failed to select SOR parent clock: %d\n",
			err);
		return;
	}

	/* switch the output clock to the parent pixel clock */
	err = clk_set_parent(sor->clk, sor->clk_parent);
	if (err < 0) {
		dev_err(sor->dev, "failed to select output parent clock: %d\n",
			err);
		return;
	}

	/* adjust clock rate for HDMI 2.0 modes */
	rate = clk_get_rate(sor->clk_parent);

	if (mode->clock >= 340000)
		rate /= 2;

	DRM_DEBUG_KMS("setting clock to %lu Hz, mode: %lu Hz\n", rate, pclk);

	clk_set_rate(sor->clk, rate);

	if (!sor->soc->has_nvdisplay) {
		value = SOR_INPUT_CONTROL_HDMI_SRC_SELECT(dc->pipe);

		/* XXX is this the proper check? */
		if (mode->clock < 75000)
			value |= SOR_INPUT_CONTROL_ARM_VIDEO_RANGE_LIMITED;

		tegra_sor_writel(sor, value, SOR_INPUT_CONTROL);
	}

	max_ac = ((mode->htotal - mode->hdisplay) - SOR_REKEY - 18) / 32;

	value = SOR_HDMI_CTRL_ENABLE | SOR_HDMI_CTRL_MAX_AC_PACKET(max_ac) |
		SOR_HDMI_CTRL_AUDIO_LAYOUT | SOR_HDMI_CTRL_REKEY(SOR_REKEY);
	tegra_sor_writel(sor, value, SOR_HDMI_CTRL);

	if (!dc->soc->has_nvdisplay) {
		/* H_PULSE2 setup */
		pulse_start = h_ref_to_sync +
			      (mode->hsync_end - mode->hsync_start) +
			      (mode->htotal - mode->hsync_end) - 10;

		value = PULSE_LAST_END_A | PULSE_QUAL_VACTIVE |
			PULSE_POLARITY_HIGH | PULSE_MODE_NORMAL;
		tegra_dc_writel(dc, value, DC_DISP_H_PULSE2_CONTROL);

		value = PULSE_END(pulse_start + 8) | PULSE_START(pulse_start);
		tegra_dc_writel(dc, value, DC_DISP_H_PULSE2_POSITION_A);

		value = tegra_dc_readl(dc, DC_DISP_DISP_SIGNAL_OPTIONS0);
		value |= H_PULSE2_ENABLE;
		tegra_dc_writel(dc, value, DC_DISP_DISP_SIGNAL_OPTIONS0);
	}

	/* infoframe setup */
	err = tegra_sor_hdmi_setup_avi_infoframe(sor, mode);
	if (err < 0)
		dev_err(sor->dev, "failed to setup AVI infoframe: %d\n", err);

	/* XXX HDMI audio support not implemented yet */
	tegra_sor_hdmi_disable_audio_infoframe(sor);

	/* use single TMDS protocol */
	value = tegra_sor_readl(sor, SOR_STATE1);
	value &= ~SOR_STATE_ASY_PROTOCOL_MASK;
	value |= SOR_STATE_ASY_PROTOCOL_SINGLE_TMDS_A;
	tegra_sor_writel(sor, value, SOR_STATE1);

	/* power up pad calibration */
	value = tegra_sor_readl(sor, sor->soc->regs->dp_padctl0);
	value &= ~SOR_DP_PADCTL_PAD_CAL_PD;
	tegra_sor_writel(sor, value, sor->soc->regs->dp_padctl0);

	/* production settings */
	settings = tegra_sor_hdmi_find_settings(sor, mode->clock * 1000);
	if (!settings) {
		dev_err(sor->dev, "no settings for pixel clock %d Hz\n",
			mode->clock * 1000);
		return;
	}

	value = tegra_sor_readl(sor, sor->soc->regs->pll0);
	value &= ~SOR_PLL0_ICHPMP_MASK;
	value &= ~SOR_PLL0_FILTER_MASK;
	value &= ~SOR_PLL0_VCOCAP_MASK;
	value |= SOR_PLL0_ICHPMP(settings->ichpmp);
	value |= SOR_PLL0_FILTER(settings->filter);
	value |= SOR_PLL0_VCOCAP(settings->vcocap);
	tegra_sor_writel(sor, value, sor->soc->regs->pll0);

	/* XXX not in TRM */
	value = tegra_sor_readl(sor, sor->soc->regs->pll1);
	value &= ~SOR_PLL1_LOADADJ_MASK;
	value &= ~SOR_PLL1_TMDS_TERMADJ_MASK;
	value |= SOR_PLL1_LOADADJ(settings->loadadj);
	value |= SOR_PLL1_TMDS_TERMADJ(settings->tmds_termadj);
	value |= SOR_PLL1_TMDS_TERM;
	tegra_sor_writel(sor, value, sor->soc->regs->pll1);

	value = tegra_sor_readl(sor, sor->soc->regs->pll3);
	value &= ~SOR_PLL3_BG_TEMP_COEF_MASK;
	value &= ~SOR_PLL3_BG_VREF_LEVEL_MASK;
	value &= ~SOR_PLL3_AVDD10_LEVEL_MASK;
	value &= ~SOR_PLL3_AVDD14_LEVEL_MASK;
	value |= SOR_PLL3_BG_TEMP_COEF(settings->bg_temp_coef);
	value |= SOR_PLL3_BG_VREF_LEVEL(settings->bg_vref_level);
	value |= SOR_PLL3_AVDD10_LEVEL(settings->avdd10_level);
	value |= SOR_PLL3_AVDD14_LEVEL(settings->avdd14_level);
	tegra_sor_writel(sor, value, sor->soc->regs->pll3);

	value = settings->drive_current[3] << 24 |
		settings->drive_current[2] << 16 |
		settings->drive_current[1] <<  8 |
		settings->drive_current[0] <<  0;
	tegra_sor_writel(sor, value, SOR_LANE_DRIVE_CURRENT0);

	value = settings->preemphasis[3] << 24 |
		settings->preemphasis[2] << 16 |
		settings->preemphasis[1] <<  8 |
		settings->preemphasis[0] <<  0;
	tegra_sor_writel(sor, value, SOR_LANE_PREEMPHASIS0);

	value = tegra_sor_readl(sor, sor->soc->regs->dp_padctl0);
	value &= ~SOR_DP_PADCTL_TX_PU_MASK;
	value |= SOR_DP_PADCTL_TX_PU_ENABLE;
	value |= SOR_DP_PADCTL_TX_PU(settings->tx_pu_value);
	tegra_sor_writel(sor, value, sor->soc->regs->dp_padctl0);

	value = tegra_sor_readl(sor, sor->soc->regs->dp_padctl2);
	value &= ~SOR_DP_PADCTL_SPAREPLL_MASK;
	value |= SOR_DP_PADCTL_SPAREPLL(settings->sparepll);
	tegra_sor_writel(sor, value, sor->soc->regs->dp_padctl2);

	/* power down pad calibration */
	value = tegra_sor_readl(sor, sor->soc->regs->dp_padctl0);
	value |= SOR_DP_PADCTL_PAD_CAL_PD;
	tegra_sor_writel(sor, value, sor->soc->regs->dp_padctl0);

	if (!dc->soc->has_nvdisplay) {
		/* miscellaneous display controller settings */
		value = VSYNC_H_POSITION(1);
		tegra_dc_writel(dc, value, DC_DISP_DISP_TIMING_OPTIONS);
	}

	value = tegra_dc_readl(dc, DC_DISP_DISP_COLOR_CONTROL);
	value &= ~DITHER_CONTROL_MASK;
	value &= ~BASE_COLOR_SIZE_MASK;

	switch (state->bpc) {
	case 6:
		value |= BASE_COLOR_SIZE_666;
		break;

	case 8:
		value |= BASE_COLOR_SIZE_888;
		break;

	case 10:
		value |= BASE_COLOR_SIZE_101010;
		break;

	case 12:
		value |= BASE_COLOR_SIZE_121212;
		break;

	default:
		WARN(1, "%u bits-per-color not supported\n", state->bpc);
		value |= BASE_COLOR_SIZE_888;
		break;
	}

	tegra_dc_writel(dc, value, DC_DISP_DISP_COLOR_CONTROL);

	/* XXX set display head owner */
	value = tegra_sor_readl(sor, SOR_STATE1);
	value &= ~SOR_STATE_ASY_OWNER_MASK;
	value |= SOR_STATE_ASY_OWNER(1 + dc->pipe);
	tegra_sor_writel(sor, value, SOR_STATE1);

	err = tegra_sor_power_up(sor, 250);
	if (err < 0)
		dev_err(sor->dev, "failed to power up SOR: %d\n", err);

	/* configure dynamic range of output */
	value = tegra_sor_readl(sor, sor->soc->regs->head_state0 + dc->pipe);
	value &= ~SOR_HEAD_STATE_RANGECOMPRESS_MASK;
	value &= ~SOR_HEAD_STATE_DYNRANGE_MASK;
	tegra_sor_writel(sor, value, sor->soc->regs->head_state0 + dc->pipe);

	/* configure colorspace */
	value = tegra_sor_readl(sor, sor->soc->regs->head_state0 + dc->pipe);
	value &= ~SOR_HEAD_STATE_COLORSPACE_MASK;
	value |= SOR_HEAD_STATE_COLORSPACE_RGB;
	tegra_sor_writel(sor, value, sor->soc->regs->head_state0 + dc->pipe);

	tegra_sor_mode_set(sor, mode, state);

	tegra_sor_update(sor);

	/* program preamble timing in SOR (XXX) */
	value = tegra_sor_readl(sor, SOR_DP_SPARE0);
	value &= ~SOR_DP_SPARE_DISP_VIDEO_PREAMBLE;
	tegra_sor_writel(sor, value, SOR_DP_SPARE0);

	err = tegra_sor_attach(sor);
	if (err < 0)
		dev_err(sor->dev, "failed to attach SOR: %d\n", err);

	/* enable display to SOR clock and generate HDMI preamble */
	value = tegra_dc_readl(dc, DC_DISP_DISP_WIN_OPTIONS);

	if (!sor->soc->has_nvdisplay)
		value |= SOR1_TIMING_CYA;

	value |= SOR_ENABLE(sor->index);

	tegra_dc_writel(dc, value, DC_DISP_DISP_WIN_OPTIONS);

	if (dc->soc->has_nvdisplay) {
		value = tegra_dc_readl(dc, DC_DISP_CORE_SOR_SET_CONTROL(sor->index));
		value &= ~PROTOCOL_MASK;
		value |= PROTOCOL_SINGLE_TMDS_A;
		tegra_dc_writel(dc, value, DC_DISP_CORE_SOR_SET_CONTROL(sor->index));
	}

	tegra_dc_commit(dc);

	err = tegra_sor_wakeup(sor);
	if (err < 0)
		dev_err(sor->dev, "failed to wakeup SOR: %d\n", err);

	tegra_sor_hdmi_scdc_start(sor);
	tegra_sor_audio_prepare(sor);
}

static const struct drm_encoder_helper_funcs tegra_sor_hdmi_helpers = {
	.disable = tegra_sor_hdmi_disable,
	.enable = tegra_sor_hdmi_enable,
	.atomic_check = tegra_sor_encoder_atomic_check,
};

static void tegra_sor_dp_disable(struct drm_encoder *encoder)
{
	struct tegra_output *output = encoder_to_output(encoder);
	struct tegra_dc *dc = to_tegra_dc(encoder->crtc);
	struct tegra_sor *sor = to_sor(output);
	u32 value;
	int err;

	if (output->panel)
		drm_panel_disable(output->panel);

	/*
	 * Do not attempt to power down a DP link if we're not connected since
	 * the AUX transactions would just be timing out.
	 */
	if (output->connector.status != connector_status_disconnected) {
		err = drm_dp_link_power_down(sor->aux, &sor->link);
		if (err < 0)
			dev_err(sor->dev, "failed to power down link: %d\n",
				err);
	}

	err = tegra_sor_detach(sor);
	if (err < 0)
		dev_err(sor->dev, "failed to detach SOR: %d\n", err);

	tegra_sor_writel(sor, 0, SOR_STATE1);
	tegra_sor_update(sor);

	value = tegra_dc_readl(dc, DC_DISP_DISP_WIN_OPTIONS);
	value &= ~SOR_ENABLE(sor->index);
	tegra_dc_writel(dc, value, DC_DISP_DISP_WIN_OPTIONS);
	tegra_dc_commit(dc);

	value = tegra_sor_readl(sor, SOR_STATE1);
	value &= ~SOR_STATE_ASY_PROTOCOL_MASK;
	value &= ~SOR_STATE_ASY_SUBOWNER_MASK;
	value &= ~SOR_STATE_ASY_OWNER_MASK;
	tegra_sor_writel(sor, value, SOR_STATE1);
	tegra_sor_update(sor);

	/* switch to safe parent clock */
	err = tegra_sor_set_parent_clock(sor, sor->clk_safe);
	if (err < 0)
		dev_err(sor->dev, "failed to set safe clock: %d\n", err);

	err = tegra_sor_power_down(sor);
	if (err < 0)
		dev_err(sor->dev, "failed to power down SOR: %d\n", err);

	err = tegra_io_pad_power_disable(sor->pad);
	if (err < 0)
		dev_err(sor->dev, "failed to power off I/O pad: %d\n", err);

	err = drm_dp_aux_disable(sor->aux);
	if (err < 0)
		dev_err(sor->dev, "failed disable DPAUX: %d\n", err);

	if (output->panel)
		drm_panel_unprepare(output->panel);

	host1x_client_suspend(&sor->client);
}

static void tegra_sor_dp_enable(struct drm_encoder *encoder)
{
	struct tegra_output *output = encoder_to_output(encoder);
	struct tegra_dc *dc = to_tegra_dc(encoder->crtc);
	struct tegra_sor *sor = to_sor(output);
	struct tegra_sor_config config;
	struct tegra_sor_state *state;
	struct drm_display_mode *mode;
	struct drm_display_info *info;
	unsigned int i;
	u32 value;
	int err;

	state = to_sor_state(output->connector.state);
	mode = &encoder->crtc->state->adjusted_mode;
	info = &output->connector.display_info;

	err = host1x_client_resume(&sor->client);
	if (err < 0) {
		dev_err(sor->dev, "failed to resume: %d\n", err);
		return;
	}

	/* switch to safe parent clock */
	err = tegra_sor_set_parent_clock(sor, sor->clk_safe);
	if (err < 0)
		dev_err(sor->dev, "failed to set safe parent clock: %d\n", err);

	err = tegra_io_pad_power_enable(sor->pad);
	if (err < 0)
		dev_err(sor->dev, "failed to power on LVDS rail: %d\n", err);

	usleep_range(20, 100);

	err = drm_dp_aux_enable(sor->aux);
	if (err < 0)
		dev_err(sor->dev, "failed to enable DPAUX: %d\n", err);

	err = drm_dp_link_probe(sor->aux, &sor->link);
	if (err < 0)
		dev_err(sor->dev, "failed to probe DP link: %d\n", err);

	tegra_sor_filter_rates(sor);

	err = drm_dp_link_choose(&sor->link, mode, info);
	if (err < 0)
		dev_err(sor->dev, "failed to choose link: %d\n", err);

	if (output->panel)
		drm_panel_prepare(output->panel);

	value = tegra_sor_readl(sor, sor->soc->regs->pll2);
	value &= ~SOR_PLL2_BANDGAP_POWERDOWN;
	tegra_sor_writel(sor, value, sor->soc->regs->pll2);

	usleep_range(20, 40);

	value = tegra_sor_readl(sor, sor->soc->regs->pll3);
	value |= SOR_PLL3_PLL_VDD_MODE_3V3;
	tegra_sor_writel(sor, value, sor->soc->regs->pll3);

	value = tegra_sor_readl(sor, sor->soc->regs->pll0);
	value &= ~(SOR_PLL0_VCOPD | SOR_PLL0_PWR);
	tegra_sor_writel(sor, value, sor->soc->regs->pll0);

	value = tegra_sor_readl(sor, sor->soc->regs->pll2);
	value &= ~SOR_PLL2_SEQ_PLLCAPPD_ENFORCE;
	value |= SOR_PLL2_SEQ_PLLCAPPD;
	tegra_sor_writel(sor, value, sor->soc->regs->pll2);

	usleep_range(200, 400);

	value = tegra_sor_readl(sor, sor->soc->regs->pll2);
	value &= ~SOR_PLL2_POWERDOWN_OVERRIDE;
	value &= ~SOR_PLL2_PORT_POWERDOWN;
	tegra_sor_writel(sor, value, sor->soc->regs->pll2);

	value = tegra_sor_readl(sor, SOR_CLK_CNTRL);
	value &= ~SOR_CLK_CNTRL_DP_CLK_SEL_MASK;

	if (output->panel)
		value |= SOR_CLK_CNTRL_DP_CLK_SEL_SINGLE_DPCLK;
	else
		value |= SOR_CLK_CNTRL_DP_CLK_SEL_DIFF_DPCLK;

	tegra_sor_writel(sor, value, SOR_CLK_CNTRL);

	usleep_range(200, 400);

	value = tegra_sor_readl(sor, SOR_DP_SPARE0);
	/* XXX not in TRM */
	if (output->panel)
		value |= SOR_DP_SPARE_PANEL_INTERNAL;
	else
		value &= ~SOR_DP_SPARE_PANEL_INTERNAL;

	value |= SOR_DP_SPARE_SEQ_ENABLE;
	tegra_sor_writel(sor, value, SOR_DP_SPARE0);

	/* XXX not in TRM */
	tegra_sor_writel(sor, 0, SOR_LVDS);

	value = tegra_sor_readl(sor, sor->soc->regs->pll0);
	value &= ~SOR_PLL0_ICHPMP_MASK;
	value &= ~SOR_PLL0_VCOCAP_MASK;
	value |= SOR_PLL0_ICHPMP(0x1);
	value |= SOR_PLL0_VCOCAP(0x3);
	value |= SOR_PLL0_RESISTOR_EXT;
	tegra_sor_writel(sor, value, sor->soc->regs->pll0);

	/* XXX not in TRM */
	for (value = 0, i = 0; i < 5; i++)
		value |= SOR_XBAR_CTRL_LINK0_XSEL(i, sor->soc->xbar_cfg[i]) |
			 SOR_XBAR_CTRL_LINK1_XSEL(i, i);

	tegra_sor_writel(sor, 0x00000000, SOR_XBAR_POL);
	tegra_sor_writel(sor, value, SOR_XBAR_CTRL);

	/*
	 * Switch the pad clock to the DP clock. Note that we cannot actually
	 * do this because Tegra186 and later don't support clk_set_parent()
	 * on the sorX_pad_clkout clocks. We already do the equivalent above
	 * using the DP_CLK_SEL mux of the SOR_CLK_CNTRL register.
	 */
#if 0
	err = clk_set_parent(sor->clk_pad, sor->clk_parent);
	if (err < 0) {
		dev_err(sor->dev, "failed to select pad parent clock: %d\n",
			err);
		return;
	}
#endif

	/* switch the SOR clock to the pad clock */
	err = tegra_sor_set_parent_clock(sor, sor->clk_pad);
	if (err < 0) {
		dev_err(sor->dev, "failed to select SOR parent clock: %d\n",
			err);
		return;
	}

	/* switch the output clock to the parent pixel clock */
	err = clk_set_parent(sor->clk, sor->clk_parent);
	if (err < 0) {
		dev_err(sor->dev, "failed to select output parent clock: %d\n",
			err);
		return;
	}

	/* use DP-A protocol */
	value = tegra_sor_readl(sor, SOR_STATE1);
	value &= ~SOR_STATE_ASY_PROTOCOL_MASK;
	value |= SOR_STATE_ASY_PROTOCOL_DP_A;
	tegra_sor_writel(sor, value, SOR_STATE1);

	/* enable port */
	value = tegra_sor_readl(sor, SOR_DP_LINKCTL0);
	value |= SOR_DP_LINKCTL_ENABLE;
	tegra_sor_writel(sor, value, SOR_DP_LINKCTL0);

	tegra_sor_dp_term_calibrate(sor);

	err = drm_dp_link_train(&sor->link);
	if (err < 0)
		dev_err(sor->dev, "link training failed: %d\n", err);
	else
		dev_dbg(sor->dev, "link training succeeded\n");

	err = drm_dp_link_power_up(sor->aux, &sor->link);
	if (err < 0)
		dev_err(sor->dev, "failed to power up DP link: %d\n", err);

	/* compute configuration */
	memset(&config, 0, sizeof(config));
	config.bits_per_pixel = state->bpc * 3;

	err = tegra_sor_compute_config(sor, mode, &config, &sor->link);
	if (err < 0)
		dev_err(sor->dev, "failed to compute configuration: %d\n", err);

	tegra_sor_apply_config(sor, &config);
	tegra_sor_mode_set(sor, mode, state);

	if (output->panel) {
		/* CSTM (LVDS, link A/B, upper) */
		value = SOR_CSTM_LVDS | SOR_CSTM_LINK_ACT_A | SOR_CSTM_LINK_ACT_B |
			SOR_CSTM_UPPER;
		tegra_sor_writel(sor, value, SOR_CSTM);

		/* PWM setup */
		err = tegra_sor_setup_pwm(sor, 250);
		if (err < 0)
			dev_err(sor->dev, "failed to setup PWM: %d\n", err);
	}

	tegra_sor_update(sor);

	err = tegra_sor_power_up(sor, 250);
	if (err < 0)
		dev_err(sor->dev, "failed to power up SOR: %d\n", err);

	/* attach and wake up */
	err = tegra_sor_attach(sor);
	if (err < 0)
		dev_err(sor->dev, "failed to attach SOR: %d\n", err);

	value = tegra_dc_readl(dc, DC_DISP_DISP_WIN_OPTIONS);
	value |= SOR_ENABLE(sor->index);
	tegra_dc_writel(dc, value, DC_DISP_DISP_WIN_OPTIONS);

	tegra_dc_commit(dc);

	err = tegra_sor_wakeup(sor);
	if (err < 0)
		dev_err(sor->dev, "failed to wakeup SOR: %d\n", err);

	if (output->panel)
		drm_panel_enable(output->panel);
}

static const struct drm_encoder_helper_funcs tegra_sor_dp_helpers = {
	.disable = tegra_sor_dp_disable,
	.enable = tegra_sor_dp_enable,
	.atomic_check = tegra_sor_encoder_atomic_check,
};

static void tegra_sor_disable_regulator(void *data)
{
	struct regulator *reg = data;

	regulator_disable(reg);
}

static int tegra_sor_enable_regulator(struct tegra_sor *sor, struct regulator *reg)
{
	int err;

	err = regulator_enable(reg);
	if (err)
		return err;

	return devm_add_action_or_reset(sor->dev, tegra_sor_disable_regulator, reg);
}

static int tegra_sor_hdmi_probe(struct tegra_sor *sor)
{
	int err;

	sor->avdd_io_supply = devm_regulator_get(sor->dev, "avdd-io-hdmi-dp");
	if (IS_ERR(sor->avdd_io_supply)) {
		dev_err(sor->dev, "cannot get AVDD I/O supply: %ld\n",
			PTR_ERR(sor->avdd_io_supply));
		return PTR_ERR(sor->avdd_io_supply);
	}

	err = tegra_sor_enable_regulator(sor, sor->avdd_io_supply);
	if (err < 0) {
		dev_err(sor->dev, "failed to enable AVDD I/O supply: %d\n",
			err);
		return err;
	}

	sor->vdd_pll_supply = devm_regulator_get(sor->dev, "vdd-hdmi-dp-pll");
	if (IS_ERR(sor->vdd_pll_supply)) {
		dev_err(sor->dev, "cannot get VDD PLL supply: %ld\n",
			PTR_ERR(sor->vdd_pll_supply));
		return PTR_ERR(sor->vdd_pll_supply);
	}

	err = tegra_sor_enable_regulator(sor, sor->vdd_pll_supply);
	if (err < 0) {
		dev_err(sor->dev, "failed to enable VDD PLL supply: %d\n",
			err);
		return err;
	}

	sor->hdmi_supply = devm_regulator_get(sor->dev, "hdmi");
	if (IS_ERR(sor->hdmi_supply)) {
		dev_err(sor->dev, "cannot get HDMI supply: %ld\n",
			PTR_ERR(sor->hdmi_supply));
		return PTR_ERR(sor->hdmi_supply);
	}

	err = tegra_sor_enable_regulator(sor, sor->hdmi_supply);
	if (err < 0) {
		dev_err(sor->dev, "failed to enable HDMI supply: %d\n", err);
		return err;
	}

	INIT_DELAYED_WORK(&sor->scdc, tegra_sor_hdmi_scdc_work);

	return 0;
}

static const struct tegra_sor_ops tegra_sor_hdmi_ops = {
	.name = "HDMI",
	.probe = tegra_sor_hdmi_probe,
	.audio_enable = tegra_sor_hdmi_audio_enable,
	.audio_disable = tegra_sor_hdmi_audio_disable,
};

static int tegra_sor_dp_probe(struct tegra_sor *sor)
{
	int err;

	sor->avdd_io_supply = devm_regulator_get(sor->dev, "avdd-io-hdmi-dp");
	if (IS_ERR(sor->avdd_io_supply))
		return PTR_ERR(sor->avdd_io_supply);

	err = tegra_sor_enable_regulator(sor, sor->avdd_io_supply);
	if (err < 0)
		return err;

	sor->vdd_pll_supply = devm_regulator_get(sor->dev, "vdd-hdmi-dp-pll");
	if (IS_ERR(sor->vdd_pll_supply))
		return PTR_ERR(sor->vdd_pll_supply);

	err = tegra_sor_enable_regulator(sor, sor->vdd_pll_supply);
	if (err < 0)
		return err;

	return 0;
}

static const struct tegra_sor_ops tegra_sor_dp_ops = {
	.name = "DP",
	.probe = tegra_sor_dp_probe,
};

static int tegra_sor_init(struct host1x_client *client)
{
	struct drm_device *drm = dev_get_drvdata(client->host);
	const struct drm_encoder_helper_funcs *helpers = NULL;
	struct tegra_sor *sor = host1x_client_to_sor(client);
	int connector = DRM_MODE_CONNECTOR_Unknown;
	int encoder = DRM_MODE_ENCODER_NONE;
	int err;

	if (!sor->aux) {
		if (sor->ops == &tegra_sor_hdmi_ops) {
			connector = DRM_MODE_CONNECTOR_HDMIA;
			encoder = DRM_MODE_ENCODER_TMDS;
			helpers = &tegra_sor_hdmi_helpers;
		} else if (sor->soc->supports_lvds) {
			connector = DRM_MODE_CONNECTOR_LVDS;
			encoder = DRM_MODE_ENCODER_LVDS;
		}
	} else {
		if (sor->output.panel) {
			connector = DRM_MODE_CONNECTOR_eDP;
			encoder = DRM_MODE_ENCODER_TMDS;
			helpers = &tegra_sor_dp_helpers;
		} else {
			connector = DRM_MODE_CONNECTOR_DisplayPort;
			encoder = DRM_MODE_ENCODER_TMDS;
			helpers = &tegra_sor_dp_helpers;
		}

		sor->link.ops = &tegra_sor_dp_link_ops;
		sor->link.aux = sor->aux;
	}

	sor->output.dev = sor->dev;

	drm_connector_init_with_ddc(drm, &sor->output.connector,
				    &tegra_sor_connector_funcs,
				    connector,
				    sor->output.ddc);
	drm_connector_helper_add(&sor->output.connector,
				 &tegra_sor_connector_helper_funcs);
	sor->output.connector.dpms = DRM_MODE_DPMS_OFF;

	drm_simple_encoder_init(drm, &sor->output.encoder, encoder);
	drm_encoder_helper_add(&sor->output.encoder, helpers);

	drm_connector_attach_encoder(&sor->output.connector,
					  &sor->output.encoder);
	drm_connector_register(&sor->output.connector);

	err = tegra_output_init(drm, &sor->output);
	if (err < 0) {
		dev_err(client->dev, "failed to initialize output: %d\n", err);
		return err;
	}

	tegra_output_find_possible_crtcs(&sor->output, drm);

	if (sor->aux) {
		err = drm_dp_aux_attach(sor->aux, &sor->output);
		if (err < 0) {
			dev_err(sor->dev, "failed to attach DP: %d\n", err);
			return err;
		}
	}

	/*
	 * XXX: Remove this reset once proper hand-over from firmware to
	 * kernel is possible.
	 */
	if (sor->rst) {
		err = reset_control_acquire(sor->rst);
		if (err < 0) {
			dev_err(sor->dev, "failed to acquire SOR reset: %d\n",
				err);
			return err;
		}

		err = reset_control_assert(sor->rst);
		if (err < 0) {
			dev_err(sor->dev, "failed to assert SOR reset: %d\n",
				err);
			return err;
		}
	}

	err = clk_prepare_enable(sor->clk);
	if (err < 0) {
		dev_err(sor->dev, "failed to enable clock: %d\n", err);
		return err;
	}

	usleep_range(1000, 3000);

	if (sor->rst) {
		err = reset_control_deassert(sor->rst);
		if (err < 0) {
			dev_err(sor->dev, "failed to deassert SOR reset: %d\n",
				err);
			clk_disable_unprepare(sor->clk);
			return err;
		}

		reset_control_release(sor->rst);
	}

	err = clk_prepare_enable(sor->clk_safe);
	if (err < 0) {
		clk_disable_unprepare(sor->clk);
		return err;
	}

	err = clk_prepare_enable(sor->clk_dp);
	if (err < 0) {
		clk_disable_unprepare(sor->clk_safe);
		clk_disable_unprepare(sor->clk);
		return err;
	}

	return 0;
}

static int tegra_sor_exit(struct host1x_client *client)
{
	struct tegra_sor *sor = host1x_client_to_sor(client);
	int err;

	tegra_output_exit(&sor->output);

	if (sor->aux) {
		err = drm_dp_aux_detach(sor->aux);
		if (err < 0) {
			dev_err(sor->dev, "failed to detach DP: %d\n", err);
			return err;
		}
	}

	clk_disable_unprepare(sor->clk_safe);
	clk_disable_unprepare(sor->clk_dp);
	clk_disable_unprepare(sor->clk);

	return 0;
}

static int tegra_sor_runtime_suspend(struct host1x_client *client)
{
	struct tegra_sor *sor = host1x_client_to_sor(client);
	struct device *dev = client->dev;
	int err;

	if (sor->rst) {
		err = reset_control_assert(sor->rst);
		if (err < 0) {
			dev_err(dev, "failed to assert reset: %d\n", err);
			return err;
		}

		reset_control_release(sor->rst);
	}

	usleep_range(1000, 2000);

	clk_disable_unprepare(sor->clk);
	pm_runtime_put_sync(dev);

	return 0;
}

static int tegra_sor_runtime_resume(struct host1x_client *client)
{
	struct tegra_sor *sor = host1x_client_to_sor(client);
	struct device *dev = client->dev;
	int err;

	err = pm_runtime_get_sync(dev);
	if (err < 0) {
		dev_err(dev, "failed to get runtime PM: %d\n", err);
		return err;
	}

	err = clk_prepare_enable(sor->clk);
	if (err < 0) {
		dev_err(dev, "failed to enable clock: %d\n", err);
		goto put_rpm;
	}

	usleep_range(1000, 2000);

	if (sor->rst) {
		err = reset_control_acquire(sor->rst);
		if (err < 0) {
			dev_err(dev, "failed to acquire reset: %d\n", err);
			goto disable_clk;
		}

		err = reset_control_deassert(sor->rst);
		if (err < 0) {
			dev_err(dev, "failed to deassert reset: %d\n", err);
			goto release_reset;
		}
	}

	return 0;

release_reset:
	reset_control_release(sor->rst);
disable_clk:
	clk_disable_unprepare(sor->clk);
put_rpm:
	pm_runtime_put_sync(dev);
	return err;
}

static const struct host1x_client_ops sor_client_ops = {
	.init = tegra_sor_init,
	.exit = tegra_sor_exit,
	.suspend = tegra_sor_runtime_suspend,
	.resume = tegra_sor_runtime_resume,
};

static const u8 tegra124_sor_xbar_cfg[5] = {
	0, 1, 2, 3, 4
};

static const struct tegra_sor_regs tegra124_sor_regs = {
	.head_state0 = 0x05,
	.head_state1 = 0x07,
	.head_state2 = 0x09,
	.head_state3 = 0x0b,
	.head_state4 = 0x0d,
	.head_state5 = 0x0f,
	.pll0 = 0x17,
	.pll1 = 0x18,
	.pll2 = 0x19,
	.pll3 = 0x1a,
	.dp_padctl0 = 0x5c,
	.dp_padctl2 = 0x73,
};

/* Tegra124 and Tegra132 have lanes 0 and 2 swapped. */
static const u8 tegra124_sor_lane_map[4] = {
	2, 1, 0, 3,
};

static const u8 tegra124_sor_voltage_swing[4][4][4] = {
	{
		{ 0x13, 0x19, 0x1e, 0x28 },
		{ 0x1e, 0x25, 0x2d, },
		{ 0x28, 0x32, },
		{ 0x3c, },
	}, {
		{ 0x12, 0x17, 0x1b, 0x25 },
		{ 0x1c, 0x23, 0x2a, },
		{ 0x25, 0x2f, },
		{ 0x39, }
	}, {
		{ 0x12, 0x16, 0x1a, 0x22 },
		{ 0x1b, 0x20, 0x27, },
		{ 0x24, 0x2d, },
		{ 0x36, },
	}, {
		{ 0x11, 0x14, 0x17, 0x1f },
		{ 0x19, 0x1e, 0x24, },
		{ 0x22, 0x2a, },
		{ 0x32, },
	},
};

static const u8 tegra124_sor_pre_emphasis[4][4][4] = {
	{
		{ 0x00, 0x09, 0x13, 0x25 },
		{ 0x00, 0x0f, 0x1e, },
		{ 0x00, 0x14, },
		{ 0x00, },
	}, {
		{ 0x00, 0x0a, 0x14, 0x28 },
		{ 0x00, 0x0f, 0x1e, },
		{ 0x00, 0x14, },
		{ 0x00 },
	}, {
		{ 0x00, 0x0a, 0x14, 0x28 },
		{ 0x00, 0x0f, 0x1e, },
		{ 0x00, 0x14, },
		{ 0x00, },
	}, {
		{ 0x00, 0x0a, 0x14, 0x28 },
		{ 0x00, 0x0f, 0x1e, },
		{ 0x00, 0x14, },
		{ 0x00, },
	},
};

static const u8 tegra124_sor_post_cursor[4][4][4] = {
	{
		{ 0x00, 0x00, 0x00, 0x00 },
		{ 0x00, 0x00, 0x00, },
		{ 0x00, 0x00, },
		{ 0x00, },
	}, {
		{ 0x02, 0x02, 0x04, 0x05 },
		{ 0x02, 0x04, 0x05, },
		{ 0x04, 0x05, },
		{ 0x05, },
	}, {
		{ 0x04, 0x05, 0x08, 0x0b },
		{ 0x05, 0x09, 0x0b, },
		{ 0x08, 0x0a, },
		{ 0x0b, },
	}, {
		{ 0x05, 0x09, 0x0b, 0x12 },
		{ 0x09, 0x0d, 0x12, },
		{ 0x0b, 0x0f, },
		{ 0x12, },
	},
};

static const u8 tegra124_sor_tx_pu[4][4][4] = {
	{
		{ 0x20, 0x30, 0x40, 0x60 },
		{ 0x30, 0x40, 0x60, },
		{ 0x40, 0x60, },
		{ 0x60, },
	}, {
		{ 0x20, 0x20, 0x30, 0x50 },
		{ 0x30, 0x40, 0x50, },
		{ 0x40, 0x50, },
		{ 0x60, },
	}, {
		{ 0x20, 0x20, 0x30, 0x40, },
		{ 0x30, 0x30, 0x40, },
		{ 0x40, 0x50, },
		{ 0x60, },
	}, {
		{ 0x20, 0x20, 0x20, 0x40, },
		{ 0x30, 0x30, 0x40, },
		{ 0x40, 0x40, },
		{ 0x60, },
	},
};

static const struct tegra_sor_soc tegra124_sor = {
	.supports_lvds = true,
	.supports_hdmi = false,
	.supports_dp = true,
	.supports_audio = false,
	.supports_hdcp = false,
	.regs = &tegra124_sor_regs,
	.has_nvdisplay = false,
	.xbar_cfg = tegra124_sor_xbar_cfg,
	.lane_map = tegra124_sor_lane_map,
	.voltage_swing = tegra124_sor_voltage_swing,
	.pre_emphasis = tegra124_sor_pre_emphasis,
	.post_cursor = tegra124_sor_post_cursor,
	.tx_pu = tegra124_sor_tx_pu,
};

static const u8 tegra132_sor_pre_emphasis[4][4][4] = {
	{
		{ 0x00, 0x08, 0x12, 0x24 },
		{ 0x01, 0x0e, 0x1d, },
		{ 0x01, 0x13, },
		{ 0x00, },
	}, {
		{ 0x00, 0x08, 0x12, 0x24 },
		{ 0x00, 0x0e, 0x1d, },
		{ 0x00, 0x13, },
		{ 0x00 },
	}, {
		{ 0x00, 0x08, 0x12, 0x24 },
		{ 0x00, 0x0e, 0x1d, },
		{ 0x00, 0x13, },
		{ 0x00, },
	}, {
		{ 0x00, 0x08, 0x12, 0x24 },
		{ 0x00, 0x0e, 0x1d, },
		{ 0x00, 0x13, },
		{ 0x00, },
	},
};

static const struct tegra_sor_soc tegra132_sor = {
	.supports_lvds = true,
	.supports_hdmi = false,
	.supports_dp = true,
	.supports_audio = false,
	.supports_hdcp = false,
	.regs = &tegra124_sor_regs,
	.has_nvdisplay = false,
	.xbar_cfg = tegra124_sor_xbar_cfg,
	.lane_map = tegra124_sor_lane_map,
	.voltage_swing = tegra124_sor_voltage_swing,
	.pre_emphasis = tegra132_sor_pre_emphasis,
	.post_cursor = tegra124_sor_post_cursor,
	.tx_pu = tegra124_sor_tx_pu,
};

static const struct tegra_sor_regs tegra210_sor_regs = {
	.head_state0 = 0x05,
	.head_state1 = 0x07,
	.head_state2 = 0x09,
	.head_state3 = 0x0b,
	.head_state4 = 0x0d,
	.head_state5 = 0x0f,
	.pll0 = 0x17,
	.pll1 = 0x18,
	.pll2 = 0x19,
	.pll3 = 0x1a,
	.dp_padctl0 = 0x5c,
	.dp_padctl2 = 0x73,
};

static const u8 tegra210_sor_xbar_cfg[5] = {
	2, 1, 0, 3, 4
};

static const u8 tegra210_sor_lane_map[4] = {
	0, 1, 2, 3,
};

static const struct tegra_sor_soc tegra210_sor = {
	.supports_lvds = false,
	.supports_hdmi = false,
	.supports_dp = true,
	.supports_audio = false,
	.supports_hdcp = false,

	.regs = &tegra210_sor_regs,
	.has_nvdisplay = false,

	.xbar_cfg = tegra210_sor_xbar_cfg,
	.lane_map = tegra210_sor_lane_map,
	.voltage_swing = tegra124_sor_voltage_swing,
	.pre_emphasis = tegra124_sor_pre_emphasis,
	.post_cursor = tegra124_sor_post_cursor,
	.tx_pu = tegra124_sor_tx_pu,
};

static const struct tegra_sor_soc tegra210_sor1 = {
	.supports_lvds = false,
	.supports_hdmi = true,
	.supports_dp = true,
	.supports_audio = true,
	.supports_hdcp = true,

	.regs = &tegra210_sor_regs,
	.has_nvdisplay = false,

	.num_settings = ARRAY_SIZE(tegra210_sor_hdmi_defaults),
	.settings = tegra210_sor_hdmi_defaults,
	.xbar_cfg = tegra210_sor_xbar_cfg,
	.lane_map = tegra210_sor_lane_map,
	.voltage_swing = tegra124_sor_voltage_swing,
	.pre_emphasis = tegra124_sor_pre_emphasis,
	.post_cursor = tegra124_sor_post_cursor,
	.tx_pu = tegra124_sor_tx_pu,
};

static const struct tegra_sor_regs tegra186_sor_regs = {
	.head_state0 = 0x151,
	.head_state1 = 0x154,
	.head_state2 = 0x157,
	.head_state3 = 0x15a,
	.head_state4 = 0x15d,
	.head_state5 = 0x160,
	.pll0 = 0x163,
	.pll1 = 0x164,
	.pll2 = 0x165,
	.pll3 = 0x166,
	.dp_padctl0 = 0x168,
	.dp_padctl2 = 0x16a,
};

static const u8 tegra186_sor_voltage_swing[4][4][4] = {
	{
		{ 0x13, 0x19, 0x1e, 0x28 },
		{ 0x1e, 0x25, 0x2d, },
		{ 0x28, 0x32, },
		{ 0x39, },
	}, {
		{ 0x12, 0x16, 0x1b, 0x25 },
		{ 0x1c, 0x23, 0x2a, },
		{ 0x25, 0x2f, },
		{ 0x37, }
	}, {
		{ 0x12, 0x16, 0x1a, 0x22 },
		{ 0x1b, 0x20, 0x27, },
		{ 0x24, 0x2d, },
		{ 0x35, },
	}, {
		{ 0x11, 0x14, 0x17, 0x1f },
		{ 0x19, 0x1e, 0x24, },
		{ 0x22, 0x2a, },
		{ 0x32, },
	},
};

static const u8 tegra186_sor_pre_emphasis[4][4][4] = {
	{
		{ 0x00, 0x08, 0x12, 0x24 },
		{ 0x01, 0x0e, 0x1d, },
		{ 0x01, 0x13, },
		{ 0x00, },
	}, {
		{ 0x00, 0x08, 0x12, 0x24 },
		{ 0x00, 0x0e, 0x1d, },
		{ 0x00, 0x13, },
		{ 0x00 },
	}, {
		{ 0x00, 0x08, 0x14, 0x24 },
		{ 0x00, 0x0e, 0x1d, },
		{ 0x00, 0x13, },
		{ 0x00, },
	}, {
		{ 0x00, 0x08, 0x12, 0x24 },
		{ 0x00, 0x0e, 0x1d, },
		{ 0x00, 0x13, },
		{ 0x00, },
	},
};

static const struct tegra_sor_soc tegra186_sor = {
	.supports_lvds = false,
	.supports_hdmi = true,
	.supports_dp = true,
	.supports_audio = true,
	.supports_hdcp = true,

	.regs = &tegra186_sor_regs,
	.has_nvdisplay = true,

	.num_settings = ARRAY_SIZE(tegra186_sor_hdmi_defaults),
	.settings = tegra186_sor_hdmi_defaults,
	.xbar_cfg = tegra124_sor_xbar_cfg,
	.lane_map = tegra124_sor_lane_map,
	.voltage_swing = tegra186_sor_voltage_swing,
	.pre_emphasis = tegra186_sor_pre_emphasis,
	.post_cursor = tegra124_sor_post_cursor,
	.tx_pu = tegra124_sor_tx_pu,
};

static const struct tegra_sor_regs tegra194_sor_regs = {
	.head_state0 = 0x151,
	.head_state1 = 0x155,
	.head_state2 = 0x159,
	.head_state3 = 0x15d,
	.head_state4 = 0x161,
	.head_state5 = 0x165,
	.pll0 = 0x169,
	.pll1 = 0x16a,
	.pll2 = 0x16b,
	.pll3 = 0x16c,
	.dp_padctl0 = 0x16e,
	.dp_padctl2 = 0x16f,
};

static const struct tegra_sor_soc tegra194_sor = {
	.supports_lvds = false,
	.supports_hdmi = true,
	.supports_dp = true,
	.supports_audio = true,
	.supports_hdcp = true,

	.regs = &tegra194_sor_regs,
	.has_nvdisplay = true,

	.num_settings = ARRAY_SIZE(tegra194_sor_hdmi_defaults),
	.settings = tegra194_sor_hdmi_defaults,

	.xbar_cfg = tegra210_sor_xbar_cfg,
	.lane_map = tegra124_sor_lane_map,
	.voltage_swing = tegra186_sor_voltage_swing,
	.pre_emphasis = tegra186_sor_pre_emphasis,
	.post_cursor = tegra124_sor_post_cursor,
	.tx_pu = tegra124_sor_tx_pu,
};

static const struct of_device_id tegra_sor_of_match[] = {
	{ .compatible = "nvidia,tegra194-sor", .data = &tegra194_sor },
	{ .compatible = "nvidia,tegra186-sor", .data = &tegra186_sor },
	{ .compatible = "nvidia,tegra210-sor1", .data = &tegra210_sor1 },
	{ .compatible = "nvidia,tegra210-sor", .data = &tegra210_sor },
	{ .compatible = "nvidia,tegra132-sor", .data = &tegra132_sor },
	{ .compatible = "nvidia,tegra124-sor", .data = &tegra124_sor },
	{ },
};
MODULE_DEVICE_TABLE(of, tegra_sor_of_match);

static int tegra_sor_parse_dt(struct tegra_sor *sor)
{
	struct device_node *np = sor->dev->of_node;
	u32 xbar_cfg[5];
	unsigned int i;
	u32 value;
	int err;

	if (sor->soc->has_nvdisplay) {
		err = of_property_read_u32(np, "nvidia,interface", &value);
		if (err < 0)
			return err;

		sor->index = value;

		/*
		 * override the default that we already set for Tegra210 and
		 * earlier
		 */
		sor->pad = TEGRA_IO_PAD_HDMI_DP0 + sor->index;
	} else {
<<<<<<< HEAD
		if (sor->soc->supports_edp)
=======
		if (!sor->soc->supports_audio)
>>>>>>> d1988041
			sor->index = 0;
		else
			sor->index = 1;
	}

	err = of_property_read_u32_array(np, "nvidia,xbar-cfg", xbar_cfg, 5);
	if (err < 0) {
		/* fall back to default per-SoC XBAR configuration */
		for (i = 0; i < 5; i++)
			sor->xbar_cfg[i] = sor->soc->xbar_cfg[i];
	} else {
		/* copy cells to SOR XBAR configuration */
		for (i = 0; i < 5; i++)
			sor->xbar_cfg[i] = xbar_cfg[i];
	}

	return 0;
}

static irqreturn_t tegra_sor_irq(int irq, void *data)
{
	struct tegra_sor *sor = data;
	u32 value;

	value = tegra_sor_readl(sor, SOR_INT_STATUS);
	tegra_sor_writel(sor, value, SOR_INT_STATUS);

	if (value & SOR_INT_CODEC_SCRATCH0) {
		value = tegra_sor_readl(sor, SOR_AUDIO_HDA_CODEC_SCRATCH0);

		if (value & SOR_AUDIO_HDA_CODEC_SCRATCH0_VALID) {
			unsigned int format;

			format = value & SOR_AUDIO_HDA_CODEC_SCRATCH0_FMT_MASK;

			tegra_hda_parse_format(format, &sor->format);

			if (sor->ops->audio_enable)
				sor->ops->audio_enable(sor);
		} else {
			if (sor->ops->audio_disable)
				sor->ops->audio_disable(sor);
		}
	}

	return IRQ_HANDLED;
}

static int tegra_sor_probe(struct platform_device *pdev)
{
	struct device_node *np;
	struct tegra_sor *sor;
	struct resource *regs;
	int err;

	sor = devm_kzalloc(&pdev->dev, sizeof(*sor), GFP_KERNEL);
	if (!sor)
		return -ENOMEM;

	sor->soc = of_device_get_match_data(&pdev->dev);
	sor->output.dev = sor->dev = &pdev->dev;

	sor->settings = devm_kmemdup(&pdev->dev, sor->soc->settings,
				     sor->soc->num_settings *
					sizeof(*sor->settings),
				     GFP_KERNEL);
	if (!sor->settings)
		return -ENOMEM;

	sor->num_settings = sor->soc->num_settings;

	np = of_parse_phandle(pdev->dev.of_node, "nvidia,dpaux", 0);
	if (np) {
		sor->aux = drm_dp_aux_find_by_of_node(np);
		of_node_put(np);

		if (!sor->aux)
			return -EPROBE_DEFER;

		if (get_device(&sor->aux->ddc.dev)) {
			if (try_module_get(sor->aux->ddc.owner))
				sor->output.ddc = &sor->aux->ddc;
			else
				put_device(&sor->aux->ddc.dev);
		}
	}

	if (!sor->aux) {
		if (sor->soc->supports_hdmi) {
			sor->ops = &tegra_sor_hdmi_ops;
			sor->pad = TEGRA_IO_PAD_HDMI;
		} else if (sor->soc->supports_lvds) {
			dev_err(&pdev->dev, "LVDS not supported yet\n");
			return -ENODEV;
		} else {
			dev_err(&pdev->dev, "unknown (non-DP) support\n");
			return -ENODEV;
		}
	} else {
		np = of_parse_phandle(pdev->dev.of_node, "nvidia,panel", 0);
		/*
		 * No need to keep this around since we only use it as a check
		 * to see if a panel is connected (eDP) or not (DP).
		 */
		of_node_put(np);

		sor->ops = &tegra_sor_dp_ops;
		sor->pad = TEGRA_IO_PAD_LVDS;
	}

	err = tegra_sor_parse_dt(sor);
	if (err < 0)
		return err;

	err = tegra_output_probe(&sor->output);
	if (err < 0)
		return dev_err_probe(&pdev->dev, err,
				     "failed to probe output\n");

	if (sor->ops && sor->ops->probe) {
		err = sor->ops->probe(sor);
		if (err < 0) {
			dev_err(&pdev->dev, "failed to probe %s: %d\n",
				sor->ops->name, err);
			goto remove;
		}
	}

	regs = platform_get_resource(pdev, IORESOURCE_MEM, 0);
	sor->regs = devm_ioremap_resource(&pdev->dev, regs);
	if (IS_ERR(sor->regs)) {
		err = PTR_ERR(sor->regs);
		goto remove;
	}

	err = platform_get_irq(pdev, 0);
	if (err < 0) {
		dev_err(&pdev->dev, "failed to get IRQ: %d\n", err);
		goto remove;
	}

	sor->irq = err;

	err = devm_request_irq(sor->dev, sor->irq, tegra_sor_irq, 0,
			       dev_name(sor->dev), sor);
	if (err < 0) {
		dev_err(&pdev->dev, "failed to request IRQ: %d\n", err);
		goto remove;
	}

	sor->rst = devm_reset_control_get_exclusive_released(&pdev->dev, "sor");
	if (IS_ERR(sor->rst)) {
		err = PTR_ERR(sor->rst);

		if (err != -EBUSY || WARN_ON(!pdev->dev.pm_domain)) {
			dev_err(&pdev->dev, "failed to get reset control: %d\n",
				err);
			goto remove;
		}

		/*
		 * At this point, the reset control is most likely being used
		 * by the generic power domain implementation. With any luck
		 * the power domain will have taken care of resetting the SOR
		 * and we don't have to do anything.
		 */
		sor->rst = NULL;
	}

	sor->clk = devm_clk_get(&pdev->dev, NULL);
	if (IS_ERR(sor->clk)) {
		err = PTR_ERR(sor->clk);
		dev_err(&pdev->dev, "failed to get module clock: %d\n", err);
		goto remove;
	}

	if (sor->soc->supports_hdmi || sor->soc->supports_dp) {
		struct device_node *np = pdev->dev.of_node;
		const char *name;

		/*
		 * For backwards compatibility with Tegra210 device trees,
		 * fall back to the old clock name "source" if the new "out"
		 * clock is not available.
		 */
		if (of_property_match_string(np, "clock-names", "out") < 0)
			name = "source";
		else
			name = "out";

		sor->clk_out = devm_clk_get(&pdev->dev, name);
		if (IS_ERR(sor->clk_out)) {
			err = PTR_ERR(sor->clk_out);
			dev_err(sor->dev, "failed to get %s clock: %d\n",
				name, err);
			goto remove;
		}
	} else {
		/* fall back to the module clock on SOR0 (eDP/LVDS only) */
		sor->clk_out = sor->clk;
	}

	sor->clk_parent = devm_clk_get(&pdev->dev, "parent");
	if (IS_ERR(sor->clk_parent)) {
		err = PTR_ERR(sor->clk_parent);
		dev_err(&pdev->dev, "failed to get parent clock: %d\n", err);
		goto remove;
	}

	sor->clk_safe = devm_clk_get(&pdev->dev, "safe");
	if (IS_ERR(sor->clk_safe)) {
		err = PTR_ERR(sor->clk_safe);
		dev_err(&pdev->dev, "failed to get safe clock: %d\n", err);
		goto remove;
	}

	sor->clk_dp = devm_clk_get(&pdev->dev, "dp");
	if (IS_ERR(sor->clk_dp)) {
		err = PTR_ERR(sor->clk_dp);
		dev_err(&pdev->dev, "failed to get DP clock: %d\n", err);
		goto remove;
	}

	/*
	 * Starting with Tegra186, the BPMP provides an implementation for
	 * the pad output clock, so we have to look it up from device tree.
	 */
	sor->clk_pad = devm_clk_get(&pdev->dev, "pad");
	if (IS_ERR(sor->clk_pad)) {
		if (sor->clk_pad != ERR_PTR(-ENOENT)) {
			err = PTR_ERR(sor->clk_pad);
			goto remove;
		}

		/*
		 * If the pad output clock is not available, then we assume
		 * we're on Tegra210 or earlier and have to provide our own
		 * implementation.
		 */
		sor->clk_pad = NULL;
	}

	/*
	 * The bootloader may have set up the SOR such that it's module clock
	 * is sourced by one of the display PLLs. However, that doesn't work
	 * without properly having set up other bits of the SOR.
	 */
	err = clk_set_parent(sor->clk_out, sor->clk_safe);
	if (err < 0) {
		dev_err(&pdev->dev, "failed to use safe clock: %d\n", err);
		goto remove;
	}

	platform_set_drvdata(pdev, sor);
	pm_runtime_enable(&pdev->dev);

	INIT_LIST_HEAD(&sor->client.list);
	sor->client.ops = &sor_client_ops;
	sor->client.dev = &pdev->dev;

	err = host1x_client_register(&sor->client);
	if (err < 0) {
		dev_err(&pdev->dev, "failed to register host1x client: %d\n",
			err);
		goto rpm_disable;
	}

	/*
	 * On Tegra210 and earlier, provide our own implementation for the
	 * pad output clock.
	 */
	if (!sor->clk_pad) {
		char *name;

		name = devm_kasprintf(sor->dev, GFP_KERNEL, "sor%u_pad_clkout",
				      sor->index);
		if (!name) {
			err = -ENOMEM;
			goto unregister;
		}

		err = host1x_client_resume(&sor->client);
		if (err < 0) {
			dev_err(sor->dev, "failed to resume: %d\n", err);
			goto unregister;
		}

		sor->clk_pad = tegra_clk_sor_pad_register(sor, name);
		host1x_client_suspend(&sor->client);
	}

	if (IS_ERR(sor->clk_pad)) {
		err = PTR_ERR(sor->clk_pad);
		dev_err(sor->dev, "failed to register SOR pad clock: %d\n",
			err);
		goto unregister;
	}

	return 0;

unregister:
	host1x_client_unregister(&sor->client);
rpm_disable:
	pm_runtime_disable(&pdev->dev);
remove:
	tegra_output_remove(&sor->output);
	return err;
}

static int tegra_sor_remove(struct platform_device *pdev)
{
	struct tegra_sor *sor = platform_get_drvdata(pdev);
	int err;

	err = host1x_client_unregister(&sor->client);
	if (err < 0) {
		dev_err(&pdev->dev, "failed to unregister host1x client: %d\n",
			err);
		return err;
	}

	pm_runtime_disable(&pdev->dev);

	tegra_output_remove(&sor->output);

	return 0;
}

static int __maybe_unused tegra_sor_suspend(struct device *dev)
{
	struct tegra_sor *sor = dev_get_drvdata(dev);
	int err;

	err = tegra_output_suspend(&sor->output);
	if (err < 0) {
		dev_err(dev, "failed to suspend output: %d\n", err);
		return err;
	}

	if (sor->hdmi_supply) {
		err = regulator_disable(sor->hdmi_supply);
		if (err < 0) {
			tegra_output_resume(&sor->output);
			return err;
		}
	}

	return 0;
}

static int __maybe_unused tegra_sor_resume(struct device *dev)
{
	struct tegra_sor *sor = dev_get_drvdata(dev);
	int err;

	if (sor->hdmi_supply) {
		err = regulator_enable(sor->hdmi_supply);
		if (err < 0)
			return err;
	}

	err = tegra_output_resume(&sor->output);
	if (err < 0) {
		dev_err(dev, "failed to resume output: %d\n", err);

		if (sor->hdmi_supply)
			regulator_disable(sor->hdmi_supply);

		return err;
	}

	return 0;
}

static const struct dev_pm_ops tegra_sor_pm_ops = {
	SET_SYSTEM_SLEEP_PM_OPS(tegra_sor_suspend, tegra_sor_resume)
};

struct platform_driver tegra_sor_driver = {
	.driver = {
		.name = "tegra-sor",
		.of_match_table = tegra_sor_of_match,
		.pm = &tegra_sor_pm_ops,
	},
	.probe = tegra_sor_probe,
	.remove = tegra_sor_remove,
};<|MERGE_RESOLUTION|>--- conflicted
+++ resolved
@@ -3652,11 +3652,7 @@
 		 */
 		sor->pad = TEGRA_IO_PAD_HDMI_DP0 + sor->index;
 	} else {
-<<<<<<< HEAD
-		if (sor->soc->supports_edp)
-=======
 		if (!sor->soc->supports_audio)
->>>>>>> d1988041
 			sor->index = 0;
 		else
 			sor->index = 1;
