--- conflicted
+++ resolved
@@ -108,11 +108,8 @@
 	debugfs_create_atomic_t("buffer_objects", 0444, ttm_debugfs_root,
 				&glob->bo_count);
 out:
-<<<<<<< HEAD
-=======
 	if (ret && ttm_debugfs_root)
 		debugfs_remove(ttm_debugfs_root);
->>>>>>> d92805b6
 	if (ret)
 		--ttm_glob_use_count;
 	mutex_unlock(&ttm_global_mutex);
