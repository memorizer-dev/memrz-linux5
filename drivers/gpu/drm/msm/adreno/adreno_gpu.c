// SPDX-License-Identifier: GPL-2.0-only
/*
 * Copyright (C) 2013 Red Hat
 * Author: Rob Clark <robdclark@gmail.com>
 *
 * Copyright (c) 2014 The Linux Foundation. All rights reserved.
 */

#include <linux/ascii85.h>
#include <linux/interconnect.h>
#include <linux/qcom_scm.h>
#include <linux/kernel.h>
#include <linux/of_address.h>
#include <linux/pm_opp.h>
#include <linux/slab.h>
#include <linux/soc/qcom/mdt_loader.h>
#include <soc/qcom/ocmem.h>
#include "adreno_gpu.h"
#include "a6xx_gpu.h"
#include "msm_gem.h"
#include "msm_mmu.h"

static bool zap_available = true;

static int zap_shader_load_mdt(struct msm_gpu *gpu, const char *fwname,
		u32 pasid)
{
	struct device *dev = &gpu->pdev->dev;
	const struct firmware *fw;
	const char *signed_fwname = NULL;
	struct device_node *np, *mem_np;
	struct resource r;
	phys_addr_t mem_phys;
	ssize_t mem_size;
	void *mem_region = NULL;
	int ret;

	if (!IS_ENABLED(CONFIG_ARCH_QCOM)) {
		zap_available = false;
		return -EINVAL;
	}

	np = of_get_child_by_name(dev->of_node, "zap-shader");
	if (!np) {
		zap_available = false;
		return -ENODEV;
	}

	mem_np = of_parse_phandle(np, "memory-region", 0);
	of_node_put(np);
	if (!mem_np) {
		zap_available = false;
		return -EINVAL;
	}

	ret = of_address_to_resource(mem_np, 0, &r);
	of_node_put(mem_np);
	if (ret)
		return ret;

	mem_phys = r.start;

	/*
	 * Check for a firmware-name property.  This is the new scheme
	 * to handle firmware that may be signed with device specific
	 * keys, allowing us to have a different zap fw path for different
	 * devices.
	 *
	 * If the firmware-name property is found, we bypass the
	 * adreno_request_fw() mechanism, because we don't need to handle
	 * the /lib/firmware/qcom/... vs /lib/firmware/... case.
	 *
	 * If the firmware-name property is not found, for backwards
	 * compatibility we fall back to the fwname from the gpulist
	 * table.
	 */
	of_property_read_string_index(np, "firmware-name", 0, &signed_fwname);
	if (signed_fwname) {
		fwname = signed_fwname;
		ret = request_firmware_direct(&fw, fwname, gpu->dev->dev);
		if (ret)
			fw = ERR_PTR(ret);
	} else if (fwname) {
		/* Request the MDT file from the default location: */
		fw = adreno_request_fw(to_adreno_gpu(gpu), fwname);
	} else {
		/*
		 * For new targets, we require the firmware-name property,
		 * if a zap-shader is required, rather than falling back
		 * to a firmware name specified in gpulist.
		 *
		 * Because the firmware is signed with a (potentially)
		 * device specific key, having the name come from gpulist
		 * was a bad idea, and is only provided for backwards
		 * compatibility for older targets.
		 */
		return -ENODEV;
	}

	if (IS_ERR(fw)) {
		DRM_DEV_ERROR(dev, "Unable to load %s\n", fwname);
		return PTR_ERR(fw);
	}

	/* Figure out how much memory we need */
	mem_size = qcom_mdt_get_size(fw);
	if (mem_size < 0) {
		ret = mem_size;
		goto out;
	}

	if (mem_size > resource_size(&r)) {
		DRM_DEV_ERROR(dev,
			"memory region is too small to load the MDT\n");
		ret = -E2BIG;
		goto out;
	}

	/* Allocate memory for the firmware image */
	mem_region = memremap(mem_phys, mem_size,  MEMREMAP_WC);
	if (!mem_region) {
		ret = -ENOMEM;
		goto out;
	}

	/*
	 * Load the rest of the MDT
	 *
	 * Note that we could be dealing with two different paths, since
	 * with upstream linux-firmware it would be in a qcom/ subdir..
	 * adreno_request_fw() handles this, but qcom_mdt_load() does
	 * not.  But since we've already gotten through adreno_request_fw()
	 * we know which of the two cases it is:
	 */
	if (signed_fwname || (to_adreno_gpu(gpu)->fwloc == FW_LOCATION_LEGACY)) {
		ret = qcom_mdt_load(dev, fw, fwname, pasid,
				mem_region, mem_phys, mem_size, NULL);
	} else {
		char *newname;

		newname = kasprintf(GFP_KERNEL, "qcom/%s", fwname);

		ret = qcom_mdt_load(dev, fw, newname, pasid,
				mem_region, mem_phys, mem_size, NULL);
		kfree(newname);
	}
	if (ret)
		goto out;

	/* Send the image to the secure world */
	ret = qcom_scm_pas_auth_and_reset(pasid);

	/*
	 * If the scm call returns -EOPNOTSUPP we assume that this target
	 * doesn't need/support the zap shader so quietly fail
	 */
	if (ret == -EOPNOTSUPP)
		zap_available = false;
	else if (ret)
		DRM_DEV_ERROR(dev, "Unable to authorize the image\n");

out:
	if (mem_region)
		memunmap(mem_region);

	release_firmware(fw);

	return ret;
}

int adreno_zap_shader_load(struct msm_gpu *gpu, u32 pasid)
{
	struct adreno_gpu *adreno_gpu = to_adreno_gpu(gpu);
	struct platform_device *pdev = gpu->pdev;

	/* Short cut if we determine the zap shader isn't available/needed */
	if (!zap_available)
		return -ENODEV;

	/* We need SCM to be able to load the firmware */
	if (!qcom_scm_is_available()) {
		DRM_DEV_ERROR(&pdev->dev, "SCM is not available\n");
		return -EPROBE_DEFER;
	}

	return zap_shader_load_mdt(gpu, adreno_gpu->info->zapfw, pasid);
}

void adreno_set_llc_attributes(struct iommu_domain *iommu)
{
	struct io_pgtable_domain_attr pgtbl_cfg;

	pgtbl_cfg.quirks = IO_PGTABLE_QUIRK_ARM_OUTER_WBWA;
	iommu_domain_set_attr(iommu, DOMAIN_ATTR_IO_PGTABLE_CFG, &pgtbl_cfg);
}

struct msm_gem_address_space *
adreno_iommu_create_address_space(struct msm_gpu *gpu,
		struct platform_device *pdev)
{
	struct iommu_domain *iommu;
	struct msm_mmu *mmu;
	struct msm_gem_address_space *aspace;
	u64 start, size;

	iommu = iommu_domain_alloc(&platform_bus_type);
	if (!iommu)
		return NULL;

<<<<<<< HEAD
	if (adreno_is_a6xx(adreno_gpu)) {
		struct a6xx_gpu *a6xx_gpu = to_a6xx_gpu(adreno_gpu);
		struct io_pgtable_domain_attr pgtbl_cfg;

		/*
		 * This allows GPU to set the bus attributes required to use system
		 * cache on behalf of the iommu page table walker.
		 */
		if (!IS_ERR_OR_NULL(a6xx_gpu->htw_llc_slice)) {
			pgtbl_cfg.quirks = IO_PGTABLE_QUIRK_ARM_OUTER_WBWA;
			iommu_domain_set_attr(iommu, DOMAIN_ATTR_IO_PGTABLE_CFG, &pgtbl_cfg);
		}
	}

=======
>>>>>>> 4bcf3b75
	mmu = msm_iommu_new(&pdev->dev, iommu);
	if (IS_ERR(mmu)) {
		iommu_domain_free(iommu);
		return ERR_CAST(mmu);
	}

	/*
	 * Use the aperture start or SZ_16M, whichever is greater. This will
	 * ensure that we align with the allocated pagetable range while still
	 * allowing room in the lower 32 bits for GMEM and whatnot
	 */
	start = max_t(u64, SZ_16M, iommu->geometry.aperture_start);
	size = iommu->geometry.aperture_end - start + 1;

	aspace = msm_gem_address_space_create(mmu, "gpu",
		start & GENMASK_ULL(48, 0), size);

	if (IS_ERR(aspace) && !IS_ERR(mmu))
		mmu->funcs->destroy(mmu);

	return aspace;
}

int adreno_get_param(struct msm_gpu *gpu, uint32_t param, uint64_t *value)
{
	struct adreno_gpu *adreno_gpu = to_adreno_gpu(gpu);

	switch (param) {
	case MSM_PARAM_GPU_ID:
		*value = adreno_gpu->info->revn;
		return 0;
	case MSM_PARAM_GMEM_SIZE:
		*value = adreno_gpu->gmem;
		return 0;
	case MSM_PARAM_GMEM_BASE:
		*value = !adreno_is_a650(adreno_gpu) ? 0x100000 : 0;
		return 0;
	case MSM_PARAM_CHIP_ID:
		*value = adreno_gpu->rev.patchid |
				(adreno_gpu->rev.minor << 8) |
				(adreno_gpu->rev.major << 16) |
				(adreno_gpu->rev.core << 24);
		return 0;
	case MSM_PARAM_MAX_FREQ:
		*value = adreno_gpu->base.fast_rate;
		return 0;
	case MSM_PARAM_TIMESTAMP:
		if (adreno_gpu->funcs->get_timestamp) {
			int ret;

			pm_runtime_get_sync(&gpu->pdev->dev);
			ret = adreno_gpu->funcs->get_timestamp(gpu, value);
			pm_runtime_put_autosuspend(&gpu->pdev->dev);

			return ret;
		}
		return -EINVAL;
	case MSM_PARAM_NR_RINGS:
		*value = gpu->nr_rings;
		return 0;
	case MSM_PARAM_PP_PGTABLE:
		*value = 0;
		return 0;
	case MSM_PARAM_FAULTS:
		*value = gpu->global_faults;
		return 0;
	default:
		DBG("%s: invalid param: %u", gpu->name, param);
		return -EINVAL;
	}
}

const struct firmware *
adreno_request_fw(struct adreno_gpu *adreno_gpu, const char *fwname)
{
	struct drm_device *drm = adreno_gpu->base.dev;
	const struct firmware *fw = NULL;
	char *newname;
	int ret;

	newname = kasprintf(GFP_KERNEL, "qcom/%s", fwname);
	if (!newname)
		return ERR_PTR(-ENOMEM);

	/*
	 * Try first to load from qcom/$fwfile using a direct load (to avoid
	 * a potential timeout waiting for usermode helper)
	 */
	if ((adreno_gpu->fwloc == FW_LOCATION_UNKNOWN) ||
	    (adreno_gpu->fwloc == FW_LOCATION_NEW)) {

		ret = request_firmware_direct(&fw, newname, drm->dev);
		if (!ret) {
			DRM_DEV_INFO(drm->dev, "loaded %s from new location\n",
				newname);
			adreno_gpu->fwloc = FW_LOCATION_NEW;
			goto out;
		} else if (adreno_gpu->fwloc != FW_LOCATION_UNKNOWN) {
			DRM_DEV_ERROR(drm->dev, "failed to load %s: %d\n",
				newname, ret);
			fw = ERR_PTR(ret);
			goto out;
		}
	}

	/*
	 * Then try the legacy location without qcom/ prefix
	 */
	if ((adreno_gpu->fwloc == FW_LOCATION_UNKNOWN) ||
	    (adreno_gpu->fwloc == FW_LOCATION_LEGACY)) {

		ret = request_firmware_direct(&fw, fwname, drm->dev);
		if (!ret) {
			DRM_DEV_INFO(drm->dev, "loaded %s from legacy location\n",
				newname);
			adreno_gpu->fwloc = FW_LOCATION_LEGACY;
			goto out;
		} else if (adreno_gpu->fwloc != FW_LOCATION_UNKNOWN) {
			DRM_DEV_ERROR(drm->dev, "failed to load %s: %d\n",
				fwname, ret);
			fw = ERR_PTR(ret);
			goto out;
		}
	}

	/*
	 * Finally fall back to request_firmware() for cases where the
	 * usermode helper is needed (I think mainly android)
	 */
	if ((adreno_gpu->fwloc == FW_LOCATION_UNKNOWN) ||
	    (adreno_gpu->fwloc == FW_LOCATION_HELPER)) {

		ret = request_firmware(&fw, newname, drm->dev);
		if (!ret) {
			DRM_DEV_INFO(drm->dev, "loaded %s with helper\n",
				newname);
			adreno_gpu->fwloc = FW_LOCATION_HELPER;
			goto out;
		} else if (adreno_gpu->fwloc != FW_LOCATION_UNKNOWN) {
			DRM_DEV_ERROR(drm->dev, "failed to load %s: %d\n",
				newname, ret);
			fw = ERR_PTR(ret);
			goto out;
		}
	}

	DRM_DEV_ERROR(drm->dev, "failed to load %s\n", fwname);
	fw = ERR_PTR(-ENOENT);
out:
	kfree(newname);
	return fw;
}

int adreno_load_fw(struct adreno_gpu *adreno_gpu)
{
	int i;

	for (i = 0; i < ARRAY_SIZE(adreno_gpu->info->fw); i++) {
		const struct firmware *fw;

		if (!adreno_gpu->info->fw[i])
			continue;

		/* Skip if the firmware has already been loaded */
		if (adreno_gpu->fw[i])
			continue;

		fw = adreno_request_fw(adreno_gpu, adreno_gpu->info->fw[i]);
		if (IS_ERR(fw))
			return PTR_ERR(fw);

		adreno_gpu->fw[i] = fw;
	}

	return 0;
}

struct drm_gem_object *adreno_fw_create_bo(struct msm_gpu *gpu,
		const struct firmware *fw, u64 *iova)
{
	struct drm_gem_object *bo;
	void *ptr;

	ptr = msm_gem_kernel_new_locked(gpu->dev, fw->size - 4,
		MSM_BO_UNCACHED | MSM_BO_GPU_READONLY, gpu->aspace, &bo, iova);

	if (IS_ERR(ptr))
		return ERR_CAST(ptr);

	memcpy(ptr, &fw->data[4], fw->size - 4);

	msm_gem_put_vaddr(bo);

	return bo;
}

int adreno_hw_init(struct msm_gpu *gpu)
{
	struct adreno_gpu *adreno_gpu = to_adreno_gpu(gpu);
	int ret, i;

	DBG("%s", gpu->name);

	ret = adreno_load_fw(adreno_gpu);
	if (ret)
		return ret;

	for (i = 0; i < gpu->nr_rings; i++) {
		struct msm_ringbuffer *ring = gpu->rb[i];

		if (!ring)
			continue;

		ring->cur = ring->start;
		ring->next = ring->start;

		/* reset completed fence seqno: */
		ring->memptrs->fence = ring->fctx->completed_fence;
		ring->memptrs->rptr = 0;
	}

	return 0;
}

/* Use this helper to read rptr, since a430 doesn't update rptr in memory */
static uint32_t get_rptr(struct adreno_gpu *adreno_gpu,
		struct msm_ringbuffer *ring)
{
	struct msm_gpu *gpu = &adreno_gpu->base;

	return gpu->funcs->get_rptr(gpu, ring);
}

struct msm_ringbuffer *adreno_active_ring(struct msm_gpu *gpu)
{
	return gpu->rb[0];
}

void adreno_recover(struct msm_gpu *gpu)
{
	struct drm_device *dev = gpu->dev;
	int ret;

	// XXX pm-runtime??  we *need* the device to be off after this
	// so maybe continuing to call ->pm_suspend/resume() is better?

	gpu->funcs->pm_suspend(gpu);
	gpu->funcs->pm_resume(gpu);

	ret = msm_gpu_hw_init(gpu);
	if (ret) {
		DRM_DEV_ERROR(dev->dev, "gpu hw init failed: %d\n", ret);
		/* hmm, oh well? */
	}
}

void adreno_flush(struct msm_gpu *gpu, struct msm_ringbuffer *ring, u32 reg)
{
	uint32_t wptr;

	/* Copy the shadow to the actual register */
	ring->cur = ring->next;

	/*
	 * Mask wptr value that we calculate to fit in the HW range. This is
	 * to account for the possibility that the last command fit exactly into
	 * the ringbuffer and rb->next hasn't wrapped to zero yet
	 */
	wptr = get_wptr(ring);

	/* ensure writes to ringbuffer have hit system memory: */
	mb();

	gpu_write(gpu, reg, wptr);
}

bool adreno_idle(struct msm_gpu *gpu, struct msm_ringbuffer *ring)
{
	struct adreno_gpu *adreno_gpu = to_adreno_gpu(gpu);
	uint32_t wptr = get_wptr(ring);

	/* wait for CP to drain ringbuffer: */
	if (!spin_until(get_rptr(adreno_gpu, ring) == wptr))
		return true;

	/* TODO maybe we need to reset GPU here to recover from hang? */
	DRM_ERROR("%s: timeout waiting to drain ringbuffer %d rptr/wptr = %X/%X\n",
		gpu->name, ring->id, get_rptr(adreno_gpu, ring), wptr);

	return false;
}

int adreno_gpu_state_get(struct msm_gpu *gpu, struct msm_gpu_state *state)
{
	struct adreno_gpu *adreno_gpu = to_adreno_gpu(gpu);
	int i, count = 0;

	kref_init(&state->ref);

	ktime_get_real_ts64(&state->time);

	for (i = 0; i < gpu->nr_rings; i++) {
		int size = 0, j;

		state->ring[i].fence = gpu->rb[i]->memptrs->fence;
		state->ring[i].iova = gpu->rb[i]->iova;
		state->ring[i].seqno = gpu->rb[i]->seqno;
		state->ring[i].rptr = get_rptr(adreno_gpu, gpu->rb[i]);
		state->ring[i].wptr = get_wptr(gpu->rb[i]);

		/* Copy at least 'wptr' dwords of the data */
		size = state->ring[i].wptr;

		/* After wptr find the last non zero dword to save space */
		for (j = state->ring[i].wptr; j < MSM_GPU_RINGBUFFER_SZ >> 2; j++)
			if (gpu->rb[i]->start[j])
				size = j + 1;

		if (size) {
			state->ring[i].data = kvmalloc(size << 2, GFP_KERNEL);
			if (state->ring[i].data) {
				memcpy(state->ring[i].data, gpu->rb[i]->start, size << 2);
				state->ring[i].data_size = size << 2;
			}
		}
	}

	/* Some targets prefer to collect their own registers */
	if (!adreno_gpu->registers)
		return 0;

	/* Count the number of registers */
	for (i = 0; adreno_gpu->registers[i] != ~0; i += 2)
		count += adreno_gpu->registers[i + 1] -
			adreno_gpu->registers[i] + 1;

	state->registers = kcalloc(count * 2, sizeof(u32), GFP_KERNEL);
	if (state->registers) {
		int pos = 0;

		for (i = 0; adreno_gpu->registers[i] != ~0; i += 2) {
			u32 start = adreno_gpu->registers[i];
			u32 end   = adreno_gpu->registers[i + 1];
			u32 addr;

			for (addr = start; addr <= end; addr++) {
				state->registers[pos++] = addr;
				state->registers[pos++] = gpu_read(gpu, addr);
			}
		}

		state->nr_registers = count;
	}

	return 0;
}

void adreno_gpu_state_destroy(struct msm_gpu_state *state)
{
	int i;

	for (i = 0; i < ARRAY_SIZE(state->ring); i++)
		kvfree(state->ring[i].data);

	for (i = 0; state->bos && i < state->nr_bos; i++)
		kvfree(state->bos[i].data);

	kfree(state->bos);
	kfree(state->comm);
	kfree(state->cmd);
	kfree(state->registers);
}

static void adreno_gpu_state_kref_destroy(struct kref *kref)
{
	struct msm_gpu_state *state = container_of(kref,
		struct msm_gpu_state, ref);

	adreno_gpu_state_destroy(state);
	kfree(state);
}

int adreno_gpu_state_put(struct msm_gpu_state *state)
{
	if (IS_ERR_OR_NULL(state))
		return 1;

	return kref_put(&state->ref, adreno_gpu_state_kref_destroy);
}

#if defined(CONFIG_DEBUG_FS) || defined(CONFIG_DEV_COREDUMP)

static char *adreno_gpu_ascii85_encode(u32 *src, size_t len)
{
	void *buf;
	size_t buf_itr = 0, buffer_size;
	char out[ASCII85_BUFSZ];
	long l;
	int i;

	if (!src || !len)
		return NULL;

	l = ascii85_encode_len(len);

	/*
	 * Ascii85 outputs either a 5 byte string or a 1 byte string. So we
	 * account for the worst case of 5 bytes per dword plus the 1 for '\0'
	 */
	buffer_size = (l * 5) + 1;

	buf = kvmalloc(buffer_size, GFP_KERNEL);
	if (!buf)
		return NULL;

	for (i = 0; i < l; i++)
		buf_itr += scnprintf(buf + buf_itr, buffer_size - buf_itr, "%s",
				ascii85_encode(src[i], out));

	return buf;
}

/* len is expected to be in bytes */
static void adreno_show_object(struct drm_printer *p, void **ptr, int len,
		bool *encoded)
{
	if (!*ptr || !len)
		return;

	if (!*encoded) {
		long datalen, i;
		u32 *buf = *ptr;

		/*
		 * Only dump the non-zero part of the buffer - rarely will
		 * any data completely fill the entire allocated size of
		 * the buffer.
		 */
		for (datalen = 0, i = 0; i < len >> 2; i++)
			if (buf[i])
				datalen = ((i + 1) << 2);

		/*
		 * If we reach here, then the originally captured binary buffer
		 * will be replaced with the ascii85 encoded string
		 */
		*ptr = adreno_gpu_ascii85_encode(buf, datalen);

		kvfree(buf);

		*encoded = true;
	}

	if (!*ptr)
		return;

	drm_puts(p, "    data: !!ascii85 |\n");
	drm_puts(p, "     ");

	drm_puts(p, *ptr);

	drm_puts(p, "\n");
}

void adreno_show(struct msm_gpu *gpu, struct msm_gpu_state *state,
		struct drm_printer *p)
{
	struct adreno_gpu *adreno_gpu = to_adreno_gpu(gpu);
	int i;

	if (IS_ERR_OR_NULL(state))
		return;

	drm_printf(p, "revision: %d (%d.%d.%d.%d)\n",
			adreno_gpu->info->revn, adreno_gpu->rev.core,
			adreno_gpu->rev.major, adreno_gpu->rev.minor,
			adreno_gpu->rev.patchid);

	drm_printf(p, "rbbm-status: 0x%08x\n", state->rbbm_status);

	drm_puts(p, "ringbuffer:\n");

	for (i = 0; i < gpu->nr_rings; i++) {
		drm_printf(p, "  - id: %d\n", i);
		drm_printf(p, "    iova: 0x%016llx\n", state->ring[i].iova);
		drm_printf(p, "    last-fence: %d\n", state->ring[i].seqno);
		drm_printf(p, "    retired-fence: %d\n", state->ring[i].fence);
		drm_printf(p, "    rptr: %d\n", state->ring[i].rptr);
		drm_printf(p, "    wptr: %d\n", state->ring[i].wptr);
		drm_printf(p, "    size: %d\n", MSM_GPU_RINGBUFFER_SZ);

		adreno_show_object(p, &state->ring[i].data,
			state->ring[i].data_size, &state->ring[i].encoded);
	}

	if (state->bos) {
		drm_puts(p, "bos:\n");

		for (i = 0; i < state->nr_bos; i++) {
			drm_printf(p, "  - iova: 0x%016llx\n",
				state->bos[i].iova);
			drm_printf(p, "    size: %zd\n", state->bos[i].size);

			adreno_show_object(p, &state->bos[i].data,
				state->bos[i].size, &state->bos[i].encoded);
		}
	}

	if (state->nr_registers) {
		drm_puts(p, "registers:\n");

		for (i = 0; i < state->nr_registers; i++) {
			drm_printf(p, "  - { offset: 0x%04x, value: 0x%08x }\n",
				state->registers[i * 2] << 2,
				state->registers[(i * 2) + 1]);
		}
	}
}
#endif

/* Dump common gpu status and scratch registers on any hang, to make
 * the hangcheck logs more useful.  The scratch registers seem always
 * safe to read when GPU has hung (unlike some other regs, depending
 * on how the GPU hung), and they are useful to match up to cmdstream
 * dumps when debugging hangs:
 */
void adreno_dump_info(struct msm_gpu *gpu)
{
	struct adreno_gpu *adreno_gpu = to_adreno_gpu(gpu);
	int i;

	printk("revision: %d (%d.%d.%d.%d)\n",
			adreno_gpu->info->revn, adreno_gpu->rev.core,
			adreno_gpu->rev.major, adreno_gpu->rev.minor,
			adreno_gpu->rev.patchid);

	for (i = 0; i < gpu->nr_rings; i++) {
		struct msm_ringbuffer *ring = gpu->rb[i];

		printk("rb %d: fence:    %d/%d\n", i,
			ring->memptrs->fence,
			ring->seqno);

		printk("rptr:     %d\n", get_rptr(adreno_gpu, ring));
		printk("rb wptr:  %d\n", get_wptr(ring));
	}
}

/* would be nice to not have to duplicate the _show() stuff with printk(): */
void adreno_dump(struct msm_gpu *gpu)
{
	struct adreno_gpu *adreno_gpu = to_adreno_gpu(gpu);
	int i;

	if (!adreno_gpu->registers)
		return;

	/* dump these out in a form that can be parsed by demsm: */
	printk("IO:region %s 00000000 00020000\n", gpu->name);
	for (i = 0; adreno_gpu->registers[i] != ~0; i += 2) {
		uint32_t start = adreno_gpu->registers[i];
		uint32_t end   = adreno_gpu->registers[i+1];
		uint32_t addr;

		for (addr = start; addr <= end; addr++) {
			uint32_t val = gpu_read(gpu, addr);
			printk("IO:R %08x %08x\n", addr<<2, val);
		}
	}
}

static uint32_t ring_freewords(struct msm_ringbuffer *ring)
{
	struct adreno_gpu *adreno_gpu = to_adreno_gpu(ring->gpu);
	uint32_t size = MSM_GPU_RINGBUFFER_SZ >> 2;
	/* Use ring->next to calculate free size */
	uint32_t wptr = ring->next - ring->start;
	uint32_t rptr = get_rptr(adreno_gpu, ring);
	return (rptr + (size - 1) - wptr) % size;
}

void adreno_wait_ring(struct msm_ringbuffer *ring, uint32_t ndwords)
{
	if (spin_until(ring_freewords(ring) >= ndwords))
		DRM_DEV_ERROR(ring->gpu->dev->dev,
			"timeout waiting for space in ringbuffer %d\n",
			ring->id);
}

/* Get legacy powerlevels from qcom,gpu-pwrlevels and populate the opp table */
static int adreno_get_legacy_pwrlevels(struct device *dev)
{
	struct device_node *child, *node;
	int ret;

	node = of_get_compatible_child(dev->of_node, "qcom,gpu-pwrlevels");
	if (!node) {
		DRM_DEV_DEBUG(dev, "Could not find the GPU powerlevels\n");
		return -ENXIO;
	}

	for_each_child_of_node(node, child) {
		unsigned int val;

		ret = of_property_read_u32(child, "qcom,gpu-freq", &val);
		if (ret)
			continue;

		/*
		 * Skip the intentionally bogus clock value found at the bottom
		 * of most legacy frequency tables
		 */
		if (val != 27000000)
			dev_pm_opp_add(dev, val, 0);
	}

	of_node_put(node);

	return 0;
}

static void adreno_get_pwrlevels(struct device *dev,
		struct msm_gpu *gpu)
{
	unsigned long freq = ULONG_MAX;
	struct dev_pm_opp *opp;
	int ret;

	gpu->fast_rate = 0;

	/* You down with OPP? */
	if (!of_find_property(dev->of_node, "operating-points-v2", NULL))
		ret = adreno_get_legacy_pwrlevels(dev);
	else {
		ret = dev_pm_opp_of_add_table(dev);
		if (ret)
			DRM_DEV_ERROR(dev, "Unable to set the OPP table\n");
	}

	if (!ret) {
		/* Find the fastest defined rate */
		opp = dev_pm_opp_find_freq_floor(dev, &freq);
		if (!IS_ERR(opp)) {
			gpu->fast_rate = freq;
			dev_pm_opp_put(opp);
		}
	}

	if (!gpu->fast_rate) {
		dev_warn(dev,
			"Could not find a clock rate. Using a reasonable default\n");
		/* Pick a suitably safe clock speed for any target */
		gpu->fast_rate = 200000000;
	}

	DBG("fast_rate=%u, slow_rate=27000000", gpu->fast_rate);
}

int adreno_gpu_ocmem_init(struct device *dev, struct adreno_gpu *adreno_gpu,
			  struct adreno_ocmem *adreno_ocmem)
{
	struct ocmem_buf *ocmem_hdl;
	struct ocmem *ocmem;

	ocmem = of_get_ocmem(dev);
	if (IS_ERR(ocmem)) {
		if (PTR_ERR(ocmem) == -ENODEV) {
			/*
			 * Return success since either the ocmem property was
			 * not specified in device tree, or ocmem support is
			 * not compiled into the kernel.
			 */
			return 0;
		}

		return PTR_ERR(ocmem);
	}

	ocmem_hdl = ocmem_allocate(ocmem, OCMEM_GRAPHICS, adreno_gpu->gmem);
	if (IS_ERR(ocmem_hdl))
		return PTR_ERR(ocmem_hdl);

	adreno_ocmem->ocmem = ocmem;
	adreno_ocmem->base = ocmem_hdl->addr;
	adreno_ocmem->hdl = ocmem_hdl;
	adreno_gpu->gmem = ocmem_hdl->len;

	return 0;
}

void adreno_gpu_ocmem_cleanup(struct adreno_ocmem *adreno_ocmem)
{
	if (adreno_ocmem && adreno_ocmem->base)
		ocmem_free(adreno_ocmem->ocmem, OCMEM_GRAPHICS,
			   adreno_ocmem->hdl);
}

int adreno_gpu_init(struct drm_device *drm, struct platform_device *pdev,
		struct adreno_gpu *adreno_gpu,
		const struct adreno_gpu_funcs *funcs, int nr_rings)
{
	struct device *dev = &pdev->dev;
	struct adreno_platform_config *config = dev->platform_data;
	struct msm_gpu_config adreno_gpu_config  = { 0 };
	struct msm_gpu *gpu = &adreno_gpu->base;

	adreno_gpu->funcs = funcs;
	adreno_gpu->info = adreno_info(config->rev);
	adreno_gpu->gmem = adreno_gpu->info->gmem;
	adreno_gpu->revn = adreno_gpu->info->revn;
	adreno_gpu->rev = config->rev;

	adreno_gpu_config.ioname = "kgsl_3d0_reg_memory";

	adreno_gpu_config.nr_rings = nr_rings;

	adreno_get_pwrlevels(dev, gpu);

	pm_runtime_set_autosuspend_delay(dev,
		adreno_gpu->info->inactive_period);
	pm_runtime_use_autosuspend(dev);
	pm_runtime_enable(dev);

	return msm_gpu_init(drm, pdev, &adreno_gpu->base, &funcs->base,
			adreno_gpu->info->name, &adreno_gpu_config);
}

void adreno_gpu_cleanup(struct adreno_gpu *adreno_gpu)
{
	struct msm_gpu *gpu = &adreno_gpu->base;
	struct msm_drm_private *priv = gpu->dev->dev_private;
	unsigned int i;

	for (i = 0; i < ARRAY_SIZE(adreno_gpu->info->fw); i++)
		release_firmware(adreno_gpu->fw[i]);

	pm_runtime_disable(&priv->gpu_pdev->dev);

	msm_gpu_cleanup(&adreno_gpu->base);

	icc_put(gpu->icc_path);
	icc_put(gpu->ocmem_icc_path);
}<|MERGE_RESOLUTION|>--- conflicted
+++ resolved
@@ -207,23 +207,6 @@
 	if (!iommu)
 		return NULL;
 
-<<<<<<< HEAD
-	if (adreno_is_a6xx(adreno_gpu)) {
-		struct a6xx_gpu *a6xx_gpu = to_a6xx_gpu(adreno_gpu);
-		struct io_pgtable_domain_attr pgtbl_cfg;
-
-		/*
-		 * This allows GPU to set the bus attributes required to use system
-		 * cache on behalf of the iommu page table walker.
-		 */
-		if (!IS_ERR_OR_NULL(a6xx_gpu->htw_llc_slice)) {
-			pgtbl_cfg.quirks = IO_PGTABLE_QUIRK_ARM_OUTER_WBWA;
-			iommu_domain_set_attr(iommu, DOMAIN_ATTR_IO_PGTABLE_CFG, &pgtbl_cfg);
-		}
-	}
-
-=======
->>>>>>> 4bcf3b75
 	mmu = msm_iommu_new(&pdev->dev, iommu);
 	if (IS_ERR(mmu)) {
 		iommu_domain_free(iommu);
