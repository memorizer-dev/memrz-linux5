--- conflicted
+++ resolved
@@ -391,11 +391,7 @@
 bool amdgpu_gfx_is_mec_queue_enabled(struct amdgpu_device *adev, int mec,
 				     int pipe, int queue);
 bool amdgpu_gfx_is_high_priority_compute_queue(struct amdgpu_device *adev,
-<<<<<<< HEAD
-					       int pipe, int queue);
-=======
 					       struct amdgpu_ring *ring);
->>>>>>> 3b17187f
 int amdgpu_gfx_me_queue_to_bit(struct amdgpu_device *adev, int me,
 			       int pipe, int queue);
 void amdgpu_gfx_bit_to_me_queue(struct amdgpu_device *adev, int bit,
