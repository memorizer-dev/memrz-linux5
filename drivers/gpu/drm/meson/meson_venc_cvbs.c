--- conflicted
+++ resolved
@@ -211,15 +211,10 @@
 		meson_venci_cvbs_mode_set(priv, meson_mode->enci);
 
 		/* Setup 27MHz vclk2 for ENCI and VDAC */
-<<<<<<< HEAD
-		meson_vclk_setup(priv, MESON_VCLK_TARGET_CVBS, MESON_VCLK_CVBS,
-				 MESON_VCLK_CVBS, MESON_VCLK_CVBS, true);
-=======
 		meson_vclk_setup(priv, MESON_VCLK_TARGET_CVBS,
 				 MESON_VCLK_CVBS, MESON_VCLK_CVBS,
 				 MESON_VCLK_CVBS, MESON_VCLK_CVBS,
 				 true);
->>>>>>> d1988041
 	}
 }
 
