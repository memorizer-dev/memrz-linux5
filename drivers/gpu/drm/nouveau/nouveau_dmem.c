/*
 * Copyright 2018 Red Hat Inc.
 *
 * Permission is hereby granted, free of charge, to any person obtaining a
 * copy of this software and associated documentation files (the "Software"),
 * to deal in the Software without restriction, including without limitation
 * the rights to use, copy, modify, merge, publish, distribute, sublicense,
 * and/or sell copies of the Software, and to permit persons to whom the
 * Software is furnished to do so, subject to the following conditions:
 *
 * The above copyright notice and this permission notice shall be included in
 * all copies or substantial portions of the Software.
 *
 * THE SOFTWARE IS PROVIDED "AS IS", WITHOUT WARRANTY OF ANY KIND, EXPRESS OR
 * IMPLIED, INCLUDING BUT NOT LIMITED TO THE WARRANTIES OF MERCHANTABILITY,
 * FITNESS FOR A PARTICULAR PURPOSE AND NONINFRINGEMENT.  IN NO EVENT SHALL
 * THE COPYRIGHT HOLDER(S) OR AUTHOR(S) BE LIABLE FOR ANY CLAIM, DAMAGES OR
 * OTHER LIABILITY, WHETHER IN AN ACTION OF CONTRACT, TORT OR OTHERWISE,
 * ARISING FROM, OUT OF OR IN CONNECTION WITH THE SOFTWARE OR THE USE OR
 * OTHER DEALINGS IN THE SOFTWARE.
 */
#include "nouveau_dmem.h"
#include "nouveau_drv.h"
#include "nouveau_chan.h"
#include "nouveau_dma.h"
#include "nouveau_mem.h"
#include "nouveau_bo.h"
#include "nouveau_svm.h"

#include <nvif/class.h>
#include <nvif/object.h>
#include <nvif/push906f.h>
#include <nvif/if000c.h>
#include <nvif/if500b.h>
#include <nvif/if900b.h>
#include <nvif/if000c.h>

#include <nvhw/class/cla0b5.h>

#include <linux/sched/mm.h>
#include <linux/hmm.h>

/*
 * FIXME: this is ugly right now we are using TTM to allocate vram and we pin
 * it in vram while in use. We likely want to overhaul memory management for
 * nouveau to be more page like (not necessarily with system page size but a
 * bigger page size) at lowest level and have some shim layer on top that would
 * provide the same functionality as TTM.
 */
#define DMEM_CHUNK_SIZE (2UL << 20)
#define DMEM_CHUNK_NPAGES (DMEM_CHUNK_SIZE >> PAGE_SHIFT)

enum nouveau_aper {
	NOUVEAU_APER_VIRT,
	NOUVEAU_APER_VRAM,
	NOUVEAU_APER_HOST,
};

typedef int (*nouveau_migrate_copy_t)(struct nouveau_drm *drm, u64 npages,
				      enum nouveau_aper, u64 dst_addr,
				      enum nouveau_aper, u64 src_addr);
typedef int (*nouveau_clear_page_t)(struct nouveau_drm *drm, u32 length,
				      enum nouveau_aper, u64 dst_addr);

struct nouveau_dmem_chunk {
	struct list_head list;
	struct nouveau_bo *bo;
	struct nouveau_drm *drm;
	unsigned long callocated;
	struct dev_pagemap pagemap;
};

struct nouveau_dmem_migrate {
	nouveau_migrate_copy_t copy_func;
	nouveau_clear_page_t clear_func;
	struct nouveau_channel *chan;
};

struct nouveau_dmem {
	struct nouveau_drm *drm;
	struct nouveau_dmem_migrate migrate;
	struct list_head chunks;
	struct mutex mutex;
	struct page *free_pages;
	spinlock_t lock;
};

static struct nouveau_dmem_chunk *nouveau_page_to_chunk(struct page *page)
{
	return container_of(page->pgmap, struct nouveau_dmem_chunk, pagemap);
}

static struct nouveau_drm *page_to_drm(struct page *page)
{
	struct nouveau_dmem_chunk *chunk = nouveau_page_to_chunk(page);

	return chunk->drm;
}

unsigned long nouveau_dmem_page_addr(struct page *page)
{
	struct nouveau_dmem_chunk *chunk = nouveau_page_to_chunk(page);
	unsigned long off = (page_to_pfn(page) << PAGE_SHIFT) -
				chunk->pagemap.range.start;

	return chunk->bo->offset + off;
}

static void nouveau_dmem_page_free(struct page *page)
{
	struct nouveau_dmem_chunk *chunk = nouveau_page_to_chunk(page);
	struct nouveau_dmem *dmem = chunk->drm->dmem;

	spin_lock(&dmem->lock);
	page->zone_device_data = dmem->free_pages;
	dmem->free_pages = page;

	WARN_ON(!chunk->callocated);
	chunk->callocated--;
	/*
	 * FIXME when chunk->callocated reach 0 we should add the chunk to
	 * a reclaim list so that it can be freed in case of memory pressure.
	 */
	spin_unlock(&dmem->lock);
}

static void nouveau_dmem_fence_done(struct nouveau_fence **fence)
{
	if (fence) {
		nouveau_fence_wait(*fence, true, false);
		nouveau_fence_unref(fence);
	} else {
		/*
		 * FIXME wait for channel to be IDLE before calling finalizing
		 * the hmem object.
		 */
	}
}

static vm_fault_t nouveau_dmem_fault_copy_one(struct nouveau_drm *drm,
		struct vm_fault *vmf, struct migrate_vma *args,
		dma_addr_t *dma_addr)
{
	struct device *dev = drm->dev->dev;
	struct page *dpage, *spage;
	struct nouveau_svmm *svmm;

	spage = migrate_pfn_to_page(args->src[0]);
	if (!spage || !(args->src[0] & MIGRATE_PFN_MIGRATE))
		return 0;

	dpage = alloc_page_vma(GFP_HIGHUSER, vmf->vma, vmf->address);
	if (!dpage)
		return VM_FAULT_SIGBUS;
	lock_page(dpage);

	*dma_addr = dma_map_page(dev, dpage, 0, PAGE_SIZE, DMA_BIDIRECTIONAL);
	if (dma_mapping_error(dev, *dma_addr))
		goto error_free_page;

	svmm = spage->zone_device_data;
	mutex_lock(&svmm->mutex);
	nouveau_svmm_invalidate(svmm, args->start, args->end);
	if (drm->dmem->migrate.copy_func(drm, 1, NOUVEAU_APER_HOST, *dma_addr,
			NOUVEAU_APER_VRAM, nouveau_dmem_page_addr(spage)))
		goto error_dma_unmap;
	mutex_unlock(&svmm->mutex);

	args->dst[0] = migrate_pfn(page_to_pfn(dpage)) | MIGRATE_PFN_LOCKED;
	return 0;

error_dma_unmap:
	mutex_unlock(&svmm->mutex);
	dma_unmap_page(dev, *dma_addr, PAGE_SIZE, DMA_BIDIRECTIONAL);
error_free_page:
	__free_page(dpage);
	return VM_FAULT_SIGBUS;
}

static vm_fault_t nouveau_dmem_migrate_to_ram(struct vm_fault *vmf)
{
	struct nouveau_drm *drm = page_to_drm(vmf->page);
	struct nouveau_dmem *dmem = drm->dmem;
	struct nouveau_fence *fence;
	unsigned long src = 0, dst = 0;
	dma_addr_t dma_addr = 0;
	vm_fault_t ret;
	struct migrate_vma args = {
		.vma		= vmf->vma,
		.start		= vmf->address,
		.end		= vmf->address + PAGE_SIZE,
		.src		= &src,
		.dst		= &dst,
		.pgmap_owner	= drm->dev,
		.flags		= MIGRATE_VMA_SELECT_DEVICE_PRIVATE,
	};

	/*
	 * FIXME what we really want is to find some heuristic to migrate more
	 * than just one page on CPU fault. When such fault happens it is very
	 * likely that more surrounding page will CPU fault too.
	 */
	if (migrate_vma_setup(&args) < 0)
		return VM_FAULT_SIGBUS;
	if (!args.cpages)
		return 0;

	ret = nouveau_dmem_fault_copy_one(drm, vmf, &args, &dma_addr);
	if (ret || dst == 0)
		goto done;

	nouveau_fence_new(dmem->migrate.chan, false, &fence);
	migrate_vma_pages(&args);
	nouveau_dmem_fence_done(&fence);
	dma_unmap_page(drm->dev->dev, dma_addr, PAGE_SIZE, DMA_BIDIRECTIONAL);
done:
	migrate_vma_finalize(&args);
	return ret;
}

static const struct dev_pagemap_ops nouveau_dmem_pagemap_ops = {
	.page_free		= nouveau_dmem_page_free,
	.migrate_to_ram		= nouveau_dmem_migrate_to_ram,
};

static int
nouveau_dmem_chunk_alloc(struct nouveau_drm *drm, struct page **ppage)
{
	struct nouveau_dmem_chunk *chunk;
	struct resource *res;
	struct page *page;
	void *ptr;
	unsigned long i, pfn_first;
	int ret;

	chunk = kzalloc(sizeof(*chunk), GFP_KERNEL);
	if (chunk == NULL) {
		ret = -ENOMEM;
		goto out;
	}

	/* Allocate unused physical address space for device private pages. */
	res = request_free_mem_region(&iomem_resource, DMEM_CHUNK_SIZE,
				      "nouveau_dmem");
	if (IS_ERR(res)) {
		ret = PTR_ERR(res);
		goto out_free;
	}

	chunk->drm = drm;
	chunk->pagemap.type = MEMORY_DEVICE_PRIVATE;
	chunk->pagemap.range.start = res->start;
	chunk->pagemap.range.end = res->end;
	chunk->pagemap.nr_range = 1;
	chunk->pagemap.ops = &nouveau_dmem_pagemap_ops;
	chunk->pagemap.owner = drm->dev;

	ret = nouveau_bo_new(&drm->client, DMEM_CHUNK_SIZE, 0,
			     NOUVEAU_GEM_DOMAIN_VRAM, 0, 0, NULL, NULL,
			     &chunk->bo);
	if (ret)
		goto out_release;

	ret = nouveau_bo_pin(chunk->bo, NOUVEAU_GEM_DOMAIN_VRAM, false);
	if (ret)
		goto out_bo_free;

	ptr = memremap_pages(&chunk->pagemap, numa_node_id());
	if (IS_ERR(ptr)) {
		ret = PTR_ERR(ptr);
		goto out_bo_unpin;
	}

	mutex_lock(&drm->dmem->mutex);
	list_add(&chunk->list, &drm->dmem->chunks);
	mutex_unlock(&drm->dmem->mutex);

	pfn_first = chunk->pagemap.range.start >> PAGE_SHIFT;
	page = pfn_to_page(pfn_first);
	spin_lock(&drm->dmem->lock);
	for (i = 0; i < DMEM_CHUNK_NPAGES - 1; ++i, ++page) {
		page->zone_device_data = drm->dmem->free_pages;
		drm->dmem->free_pages = page;
	}
	*ppage = page;
	chunk->callocated++;
	spin_unlock(&drm->dmem->lock);

	NV_INFO(drm, "DMEM: registered %ldMB of device memory\n",
		DMEM_CHUNK_SIZE >> 20);

	return 0;

out_bo_unpin:
	nouveau_bo_unpin(chunk->bo);
out_bo_free:
	nouveau_bo_ref(NULL, &chunk->bo);
out_release:
	release_mem_region(chunk->pagemap.range.start, range_len(&chunk->pagemap.range));
out_free:
	kfree(chunk);
out:
	return ret;
}

static struct page *
nouveau_dmem_page_alloc_locked(struct nouveau_drm *drm)
{
	struct nouveau_dmem_chunk *chunk;
	struct page *page = NULL;
	int ret;

	spin_lock(&drm->dmem->lock);
	if (drm->dmem->free_pages) {
		page = drm->dmem->free_pages;
		drm->dmem->free_pages = page->zone_device_data;
		chunk = nouveau_page_to_chunk(page);
		chunk->callocated++;
		spin_unlock(&drm->dmem->lock);
	} else {
		spin_unlock(&drm->dmem->lock);
		ret = nouveau_dmem_chunk_alloc(drm, &page);
		if (ret)
			return NULL;
	}

	get_page(page);
	lock_page(page);
	return page;
}

static void
nouveau_dmem_page_free_locked(struct nouveau_drm *drm, struct page *page)
{
	unlock_page(page);
	put_page(page);
}

void
nouveau_dmem_resume(struct nouveau_drm *drm)
{
	struct nouveau_dmem_chunk *chunk;
	int ret;

	if (drm->dmem == NULL)
		return;

	mutex_lock(&drm->dmem->mutex);
	list_for_each_entry(chunk, &drm->dmem->chunks, list) {
		ret = nouveau_bo_pin(chunk->bo, NOUVEAU_GEM_DOMAIN_VRAM, false);
		/* FIXME handle pin failure */
		WARN_ON(ret);
	}
	mutex_unlock(&drm->dmem->mutex);
}

void
nouveau_dmem_suspend(struct nouveau_drm *drm)
{
	struct nouveau_dmem_chunk *chunk;

	if (drm->dmem == NULL)
		return;

	mutex_lock(&drm->dmem->mutex);
	list_for_each_entry(chunk, &drm->dmem->chunks, list)
		nouveau_bo_unpin(chunk->bo);
	mutex_unlock(&drm->dmem->mutex);
}

void
nouveau_dmem_fini(struct nouveau_drm *drm)
{
	struct nouveau_dmem_chunk *chunk, *tmp;

	if (drm->dmem == NULL)
		return;

	mutex_lock(&drm->dmem->mutex);

	list_for_each_entry_safe(chunk, tmp, &drm->dmem->chunks, list) {
		nouveau_bo_unpin(chunk->bo);
		nouveau_bo_ref(NULL, &chunk->bo);
		list_del(&chunk->list);
		memunmap_pages(&chunk->pagemap);
		release_mem_region(chunk->pagemap.range.start,
				   range_len(&chunk->pagemap.range));
		kfree(chunk);
	}

	mutex_unlock(&drm->dmem->mutex);
}

static int
nvc0b5_migrate_copy(struct nouveau_drm *drm, u64 npages,
		    enum nouveau_aper dst_aper, u64 dst_addr,
		    enum nouveau_aper src_aper, u64 src_addr)
{
	struct nvif_push *push = drm->dmem->migrate.chan->chan.push;
	u32 launch_dma = 0;
	int ret;

	ret = PUSH_WAIT(push, 13);
	if (ret)
		return ret;

	if (src_aper != NOUVEAU_APER_VIRT) {
		switch (src_aper) {
		case NOUVEAU_APER_VRAM:
			PUSH_IMMD(push, NVA0B5, SET_SRC_PHYS_MODE,
				  NVDEF(NVA0B5, SET_SRC_PHYS_MODE, TARGET, LOCAL_FB));
			break;
		case NOUVEAU_APER_HOST:
			PUSH_IMMD(push, NVA0B5, SET_SRC_PHYS_MODE,
				  NVDEF(NVA0B5, SET_SRC_PHYS_MODE, TARGET, COHERENT_SYSMEM));
			break;
		default:
			return -EINVAL;
		}

		launch_dma |= NVDEF(NVA0B5, LAUNCH_DMA, SRC_TYPE, PHYSICAL);
	}

	if (dst_aper != NOUVEAU_APER_VIRT) {
		switch (dst_aper) {
		case NOUVEAU_APER_VRAM:
			PUSH_IMMD(push, NVA0B5, SET_DST_PHYS_MODE,
				  NVDEF(NVA0B5, SET_DST_PHYS_MODE, TARGET, LOCAL_FB));
			break;
		case NOUVEAU_APER_HOST:
			PUSH_IMMD(push, NVA0B5, SET_DST_PHYS_MODE,
				  NVDEF(NVA0B5, SET_DST_PHYS_MODE, TARGET, COHERENT_SYSMEM));
			break;
		default:
			return -EINVAL;
		}

		launch_dma |= NVDEF(NVA0B5, LAUNCH_DMA, DST_TYPE, PHYSICAL);
	}

	PUSH_MTHD(push, NVA0B5, OFFSET_IN_UPPER,
		  NVVAL(NVA0B5, OFFSET_IN_UPPER, UPPER, upper_32_bits(src_addr)),

				OFFSET_IN_LOWER, lower_32_bits(src_addr),

				OFFSET_OUT_UPPER,
		  NVVAL(NVA0B5, OFFSET_OUT_UPPER, UPPER, upper_32_bits(dst_addr)),

				OFFSET_OUT_LOWER, lower_32_bits(dst_addr),
				PITCH_IN, PAGE_SIZE,
				PITCH_OUT, PAGE_SIZE,
				LINE_LENGTH_IN, PAGE_SIZE,
				LINE_COUNT, npages);

	PUSH_MTHD(push, NVA0B5, LAUNCH_DMA, launch_dma |
		  NVDEF(NVA0B5, LAUNCH_DMA, DATA_TRANSFER_TYPE, NON_PIPELINED) |
		  NVDEF(NVA0B5, LAUNCH_DMA, FLUSH_ENABLE, TRUE) |
		  NVDEF(NVA0B5, LAUNCH_DMA, SEMAPHORE_TYPE, NONE) |
		  NVDEF(NVA0B5, LAUNCH_DMA, INTERRUPT_TYPE, NONE) |
		  NVDEF(NVA0B5, LAUNCH_DMA, SRC_MEMORY_LAYOUT, PITCH) |
		  NVDEF(NVA0B5, LAUNCH_DMA, DST_MEMORY_LAYOUT, PITCH) |
		  NVDEF(NVA0B5, LAUNCH_DMA, MULTI_LINE_ENABLE, TRUE) |
		  NVDEF(NVA0B5, LAUNCH_DMA, REMAP_ENABLE, FALSE) |
		  NVDEF(NVA0B5, LAUNCH_DMA, BYPASS_L2, USE_PTE_SETTING));
	return 0;
}

static int
nvc0b5_migrate_clear(struct nouveau_drm *drm, u32 length,
		     enum nouveau_aper dst_aper, u64 dst_addr)
{
	struct nvif_push *push = drm->dmem->migrate.chan->chan.push;
	u32 launch_dma = 0;
	int ret;

	ret = PUSH_WAIT(push, 12);
	if (ret)
		return ret;

	switch (dst_aper) {
	case NOUVEAU_APER_VRAM:
		PUSH_IMMD(push, NVA0B5, SET_DST_PHYS_MODE,
			  NVDEF(NVA0B5, SET_DST_PHYS_MODE, TARGET, LOCAL_FB));
		break;
	case NOUVEAU_APER_HOST:
		PUSH_IMMD(push, NVA0B5, SET_DST_PHYS_MODE,
			  NVDEF(NVA0B5, SET_DST_PHYS_MODE, TARGET, COHERENT_SYSMEM));
		break;
	default:
		return -EINVAL;
	}

	launch_dma |= NVDEF(NVA0B5, LAUNCH_DMA, DST_TYPE, PHYSICAL);

	PUSH_MTHD(push, NVA0B5, SET_REMAP_CONST_A, 0,
				SET_REMAP_CONST_B, 0,

				SET_REMAP_COMPONENTS,
		  NVDEF(NVA0B5, SET_REMAP_COMPONENTS, DST_X, CONST_A) |
		  NVDEF(NVA0B5, SET_REMAP_COMPONENTS, DST_Y, CONST_B) |
		  NVDEF(NVA0B5, SET_REMAP_COMPONENTS, COMPONENT_SIZE, FOUR) |
		  NVDEF(NVA0B5, SET_REMAP_COMPONENTS, NUM_DST_COMPONENTS, TWO));

	PUSH_MTHD(push, NVA0B5, OFFSET_OUT_UPPER,
		  NVVAL(NVA0B5, OFFSET_OUT_UPPER, UPPER, upper_32_bits(dst_addr)),

				OFFSET_OUT_LOWER, lower_32_bits(dst_addr));

	PUSH_MTHD(push, NVA0B5, LINE_LENGTH_IN, length >> 3);

	PUSH_MTHD(push, NVA0B5, LAUNCH_DMA, launch_dma |
		  NVDEF(NVA0B5, LAUNCH_DMA, DATA_TRANSFER_TYPE, NON_PIPELINED) |
		  NVDEF(NVA0B5, LAUNCH_DMA, FLUSH_ENABLE, TRUE) |
		  NVDEF(NVA0B5, LAUNCH_DMA, SEMAPHORE_TYPE, NONE) |
		  NVDEF(NVA0B5, LAUNCH_DMA, INTERRUPT_TYPE, NONE) |
		  NVDEF(NVA0B5, LAUNCH_DMA, SRC_MEMORY_LAYOUT, PITCH) |
		  NVDEF(NVA0B5, LAUNCH_DMA, DST_MEMORY_LAYOUT, PITCH) |
		  NVDEF(NVA0B5, LAUNCH_DMA, MULTI_LINE_ENABLE, FALSE) |
		  NVDEF(NVA0B5, LAUNCH_DMA, REMAP_ENABLE, TRUE) |
		  NVDEF(NVA0B5, LAUNCH_DMA, BYPASS_L2, USE_PTE_SETTING));
	return 0;
}

static int
nouveau_dmem_migrate_init(struct nouveau_drm *drm)
{
	switch (drm->ttm.copy.oclass) {
	case PASCAL_DMA_COPY_A:
	case PASCAL_DMA_COPY_B:
	case  VOLTA_DMA_COPY_A:
	case TURING_DMA_COPY_A:
		drm->dmem->migrate.copy_func = nvc0b5_migrate_copy;
		drm->dmem->migrate.clear_func = nvc0b5_migrate_clear;
		drm->dmem->migrate.chan = drm->ttm.chan;
		return 0;
	default:
		break;
	}
	return -ENODEV;
}

void
nouveau_dmem_init(struct nouveau_drm *drm)
{
	int ret;

	/* This only make sense on PASCAL or newer */
	if (drm->client.device.info.family < NV_DEVICE_INFO_V0_PASCAL)
		return;

	if (!(drm->dmem = kzalloc(sizeof(*drm->dmem), GFP_KERNEL)))
		return;

	drm->dmem->drm = drm;
	mutex_init(&drm->dmem->mutex);
	INIT_LIST_HEAD(&drm->dmem->chunks);
	mutex_init(&drm->dmem->mutex);
	spin_lock_init(&drm->dmem->lock);

	/* Initialize migration dma helpers before registering memory */
	ret = nouveau_dmem_migrate_init(drm);
	if (ret) {
		kfree(drm->dmem);
		drm->dmem = NULL;
	}
}

static unsigned long nouveau_dmem_migrate_copy_one(struct nouveau_drm *drm,
		struct nouveau_svmm *svmm, unsigned long src,
		dma_addr_t *dma_addr, u64 *pfn)
{
	struct device *dev = drm->dev->dev;
	struct page *dpage, *spage;
	unsigned long paddr;

	spage = migrate_pfn_to_page(src);
	if (!(src & MIGRATE_PFN_MIGRATE))
		goto out;

	dpage = nouveau_dmem_page_alloc_locked(drm);
	if (!dpage)
		goto out;

	paddr = nouveau_dmem_page_addr(dpage);
	if (spage) {
		*dma_addr = dma_map_page(dev, spage, 0, page_size(spage),
					 DMA_BIDIRECTIONAL);
		if (dma_mapping_error(dev, *dma_addr))
			goto out_free_page;
		if (drm->dmem->migrate.copy_func(drm, 1,
			NOUVEAU_APER_VRAM, paddr, NOUVEAU_APER_HOST, *dma_addr))
			goto out_dma_unmap;
	} else {
		*dma_addr = DMA_MAPPING_ERROR;
		if (drm->dmem->migrate.clear_func(drm, page_size(dpage),
			NOUVEAU_APER_VRAM, paddr))
			goto out_free_page;
	}

	dpage->zone_device_data = svmm;
	*pfn = NVIF_VMM_PFNMAP_V0_V | NVIF_VMM_PFNMAP_V0_VRAM |
		((paddr >> PAGE_SHIFT) << NVIF_VMM_PFNMAP_V0_ADDR_SHIFT);
	if (src & MIGRATE_PFN_WRITE)
		*pfn |= NVIF_VMM_PFNMAP_V0_W;
	return migrate_pfn(page_to_pfn(dpage)) | MIGRATE_PFN_LOCKED;

out_dma_unmap:
	dma_unmap_page(dev, *dma_addr, PAGE_SIZE, DMA_BIDIRECTIONAL);
out_free_page:
	nouveau_dmem_page_free_locked(drm, dpage);
out:
	*pfn = NVIF_VMM_PFNMAP_V0_NONE;
	return 0;
}

static void nouveau_dmem_migrate_chunk(struct nouveau_drm *drm,
		struct nouveau_svmm *svmm, struct migrate_vma *args,
		dma_addr_t *dma_addrs, u64 *pfns)
{
	struct nouveau_fence *fence;
	unsigned long addr = args->start, nr_dma = 0, i;

	for (i = 0; addr < args->end; i++) {
		args->dst[i] = nouveau_dmem_migrate_copy_one(drm, svmm,
				args->src[i], dma_addrs + nr_dma, pfns + i);
		if (!dma_mapping_error(drm->dev->dev, dma_addrs[nr_dma]))
			nr_dma++;
		addr += PAGE_SIZE;
	}

	nouveau_fence_new(drm->dmem->migrate.chan, false, &fence);
	migrate_vma_pages(args);
	nouveau_dmem_fence_done(&fence);
	nouveau_pfns_map(svmm, args->vma->vm_mm, args->start, pfns, i);

	while (nr_dma--) {
		dma_unmap_page(drm->dev->dev, dma_addrs[nr_dma], PAGE_SIZE,
				DMA_BIDIRECTIONAL);
	}
	migrate_vma_finalize(args);
}

int
nouveau_dmem_migrate_vma(struct nouveau_drm *drm,
			 struct nouveau_svmm *svmm,
			 struct vm_area_struct *vma,
			 unsigned long start,
			 unsigned long end)
{
	unsigned long npages = (end - start) >> PAGE_SHIFT;
	unsigned long max = min(SG_MAX_SINGLE_ALLOC, npages);
	dma_addr_t *dma_addrs;
	struct migrate_vma args = {
		.vma		= vma,
		.start		= start,
		.pgmap_owner	= drm->dev,
		.flags		= MIGRATE_VMA_SELECT_SYSTEM,
	};
	unsigned long i;
	u64 *pfns;
	int ret = -ENOMEM;

<<<<<<< HEAD
=======
	if (drm->dmem == NULL)
		return -ENODEV;

>>>>>>> d1988041
	args.src = kcalloc(max, sizeof(*args.src), GFP_KERNEL);
	if (!args.src)
		goto out;
	args.dst = kcalloc(max, sizeof(*args.dst), GFP_KERNEL);
	if (!args.dst)
		goto out_free_src;

	dma_addrs = kmalloc_array(max, sizeof(*dma_addrs), GFP_KERNEL);
	if (!dma_addrs)
		goto out_free_dst;

	pfns = nouveau_pfns_alloc(max);
	if (!pfns)
		goto out_free_dma;

	for (i = 0; i < npages; i += max) {
		args.end = start + (max << PAGE_SHIFT);
		ret = migrate_vma_setup(&args);
		if (ret)
			goto out_free_pfns;

		if (args.cpages)
			nouveau_dmem_migrate_chunk(drm, svmm, &args, dma_addrs,
						   pfns);
		args.start = args.end;
	}

	ret = 0;
out_free_pfns:
	nouveau_pfns_free(pfns);
out_free_dma:
	kfree(dma_addrs);
out_free_dst:
	kfree(args.dst);
out_free_src:
	kfree(args.src);
out:
	return ret;
}<|MERGE_RESOLUTION|>--- conflicted
+++ resolved
@@ -660,12 +660,9 @@
 	u64 *pfns;
 	int ret = -ENOMEM;
 
-<<<<<<< HEAD
-=======
 	if (drm->dmem == NULL)
 		return -ENODEV;
 
->>>>>>> d1988041
 	args.src = kcalloc(max, sizeof(*args.src), GFP_KERNEL);
 	if (!args.src)
 		goto out;
