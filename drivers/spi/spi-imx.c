--- conflicted
+++ resolved
@@ -593,11 +593,7 @@
 	}
 
 	delay = (2 * 1000000) / min_speed_hz;
-<<<<<<< HEAD
-	if (likely(delay < 10))	/* SCLK is faster than 100 kHz */
-=======
 	if (likely(delay < 10))	/* SCLK is faster than 200 kHz */
->>>>>>> d92805b6
 		udelay(delay);
 	else			/* SCLK is _very_ slow */
 		usleep_range(delay, delay + 10);
