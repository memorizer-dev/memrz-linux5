--- conflicted
+++ resolved
@@ -203,10 +203,7 @@
 
 	info->rtc->ops = &sa1100_rtc_ops;
 	info->rtc->max_user_freq = RTC_FREQ;
-<<<<<<< HEAD
-=======
 	info->rtc->range_max = U32_MAX;
->>>>>>> d1988041
 
 	ret = rtc_register_device(info->rtc);
 	if (ret) {
