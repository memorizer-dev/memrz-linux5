--- conflicted
+++ resolved
@@ -329,17 +329,6 @@
 	}
 	pl061->parent_irq = irq;
 
-<<<<<<< HEAD
-	ret = gpiochip_irqchip_add(&pl061->gc, &pl061->irq_chip,
-				   0, handle_bad_irq,
-				   IRQ_TYPE_NONE);
-	if (ret) {
-		dev_info(&adev->dev, "could not add irqchip\n");
-		return ret;
-	}
-	gpiochip_set_chained_irqchip(&pl061->gc, &pl061->irq_chip,
-				     irq, pl061_irq_handler);
-=======
 	girq = &pl061->gc.irq;
 	girq->chip = &pl061->irq_chip;
 	girq->parent_handler = pl061_irq_handler;
@@ -355,7 +344,6 @@
 	ret = devm_gpiochip_add_data(dev, &pl061->gc, pl061);
 	if (ret)
 		return ret;
->>>>>>> f7688b48
 
 	amba_set_drvdata(adev, pl061);
 	dev_info(dev, "PL061 GPIO chip registered\n");
