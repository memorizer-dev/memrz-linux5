--- conflicted
+++ resolved
@@ -225,11 +225,7 @@
 	    test_bit(FLAG_IS_OUT, &desc->flags))
 		return 0;
 
-<<<<<<< HEAD
-	if (!chip->get_direction)
-=======
 	if (!gc->get_direction)
->>>>>>> d1988041
 		return -ENOTSUPP;
 
 	ret = gc->get_direction(gc, offset);
@@ -761,13 +757,8 @@
 	gpiochip_free_hogs(gc);
 	of_gpiochip_remove(gc);
 err_free_gpiochip_mask:
-<<<<<<< HEAD
-	gpiochip_remove_pin_ranges(chip);
-	gpiochip_free_valid_mask(chip);
-=======
 	gpiochip_remove_pin_ranges(gc);
 	gpiochip_free_valid_mask(gc);
->>>>>>> d1988041
 err_remove_from_list:
 	spin_lock_irqsave(&gpio_lock, flags);
 	list_del(&gdev->list);
@@ -818,19 +809,11 @@
 	gpiochip_free_hogs(gc);
 	/* Numb the device, cancelling all outstanding operations */
 	gdev->chip = NULL;
-<<<<<<< HEAD
-	gpiochip_irqchip_remove(chip);
-	acpi_gpiochip_remove(chip);
-	of_gpiochip_remove(chip);
-	gpiochip_remove_pin_ranges(chip);
-	gpiochip_free_valid_mask(chip);
-=======
 	gpiochip_irqchip_remove(gc);
 	acpi_gpiochip_remove(gc);
 	of_gpiochip_remove(gc);
 	gpiochip_remove_pin_ranges(gc);
 	gpiochip_free_valid_mask(gc);
->>>>>>> d1988041
 	/*
 	 * We accept no more calls into the driver from this point, so
 	 * NULL the driver data pointer
@@ -1171,9 +1154,6 @@
 	chip_dbg(gc, "alloc_irqs_parent for %d parent hwirq %d\n",
 		  irq, parent_hwirq);
 	irq_set_lockdep_class(irq, gc->irq.lock_key, gc->irq.request_key);
-<<<<<<< HEAD
-	ret = irq_domain_alloc_irqs_parent(d, irq, 1, &parent_fwspec);
-=======
 	ret = irq_domain_alloc_irqs_parent(d, irq, 1, parent_arg);
 	/*
 	 * If the parent irqdomain is msi, the interrupts have already
@@ -1181,7 +1161,6 @@
 	 */
 	if (irq_domain_is_msi(d->parent) && (ret == -EEXIST))
 		ret = 0;
->>>>>>> d1988041
 	if (ret)
 		chip_err(gc,
 			 "failed to allocate parent hwirq %d for hwirq %lu\n",
@@ -1482,23 +1461,8 @@
 {
 	struct gpio_chip *gc = irq_data_get_irq_chip_data(d);
 
-<<<<<<< HEAD
-	/*
-	 * Since we override .irq_disable() we need to mimic the
-	 * behaviour of __irq_disable() in irq/chip.c.
-	 * First call .irq_disable() if it exists, else mimic the
-	 * behaviour of mask_irq() which calls .irq_mask() if
-	 * it exists.
-	 */
-	if (chip->irq.irq_disable)
-		chip->irq.irq_disable(d);
-	else if (chip->irq.chip->irq_mask)
-		chip->irq.chip->irq_mask(d);
-	gpiochip_disable_irq(chip, d->hwirq);
-=======
 	gc->irq.irq_disable(d);
 	gpiochip_disable_irq(gc, d->hwirq);
->>>>>>> d1988041
 }
 
 static void gpiochip_set_irq_hooks(struct gpio_chip *gc)
@@ -3274,11 +3238,7 @@
 	/* To be valid for IRQ the line needs to be input or open drain */
 	if (test_bit(FLAG_IS_OUT, &desc->flags) &&
 	    !test_bit(FLAG_OPEN_DRAIN, &desc->flags)) {
-<<<<<<< HEAD
-		chip_err(chip,
-=======
 		chip_err(gc,
->>>>>>> d1988041
 			 "%s: tried to flag a GPIO set as output for IRQ\n",
 			 __func__);
 		return -EIO;
@@ -3749,13 +3709,8 @@
 		if (gc->ngpio <= p->chip_hwnum) {
 			dev_err(dev,
 				"requested GPIO %u (%u) is out of range [0..%u] for chip %s\n",
-<<<<<<< HEAD
-				idx, p->chip_hwnum, chip->ngpio - 1,
-				chip->label);
-=======
 				idx, p->chip_hwnum, gc->ngpio - 1,
 				gc->label);
->>>>>>> d1988041
 			return ERR_PTR(-EINVAL);
 		}
 
