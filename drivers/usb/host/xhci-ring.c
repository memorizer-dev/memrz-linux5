--- conflicted
+++ resolved
@@ -495,8 +495,6 @@
 	return &xhci->devs[slot_id]->eps[ep_index];
 }
 
-<<<<<<< HEAD
-=======
 static struct xhci_ring *xhci_virt_ep_to_ring(struct xhci_hcd *xhci,
 					      struct xhci_virt_ep *ep,
 					      unsigned int stream_id)
@@ -517,7 +515,6 @@
 	return ep->stream_info->stream_rings[stream_id];
 }
 
->>>>>>> 3b17187f
 /* Get the right ring for the given slot_id, ep_index and stream_id.
  * If the endpoint supports streams, boundary check the URB's stream ID.
  * If the endpoint doesn't support streams, return the singular endpoint ring.
@@ -530,20 +527,6 @@
 
 	ep = xhci_get_virt_ep(xhci, slot_id, ep_index);
 	if (!ep)
-<<<<<<< HEAD
-		return NULL;
-
-	/* Common case: no streams */
-	if (!(ep->ep_state & EP_HAS_STREAMS))
-		return ep->ring;
-
-	if (stream_id == 0) {
-		xhci_warn(xhci,
-				"WARN: Slot ID %u, ep index %u has streams, "
-				"but URB has no stream ID.\n",
-				slot_id, ep_index);
-=======
->>>>>>> 3b17187f
 		return NULL;
 
 	return xhci_virt_ep_to_ring(xhci, ep, stream_id);
@@ -584,10 +567,7 @@
 	struct xhci_segment *new_seg;
 	struct xhci_segment *halted_seg = NULL;
 	union xhci_trb *new_deq;
-<<<<<<< HEAD
-=======
 	int new_cycle;
->>>>>>> 3b17187f
 	union xhci_trb *halted_trb;
 	int index = 0;
 	dma_addr_t addr;
@@ -635,35 +615,19 @@
 	 */
 	if (xhci->quirks & XHCI_EP_CTX_BROKEN_DCS &&
 	    !(ep->ep_state & EP_HAS_STREAMS))
-<<<<<<< HEAD
-		halted_seg = trb_in_td(xhci, cur_td->start_seg,
-				       cur_td->first_trb, cur_td->last_trb,
-=======
 		halted_seg = trb_in_td(xhci, td->start_seg,
 				       td->first_trb, td->last_trb,
->>>>>>> 3b17187f
 				       hw_dequeue & ~0xf, false);
 	if (halted_seg) {
 		index = ((dma_addr_t)(hw_dequeue & ~0xf) - halted_seg->dma) /
 			 sizeof(*halted_trb);
 		halted_trb = &halted_seg->trbs[index];
-<<<<<<< HEAD
-		state->new_cycle_state = halted_trb->generic.field[3] & 0x1;
-		xhci_dbg(xhci, "Endpoint DCS = %d TRB index = %d cycle = %d\n",
-			 (u8)(hw_dequeue & 0x1), index,
-			 state->new_cycle_state);
-	} else {
-		state->new_cycle_state = hw_dequeue & 0x1;
-	}
-	state->stream_id = stream_id;
-=======
 		new_cycle = halted_trb->generic.field[3] & 0x1;
 		xhci_dbg(xhci, "Endpoint DCS = %d TRB index = %d cycle = %d\n",
 			 (u8)(hw_dequeue & 0x1), index, new_cycle);
 	} else {
 		new_cycle = hw_dequeue & 0x1;
 	}
->>>>>>> 3b17187f
 
 	/*
 	 * We want to find the pointer, segment and cycle state of the new trb
@@ -1112,26 +1076,8 @@
 	}
 
 	ep_index = TRB_TO_EP_INDEX(le32_to_cpu(trb->generic.field[3]));
-<<<<<<< HEAD
-
 	ep = xhci_get_virt_ep(xhci, slot_id, ep_index);
 	if (!ep)
-		return;
-
-	vdev = xhci->devs[slot_id];
-	ep_ctx = xhci_get_ep_ctx(xhci, vdev->out_ctx, ep_index);
-	trace_xhci_handle_cmd_stop_ep(ep_ctx);
-
-	last_unlinked_td = list_last_entry(&ep->cancelled_td_list,
-			struct xhci_td, cancelled_td_list);
-
-	if (list_empty(&ep->cancelled_td_list)) {
-		xhci_stop_watchdog_timer_in_irq(xhci, ep);
-		ring_doorbell_for_active_rings(xhci, slot_id, ep_index);
-=======
-	ep = xhci_get_virt_ep(xhci, slot_id, ep_index);
-	if (!ep)
->>>>>>> 3b17187f
 		return;
 
 	ep_ctx = xhci_get_ep_ctx(xhci, ep->vdev->out_ctx, ep_index);
@@ -1420,12 +1366,7 @@
 	if (!ep)
 		return;
 
-<<<<<<< HEAD
-	dev = xhci->devs[slot_id];
-	ep_ring = xhci_stream_id_to_ring(dev, ep_index, stream_id);
-=======
 	ep_ring = xhci_virt_ep_to_ring(xhci, ep, stream_id);
->>>>>>> 3b17187f
 	if (!ep_ring) {
 		xhci_warn(xhci, "WARN Set TR deq ptr command for freed stream ID %u\n",
 				stream_id);
@@ -1520,10 +1461,6 @@
 static void xhci_handle_cmd_reset_ep(struct xhci_hcd *xhci, int slot_id,
 		union xhci_trb *trb, u32 cmd_comp_code)
 {
-<<<<<<< HEAD
-	struct xhci_virt_device *vdev;
-=======
->>>>>>> 3b17187f
 	struct xhci_virt_ep *ep;
 	struct xhci_ep_ctx *ep_ctx;
 	unsigned int ep_index;
@@ -1533,12 +1470,7 @@
 	if (!ep)
 		return;
 
-<<<<<<< HEAD
-	vdev = xhci->devs[slot_id];
-	ep_ctx = xhci_get_ep_ctx(xhci, vdev->out_ctx, ep_index);
-=======
 	ep_ctx = xhci_get_ep_ctx(xhci, ep->vdev->out_ctx, ep_index);
->>>>>>> 3b17187f
 	trace_xhci_handle_cmd_reset_ep(ep_ctx);
 
 	/* This command will only fail if the endpoint wasn't halted,
@@ -1555,20 +1487,7 @@
 	/* Clear our internal halted state */
 	ep->ep_state &= ~EP_HALTED;
 
-<<<<<<< HEAD
-		xhci_dbg_trace(xhci, trace_xhci_dbg_quirks,
-				"Queueing configure endpoint command");
-		xhci_queue_configure_endpoint(xhci, command,
-				xhci->devs[slot_id]->in_ctx->dma, slot_id,
-				false);
-		xhci_ring_cmd_db(xhci);
-	} else {
-		/* Clear our internal halted state */
-		ep->ep_state &= ~EP_HALTED;
-	}
-=======
 	xhci_giveback_invalidated_tds(ep);
->>>>>>> 3b17187f
 
 	/* if this was a soft reset, then restart */
 	if ((le32_to_cpu(trb->generic.field[3])) & TRB_TSP)
@@ -2689,10 +2608,6 @@
 		goto err_out;
 	}
 
-<<<<<<< HEAD
-	xdev = xhci->devs[slot_id];
-=======
->>>>>>> 3b17187f
 	ep_ring = xhci_dma_to_transfer_ring(ep, ep_trb_dma);
 	ep_ctx = xhci_get_ep_ctx(xhci, ep->vdev->out_ctx, ep_index);
 
