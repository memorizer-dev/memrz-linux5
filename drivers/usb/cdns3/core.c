// SPDX-License-Identifier: GPL-2.0
/*
 * Cadence USBSS and USBSSP DRD Driver.
 *
 * Copyright (C) 2018-2019 Cadence.
 * Copyright (C) 2017-2018 NXP
 * Copyright (C) 2019 Texas Instruments
 *
 * Author: Peter Chen <peter.chen@nxp.com>
 *         Pawel Laszczak <pawell@cadence.com>
 *         Roger Quadros <rogerq@ti.com>
 */

#include <linux/dma-mapping.h>
#include <linux/module.h>
#include <linux/kernel.h>
#include <linux/platform_device.h>
#include <linux/interrupt.h>
#include <linux/io.h>
#include <linux/pm_runtime.h>

#include "core.h"
#include "host-export.h"
#include "drd.h"

static int cdns_idle_init(struct cdns *cdns);

static int cdns_role_start(struct cdns *cdns, enum usb_role role)
{
	int ret;

	if (WARN_ON(role > USB_ROLE_DEVICE))
		return 0;

	mutex_lock(&cdns->mutex);
	cdns->role = role;
	mutex_unlock(&cdns->mutex);

	if (!cdns->roles[role])
		return -ENXIO;

	if (cdns->roles[role]->state == CDNS_ROLE_STATE_ACTIVE)
		return 0;

	mutex_lock(&cdns->mutex);
	ret = cdns->roles[role]->start(cdns);
	if (!ret)
		cdns->roles[role]->state = CDNS_ROLE_STATE_ACTIVE;
	mutex_unlock(&cdns->mutex);

	return ret;
}

static void cdns_role_stop(struct cdns *cdns)
{
	enum usb_role role = cdns->role;

	if (WARN_ON(role > USB_ROLE_DEVICE))
		return;

	if (cdns->roles[role]->state == CDNS_ROLE_STATE_INACTIVE)
		return;

	mutex_lock(&cdns->mutex);
	cdns->roles[role]->stop(cdns);
	cdns->roles[role]->state = CDNS_ROLE_STATE_INACTIVE;
	mutex_unlock(&cdns->mutex);
}

static void cdns_exit_roles(struct cdns *cdns)
{
	cdns_role_stop(cdns);
	cdns_drd_exit(cdns);
}

/**
 * cdns_core_init_role - initialize role of operation
 * @cdns: Pointer to cdns structure
 *
 * Returns 0 on success otherwise negative errno
 */
static int cdns_core_init_role(struct cdns *cdns)
{
	struct device *dev = cdns->dev;
	enum usb_dr_mode best_dr_mode;
	enum usb_dr_mode dr_mode;
	int ret;

	dr_mode = usb_get_dr_mode(dev);
	cdns->role = USB_ROLE_NONE;

	/*
	 * If driver can't read mode by means of usb_get_dr_mode function then
	 * chooses mode according with Kernel configuration. This setting
	 * can be restricted later depending on strap pin configuration.
	 */
	if (dr_mode == USB_DR_MODE_UNKNOWN) {
		if (cdns->version == CDNSP_CONTROLLER_V2) {
			if (IS_ENABLED(CONFIG_USB_CDNSP_HOST) &&
			    IS_ENABLED(CONFIG_USB_CDNSP_GADGET))
				dr_mode = USB_DR_MODE_OTG;
			else if (IS_ENABLED(CONFIG_USB_CDNSP_HOST))
				dr_mode = USB_DR_MODE_HOST;
			else if (IS_ENABLED(CONFIG_USB_CDNSP_GADGET))
				dr_mode = USB_DR_MODE_PERIPHERAL;
		} else {
			if (IS_ENABLED(CONFIG_USB_CDNS3_HOST) &&
			    IS_ENABLED(CONFIG_USB_CDNS3_GADGET))
				dr_mode = USB_DR_MODE_OTG;
			else if (IS_ENABLED(CONFIG_USB_CDNS3_HOST))
				dr_mode = USB_DR_MODE_HOST;
			else if (IS_ENABLED(CONFIG_USB_CDNS3_GADGET))
				dr_mode = USB_DR_MODE_PERIPHERAL;
		}
	}

	/*
	 * At this point cdns->dr_mode contains strap configuration.
	 * Driver try update this setting considering kernel configuration
	 */
	best_dr_mode = cdns->dr_mode;

	ret = cdns_idle_init(cdns);
	if (ret)
		return ret;

	if (dr_mode == USB_DR_MODE_OTG) {
		best_dr_mode = cdns->dr_mode;
	} else if (cdns->dr_mode == USB_DR_MODE_OTG) {
		best_dr_mode = dr_mode;
	} else if (cdns->dr_mode != dr_mode) {
		dev_err(dev, "Incorrect DRD configuration\n");
		return -EINVAL;
	}

	dr_mode = best_dr_mode;

	if (dr_mode == USB_DR_MODE_OTG || dr_mode == USB_DR_MODE_HOST) {
		if ((cdns->version == CDNSP_CONTROLLER_V2 &&
		     IS_ENABLED(CONFIG_USB_CDNSP_HOST)) ||
		    (cdns->version < CDNSP_CONTROLLER_V2 &&
		     IS_ENABLED(CONFIG_USB_CDNS3_HOST)))
			ret = cdns_host_init(cdns);
		else
			ret = -ENXIO;

		if (ret) {
			dev_err(dev, "Host initialization failed with %d\n",
				ret);
			goto err;
		}
	}

	if (dr_mode == USB_DR_MODE_OTG || dr_mode == USB_DR_MODE_PERIPHERAL) {
		if (cdns->gadget_init)
			ret = cdns->gadget_init(cdns);
		else
			ret = -ENXIO;

		if (ret) {
			dev_err(dev, "Device initialization failed with %d\n",
				ret);
			goto err;
		}
	}

	cdns->dr_mode = dr_mode;

	ret = cdns_drd_update_mode(cdns);
	if (ret)
		goto err;

	/* Initialize idle role to start with */
	ret = cdns_role_start(cdns, USB_ROLE_NONE);
	if (ret)
		goto err;

	switch (cdns->dr_mode) {
	case USB_DR_MODE_OTG:
		ret = cdns_hw_role_switch(cdns);
		if (ret)
			goto err;
		break;
	case USB_DR_MODE_PERIPHERAL:
		ret = cdns_role_start(cdns, USB_ROLE_DEVICE);
		if (ret)
			goto err;
		break;
	case USB_DR_MODE_HOST:
		ret = cdns_role_start(cdns, USB_ROLE_HOST);
		if (ret)
			goto err;
		break;
	default:
		ret = -EINVAL;
		goto err;
	}

	return 0;
err:
	cdns_exit_roles(cdns);
	return ret;
}

/**
 * cdns_hw_role_state_machine  - role switch state machine based on hw events.
 * @cdns: Pointer to controller structure.
 *
 * Returns next role to be entered based on hw events.
 */
static enum usb_role cdns_hw_role_state_machine(struct cdns *cdns)
{
	enum usb_role role = USB_ROLE_NONE;
	int id, vbus;

	if (cdns->dr_mode != USB_DR_MODE_OTG) {
		if (cdns_is_host(cdns))
			role = USB_ROLE_HOST;
		if (cdns_is_device(cdns))
			role = USB_ROLE_DEVICE;

		return role;
	}

	id = cdns_get_id(cdns);
	vbus = cdns_get_vbus(cdns);

	/*
	 * Role change state machine
	 * Inputs: ID, VBUS
	 * Previous state: cdns->role
	 * Next state: role
	 */
	role = cdns->role;

	switch (role) {
	case USB_ROLE_NONE:
		/*
		 * Driver treats USB_ROLE_NONE synonymous to IDLE state from
		 * controller specification.
		 */
		if (!id)
			role = USB_ROLE_HOST;
		else if (vbus)
			role = USB_ROLE_DEVICE;
		break;
	case USB_ROLE_HOST: /* from HOST, we can only change to NONE */
		if (id)
			role = USB_ROLE_NONE;
		break;
	case USB_ROLE_DEVICE: /* from GADGET, we can only change to NONE*/
		if (!vbus)
			role = USB_ROLE_NONE;
		break;
	}

	dev_dbg(cdns->dev, "role %d -> %d\n", cdns->role, role);

	return role;
}

static int cdns_idle_role_start(struct cdns *cdns)
{
	return 0;
}

static void cdns_idle_role_stop(struct cdns *cdns)
{
	/* Program Lane swap and bring PHY out of RESET */
	phy_reset(cdns->usb3_phy);
}

static int cdns_idle_init(struct cdns *cdns)
{
	struct cdns_role_driver *rdrv;

	rdrv = devm_kzalloc(cdns->dev, sizeof(*rdrv), GFP_KERNEL);
	if (!rdrv)
		return -ENOMEM;

	rdrv->start = cdns_idle_role_start;
	rdrv->stop = cdns_idle_role_stop;
	rdrv->state = CDNS_ROLE_STATE_INACTIVE;
	rdrv->suspend = NULL;
	rdrv->resume = NULL;
	rdrv->name = "idle";

	cdns->roles[USB_ROLE_NONE] = rdrv;

	return 0;
}

/**
 * cdns_hw_role_switch - switch roles based on HW state
 * @cdns: controller
 */
int cdns_hw_role_switch(struct cdns *cdns)
{
	enum usb_role real_role, current_role;
	int ret = 0;

	/* Depends on role switch class */
	if (cdns->role_sw)
		return 0;

	pm_runtime_get_sync(cdns->dev);

	current_role = cdns->role;
	real_role = cdns_hw_role_state_machine(cdns);

	/* Do nothing if nothing changed */
	if (current_role == real_role)
		goto exit;

	cdns_role_stop(cdns);

	dev_dbg(cdns->dev, "Switching role %d -> %d", current_role, real_role);

	ret = cdns_role_start(cdns, real_role);
	if (ret) {
		/* Back to current role */
		dev_err(cdns->dev, "set %d has failed, back to %d\n",
			real_role, current_role);
		ret = cdns_role_start(cdns, current_role);
		if (ret)
			dev_err(cdns->dev, "back to %d failed too\n",
				current_role);
	}
exit:
	pm_runtime_put_sync(cdns->dev);
	return ret;
}

/**
 * cdns_role_get - get current role of controller.
 *
 * @sw: pointer to USB role switch structure
 *
 * Returns role
 */
static enum usb_role cdns_role_get(struct usb_role_switch *sw)
{
	struct cdns *cdns = usb_role_switch_get_drvdata(sw);

	return cdns->role;
}

/**
 * cdns_role_set - set current role of controller.
 *
 * @sw: pointer to USB role switch structure
 * @role: the previous role
 * Handles below events:
 * - Role switch for dual-role devices
 * - USB_ROLE_GADGET <--> USB_ROLE_NONE for peripheral-only devices
 */
static int cdns_role_set(struct usb_role_switch *sw, enum usb_role role)
{
	struct cdns *cdns = usb_role_switch_get_drvdata(sw);
	int ret = 0;

	pm_runtime_get_sync(cdns->dev);

	if (cdns->role == role)
		goto pm_put;

	if (cdns->dr_mode == USB_DR_MODE_HOST) {
		switch (role) {
		case USB_ROLE_NONE:
		case USB_ROLE_HOST:
			break;
		default:
			goto pm_put;
		}
	}

	if (cdns->dr_mode == USB_DR_MODE_PERIPHERAL) {
		switch (role) {
		case USB_ROLE_NONE:
		case USB_ROLE_DEVICE:
			break;
		default:
			goto pm_put;
		}
	}

	cdns_role_stop(cdns);
	ret = cdns_role_start(cdns, role);
	if (ret)
		dev_err(cdns->dev, "set role %d has failed\n", role);

pm_put:
	pm_runtime_put_sync(cdns->dev);
	return ret;
}


/**
 * cdns_wakeup_irq - interrupt handler for wakeup events
 * @irq: irq number for cdns3/cdnsp core device
 * @data: structure of cdns
 *
 * Returns IRQ_HANDLED or IRQ_NONE
 */
static irqreturn_t cdns_wakeup_irq(int irq, void *data)
{
	struct cdns *cdns = data;

	if (cdns->in_lpm) {
		disable_irq_nosync(irq);
		cdns->wakeup_pending = true;
		if ((cdns->role == USB_ROLE_HOST) && cdns->host_dev)
			pm_request_resume(&cdns->host_dev->dev);

		return IRQ_HANDLED;
	}

	return IRQ_NONE;
}

/**
 * cdns_init - probe for cdns3/cdnsp core device
 * @cdns: Pointer to cdns structure.
 *
 * Returns 0 on success otherwise negative errno
 */
int cdns_init(struct cdns *cdns)
{
	struct device *dev = cdns->dev;
	int ret;

	ret = dma_set_mask_and_coherent(dev, DMA_BIT_MASK(32));
	if (ret) {
		dev_err(dev, "error setting dma mask: %d\n", ret);
		return ret;
	}

	mutex_init(&cdns->mutex);

	if (device_property_read_bool(dev, "usb-role-switch")) {
		struct usb_role_switch_desc sw_desc = { };

		sw_desc.set = cdns_role_set;
		sw_desc.get = cdns_role_get;
		sw_desc.allow_userspace_control = true;
		sw_desc.driver_data = cdns;
		sw_desc.fwnode = dev->fwnode;

		cdns->role_sw = usb_role_switch_register(dev, &sw_desc);
		if (IS_ERR(cdns->role_sw)) {
			dev_warn(dev, "Unable to register Role Switch\n");
			return PTR_ERR(cdns->role_sw);
		}
	}

	if (cdns->wakeup_irq) {
		ret = devm_request_irq(cdns->dev, cdns->wakeup_irq,
						cdns_wakeup_irq,
						IRQF_SHARED,
						dev_name(cdns->dev), cdns);

		if (ret) {
			dev_err(cdns->dev, "couldn't register wakeup irq handler\n");
			goto role_switch_unregister;
		}
	}

	ret = cdns_drd_init(cdns);
	if (ret)
		goto init_failed;

	ret = cdns_core_init_role(cdns);
	if (ret)
		goto init_failed;

	spin_lock_init(&cdns->lock);
<<<<<<< HEAD
	device_set_wakeup_capable(dev, true);
	pm_runtime_set_active(dev);
	pm_runtime_enable(dev);
	if (!(cdns->pdata && (cdns->pdata->quirks & CDNS3_DEFAULT_PM_RUNTIME_ALLOW)))
		pm_runtime_forbid(dev);
=======
>>>>>>> 3b17187f

	dev_dbg(dev, "Cadence USB3 core: probe succeed\n");

	return 0;
init_failed:
	cdns_drd_exit(cdns);
role_switch_unregister:
	if (cdns->role_sw)
		usb_role_switch_unregister(cdns->role_sw);

	return ret;
}
EXPORT_SYMBOL_GPL(cdns_init);

/**
 * cdns_remove - unbind drd driver and clean up
 * @cdns: Pointer to cdns structure.
 *
 * Returns 0 on success otherwise negative errno
 */
int cdns_remove(struct cdns *cdns)
{
	cdns_exit_roles(cdns);
	usb_role_switch_unregister(cdns->role_sw);

	return 0;
}
EXPORT_SYMBOL_GPL(cdns_remove);

#ifdef CONFIG_PM_SLEEP
int cdns_suspend(struct cdns *cdns)
{
	struct device *dev = cdns->dev;
	unsigned long flags;

	if (pm_runtime_status_suspended(dev))
		pm_runtime_resume(dev);

	if (cdns->roles[cdns->role]->suspend) {
		spin_lock_irqsave(&cdns->lock, flags);
		cdns->roles[cdns->role]->suspend(cdns, false);
		spin_unlock_irqrestore(&cdns->lock, flags);
	}

	return 0;
}
EXPORT_SYMBOL_GPL(cdns_suspend);

int cdns_resume(struct cdns *cdns, u8 set_active)
{
	struct device *dev = cdns->dev;
	enum usb_role real_role;
	bool role_changed = false;
	int ret = 0;

	if (cdns_power_is_lost(cdns)) {
		if (cdns->role_sw) {
			cdns->role = cdns_role_get(cdns->role_sw);
		} else {
			real_role = cdns_hw_role_state_machine(cdns);
			if (real_role != cdns->role) {
				ret = cdns_hw_role_switch(cdns);
				if (ret)
					return ret;
				role_changed = true;
			}
		}

		if (!role_changed) {
			if (cdns->role == USB_ROLE_HOST)
				ret = cdns_drd_host_on(cdns);
			else if (cdns->role == USB_ROLE_DEVICE)
				ret = cdns_drd_gadget_on(cdns);

			if (ret)
				return ret;
		}
	}

	if (cdns->roles[cdns->role]->resume)
		cdns->roles[cdns->role]->resume(cdns, cdns_power_is_lost(cdns));

	if (set_active) {
		pm_runtime_disable(dev);
		pm_runtime_set_active(dev);
		pm_runtime_enable(dev);
	}

	return 0;
}
EXPORT_SYMBOL_GPL(cdns_resume);
#endif /* CONFIG_PM_SLEEP */

MODULE_AUTHOR("Peter Chen <peter.chen@nxp.com>");
MODULE_AUTHOR("Pawel Laszczak <pawell@cadence.com>");
MODULE_AUTHOR("Roger Quadros <rogerq@ti.com>");
MODULE_DESCRIPTION("Cadence USBSS and USBSSP DRD Driver");
MODULE_LICENSE("GPL");<|MERGE_RESOLUTION|>--- conflicted
+++ resolved
@@ -474,14 +474,6 @@
 		goto init_failed;
 
 	spin_lock_init(&cdns->lock);
-<<<<<<< HEAD
-	device_set_wakeup_capable(dev, true);
-	pm_runtime_set_active(dev);
-	pm_runtime_enable(dev);
-	if (!(cdns->pdata && (cdns->pdata->quirks & CDNS3_DEFAULT_PM_RUNTIME_ALLOW)))
-		pm_runtime_forbid(dev);
-=======
->>>>>>> 3b17187f
 
 	dev_dbg(dev, "Cadence USB3 core: probe succeed\n");
 
