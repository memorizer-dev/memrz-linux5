// SPDX-License-Identifier: GPL-2.0
/*
 * Renesas USB3.0 Peripheral driver (USB gadget)
 *
 * Copyright (C) 2015-2017  Renesas Electronics Corporation
 */

#include <linux/debugfs.h>
#include <linux/delay.h>
#include <linux/dma-mapping.h>
#include <linux/err.h>
#include <linux/extcon-provider.h>
#include <linux/interrupt.h>
#include <linux/io.h>
#include <linux/module.h>
#include <linux/of_device.h>
#include <linux/phy/phy.h>
#include <linux/platform_device.h>
#include <linux/pm_runtime.h>
#include <linux/sizes.h>
#include <linux/slab.h>
#include <linux/string.h>
#include <linux/sys_soc.h>
#include <linux/uaccess.h>
#include <linux/usb/ch9.h>
#include <linux/usb/gadget.h>
#include <linux/usb/of.h>
#include <linux/usb/role.h>

/* register definitions */
#define USB3_AXI_INT_STA	0x008
#define USB3_AXI_INT_ENA	0x00c
#define USB3_DMA_INT_STA	0x010
#define USB3_DMA_INT_ENA	0x014
#define USB3_DMA_CH0_CON(n)	(0x030 + ((n) - 1) * 0x10) /* n = 1 to 4 */
#define USB3_DMA_CH0_PRD_ADR(n)	(0x034 + ((n) - 1) * 0x10) /* n = 1 to 4 */
#define USB3_USB_COM_CON	0x200
#define USB3_USB20_CON		0x204
#define USB3_USB30_CON		0x208
#define USB3_USB_STA		0x210
#define USB3_DRD_CON		0x218
#define USB3_USB_INT_STA_1	0x220
#define USB3_USB_INT_STA_2	0x224
#define USB3_USB_INT_ENA_1	0x228
#define USB3_USB_INT_ENA_2	0x22c
#define USB3_STUP_DAT_0		0x230
#define USB3_STUP_DAT_1		0x234
#define USB3_USB_OTG_STA	0x268
#define USB3_USB_OTG_INT_STA	0x26c
#define USB3_USB_OTG_INT_ENA	0x270
#define USB3_P0_MOD		0x280
#define USB3_P0_CON		0x288
#define USB3_P0_STA		0x28c
#define USB3_P0_INT_STA		0x290
#define USB3_P0_INT_ENA		0x294
#define USB3_P0_LNG		0x2a0
#define USB3_P0_READ		0x2a4
#define USB3_P0_WRITE		0x2a8
#define USB3_PIPE_COM		0x2b0
#define USB3_PN_MOD		0x2c0
#define USB3_PN_RAMMAP		0x2c4
#define USB3_PN_CON		0x2c8
#define USB3_PN_STA		0x2cc
#define USB3_PN_INT_STA		0x2d0
#define USB3_PN_INT_ENA		0x2d4
#define USB3_PN_LNG		0x2e0
#define USB3_PN_READ		0x2e4
#define USB3_PN_WRITE		0x2e8
#define USB3_SSIFCMD		0x340

/* AXI_INT_ENA and AXI_INT_STA */
#define AXI_INT_DMAINT		BIT(31)
#define AXI_INT_EPCINT		BIT(30)
/* PRD's n = from 1 to 4 */
#define AXI_INT_PRDEN_CLR_STA_SHIFT(n)	(16 + (n) - 1)
#define AXI_INT_PRDERR_STA_SHIFT(n)	(0 + (n) - 1)
#define AXI_INT_PRDEN_CLR_STA(n)	(1 << AXI_INT_PRDEN_CLR_STA_SHIFT(n))
#define AXI_INT_PRDERR_STA(n)		(1 << AXI_INT_PRDERR_STA_SHIFT(n))

/* DMA_INT_ENA and DMA_INT_STA */
#define DMA_INT(n)		BIT(n)

/* DMA_CH0_CONn */
#define DMA_CON_PIPE_DIR	BIT(15)		/* 1: In Transfer */
#define DMA_CON_PIPE_NO_SHIFT	8
#define DMA_CON_PIPE_NO_MASK	GENMASK(12, DMA_CON_PIPE_NO_SHIFT)
#define DMA_COM_PIPE_NO(n)	(((n) << DMA_CON_PIPE_NO_SHIFT) & \
					 DMA_CON_PIPE_NO_MASK)
#define DMA_CON_PRD_EN		BIT(0)

/* LCLKSEL */
#define LCLKSEL_LSEL		BIT(18)

/* USB_COM_CON */
#define USB_COM_CON_CONF		BIT(24)
#define USB_COM_CON_PN_WDATAIF_NL	BIT(23)
#define USB_COM_CON_PN_RDATAIF_NL	BIT(22)
#define USB_COM_CON_PN_LSTTR_PP		BIT(21)
#define USB_COM_CON_SPD_MODE		BIT(17)
#define USB_COM_CON_EP0_EN		BIT(16)
#define USB_COM_CON_DEV_ADDR_SHIFT	8
#define USB_COM_CON_DEV_ADDR_MASK	GENMASK(14, USB_COM_CON_DEV_ADDR_SHIFT)
#define USB_COM_CON_DEV_ADDR(n)		(((n) << USB_COM_CON_DEV_ADDR_SHIFT) & \
					 USB_COM_CON_DEV_ADDR_MASK)
#define USB_COM_CON_RX_DETECTION	BIT(1)
#define USB_COM_CON_PIPE_CLR		BIT(0)

/* USB20_CON */
#define USB20_CON_B2_PUE		BIT(31)
#define USB20_CON_B2_SUSPEND		BIT(24)
#define USB20_CON_B2_CONNECT		BIT(17)
#define USB20_CON_B2_TSTMOD_SHIFT	8
#define USB20_CON_B2_TSTMOD_MASK	GENMASK(10, USB20_CON_B2_TSTMOD_SHIFT)
#define USB20_CON_B2_TSTMOD(n)		(((n) << USB20_CON_B2_TSTMOD_SHIFT) & \
					 USB20_CON_B2_TSTMOD_MASK)
#define USB20_CON_B2_TSTMOD_EN		BIT(0)

/* USB30_CON */
#define USB30_CON_POW_SEL_SHIFT		24
#define USB30_CON_POW_SEL_MASK		GENMASK(26, USB30_CON_POW_SEL_SHIFT)
#define USB30_CON_POW_SEL_IN_U3		BIT(26)
#define USB30_CON_POW_SEL_IN_DISCON	0
#define USB30_CON_POW_SEL_P2_TO_P0	BIT(25)
#define USB30_CON_POW_SEL_P0_TO_P3	BIT(24)
#define USB30_CON_POW_SEL_P0_TO_P2	0
#define USB30_CON_B3_PLLWAKE		BIT(23)
#define USB30_CON_B3_CONNECT		BIT(17)
#define USB30_CON_B3_HOTRST_CMP		BIT(1)

/* USB_STA */
#define USB_STA_SPEED_MASK	(BIT(2) | BIT(1))
#define USB_STA_SPEED_HS	BIT(2)
#define USB_STA_SPEED_FS	BIT(1)
#define USB_STA_SPEED_SS	0
#define USB_STA_VBUS_STA	BIT(0)

/* DRD_CON */
#define DRD_CON_PERI_CON	BIT(24)
#define DRD_CON_VBOUT		BIT(0)

/* USB_INT_ENA_1 and USB_INT_STA_1 */
#define USB_INT_1_B3_PLLWKUP	BIT(31)
#define USB_INT_1_B3_LUPSUCS	BIT(30)
#define USB_INT_1_B3_DISABLE	BIT(27)
#define USB_INT_1_B3_WRMRST	BIT(21)
#define USB_INT_1_B3_HOTRST	BIT(20)
#define USB_INT_1_B2_USBRST	BIT(12)
#define USB_INT_1_B2_L1SPND	BIT(11)
#define USB_INT_1_B2_SPND	BIT(9)
#define USB_INT_1_B2_RSUM	BIT(8)
#define USB_INT_1_SPEED		BIT(1)
#define USB_INT_1_VBUS_CNG	BIT(0)

/* USB_INT_ENA_2 and USB_INT_STA_2 */
#define USB_INT_2_PIPE(n)	BIT(n)

/* USB_OTG_STA, USB_OTG_INT_STA and USB_OTG_INT_ENA */
#define USB_OTG_IDMON		BIT(4)

/* P0_MOD */
#define P0_MOD_DIR		BIT(6)

/* P0_CON and PN_CON */
#define PX_CON_BYTE_EN_MASK		(BIT(10) | BIT(9))
#define PX_CON_BYTE_EN_SHIFT		9
#define PX_CON_BYTE_EN_BYTES(n)		(((n) << PX_CON_BYTE_EN_SHIFT) & \
					 PX_CON_BYTE_EN_MASK)
#define PX_CON_SEND			BIT(8)

/* P0_CON */
#define P0_CON_ST_RES_MASK		(BIT(27) | BIT(26))
#define P0_CON_ST_RES_FORCE_STALL	BIT(27)
#define P0_CON_ST_RES_NORMAL		BIT(26)
#define P0_CON_ST_RES_FORCE_NRDY	0
#define P0_CON_OT_RES_MASK		(BIT(25) | BIT(24))
#define P0_CON_OT_RES_FORCE_STALL	BIT(25)
#define P0_CON_OT_RES_NORMAL		BIT(24)
#define P0_CON_OT_RES_FORCE_NRDY	0
#define P0_CON_IN_RES_MASK		(BIT(17) | BIT(16))
#define P0_CON_IN_RES_FORCE_STALL	BIT(17)
#define P0_CON_IN_RES_NORMAL		BIT(16)
#define P0_CON_IN_RES_FORCE_NRDY	0
#define P0_CON_RES_WEN			BIT(7)
#define P0_CON_BCLR			BIT(1)

/* P0_STA and PN_STA */
#define PX_STA_BUFSTS		BIT(0)

/* P0_INT_ENA and P0_INT_STA */
#define P0_INT_STSED		BIT(18)
#define P0_INT_STSST		BIT(17)
#define P0_INT_SETUP		BIT(16)
#define P0_INT_RCVNL		BIT(8)
#define P0_INT_ERDY		BIT(7)
#define P0_INT_FLOW		BIT(6)
#define P0_INT_STALL		BIT(2)
#define P0_INT_NRDY		BIT(1)
#define P0_INT_BFRDY		BIT(0)
#define P0_INT_ALL_BITS		(P0_INT_STSED | P0_INT_SETUP | P0_INT_BFRDY)

/* PN_MOD */
#define PN_MOD_DIR		BIT(6)
#define PN_MOD_TYPE_SHIFT	4
#define PN_MOD_TYPE_MASK	GENMASK(5, PN_MOD_TYPE_SHIFT)
#define PN_MOD_TYPE(n)		(((n) << PN_MOD_TYPE_SHIFT) & \
				 PN_MOD_TYPE_MASK)
#define PN_MOD_EPNUM_MASK	GENMASK(3, 0)
#define PN_MOD_EPNUM(n)		((n) & PN_MOD_EPNUM_MASK)

/* PN_RAMMAP */
#define PN_RAMMAP_RAMAREA_SHIFT	29
#define PN_RAMMAP_RAMAREA_MASK	GENMASK(31, PN_RAMMAP_RAMAREA_SHIFT)
#define PN_RAMMAP_RAMAREA_16KB	BIT(31)
#define PN_RAMMAP_RAMAREA_8KB	(BIT(30) | BIT(29))
#define PN_RAMMAP_RAMAREA_4KB	BIT(30)
#define PN_RAMMAP_RAMAREA_2KB	BIT(29)
#define PN_RAMMAP_RAMAREA_1KB	0
#define PN_RAMMAP_MPKT_SHIFT	16
#define PN_RAMMAP_MPKT_MASK	GENMASK(26, PN_RAMMAP_MPKT_SHIFT)
#define PN_RAMMAP_MPKT(n)	(((n) << PN_RAMMAP_MPKT_SHIFT) & \
				 PN_RAMMAP_MPKT_MASK)
#define PN_RAMMAP_RAMIF_SHIFT	14
#define PN_RAMMAP_RAMIF_MASK	GENMASK(15, PN_RAMMAP_RAMIF_SHIFT)
#define PN_RAMMAP_RAMIF(n)	(((n) << PN_RAMMAP_RAMIF_SHIFT) & \
				 PN_RAMMAP_RAMIF_MASK)
#define PN_RAMMAP_BASEAD_MASK	GENMASK(13, 0)
#define PN_RAMMAP_BASEAD(offs)	(((offs) >> 3) & PN_RAMMAP_BASEAD_MASK)
#define PN_RAMMAP_DATA(area, ramif, basead)	((PN_RAMMAP_##area) | \
						 (PN_RAMMAP_RAMIF(ramif)) | \
						 (PN_RAMMAP_BASEAD(basead)))

/* PN_CON */
#define PN_CON_EN		BIT(31)
#define PN_CON_DATAIF_EN	BIT(30)
#define PN_CON_RES_MASK		(BIT(17) | BIT(16))
#define PN_CON_RES_FORCE_STALL	BIT(17)
#define PN_CON_RES_NORMAL	BIT(16)
#define PN_CON_RES_FORCE_NRDY	0
#define PN_CON_LAST		BIT(11)
#define PN_CON_RES_WEN		BIT(7)
#define PN_CON_CLR		BIT(0)

/* PN_INT_STA and PN_INT_ENA */
#define PN_INT_LSTTR	BIT(4)
#define PN_INT_BFRDY	BIT(0)

/* USB3_SSIFCMD */
#define SSIFCMD_URES_U2		BIT(9)
#define SSIFCMD_URES_U1		BIT(8)
#define SSIFCMD_UDIR_U2		BIT(7)
#define SSIFCMD_UDIR_U1		BIT(6)
#define SSIFCMD_UREQ_U2		BIT(5)
#define SSIFCMD_UREQ_U1		BIT(4)

#define USB3_EP0_SS_MAX_PACKET_SIZE	512
#define USB3_EP0_HSFS_MAX_PACKET_SIZE	64
#define USB3_EP0_BUF_SIZE		8
#define USB3_MAX_NUM_PIPES		6	/* This includes PIPE 0 */
#define USB3_WAIT_US			3
#define USB3_DMA_NUM_SETTING_AREA	4
/*
 * To avoid double-meaning of "0" (xferred 65536 bytes or received zlp if
 * buffer size is 65536), this driver uses the maximum size per a entry is
 * 32768 bytes.
 */
#define USB3_DMA_MAX_XFER_SIZE		32768
#define USB3_DMA_PRD_SIZE		4096

struct renesas_usb3;

/* Physical Region Descriptor Table */
struct renesas_usb3_prd {
	u32 word1;
#define USB3_PRD1_E		BIT(30)		/* the end of chain */
#define USB3_PRD1_U		BIT(29)		/* completion of transfer */
#define USB3_PRD1_D		BIT(28)		/* Error occurred */
#define USB3_PRD1_INT		BIT(27)		/* Interrupt occurred */
#define USB3_PRD1_LST		BIT(26)		/* Last Packet */
#define USB3_PRD1_B_INC		BIT(24)
#define USB3_PRD1_MPS_8		0
#define USB3_PRD1_MPS_16	BIT(21)
#define USB3_PRD1_MPS_32	BIT(22)
#define USB3_PRD1_MPS_64	(BIT(22) | BIT(21))
#define USB3_PRD1_MPS_512	BIT(23)
#define USB3_PRD1_MPS_1024	(BIT(23) | BIT(21))
#define USB3_PRD1_MPS_RESERVED	(BIT(23) | BIT(22) | BIT(21))
#define USB3_PRD1_SIZE_MASK	GENMASK(15, 0)

	u32 bap;
};
#define USB3_DMA_NUM_PRD_ENTRIES	(USB3_DMA_PRD_SIZE / \
					  sizeof(struct renesas_usb3_prd))
#define USB3_DMA_MAX_XFER_SIZE_ALL_PRDS	(USB3_DMA_PRD_SIZE / \
					 sizeof(struct renesas_usb3_prd) * \
					 USB3_DMA_MAX_XFER_SIZE)

struct renesas_usb3_dma {
	struct renesas_usb3_prd *prd;
	dma_addr_t prd_dma;
	int num;	/* Setting area number (from 1 to 4) */
	bool used;
};

struct renesas_usb3_request {
	struct usb_request	req;
	struct list_head	queue;
};

#define USB3_EP_NAME_SIZE	8
struct renesas_usb3_ep {
	struct usb_ep ep;
	struct renesas_usb3 *usb3;
	struct renesas_usb3_dma *dma;
	int num;
	char ep_name[USB3_EP_NAME_SIZE];
	struct list_head queue;
	u32 rammap_val;
	bool dir_in;
	bool halt;
	bool wedge;
	bool started;
};

struct renesas_usb3_priv {
	int ramsize_per_ramif;		/* unit = bytes */
	int num_ramif;
	int ramsize_per_pipe;		/* unit = bytes */
	bool workaround_for_vbus;	/* if true, don't check vbus signal */
};

struct renesas_usb3 {
	void __iomem *reg;

	struct usb_gadget gadget;
	struct usb_gadget_driver *driver;
	struct extcon_dev *extcon;
	struct work_struct extcon_work;
	struct phy *phy;
	struct dentry *dentry;

	struct usb_role_switch *role_sw;
	struct device *host_dev;
	struct work_struct role_work;
	enum usb_role role;

	struct renesas_usb3_ep *usb3_ep;
	int num_usb3_eps;

	struct renesas_usb3_dma dma[USB3_DMA_NUM_SETTING_AREA];

	spinlock_t lock;
	int disabled_count;

	struct usb_request *ep0_req;

	enum usb_role connection_state;
	u16 test_mode;
	u8 ep0_buf[USB3_EP0_BUF_SIZE];
	bool softconnect;
	bool workaround_for_vbus;
	bool extcon_host;		/* check id and set EXTCON_USB_HOST */
	bool extcon_usb;		/* check vbus and set EXTCON_USB */
	bool forced_b_device;
	bool start_to_connect;
<<<<<<< HEAD
=======
	bool role_sw_by_connector;
>>>>>>> f7688b48
};

#define gadget_to_renesas_usb3(_gadget)	\
		container_of(_gadget, struct renesas_usb3, gadget)
#define renesas_usb3_to_gadget(renesas_usb3) (&renesas_usb3->gadget)
#define usb3_to_dev(_usb3)	(_usb3->gadget.dev.parent)

#define usb_ep_to_usb3_ep(_ep) container_of(_ep, struct renesas_usb3_ep, ep)
#define usb3_ep_to_usb3(_usb3_ep) (_usb3_ep->usb3)
#define usb_req_to_usb3_req(_req) container_of(_req, \
					    struct renesas_usb3_request, req)

#define usb3_get_ep(usb3, n) ((usb3)->usb3_ep + (n))
#define usb3_for_each_ep(usb3_ep, usb3, i)			\
		for ((i) = 0, usb3_ep = usb3_get_ep(usb3, (i));	\
		     (i) < (usb3)->num_usb3_eps;		\
		     (i)++, usb3_ep = usb3_get_ep(usb3, (i)))

#define usb3_get_dma(usb3, i)	(&(usb3)->dma[i])
#define usb3_for_each_dma(usb3, dma, i)				\
		for ((i) = 0, dma = usb3_get_dma((usb3), (i));	\
		     (i) < USB3_DMA_NUM_SETTING_AREA;		\
		     (i)++, dma = usb3_get_dma((usb3), (i)))

static const char udc_name[] = "renesas_usb3";

static bool use_dma = 1;
module_param(use_dma, bool, 0644);
MODULE_PARM_DESC(use_dma, "use dedicated DMAC");

static void usb3_write(struct renesas_usb3 *usb3, u32 data, u32 offs)
{
	iowrite32(data, usb3->reg + offs);
}

static u32 usb3_read(struct renesas_usb3 *usb3, u32 offs)
{
	return ioread32(usb3->reg + offs);
}

static void usb3_set_bit(struct renesas_usb3 *usb3, u32 bits, u32 offs)
{
	u32 val = usb3_read(usb3, offs);

	val |= bits;
	usb3_write(usb3, val, offs);
}

static void usb3_clear_bit(struct renesas_usb3 *usb3, u32 bits, u32 offs)
{
	u32 val = usb3_read(usb3, offs);

	val &= ~bits;
	usb3_write(usb3, val, offs);
}

static int usb3_wait(struct renesas_usb3 *usb3, u32 reg, u32 mask,
		     u32 expected)
{
	int i;

	for (i = 0; i < USB3_WAIT_US; i++) {
		if ((usb3_read(usb3, reg) & mask) == expected)
			return 0;
		udelay(1);
	}

	dev_dbg(usb3_to_dev(usb3), "%s: timed out (%8x, %08x, %08x)\n",
		__func__, reg, mask, expected);

	return -EBUSY;
}

static void renesas_usb3_extcon_work(struct work_struct *work)
{
	struct renesas_usb3 *usb3 = container_of(work, struct renesas_usb3,
						 extcon_work);

	extcon_set_state_sync(usb3->extcon, EXTCON_USB_HOST, usb3->extcon_host);
	extcon_set_state_sync(usb3->extcon, EXTCON_USB, usb3->extcon_usb);
}

static void usb3_enable_irq_1(struct renesas_usb3 *usb3, u32 bits)
{
	usb3_set_bit(usb3, bits, USB3_USB_INT_ENA_1);
}

static void usb3_disable_irq_1(struct renesas_usb3 *usb3, u32 bits)
{
	usb3_clear_bit(usb3, bits, USB3_USB_INT_ENA_1);
}

static void usb3_enable_pipe_irq(struct renesas_usb3 *usb3, int num)
{
	usb3_set_bit(usb3, USB_INT_2_PIPE(num), USB3_USB_INT_ENA_2);
}

static void usb3_disable_pipe_irq(struct renesas_usb3 *usb3, int num)
{
	usb3_clear_bit(usb3, USB_INT_2_PIPE(num), USB3_USB_INT_ENA_2);
}

static bool usb3_is_host(struct renesas_usb3 *usb3)
{
	return !(usb3_read(usb3, USB3_DRD_CON) & DRD_CON_PERI_CON);
}

static void usb3_init_axi_bridge(struct renesas_usb3 *usb3)
{
	/* Set AXI_INT */
	usb3_write(usb3, ~0, USB3_DMA_INT_STA);
	usb3_write(usb3, 0, USB3_DMA_INT_ENA);
	usb3_set_bit(usb3, AXI_INT_DMAINT | AXI_INT_EPCINT, USB3_AXI_INT_ENA);
}

static void usb3_init_epc_registers(struct renesas_usb3 *usb3)
{
	usb3_write(usb3, ~0, USB3_USB_INT_STA_1);
	if (!usb3->workaround_for_vbus)
		usb3_enable_irq_1(usb3, USB_INT_1_VBUS_CNG);
}

static bool usb3_wakeup_usb2_phy(struct renesas_usb3 *usb3)
{
	if (!(usb3_read(usb3, USB3_USB20_CON) & USB20_CON_B2_SUSPEND))
		return true;	/* already waked it up */

	usb3_clear_bit(usb3, USB20_CON_B2_SUSPEND, USB3_USB20_CON);
	usb3_enable_irq_1(usb3, USB_INT_1_B2_RSUM);

	return false;
}

static void usb3_usb2_pullup(struct renesas_usb3 *usb3, int pullup)
{
	u32 bits = USB20_CON_B2_PUE | USB20_CON_B2_CONNECT;

	if (usb3->softconnect && pullup)
		usb3_set_bit(usb3, bits, USB3_USB20_CON);
	else
		usb3_clear_bit(usb3, bits, USB3_USB20_CON);
}

static void usb3_set_test_mode(struct renesas_usb3 *usb3)
{
	u32 val = usb3_read(usb3, USB3_USB20_CON);

	val &= ~USB20_CON_B2_TSTMOD_MASK;
	val |= USB20_CON_B2_TSTMOD(usb3->test_mode);
	usb3_write(usb3, val | USB20_CON_B2_TSTMOD_EN, USB3_USB20_CON);
	if (!usb3->test_mode)
		usb3_clear_bit(usb3, USB20_CON_B2_TSTMOD_EN, USB3_USB20_CON);
}

static void usb3_start_usb2_connection(struct renesas_usb3 *usb3)
{
	usb3->disabled_count++;
	usb3_set_bit(usb3, USB_COM_CON_EP0_EN, USB3_USB_COM_CON);
	usb3_set_bit(usb3, USB_COM_CON_SPD_MODE, USB3_USB_COM_CON);
	usb3_usb2_pullup(usb3, 1);
}

static int usb3_is_usb3_phy_in_u3(struct renesas_usb3 *usb3)
{
	return usb3_read(usb3, USB3_USB30_CON) & USB30_CON_POW_SEL_IN_U3;
}

static bool usb3_wakeup_usb3_phy(struct renesas_usb3 *usb3)
{
	if (!usb3_is_usb3_phy_in_u3(usb3))
		return true;	/* already waked it up */

	usb3_set_bit(usb3, USB30_CON_B3_PLLWAKE, USB3_USB30_CON);
	usb3_enable_irq_1(usb3, USB_INT_1_B3_PLLWKUP);

	return false;
}

static u16 usb3_feature_get_un_enabled(struct renesas_usb3 *usb3)
{
	u32 mask_u2 = SSIFCMD_UDIR_U2 | SSIFCMD_UREQ_U2;
	u32 mask_u1 = SSIFCMD_UDIR_U1 | SSIFCMD_UREQ_U1;
	u32 val = usb3_read(usb3, USB3_SSIFCMD);
	u16 ret = 0;

	/* Enables {U2,U1} if the bits of UDIR and UREQ are set to 0 */
	if (!(val & mask_u2))
		ret |= 1 << USB_DEV_STAT_U2_ENABLED;
	if (!(val & mask_u1))
		ret |= 1 << USB_DEV_STAT_U1_ENABLED;

	return ret;
}

static void usb3_feature_u2_enable(struct renesas_usb3 *usb3, bool enable)
{
	u32 bits = SSIFCMD_UDIR_U2 | SSIFCMD_UREQ_U2;

	/* Enables U2 if the bits of UDIR and UREQ are set to 0 */
	if (enable)
		usb3_clear_bit(usb3, bits, USB3_SSIFCMD);
	else
		usb3_set_bit(usb3, bits, USB3_SSIFCMD);
}

static void usb3_feature_u1_enable(struct renesas_usb3 *usb3, bool enable)
{
	u32 bits = SSIFCMD_UDIR_U1 | SSIFCMD_UREQ_U1;

	/* Enables U1 if the bits of UDIR and UREQ are set to 0 */
	if (enable)
		usb3_clear_bit(usb3, bits, USB3_SSIFCMD);
	else
		usb3_set_bit(usb3, bits, USB3_SSIFCMD);
}

static void usb3_start_operation_for_usb3(struct renesas_usb3 *usb3)
{
	usb3_set_bit(usb3, USB_COM_CON_EP0_EN, USB3_USB_COM_CON);
	usb3_clear_bit(usb3, USB_COM_CON_SPD_MODE, USB3_USB_COM_CON);
	usb3_set_bit(usb3, USB30_CON_B3_CONNECT, USB3_USB30_CON);
}

static void usb3_start_usb3_connection(struct renesas_usb3 *usb3)
{
	usb3_start_operation_for_usb3(usb3);
	usb3_set_bit(usb3, USB_COM_CON_RX_DETECTION, USB3_USB_COM_CON);

	usb3_enable_irq_1(usb3, USB_INT_1_B3_LUPSUCS | USB_INT_1_B3_DISABLE |
			  USB_INT_1_SPEED);
}

static void usb3_stop_usb3_connection(struct renesas_usb3 *usb3)
{
	usb3_clear_bit(usb3, USB30_CON_B3_CONNECT, USB3_USB30_CON);
}

static void usb3_transition_to_default_state(struct renesas_usb3 *usb3,
					     bool is_usb3)
{
	usb3_set_bit(usb3, USB_INT_2_PIPE(0), USB3_USB_INT_ENA_2);
	usb3_write(usb3, P0_INT_ALL_BITS, USB3_P0_INT_STA);
	usb3_set_bit(usb3, P0_INT_ALL_BITS, USB3_P0_INT_ENA);

	if (is_usb3)
		usb3_enable_irq_1(usb3, USB_INT_1_B3_WRMRST |
				  USB_INT_1_B3_HOTRST);
	else
		usb3_enable_irq_1(usb3, USB_INT_1_B2_SPND |
				  USB_INT_1_B2_L1SPND | USB_INT_1_B2_USBRST);
}

static void usb3_connect(struct renesas_usb3 *usb3)
{
	if (usb3_wakeup_usb3_phy(usb3))
		usb3_start_usb3_connection(usb3);
}

static void usb3_reset_epc(struct renesas_usb3 *usb3)
{
	usb3_clear_bit(usb3, USB_COM_CON_CONF, USB3_USB_COM_CON);
	usb3_clear_bit(usb3, USB_COM_CON_EP0_EN, USB3_USB_COM_CON);
	usb3_set_bit(usb3, USB_COM_CON_PIPE_CLR, USB3_USB_COM_CON);
	usb3->test_mode = 0;
	usb3_set_test_mode(usb3);
}

static void usb3_disconnect(struct renesas_usb3 *usb3)
{
	usb3->disabled_count = 0;
	usb3_usb2_pullup(usb3, 0);
	usb3_clear_bit(usb3, USB30_CON_B3_CONNECT, USB3_USB30_CON);
	usb3_reset_epc(usb3);
	usb3_disable_irq_1(usb3, USB_INT_1_B2_RSUM | USB_INT_1_B3_PLLWKUP |
			   USB_INT_1_B3_LUPSUCS | USB_INT_1_B3_DISABLE |
			   USB_INT_1_SPEED | USB_INT_1_B3_WRMRST |
			   USB_INT_1_B3_HOTRST | USB_INT_1_B2_SPND |
			   USB_INT_1_B2_L1SPND | USB_INT_1_B2_USBRST);
	usb3_clear_bit(usb3, USB_COM_CON_SPD_MODE, USB3_USB_COM_CON);
	usb3_init_epc_registers(usb3);

	if (usb3->driver)
		usb3->driver->disconnect(&usb3->gadget);
}

static void usb3_check_vbus(struct renesas_usb3 *usb3)
{
	if (usb3->workaround_for_vbus) {
		usb3_connect(usb3);
	} else {
		usb3->extcon_usb = !!(usb3_read(usb3, USB3_USB_STA) &
							USB_STA_VBUS_STA);
		if (usb3->extcon_usb)
			usb3_connect(usb3);
		else
			usb3_disconnect(usb3);

		schedule_work(&usb3->extcon_work);
	}
}

static void renesas_usb3_role_work(struct work_struct *work)
{
	struct renesas_usb3 *usb3 =
			container_of(work, struct renesas_usb3, role_work);

	usb_role_switch_set_role(usb3->role_sw, usb3->role);
}

static void usb3_set_mode(struct renesas_usb3 *usb3, bool host)
{
	if (host)
		usb3_clear_bit(usb3, DRD_CON_PERI_CON, USB3_DRD_CON);
	else
		usb3_set_bit(usb3, DRD_CON_PERI_CON, USB3_DRD_CON);
}

static void usb3_set_mode_by_role_sw(struct renesas_usb3 *usb3, bool host)
{
	if (usb3->role_sw) {
		usb3->role = host ? USB_ROLE_HOST : USB_ROLE_DEVICE;
		schedule_work(&usb3->role_work);
	} else {
		usb3_set_mode(usb3, host);
	}
}

static void usb3_vbus_out(struct renesas_usb3 *usb3, bool enable)
{
	if (enable)
		usb3_set_bit(usb3, DRD_CON_VBOUT, USB3_DRD_CON);
	else
		usb3_clear_bit(usb3, DRD_CON_VBOUT, USB3_DRD_CON);
}

static void usb3_mode_config(struct renesas_usb3 *usb3, bool host, bool a_dev)
{
	unsigned long flags;

	spin_lock_irqsave(&usb3->lock, flags);
	if (!usb3->role_sw_by_connector ||
	    usb3->connection_state != USB_ROLE_NONE) {
		usb3_set_mode_by_role_sw(usb3, host);
		usb3_vbus_out(usb3, a_dev);
	}
	/* for A-Peripheral or forced B-device mode */
	if ((!host && a_dev) || usb3->start_to_connect)
		usb3_connect(usb3);
	spin_unlock_irqrestore(&usb3->lock, flags);
}

static bool usb3_is_a_device(struct renesas_usb3 *usb3)
{
	return !(usb3_read(usb3, USB3_USB_OTG_STA) & USB_OTG_IDMON);
}

static void usb3_check_id(struct renesas_usb3 *usb3)
{
	usb3->extcon_host = usb3_is_a_device(usb3);

	if ((!usb3->role_sw_by_connector && usb3->extcon_host &&
	     !usb3->forced_b_device) || usb3->connection_state == USB_ROLE_HOST)
		usb3_mode_config(usb3, true, true);
	else
		usb3_mode_config(usb3, false, false);

	schedule_work(&usb3->extcon_work);
}

static void renesas_usb3_init_controller(struct renesas_usb3 *usb3)
{
	usb3_init_axi_bridge(usb3);
	usb3_init_epc_registers(usb3);
	usb3_set_bit(usb3, USB_COM_CON_PN_WDATAIF_NL |
		     USB_COM_CON_PN_RDATAIF_NL | USB_COM_CON_PN_LSTTR_PP,
		     USB3_USB_COM_CON);
	usb3_write(usb3, USB_OTG_IDMON, USB3_USB_OTG_INT_STA);
	usb3_write(usb3, USB_OTG_IDMON, USB3_USB_OTG_INT_ENA);

	usb3_check_id(usb3);
	usb3_check_vbus(usb3);
}

static void renesas_usb3_stop_controller(struct renesas_usb3 *usb3)
{
	usb3_disconnect(usb3);
	usb3_write(usb3, 0, USB3_P0_INT_ENA);
	usb3_write(usb3, 0, USB3_USB_OTG_INT_ENA);
	usb3_write(usb3, 0, USB3_USB_INT_ENA_1);
	usb3_write(usb3, 0, USB3_USB_INT_ENA_2);
	usb3_write(usb3, 0, USB3_AXI_INT_ENA);
}

static void usb3_irq_epc_int_1_pll_wakeup(struct renesas_usb3 *usb3)
{
	usb3_disable_irq_1(usb3, USB_INT_1_B3_PLLWKUP);
	usb3_clear_bit(usb3, USB30_CON_B3_PLLWAKE, USB3_USB30_CON);
	usb3_start_usb3_connection(usb3);
}

static void usb3_irq_epc_int_1_linkup_success(struct renesas_usb3 *usb3)
{
	usb3_transition_to_default_state(usb3, true);
}

static void usb3_irq_epc_int_1_resume(struct renesas_usb3 *usb3)
{
	usb3_disable_irq_1(usb3, USB_INT_1_B2_RSUM);
	usb3_start_usb2_connection(usb3);
	usb3_transition_to_default_state(usb3, false);
}

static void usb3_irq_epc_int_1_disable(struct renesas_usb3 *usb3)
{
	usb3_stop_usb3_connection(usb3);
	if (usb3_wakeup_usb2_phy(usb3))
		usb3_irq_epc_int_1_resume(usb3);
}

static void usb3_irq_epc_int_1_bus_reset(struct renesas_usb3 *usb3)
{
	usb3_reset_epc(usb3);
	if (usb3->disabled_count < 3)
		usb3_start_usb3_connection(usb3);
	else
		usb3_start_usb2_connection(usb3);
}

static void usb3_irq_epc_int_1_vbus_change(struct renesas_usb3 *usb3)
{
	usb3_check_vbus(usb3);
}

static void usb3_irq_epc_int_1_hot_reset(struct renesas_usb3 *usb3)
{
	usb3_reset_epc(usb3);
	usb3_set_bit(usb3, USB_COM_CON_EP0_EN, USB3_USB_COM_CON);

	/* This bit shall be set within 12ms from the start of HotReset */
	usb3_set_bit(usb3, USB30_CON_B3_HOTRST_CMP, USB3_USB30_CON);
}

static void usb3_irq_epc_int_1_warm_reset(struct renesas_usb3 *usb3)
{
	usb3_reset_epc(usb3);
	usb3_set_bit(usb3, USB_COM_CON_EP0_EN, USB3_USB_COM_CON);

	usb3_start_operation_for_usb3(usb3);
	usb3_enable_irq_1(usb3, USB_INT_1_SPEED);
}

static void usb3_irq_epc_int_1_speed(struct renesas_usb3 *usb3)
{
	u32 speed = usb3_read(usb3, USB3_USB_STA) & USB_STA_SPEED_MASK;

	switch (speed) {
	case USB_STA_SPEED_SS:
		usb3->gadget.speed = USB_SPEED_SUPER;
		usb3->gadget.ep0->maxpacket = USB3_EP0_SS_MAX_PACKET_SIZE;
		break;
	case USB_STA_SPEED_HS:
		usb3->gadget.speed = USB_SPEED_HIGH;
		usb3->gadget.ep0->maxpacket = USB3_EP0_HSFS_MAX_PACKET_SIZE;
		break;
	case USB_STA_SPEED_FS:
		usb3->gadget.speed = USB_SPEED_FULL;
		usb3->gadget.ep0->maxpacket = USB3_EP0_HSFS_MAX_PACKET_SIZE;
		break;
	default:
		usb3->gadget.speed = USB_SPEED_UNKNOWN;
		break;
	}
}

static void usb3_irq_epc_int_1(struct renesas_usb3 *usb3, u32 int_sta_1)
{
	if (int_sta_1 & USB_INT_1_B3_PLLWKUP)
		usb3_irq_epc_int_1_pll_wakeup(usb3);

	if (int_sta_1 & USB_INT_1_B3_LUPSUCS)
		usb3_irq_epc_int_1_linkup_success(usb3);

	if (int_sta_1 & USB_INT_1_B3_HOTRST)
		usb3_irq_epc_int_1_hot_reset(usb3);

	if (int_sta_1 & USB_INT_1_B3_WRMRST)
		usb3_irq_epc_int_1_warm_reset(usb3);

	if (int_sta_1 & USB_INT_1_B3_DISABLE)
		usb3_irq_epc_int_1_disable(usb3);

	if (int_sta_1 & USB_INT_1_B2_USBRST)
		usb3_irq_epc_int_1_bus_reset(usb3);

	if (int_sta_1 & USB_INT_1_B2_RSUM)
		usb3_irq_epc_int_1_resume(usb3);

	if (int_sta_1 & USB_INT_1_SPEED)
		usb3_irq_epc_int_1_speed(usb3);

	if (int_sta_1 & USB_INT_1_VBUS_CNG)
		usb3_irq_epc_int_1_vbus_change(usb3);
}

static struct renesas_usb3_request *__usb3_get_request(struct renesas_usb3_ep
						       *usb3_ep)
{
	return list_first_entry_or_null(&usb3_ep->queue,
					struct renesas_usb3_request, queue);
}

static struct renesas_usb3_request *usb3_get_request(struct renesas_usb3_ep
						     *usb3_ep)
{
	struct renesas_usb3 *usb3 = usb3_ep_to_usb3(usb3_ep);
	struct renesas_usb3_request *usb3_req;
	unsigned long flags;

	spin_lock_irqsave(&usb3->lock, flags);
	usb3_req = __usb3_get_request(usb3_ep);
	spin_unlock_irqrestore(&usb3->lock, flags);

	return usb3_req;
}

static void __usb3_request_done(struct renesas_usb3_ep *usb3_ep,
				struct renesas_usb3_request *usb3_req,
				int status)
{
	struct renesas_usb3 *usb3 = usb3_ep_to_usb3(usb3_ep);

	dev_dbg(usb3_to_dev(usb3), "giveback: ep%2d, %u, %u, %d\n",
		usb3_ep->num, usb3_req->req.length, usb3_req->req.actual,
		status);
	usb3_req->req.status = status;
	usb3_ep->started = false;
	list_del_init(&usb3_req->queue);
	spin_unlock(&usb3->lock);
	usb_gadget_giveback_request(&usb3_ep->ep, &usb3_req->req);
	spin_lock(&usb3->lock);
}

static void usb3_request_done(struct renesas_usb3_ep *usb3_ep,
			      struct renesas_usb3_request *usb3_req, int status)
{
	struct renesas_usb3 *usb3 = usb3_ep_to_usb3(usb3_ep);
	unsigned long flags;

	spin_lock_irqsave(&usb3->lock, flags);
	__usb3_request_done(usb3_ep, usb3_req, status);
	spin_unlock_irqrestore(&usb3->lock, flags);
}

static void usb3_irq_epc_pipe0_status_end(struct renesas_usb3 *usb3)
{
	struct renesas_usb3_ep *usb3_ep = usb3_get_ep(usb3, 0);
	struct renesas_usb3_request *usb3_req = usb3_get_request(usb3_ep);

	if (usb3_req)
		usb3_request_done(usb3_ep, usb3_req, 0);
	if (usb3->test_mode)
		usb3_set_test_mode(usb3);
}

static void usb3_get_setup_data(struct renesas_usb3 *usb3,
				struct usb_ctrlrequest *ctrl)
{
	struct renesas_usb3_ep *usb3_ep = usb3_get_ep(usb3, 0);
	u32 *data = (u32 *)ctrl;

	*data++ = usb3_read(usb3, USB3_STUP_DAT_0);
	*data = usb3_read(usb3, USB3_STUP_DAT_1);

	/* update this driver's flag */
	usb3_ep->dir_in = !!(ctrl->bRequestType & USB_DIR_IN);
}

static void usb3_set_p0_con_update_res(struct renesas_usb3 *usb3, u32 res)
{
	u32 val = usb3_read(usb3, USB3_P0_CON);

	val &= ~(P0_CON_ST_RES_MASK | P0_CON_OT_RES_MASK | P0_CON_IN_RES_MASK);
	val |= res | P0_CON_RES_WEN;
	usb3_write(usb3, val, USB3_P0_CON);
}

static void usb3_set_p0_con_for_ctrl_read_data(struct renesas_usb3 *usb3)
{
	usb3_set_p0_con_update_res(usb3, P0_CON_ST_RES_FORCE_NRDY |
				   P0_CON_OT_RES_FORCE_STALL |
				   P0_CON_IN_RES_NORMAL);
}

static void usb3_set_p0_con_for_ctrl_read_status(struct renesas_usb3 *usb3)
{
	usb3_set_p0_con_update_res(usb3, P0_CON_ST_RES_NORMAL |
				   P0_CON_OT_RES_FORCE_STALL |
				   P0_CON_IN_RES_NORMAL);
}

static void usb3_set_p0_con_for_ctrl_write_data(struct renesas_usb3 *usb3)
{
	usb3_set_p0_con_update_res(usb3, P0_CON_ST_RES_FORCE_NRDY |
				   P0_CON_OT_RES_NORMAL |
				   P0_CON_IN_RES_FORCE_STALL);
}

static void usb3_set_p0_con_for_ctrl_write_status(struct renesas_usb3 *usb3)
{
	usb3_set_p0_con_update_res(usb3, P0_CON_ST_RES_NORMAL |
				   P0_CON_OT_RES_NORMAL |
				   P0_CON_IN_RES_FORCE_STALL);
}

static void usb3_set_p0_con_for_no_data(struct renesas_usb3 *usb3)
{
	usb3_set_p0_con_update_res(usb3, P0_CON_ST_RES_NORMAL |
				   P0_CON_OT_RES_FORCE_STALL |
				   P0_CON_IN_RES_FORCE_STALL);
}

static void usb3_set_p0_con_stall(struct renesas_usb3 *usb3)
{
	usb3_set_p0_con_update_res(usb3, P0_CON_ST_RES_FORCE_STALL |
				   P0_CON_OT_RES_FORCE_STALL |
				   P0_CON_IN_RES_FORCE_STALL);
}

static void usb3_set_p0_con_stop(struct renesas_usb3 *usb3)
{
	usb3_set_p0_con_update_res(usb3, P0_CON_ST_RES_FORCE_NRDY |
				   P0_CON_OT_RES_FORCE_NRDY |
				   P0_CON_IN_RES_FORCE_NRDY);
}

static int usb3_pn_change(struct renesas_usb3 *usb3, int num)
{
	if (num == 0 || num > usb3->num_usb3_eps)
		return -ENXIO;

	usb3_write(usb3, num, USB3_PIPE_COM);

	return 0;
}

static void usb3_set_pn_con_update_res(struct renesas_usb3 *usb3, u32 res)
{
	u32 val = usb3_read(usb3, USB3_PN_CON);

	val &= ~PN_CON_RES_MASK;
	val |= res & PN_CON_RES_MASK;
	val |= PN_CON_RES_WEN;
	usb3_write(usb3, val, USB3_PN_CON);
}

static void usb3_pn_start(struct renesas_usb3 *usb3)
{
	usb3_set_pn_con_update_res(usb3, PN_CON_RES_NORMAL);
}

static void usb3_pn_stop(struct renesas_usb3 *usb3)
{
	usb3_set_pn_con_update_res(usb3, PN_CON_RES_FORCE_NRDY);
}

static void usb3_pn_stall(struct renesas_usb3 *usb3)
{
	usb3_set_pn_con_update_res(usb3, PN_CON_RES_FORCE_STALL);
}

static int usb3_pn_con_clear(struct renesas_usb3 *usb3)
{
	usb3_set_bit(usb3, PN_CON_CLR, USB3_PN_CON);

	return usb3_wait(usb3, USB3_PN_CON, PN_CON_CLR, 0);
}

static bool usb3_is_transfer_complete(struct renesas_usb3_ep *usb3_ep,
				      struct renesas_usb3_request *usb3_req)
{
	struct usb_request *req = &usb3_req->req;

	if ((!req->zero && req->actual == req->length) ||
	    (req->actual % usb3_ep->ep.maxpacket) || (req->length == 0))
		return true;
	else
		return false;
}

static int usb3_wait_pipe_status(struct renesas_usb3_ep *usb3_ep, u32 mask)
{
	struct renesas_usb3 *usb3 = usb3_ep_to_usb3(usb3_ep);
	u32 sta_reg = usb3_ep->num ? USB3_PN_STA : USB3_P0_STA;

	return usb3_wait(usb3, sta_reg, mask, mask);
}

static void usb3_set_px_con_send(struct renesas_usb3_ep *usb3_ep, int bytes,
				 bool last)
{
	struct renesas_usb3 *usb3 = usb3_ep_to_usb3(usb3_ep);
	u32 con_reg = usb3_ep->num ? USB3_PN_CON : USB3_P0_CON;
	u32 val = usb3_read(usb3, con_reg);

	val |= PX_CON_SEND | PX_CON_BYTE_EN_BYTES(bytes);
	val |= (usb3_ep->num && last) ? PN_CON_LAST : 0;
	usb3_write(usb3, val, con_reg);
}

static int usb3_write_pipe(struct renesas_usb3_ep *usb3_ep,
			   struct renesas_usb3_request *usb3_req,
			   u32 fifo_reg)
{
	struct renesas_usb3 *usb3 = usb3_ep_to_usb3(usb3_ep);
	int i;
	int len = min_t(unsigned, usb3_req->req.length - usb3_req->req.actual,
			usb3_ep->ep.maxpacket);
	u8 *buf = usb3_req->req.buf + usb3_req->req.actual;
	u32 tmp = 0;
	bool is_last = !len ? true : false;

	if (usb3_wait_pipe_status(usb3_ep, PX_STA_BUFSTS) < 0)
		return -EBUSY;

	/* Update gadget driver parameter */
	usb3_req->req.actual += len;

	/* Write data to the register */
	if (len >= 4) {
		iowrite32_rep(usb3->reg + fifo_reg, buf, len / 4);
		buf += (len / 4) * 4;
		len %= 4;	/* update len to use usb3_set_pX_con_send() */
	}

	if (len) {
		for (i = 0; i < len; i++)
			tmp |= buf[i] << (8 * i);
		usb3_write(usb3, tmp, fifo_reg);
	}

	if (!is_last)
		is_last = usb3_is_transfer_complete(usb3_ep, usb3_req);
	/* Send the data */
	usb3_set_px_con_send(usb3_ep, len, is_last);

	return is_last ? 0 : -EAGAIN;
}

static u32 usb3_get_received_length(struct renesas_usb3_ep *usb3_ep)
{
	struct renesas_usb3 *usb3 = usb3_ep_to_usb3(usb3_ep);
	u32 lng_reg = usb3_ep->num ? USB3_PN_LNG : USB3_P0_LNG;

	return usb3_read(usb3, lng_reg);
}

static int usb3_read_pipe(struct renesas_usb3_ep *usb3_ep,
			  struct renesas_usb3_request *usb3_req, u32 fifo_reg)
{
	struct renesas_usb3 *usb3 = usb3_ep_to_usb3(usb3_ep);
	int i;
	int len = min_t(unsigned, usb3_req->req.length - usb3_req->req.actual,
			usb3_get_received_length(usb3_ep));
	u8 *buf = usb3_req->req.buf + usb3_req->req.actual;
	u32 tmp = 0;

	if (!len)
		return 0;

	/* Update gadget driver parameter */
	usb3_req->req.actual += len;

	/* Read data from the register */
	if (len >= 4) {
		ioread32_rep(usb3->reg + fifo_reg, buf, len / 4);
		buf += (len / 4) * 4;
		len %= 4;
	}

	if (len) {
		tmp = usb3_read(usb3, fifo_reg);
		for (i = 0; i < len; i++)
			buf[i] = (tmp >> (8 * i)) & 0xff;
	}

	return usb3_is_transfer_complete(usb3_ep, usb3_req) ? 0 : -EAGAIN;
}

static void usb3_set_status_stage(struct renesas_usb3_ep *usb3_ep,
				  struct renesas_usb3_request *usb3_req)
{
	struct renesas_usb3 *usb3 = usb3_ep_to_usb3(usb3_ep);

	if (usb3_ep->dir_in) {
		usb3_set_p0_con_for_ctrl_read_status(usb3);
	} else {
		if (!usb3_req->req.length)
			usb3_set_p0_con_for_no_data(usb3);
		else
			usb3_set_p0_con_for_ctrl_write_status(usb3);
	}
}

static void usb3_p0_xfer(struct renesas_usb3_ep *usb3_ep,
			 struct renesas_usb3_request *usb3_req)
{
	int ret;

	if (usb3_ep->dir_in)
		ret = usb3_write_pipe(usb3_ep, usb3_req, USB3_P0_WRITE);
	else
		ret = usb3_read_pipe(usb3_ep, usb3_req, USB3_P0_READ);

	if (!ret)
		usb3_set_status_stage(usb3_ep, usb3_req);
}

static void usb3_start_pipe0(struct renesas_usb3_ep *usb3_ep,
			     struct renesas_usb3_request *usb3_req)
{
	struct renesas_usb3 *usb3 = usb3_ep_to_usb3(usb3_ep);

	if (usb3_ep->started)
		return;

	usb3_ep->started = true;

	if (usb3_ep->dir_in) {
		usb3_set_bit(usb3, P0_MOD_DIR, USB3_P0_MOD);
		usb3_set_p0_con_for_ctrl_read_data(usb3);
	} else {
		usb3_clear_bit(usb3, P0_MOD_DIR, USB3_P0_MOD);
		if (usb3_req->req.length)
			usb3_set_p0_con_for_ctrl_write_data(usb3);
	}

	usb3_p0_xfer(usb3_ep, usb3_req);
}

static void usb3_enable_dma_pipen(struct renesas_usb3 *usb3)
{
	usb3_set_bit(usb3, PN_CON_DATAIF_EN, USB3_PN_CON);
}

static void usb3_disable_dma_pipen(struct renesas_usb3 *usb3)
{
	usb3_clear_bit(usb3, PN_CON_DATAIF_EN, USB3_PN_CON);
}

static void usb3_enable_dma_irq(struct renesas_usb3 *usb3, int num)
{
	usb3_set_bit(usb3, DMA_INT(num), USB3_DMA_INT_ENA);
}

static void usb3_disable_dma_irq(struct renesas_usb3 *usb3, int num)
{
	usb3_clear_bit(usb3, DMA_INT(num), USB3_DMA_INT_ENA);
}

static u32 usb3_dma_mps_to_prd_word1(struct renesas_usb3_ep *usb3_ep)
{
	switch (usb3_ep->ep.maxpacket) {
	case 8:
		return USB3_PRD1_MPS_8;
	case 16:
		return USB3_PRD1_MPS_16;
	case 32:
		return USB3_PRD1_MPS_32;
	case 64:
		return USB3_PRD1_MPS_64;
	case 512:
		return USB3_PRD1_MPS_512;
	case 1024:
		return USB3_PRD1_MPS_1024;
	default:
		return USB3_PRD1_MPS_RESERVED;
	}
}

static bool usb3_dma_get_setting_area(struct renesas_usb3_ep *usb3_ep,
				      struct renesas_usb3_request *usb3_req)
{
	struct renesas_usb3 *usb3 = usb3_ep_to_usb3(usb3_ep);
	struct renesas_usb3_dma *dma;
	int i;
	bool ret = false;

	if (usb3_req->req.length > USB3_DMA_MAX_XFER_SIZE_ALL_PRDS) {
		dev_dbg(usb3_to_dev(usb3), "%s: the length is too big (%d)\n",
			__func__, usb3_req->req.length);
		return false;
	}

	/* The driver doesn't handle zero-length packet via dmac */
	if (!usb3_req->req.length)
		return false;

	if (usb3_dma_mps_to_prd_word1(usb3_ep) == USB3_PRD1_MPS_RESERVED)
		return false;

	usb3_for_each_dma(usb3, dma, i) {
		if (dma->used)
			continue;

		if (usb_gadget_map_request(&usb3->gadget, &usb3_req->req,
					   usb3_ep->dir_in) < 0)
			break;

		dma->used = true;
		usb3_ep->dma = dma;
		ret = true;
		break;
	}

	return ret;
}

static void usb3_dma_put_setting_area(struct renesas_usb3_ep *usb3_ep,
				      struct renesas_usb3_request *usb3_req)
{
	struct renesas_usb3 *usb3 = usb3_ep_to_usb3(usb3_ep);
	int i;
	struct renesas_usb3_dma *dma;

	usb3_for_each_dma(usb3, dma, i) {
		if (usb3_ep->dma == dma) {
			usb_gadget_unmap_request(&usb3->gadget, &usb3_req->req,
						 usb3_ep->dir_in);
			dma->used = false;
			usb3_ep->dma = NULL;
			break;
		}
	}
}

static void usb3_dma_fill_prd(struct renesas_usb3_ep *usb3_ep,
			      struct renesas_usb3_request *usb3_req)
{
	struct renesas_usb3_prd *cur_prd = usb3_ep->dma->prd;
	u32 remain = usb3_req->req.length;
	u32 dma = usb3_req->req.dma;
	u32 len;
	int i = 0;

	do {
		len = min_t(u32, remain, USB3_DMA_MAX_XFER_SIZE) &
			    USB3_PRD1_SIZE_MASK;
		cur_prd->word1 = usb3_dma_mps_to_prd_word1(usb3_ep) |
				 USB3_PRD1_B_INC | len;
		cur_prd->bap = dma;
		remain -= len;
		dma += len;
		if (!remain || (i + 1) < USB3_DMA_NUM_PRD_ENTRIES)
			break;

		cur_prd++;
		i++;
	} while (1);

	cur_prd->word1 |= USB3_PRD1_E | USB3_PRD1_INT;
	if (usb3_ep->dir_in)
		cur_prd->word1 |= USB3_PRD1_LST;
}

static void usb3_dma_kick_prd(struct renesas_usb3_ep *usb3_ep)
{
	struct renesas_usb3_dma *dma = usb3_ep->dma;
	struct renesas_usb3 *usb3 = usb3_ep_to_usb3(usb3_ep);
	u32 dma_con = DMA_COM_PIPE_NO(usb3_ep->num) | DMA_CON_PRD_EN;

	if (usb3_ep->dir_in)
		dma_con |= DMA_CON_PIPE_DIR;

	wmb();	/* prd entries should be in system memory here */

	usb3_write(usb3, 1 << usb3_ep->num, USB3_DMA_INT_STA);
	usb3_write(usb3, AXI_INT_PRDEN_CLR_STA(dma->num) |
		   AXI_INT_PRDERR_STA(dma->num), USB3_AXI_INT_STA);

	usb3_write(usb3, dma->prd_dma, USB3_DMA_CH0_PRD_ADR(dma->num));
	usb3_write(usb3, dma_con, USB3_DMA_CH0_CON(dma->num));
	usb3_enable_dma_irq(usb3, usb3_ep->num);
}

static void usb3_dma_stop_prd(struct renesas_usb3_ep *usb3_ep)
{
	struct renesas_usb3 *usb3 = usb3_ep_to_usb3(usb3_ep);
	struct renesas_usb3_dma *dma = usb3_ep->dma;

	usb3_disable_dma_irq(usb3, usb3_ep->num);
	usb3_write(usb3, 0, USB3_DMA_CH0_CON(dma->num));
}

static int usb3_dma_update_status(struct renesas_usb3_ep *usb3_ep,
				  struct renesas_usb3_request *usb3_req)
{
	struct renesas_usb3_prd *cur_prd = usb3_ep->dma->prd;
	struct usb_request *req = &usb3_req->req;
	u32 remain, len;
	int i = 0;
	int status = 0;

	rmb();	/* The controller updated prd entries */

	do {
		if (cur_prd->word1 & USB3_PRD1_D)
			status = -EIO;
		if (cur_prd->word1 & USB3_PRD1_E)
			len = req->length % USB3_DMA_MAX_XFER_SIZE;
		else
			len = USB3_DMA_MAX_XFER_SIZE;
		remain = cur_prd->word1 & USB3_PRD1_SIZE_MASK;
		req->actual += len - remain;

		if (cur_prd->word1 & USB3_PRD1_E ||
		    (i + 1) < USB3_DMA_NUM_PRD_ENTRIES)
			break;

		cur_prd++;
		i++;
	} while (1);

	return status;
}

static bool usb3_dma_try_start(struct renesas_usb3_ep *usb3_ep,
			       struct renesas_usb3_request *usb3_req)
{
	struct renesas_usb3 *usb3 = usb3_ep_to_usb3(usb3_ep);

	if (!use_dma)
		return false;

	if (usb3_dma_get_setting_area(usb3_ep, usb3_req)) {
		usb3_pn_stop(usb3);
		usb3_enable_dma_pipen(usb3);
		usb3_dma_fill_prd(usb3_ep, usb3_req);
		usb3_dma_kick_prd(usb3_ep);
		usb3_pn_start(usb3);
		return true;
	}

	return false;
}

static int usb3_dma_try_stop(struct renesas_usb3_ep *usb3_ep,
			     struct renesas_usb3_request *usb3_req)
{
	struct renesas_usb3 *usb3 = usb3_ep_to_usb3(usb3_ep);
	unsigned long flags;
	int status = 0;

	spin_lock_irqsave(&usb3->lock, flags);
	if (!usb3_ep->dma)
		goto out;

	if (!usb3_pn_change(usb3, usb3_ep->num))
		usb3_disable_dma_pipen(usb3);
	usb3_dma_stop_prd(usb3_ep);
	status = usb3_dma_update_status(usb3_ep, usb3_req);
	usb3_dma_put_setting_area(usb3_ep, usb3_req);

out:
	spin_unlock_irqrestore(&usb3->lock, flags);
	return status;
}

static int renesas_usb3_dma_free_prd(struct renesas_usb3 *usb3,
				     struct device *dev)
{
	int i;
	struct renesas_usb3_dma *dma;

	usb3_for_each_dma(usb3, dma, i) {
		if (dma->prd) {
			dma_free_coherent(dev, USB3_DMA_PRD_SIZE,
					  dma->prd, dma->prd_dma);
			dma->prd = NULL;
		}
	}

	return 0;
}

static int renesas_usb3_dma_alloc_prd(struct renesas_usb3 *usb3,
				      struct device *dev)
{
	int i;
	struct renesas_usb3_dma *dma;

	if (!use_dma)
		return 0;

	usb3_for_each_dma(usb3, dma, i) {
		dma->prd = dma_alloc_coherent(dev, USB3_DMA_PRD_SIZE,
					      &dma->prd_dma, GFP_KERNEL);
		if (!dma->prd) {
			renesas_usb3_dma_free_prd(usb3, dev);
			return -ENOMEM;
		}
		dma->num = i + 1;
	}

	return 0;
}

static void usb3_start_pipen(struct renesas_usb3_ep *usb3_ep,
			     struct renesas_usb3_request *usb3_req)
{
	struct renesas_usb3 *usb3 = usb3_ep_to_usb3(usb3_ep);
	struct renesas_usb3_request *usb3_req_first = usb3_get_request(usb3_ep);
	unsigned long flags;
	int ret = -EAGAIN;
	u32 enable_bits = 0;

	spin_lock_irqsave(&usb3->lock, flags);
	if (usb3_ep->halt || usb3_ep->started)
		goto out;
	if (usb3_req != usb3_req_first)
		goto out;

	if (usb3_pn_change(usb3, usb3_ep->num) < 0)
		goto out;

	usb3_ep->started = true;

	if (usb3_dma_try_start(usb3_ep, usb3_req))
		goto out;

	usb3_pn_start(usb3);

	if (usb3_ep->dir_in) {
		ret = usb3_write_pipe(usb3_ep, usb3_req, USB3_PN_WRITE);
		enable_bits |= PN_INT_LSTTR;
	}

	if (ret < 0)
		enable_bits |= PN_INT_BFRDY;

	if (enable_bits) {
		usb3_set_bit(usb3, enable_bits, USB3_PN_INT_ENA);
		usb3_enable_pipe_irq(usb3, usb3_ep->num);
	}
out:
	spin_unlock_irqrestore(&usb3->lock, flags);
}

static int renesas_usb3_ep_queue(struct usb_ep *_ep, struct usb_request *_req,
				 gfp_t gfp_flags)
{
	struct renesas_usb3_ep *usb3_ep = usb_ep_to_usb3_ep(_ep);
	struct renesas_usb3_request *usb3_req = usb_req_to_usb3_req(_req);
	struct renesas_usb3 *usb3 = usb3_ep_to_usb3(usb3_ep);
	unsigned long flags;

	dev_dbg(usb3_to_dev(usb3), "ep_queue: ep%2d, %u\n", usb3_ep->num,
		_req->length);

	_req->status = -EINPROGRESS;
	_req->actual = 0;
	spin_lock_irqsave(&usb3->lock, flags);
	list_add_tail(&usb3_req->queue, &usb3_ep->queue);
	spin_unlock_irqrestore(&usb3->lock, flags);

	if (!usb3_ep->num)
		usb3_start_pipe0(usb3_ep, usb3_req);
	else
		usb3_start_pipen(usb3_ep, usb3_req);

	return 0;
}

static void usb3_set_device_address(struct renesas_usb3 *usb3, u16 addr)
{
	/* DEV_ADDR bit field is cleared by WarmReset, HotReset and BusReset */
	usb3_set_bit(usb3, USB_COM_CON_DEV_ADDR(addr), USB3_USB_COM_CON);
}

static bool usb3_std_req_set_address(struct renesas_usb3 *usb3,
				     struct usb_ctrlrequest *ctrl)
{
	if (le16_to_cpu(ctrl->wValue) >= 128)
		return true;	/* stall */

	usb3_set_device_address(usb3, le16_to_cpu(ctrl->wValue));
	usb3_set_p0_con_for_no_data(usb3);

	return false;
}

static void usb3_pipe0_internal_xfer(struct renesas_usb3 *usb3,
				     void *tx_data, size_t len,
				     void (*complete)(struct usb_ep *ep,
						      struct usb_request *req))
{
	struct renesas_usb3_ep *usb3_ep = usb3_get_ep(usb3, 0);

	if (tx_data)
		memcpy(usb3->ep0_buf, tx_data,
		       min_t(size_t, len, USB3_EP0_BUF_SIZE));

	usb3->ep0_req->buf = &usb3->ep0_buf;
	usb3->ep0_req->length = len;
	usb3->ep0_req->complete = complete;
	renesas_usb3_ep_queue(&usb3_ep->ep, usb3->ep0_req, GFP_ATOMIC);
}

static void usb3_pipe0_get_status_completion(struct usb_ep *ep,
					     struct usb_request *req)
{
}

static bool usb3_std_req_get_status(struct renesas_usb3 *usb3,
				    struct usb_ctrlrequest *ctrl)
{
	bool stall = false;
	struct renesas_usb3_ep *usb3_ep;
	int num;
	u16 status = 0;
	__le16 tx_data;

	switch (ctrl->bRequestType & USB_RECIP_MASK) {
	case USB_RECIP_DEVICE:
		if (usb3->gadget.is_selfpowered)
			status |= 1 << USB_DEVICE_SELF_POWERED;
		if (usb3->gadget.speed == USB_SPEED_SUPER)
			status |= usb3_feature_get_un_enabled(usb3);
		break;
	case USB_RECIP_INTERFACE:
		break;
	case USB_RECIP_ENDPOINT:
		num = le16_to_cpu(ctrl->wIndex) & USB_ENDPOINT_NUMBER_MASK;
		usb3_ep = usb3_get_ep(usb3, num);
		if (usb3_ep->halt)
			status |= 1 << USB_ENDPOINT_HALT;
		break;
	default:
		stall = true;
		break;
	}

	if (!stall) {
		tx_data = cpu_to_le16(status);
		dev_dbg(usb3_to_dev(usb3), "get_status: req = %p\n",
			usb_req_to_usb3_req(usb3->ep0_req));
		usb3_pipe0_internal_xfer(usb3, &tx_data, sizeof(tx_data),
					 usb3_pipe0_get_status_completion);
	}

	return stall;
}

static bool usb3_std_req_feature_device(struct renesas_usb3 *usb3,
					struct usb_ctrlrequest *ctrl, bool set)
{
	bool stall = true;
	u16 w_value = le16_to_cpu(ctrl->wValue);

	switch (w_value) {
	case USB_DEVICE_TEST_MODE:
		if (!set)
			break;
		usb3->test_mode = le16_to_cpu(ctrl->wIndex) >> 8;
		stall = false;
		break;
	case USB_DEVICE_U1_ENABLE:
	case USB_DEVICE_U2_ENABLE:
		if (usb3->gadget.speed != USB_SPEED_SUPER)
			break;
		if (w_value == USB_DEVICE_U1_ENABLE)
			usb3_feature_u1_enable(usb3, set);
		if (w_value == USB_DEVICE_U2_ENABLE)
			usb3_feature_u2_enable(usb3, set);
		stall = false;
		break;
	default:
		break;
	}

	return stall;
}

static int usb3_set_halt_p0(struct renesas_usb3_ep *usb3_ep, bool halt)
{
	struct renesas_usb3 *usb3 = usb3_ep_to_usb3(usb3_ep);

	if (unlikely(usb3_ep->num))
		return -EINVAL;

	usb3_ep->halt = halt;
	if (halt)
		usb3_set_p0_con_stall(usb3);
	else
		usb3_set_p0_con_stop(usb3);

	return 0;
}

static int usb3_set_halt_pn(struct renesas_usb3_ep *usb3_ep, bool halt,
			    bool is_clear_feature)
{
	struct renesas_usb3 *usb3 = usb3_ep_to_usb3(usb3_ep);
	unsigned long flags;

	spin_lock_irqsave(&usb3->lock, flags);
	if (!usb3_pn_change(usb3, usb3_ep->num)) {
		usb3_ep->halt = halt;
		if (halt) {
			usb3_pn_stall(usb3);
		} else if (!is_clear_feature || !usb3_ep->wedge) {
			usb3_pn_con_clear(usb3);
			usb3_set_bit(usb3, PN_CON_EN, USB3_PN_CON);
			usb3_pn_stop(usb3);
		}
	}
	spin_unlock_irqrestore(&usb3->lock, flags);

	return 0;
}

static int usb3_set_halt(struct renesas_usb3_ep *usb3_ep, bool halt,
			 bool is_clear_feature)
{
	int ret = 0;

	if (halt && usb3_ep->started)
		return -EAGAIN;

	if (usb3_ep->num)
		ret = usb3_set_halt_pn(usb3_ep, halt, is_clear_feature);
	else
		ret = usb3_set_halt_p0(usb3_ep, halt);

	return ret;
}

static bool usb3_std_req_feature_endpoint(struct renesas_usb3 *usb3,
					  struct usb_ctrlrequest *ctrl,
					  bool set)
{
	int num = le16_to_cpu(ctrl->wIndex) & USB_ENDPOINT_NUMBER_MASK;
	struct renesas_usb3_ep *usb3_ep;
	struct renesas_usb3_request *usb3_req;

	if (le16_to_cpu(ctrl->wValue) != USB_ENDPOINT_HALT)
		return true;	/* stall */

	usb3_ep = usb3_get_ep(usb3, num);
	usb3_set_halt(usb3_ep, set, true);

	/* Restarts a queue if clear feature */
	if (!set) {
		usb3_ep->started = false;
		usb3_req = usb3_get_request(usb3_ep);
		if (usb3_req)
			usb3_start_pipen(usb3_ep, usb3_req);
	}

	return false;
}

static bool usb3_std_req_feature(struct renesas_usb3 *usb3,
				 struct usb_ctrlrequest *ctrl, bool set)
{
	bool stall = false;

	switch (ctrl->bRequestType & USB_RECIP_MASK) {
	case USB_RECIP_DEVICE:
		stall = usb3_std_req_feature_device(usb3, ctrl, set);
		break;
	case USB_RECIP_INTERFACE:
		break;
	case USB_RECIP_ENDPOINT:
		stall = usb3_std_req_feature_endpoint(usb3, ctrl, set);
		break;
	default:
		stall = true;
		break;
	}

	if (!stall)
		usb3_set_p0_con_for_no_data(usb3);

	return stall;
}

static void usb3_pipe0_set_sel_completion(struct usb_ep *ep,
					  struct usb_request *req)
{
	/* TODO */
}

static bool usb3_std_req_set_sel(struct renesas_usb3 *usb3,
				 struct usb_ctrlrequest *ctrl)
{
	u16 w_length = le16_to_cpu(ctrl->wLength);

	if (w_length != 6)
		return true;	/* stall */

	dev_dbg(usb3_to_dev(usb3), "set_sel: req = %p\n",
		usb_req_to_usb3_req(usb3->ep0_req));
	usb3_pipe0_internal_xfer(usb3, NULL, 6, usb3_pipe0_set_sel_completion);

	return false;
}

static bool usb3_std_req_set_configuration(struct renesas_usb3 *usb3,
					   struct usb_ctrlrequest *ctrl)
{
	if (le16_to_cpu(ctrl->wValue) > 0)
		usb3_set_bit(usb3, USB_COM_CON_CONF, USB3_USB_COM_CON);
	else
		usb3_clear_bit(usb3, USB_COM_CON_CONF, USB3_USB_COM_CON);

	return false;
}

/**
 * usb3_handle_standard_request - handle some standard requests
 * @usb3: the renesas_usb3 pointer
 * @ctrl: a pointer of setup data
 *
 * Returns true if this function handled a standard request
 */
static bool usb3_handle_standard_request(struct renesas_usb3 *usb3,
					 struct usb_ctrlrequest *ctrl)
{
	bool ret = false;
	bool stall = false;

	if ((ctrl->bRequestType & USB_TYPE_MASK) == USB_TYPE_STANDARD) {
		switch (ctrl->bRequest) {
		case USB_REQ_SET_ADDRESS:
			stall = usb3_std_req_set_address(usb3, ctrl);
			ret = true;
			break;
		case USB_REQ_GET_STATUS:
			stall = usb3_std_req_get_status(usb3, ctrl);
			ret = true;
			break;
		case USB_REQ_CLEAR_FEATURE:
			stall = usb3_std_req_feature(usb3, ctrl, false);
			ret = true;
			break;
		case USB_REQ_SET_FEATURE:
			stall = usb3_std_req_feature(usb3, ctrl, true);
			ret = true;
			break;
		case USB_REQ_SET_SEL:
			stall = usb3_std_req_set_sel(usb3, ctrl);
			ret = true;
			break;
		case USB_REQ_SET_ISOCH_DELAY:
			/* This hardware doesn't support Isochronous xfer */
			stall = true;
			ret = true;
			break;
		case USB_REQ_SET_CONFIGURATION:
			usb3_std_req_set_configuration(usb3, ctrl);
			break;
		default:
			break;
		}
	}

	if (stall)
		usb3_set_p0_con_stall(usb3);

	return ret;
}

static int usb3_p0_con_clear_buffer(struct renesas_usb3 *usb3)
{
	usb3_set_bit(usb3, P0_CON_BCLR, USB3_P0_CON);

	return usb3_wait(usb3, USB3_P0_CON, P0_CON_BCLR, 0);
}

static void usb3_irq_epc_pipe0_setup(struct renesas_usb3 *usb3)
{
	struct usb_ctrlrequest ctrl;
	struct renesas_usb3_ep *usb3_ep = usb3_get_ep(usb3, 0);

	/* Call giveback function if previous transfer is not completed */
	if (usb3_ep->started)
		usb3_request_done(usb3_ep, usb3_get_request(usb3_ep),
				  -ECONNRESET);

	usb3_p0_con_clear_buffer(usb3);
	usb3_get_setup_data(usb3, &ctrl);
	if (!usb3_handle_standard_request(usb3, &ctrl))
		if (usb3->driver->setup(&usb3->gadget, &ctrl) < 0)
			usb3_set_p0_con_stall(usb3);
}

static void usb3_irq_epc_pipe0_bfrdy(struct renesas_usb3 *usb3)
{
	struct renesas_usb3_ep *usb3_ep = usb3_get_ep(usb3, 0);
	struct renesas_usb3_request *usb3_req = usb3_get_request(usb3_ep);

	if (!usb3_req)
		return;

	usb3_p0_xfer(usb3_ep, usb3_req);
}

static void usb3_irq_epc_pipe0(struct renesas_usb3 *usb3)
{
	u32 p0_int_sta = usb3_read(usb3, USB3_P0_INT_STA);

	p0_int_sta &= usb3_read(usb3, USB3_P0_INT_ENA);
	usb3_write(usb3, p0_int_sta, USB3_P0_INT_STA);
	if (p0_int_sta & P0_INT_STSED)
		usb3_irq_epc_pipe0_status_end(usb3);
	if (p0_int_sta & P0_INT_SETUP)
		usb3_irq_epc_pipe0_setup(usb3);
	if (p0_int_sta & P0_INT_BFRDY)
		usb3_irq_epc_pipe0_bfrdy(usb3);
}

static void usb3_request_done_pipen(struct renesas_usb3 *usb3,
				    struct renesas_usb3_ep *usb3_ep,
				    struct renesas_usb3_request *usb3_req,
				    int status)
{
	unsigned long flags;

	spin_lock_irqsave(&usb3->lock, flags);
	if (usb3_pn_change(usb3, usb3_ep->num))
		usb3_pn_stop(usb3);
	spin_unlock_irqrestore(&usb3->lock, flags);

	usb3_disable_pipe_irq(usb3, usb3_ep->num);
	usb3_request_done(usb3_ep, usb3_req, status);

	/* get next usb3_req */
	usb3_req = usb3_get_request(usb3_ep);
	if (usb3_req)
		usb3_start_pipen(usb3_ep, usb3_req);
}

static void usb3_irq_epc_pipen_lsttr(struct renesas_usb3 *usb3, int num)
{
	struct renesas_usb3_ep *usb3_ep = usb3_get_ep(usb3, num);
	struct renesas_usb3_request *usb3_req = usb3_get_request(usb3_ep);

	if (!usb3_req)
		return;

	if (usb3_ep->dir_in) {
		dev_dbg(usb3_to_dev(usb3), "%s: len = %u, actual = %u\n",
			__func__, usb3_req->req.length, usb3_req->req.actual);
		usb3_request_done_pipen(usb3, usb3_ep, usb3_req, 0);
	}
}

static void usb3_irq_epc_pipen_bfrdy(struct renesas_usb3 *usb3, int num)
{
	struct renesas_usb3_ep *usb3_ep = usb3_get_ep(usb3, num);
	struct renesas_usb3_request *usb3_req = usb3_get_request(usb3_ep);
	bool done = false;

	if (!usb3_req)
		return;

	spin_lock(&usb3->lock);
	if (usb3_pn_change(usb3, num))
		goto out;

	if (usb3_ep->dir_in) {
		/* Do not stop the IN pipe here to detect LSTTR interrupt */
		if (!usb3_write_pipe(usb3_ep, usb3_req, USB3_PN_WRITE))
			usb3_clear_bit(usb3, PN_INT_BFRDY, USB3_PN_INT_ENA);
	} else {
		if (!usb3_read_pipe(usb3_ep, usb3_req, USB3_PN_READ))
			done = true;
	}

out:
	/* need to unlock because usb3_request_done_pipen() locks it */
	spin_unlock(&usb3->lock);

	if (done)
		usb3_request_done_pipen(usb3, usb3_ep, usb3_req, 0);
}

static void usb3_irq_epc_pipen(struct renesas_usb3 *usb3, int num)
{
	u32 pn_int_sta;

	spin_lock(&usb3->lock);
	if (usb3_pn_change(usb3, num) < 0) {
		spin_unlock(&usb3->lock);
		return;
	}

	pn_int_sta = usb3_read(usb3, USB3_PN_INT_STA);
	pn_int_sta &= usb3_read(usb3, USB3_PN_INT_ENA);
	usb3_write(usb3, pn_int_sta, USB3_PN_INT_STA);
	spin_unlock(&usb3->lock);
	if (pn_int_sta & PN_INT_LSTTR)
		usb3_irq_epc_pipen_lsttr(usb3, num);
	if (pn_int_sta & PN_INT_BFRDY)
		usb3_irq_epc_pipen_bfrdy(usb3, num);
}

static void usb3_irq_epc_int_2(struct renesas_usb3 *usb3, u32 int_sta_2)
{
	int i;

	for (i = 0; i < usb3->num_usb3_eps; i++) {
		if (int_sta_2 & USB_INT_2_PIPE(i)) {
			if (!i)
				usb3_irq_epc_pipe0(usb3);
			else
				usb3_irq_epc_pipen(usb3, i);
		}
	}
}

static void usb3_irq_idmon_change(struct renesas_usb3 *usb3)
{
	usb3_check_id(usb3);
}

static void usb3_irq_otg_int(struct renesas_usb3 *usb3, u32 otg_int_sta)
{
	if (otg_int_sta & USB_OTG_IDMON)
		usb3_irq_idmon_change(usb3);
}

static void usb3_irq_epc(struct renesas_usb3 *usb3)
{
	u32 int_sta_1 = usb3_read(usb3, USB3_USB_INT_STA_1);
	u32 int_sta_2 = usb3_read(usb3, USB3_USB_INT_STA_2);
	u32 otg_int_sta = usb3_read(usb3, USB3_USB_OTG_INT_STA);

	int_sta_1 &= usb3_read(usb3, USB3_USB_INT_ENA_1);
	if (int_sta_1) {
		usb3_write(usb3, int_sta_1, USB3_USB_INT_STA_1);
		usb3_irq_epc_int_1(usb3, int_sta_1);
	}

	int_sta_2 &= usb3_read(usb3, USB3_USB_INT_ENA_2);
	if (int_sta_2)
		usb3_irq_epc_int_2(usb3, int_sta_2);

	otg_int_sta &= usb3_read(usb3, USB3_USB_OTG_INT_ENA);
	if (otg_int_sta) {
		usb3_write(usb3, otg_int_sta, USB3_USB_OTG_INT_STA);
		usb3_irq_otg_int(usb3, otg_int_sta);
	}
}

static void usb3_irq_dma_int(struct renesas_usb3 *usb3, u32 dma_sta)
{
	struct renesas_usb3_ep *usb3_ep;
	struct renesas_usb3_request *usb3_req;
	int i, status;

	for (i = 0; i < usb3->num_usb3_eps; i++) {
		if (!(dma_sta & DMA_INT(i)))
			continue;

		usb3_ep = usb3_get_ep(usb3, i);
		if (!(usb3_read(usb3, USB3_AXI_INT_STA) &
		    AXI_INT_PRDEN_CLR_STA(usb3_ep->dma->num)))
			continue;

		usb3_req = usb3_get_request(usb3_ep);
		status = usb3_dma_try_stop(usb3_ep, usb3_req);
		usb3_request_done_pipen(usb3, usb3_ep, usb3_req, status);
	}
}

static void usb3_irq_dma(struct renesas_usb3 *usb3)
{
	u32 dma_sta = usb3_read(usb3, USB3_DMA_INT_STA);

	dma_sta &= usb3_read(usb3, USB3_DMA_INT_ENA);
	if (dma_sta) {
		usb3_write(usb3, dma_sta, USB3_DMA_INT_STA);
		usb3_irq_dma_int(usb3, dma_sta);
	}
}

static irqreturn_t renesas_usb3_irq(int irq, void *_usb3)
{
	struct renesas_usb3 *usb3 = _usb3;
	irqreturn_t ret = IRQ_NONE;
	u32 axi_int_sta = usb3_read(usb3, USB3_AXI_INT_STA);

	if (axi_int_sta & AXI_INT_DMAINT) {
		usb3_irq_dma(usb3);
		ret = IRQ_HANDLED;
	}

	if (axi_int_sta & AXI_INT_EPCINT) {
		usb3_irq_epc(usb3);
		ret = IRQ_HANDLED;
	}

	return ret;
}

static void usb3_write_pn_mod(struct renesas_usb3_ep *usb3_ep,
			      const struct usb_endpoint_descriptor *desc)
{
	struct renesas_usb3 *usb3 = usb3_ep_to_usb3(usb3_ep);
	u32 val = 0;

	val |= usb3_ep->dir_in ? PN_MOD_DIR : 0;
	val |= PN_MOD_TYPE(usb_endpoint_type(desc));
	val |= PN_MOD_EPNUM(usb_endpoint_num(desc));
	usb3_write(usb3, val, USB3_PN_MOD);
}

static u32 usb3_calc_ramarea(int ram_size)
{
	WARN_ON(ram_size > SZ_16K);

	if (ram_size <= SZ_1K)
		return PN_RAMMAP_RAMAREA_1KB;
	else if (ram_size <= SZ_2K)
		return PN_RAMMAP_RAMAREA_2KB;
	else if (ram_size <= SZ_4K)
		return PN_RAMMAP_RAMAREA_4KB;
	else if (ram_size <= SZ_8K)
		return PN_RAMMAP_RAMAREA_8KB;
	else
		return PN_RAMMAP_RAMAREA_16KB;
}

static u32 usb3_calc_rammap_val(struct renesas_usb3_ep *usb3_ep,
				const struct usb_endpoint_descriptor *desc)
{
	int i;
	static const u32 max_packet_array[] = {8, 16, 32, 64, 512};
	u32 mpkt = PN_RAMMAP_MPKT(1024);

	for (i = 0; i < ARRAY_SIZE(max_packet_array); i++) {
		if (usb_endpoint_maxp(desc) <= max_packet_array[i])
			mpkt = PN_RAMMAP_MPKT(max_packet_array[i]);
	}

	return usb3_ep->rammap_val | mpkt;
}

static int usb3_enable_pipe_n(struct renesas_usb3_ep *usb3_ep,
			      const struct usb_endpoint_descriptor *desc)
{
	struct renesas_usb3 *usb3 = usb3_ep_to_usb3(usb3_ep);
	unsigned long flags;

	usb3_ep->dir_in = usb_endpoint_dir_in(desc);

	spin_lock_irqsave(&usb3->lock, flags);
	if (!usb3_pn_change(usb3, usb3_ep->num)) {
		usb3_write_pn_mod(usb3_ep, desc);
		usb3_write(usb3, usb3_calc_rammap_val(usb3_ep, desc),
			   USB3_PN_RAMMAP);
		usb3_pn_con_clear(usb3);
		usb3_set_bit(usb3, PN_CON_EN, USB3_PN_CON);
	}
	spin_unlock_irqrestore(&usb3->lock, flags);

	return 0;
}

static int usb3_disable_pipe_n(struct renesas_usb3_ep *usb3_ep)
{
	struct renesas_usb3 *usb3 = usb3_ep_to_usb3(usb3_ep);
	unsigned long flags;

	usb3_ep->halt = false;

	spin_lock_irqsave(&usb3->lock, flags);
	if (!usb3_pn_change(usb3, usb3_ep->num)) {
		usb3_write(usb3, 0, USB3_PN_INT_ENA);
		usb3_write(usb3, 0, USB3_PN_RAMMAP);
		usb3_clear_bit(usb3, PN_CON_EN, USB3_PN_CON);
	}
	spin_unlock_irqrestore(&usb3->lock, flags);

	return 0;
}

/*------- usb_ep_ops -----------------------------------------------------*/
static int renesas_usb3_ep_enable(struct usb_ep *_ep,
				  const struct usb_endpoint_descriptor *desc)
{
	struct renesas_usb3_ep *usb3_ep = usb_ep_to_usb3_ep(_ep);

	return usb3_enable_pipe_n(usb3_ep, desc);
}

static int renesas_usb3_ep_disable(struct usb_ep *_ep)
{
	struct renesas_usb3_ep *usb3_ep = usb_ep_to_usb3_ep(_ep);
	struct renesas_usb3_request *usb3_req;

	do {
		usb3_req = usb3_get_request(usb3_ep);
		if (!usb3_req)
			break;
		usb3_dma_try_stop(usb3_ep, usb3_req);
		usb3_request_done(usb3_ep, usb3_req, -ESHUTDOWN);
	} while (1);

	return usb3_disable_pipe_n(usb3_ep);
}

static struct usb_request *__renesas_usb3_ep_alloc_request(gfp_t gfp_flags)
{
	struct renesas_usb3_request *usb3_req;

	usb3_req = kzalloc(sizeof(struct renesas_usb3_request), gfp_flags);
	if (!usb3_req)
		return NULL;

	INIT_LIST_HEAD(&usb3_req->queue);

	return &usb3_req->req;
}

static void __renesas_usb3_ep_free_request(struct usb_request *_req)
{
	struct renesas_usb3_request *usb3_req = usb_req_to_usb3_req(_req);

	kfree(usb3_req);
}

static struct usb_request *renesas_usb3_ep_alloc_request(struct usb_ep *_ep,
							 gfp_t gfp_flags)
{
	return __renesas_usb3_ep_alloc_request(gfp_flags);
}

static void renesas_usb3_ep_free_request(struct usb_ep *_ep,
					 struct usb_request *_req)
{
	__renesas_usb3_ep_free_request(_req);
}

static int renesas_usb3_ep_dequeue(struct usb_ep *_ep, struct usb_request *_req)
{
	struct renesas_usb3_ep *usb3_ep = usb_ep_to_usb3_ep(_ep);
	struct renesas_usb3_request *usb3_req = usb_req_to_usb3_req(_req);
	struct renesas_usb3 *usb3 = usb3_ep_to_usb3(usb3_ep);

	dev_dbg(usb3_to_dev(usb3), "ep_dequeue: ep%2d, %u\n", usb3_ep->num,
		_req->length);

	usb3_dma_try_stop(usb3_ep, usb3_req);
	usb3_request_done_pipen(usb3, usb3_ep, usb3_req, -ECONNRESET);

	return 0;
}

static int renesas_usb3_ep_set_halt(struct usb_ep *_ep, int value)
{
	return usb3_set_halt(usb_ep_to_usb3_ep(_ep), !!value, false);
}

static int renesas_usb3_ep_set_wedge(struct usb_ep *_ep)
{
	struct renesas_usb3_ep *usb3_ep = usb_ep_to_usb3_ep(_ep);

	usb3_ep->wedge = true;
	return usb3_set_halt(usb3_ep, true, false);
}

static void renesas_usb3_ep_fifo_flush(struct usb_ep *_ep)
{
	struct renesas_usb3_ep *usb3_ep = usb_ep_to_usb3_ep(_ep);
	struct renesas_usb3 *usb3 = usb3_ep_to_usb3(usb3_ep);
	unsigned long flags;

	if (usb3_ep->num) {
		spin_lock_irqsave(&usb3->lock, flags);
		if (!usb3_pn_change(usb3, usb3_ep->num)) {
			usb3_pn_con_clear(usb3);
			usb3_set_bit(usb3, PN_CON_EN, USB3_PN_CON);
		}
		spin_unlock_irqrestore(&usb3->lock, flags);
	} else {
		usb3_p0_con_clear_buffer(usb3);
	}
}

static const struct usb_ep_ops renesas_usb3_ep_ops = {
	.enable		= renesas_usb3_ep_enable,
	.disable	= renesas_usb3_ep_disable,

	.alloc_request	= renesas_usb3_ep_alloc_request,
	.free_request	= renesas_usb3_ep_free_request,

	.queue		= renesas_usb3_ep_queue,
	.dequeue	= renesas_usb3_ep_dequeue,

	.set_halt	= renesas_usb3_ep_set_halt,
	.set_wedge	= renesas_usb3_ep_set_wedge,
	.fifo_flush	= renesas_usb3_ep_fifo_flush,
};

/*------- usb_gadget_ops -------------------------------------------------*/
static int renesas_usb3_start(struct usb_gadget *gadget,
			      struct usb_gadget_driver *driver)
{
	struct renesas_usb3 *usb3;

	if (!driver || driver->max_speed < USB_SPEED_FULL ||
	    !driver->setup)
		return -EINVAL;

	usb3 = gadget_to_renesas_usb3(gadget);

	/* hook up the driver */
	usb3->driver = driver;

	if (usb3->phy)
		phy_init(usb3->phy);

	pm_runtime_get_sync(usb3_to_dev(usb3));

	renesas_usb3_init_controller(usb3);

	return 0;
}

static int renesas_usb3_stop(struct usb_gadget *gadget)
{
	struct renesas_usb3 *usb3 = gadget_to_renesas_usb3(gadget);

	usb3->softconnect = false;
	usb3->gadget.speed = USB_SPEED_UNKNOWN;
	usb3->driver = NULL;
	renesas_usb3_stop_controller(usb3);

	if (usb3->phy)
		phy_exit(usb3->phy);

	pm_runtime_put(usb3_to_dev(usb3));

	return 0;
}

static int renesas_usb3_get_frame(struct usb_gadget *_gadget)
{
	return -EOPNOTSUPP;
}

static int renesas_usb3_pullup(struct usb_gadget *gadget, int is_on)
{
	struct renesas_usb3 *usb3 = gadget_to_renesas_usb3(gadget);

	usb3->softconnect = !!is_on;

	return 0;
}

static int renesas_usb3_set_selfpowered(struct usb_gadget *gadget, int is_self)
{
	gadget->is_selfpowered = !!is_self;

	return 0;
}

static const struct usb_gadget_ops renesas_usb3_gadget_ops = {
	.get_frame		= renesas_usb3_get_frame,
	.udc_start		= renesas_usb3_start,
	.udc_stop		= renesas_usb3_stop,
	.pullup			= renesas_usb3_pullup,
	.set_selfpowered	= renesas_usb3_set_selfpowered,
};

static enum usb_role renesas_usb3_role_switch_get(struct device *dev)
{
	struct renesas_usb3 *usb3 = dev_get_drvdata(dev);
	enum usb_role cur_role;

	pm_runtime_get_sync(dev);
	cur_role = usb3_is_host(usb3) ? USB_ROLE_HOST : USB_ROLE_DEVICE;
	pm_runtime_put(dev);

	return cur_role;
}

static void handle_ext_role_switch_states(struct device *dev,
					    enum usb_role role)
{
	struct renesas_usb3 *usb3 = dev_get_drvdata(dev);
	struct device *host = usb3->host_dev;
	enum usb_role cur_role = renesas_usb3_role_switch_get(dev);

	switch (role) {
	case USB_ROLE_NONE:
		usb3->connection_state = USB_ROLE_NONE;
		if (usb3->driver)
			usb3_disconnect(usb3);
		usb3_vbus_out(usb3, false);
		break;
	case USB_ROLE_DEVICE:
		if (usb3->connection_state == USB_ROLE_NONE) {
			usb3->connection_state = USB_ROLE_DEVICE;
			usb3_set_mode(usb3, false);
			if (usb3->driver)
				usb3_connect(usb3);
		} else if (cur_role == USB_ROLE_HOST)  {
			device_release_driver(host);
			usb3_set_mode(usb3, false);
			if (usb3->driver)
				usb3_connect(usb3);
		}
		usb3_vbus_out(usb3, false);
		break;
	case USB_ROLE_HOST:
		if (usb3->connection_state == USB_ROLE_NONE) {
			if (usb3->driver)
				usb3_disconnect(usb3);

			usb3->connection_state = USB_ROLE_HOST;
			usb3_set_mode(usb3, true);
			usb3_vbus_out(usb3, true);
			if (device_attach(host) < 0)
				dev_err(dev, "device_attach(host) failed\n");
		} else if (cur_role == USB_ROLE_DEVICE) {
			usb3_disconnect(usb3);
			/* Must set the mode before device_attach of the host */
			usb3_set_mode(usb3, true);
			/* This device_attach() might sleep */
			if (device_attach(host) < 0)
				dev_err(dev, "device_attach(host) failed\n");
		}
		break;
	default:
		break;
	}
}

static void handle_role_switch_states(struct device *dev,
					    enum usb_role role)
{
	struct renesas_usb3 *usb3 = dev_get_drvdata(dev);
	struct device *host = usb3->host_dev;
	enum usb_role cur_role = renesas_usb3_role_switch_get(dev);

	if (cur_role == USB_ROLE_HOST && role == USB_ROLE_DEVICE) {
		device_release_driver(host);
		usb3_set_mode(usb3, false);
	} else if (cur_role == USB_ROLE_DEVICE && role == USB_ROLE_HOST) {
		/* Must set the mode before device_attach of the host */
		usb3_set_mode(usb3, true);
		/* This device_attach() might sleep */
		if (device_attach(host) < 0)
			dev_err(dev, "device_attach(host) failed\n");
	}
}

static int renesas_usb3_role_switch_set(struct device *dev,
					enum usb_role role)
{
	struct renesas_usb3 *usb3 = dev_get_drvdata(dev);

	pm_runtime_get_sync(dev);

	if (usb3->role_sw_by_connector)
		handle_ext_role_switch_states(dev, role);
	else
		handle_role_switch_states(dev, role);

	pm_runtime_put(dev);

	return 0;
}

static ssize_t role_store(struct device *dev, struct device_attribute *attr,
			  const char *buf, size_t count)
{
	struct renesas_usb3 *usb3 = dev_get_drvdata(dev);
	bool new_mode_is_host;

	if (!usb3->driver)
		return -ENODEV;

	if (usb3->forced_b_device)
		return -EBUSY;

	if (sysfs_streq(buf, "host"))
		new_mode_is_host = true;
	else if (sysfs_streq(buf, "peripheral"))
		new_mode_is_host = false;
	else
		return -EINVAL;

	if (new_mode_is_host == usb3_is_host(usb3))
		return -EINVAL;

	usb3_mode_config(usb3, new_mode_is_host, usb3_is_a_device(usb3));

	return count;
}

static ssize_t role_show(struct device *dev, struct device_attribute *attr,
			 char *buf)
{
	struct renesas_usb3 *usb3 = dev_get_drvdata(dev);

	if (!usb3->driver)
		return -ENODEV;

	return sprintf(buf, "%s\n", usb3_is_host(usb3) ? "host" : "peripheral");
}
static DEVICE_ATTR_RW(role);

static int renesas_usb3_b_device_show(struct seq_file *s, void *unused)
{
	struct renesas_usb3 *usb3 = s->private;

	seq_printf(s, "%d\n", usb3->forced_b_device);

	return 0;
}

static int renesas_usb3_b_device_open(struct inode *inode, struct file *file)
{
	return single_open(file, renesas_usb3_b_device_show, inode->i_private);
}

static ssize_t renesas_usb3_b_device_write(struct file *file,
					   const char __user *ubuf,
					   size_t count, loff_t *ppos)
{
	struct seq_file *s = file->private_data;
	struct renesas_usb3 *usb3 = s->private;
	char buf[32];

	if (!usb3->driver)
		return -ENODEV;

	if (copy_from_user(&buf, ubuf, min_t(size_t, sizeof(buf) - 1, count)))
		return -EFAULT;

	usb3->start_to_connect = false;
	if (usb3->workaround_for_vbus && usb3->forced_b_device &&
	    !strncmp(buf, "2", 1))
		usb3->start_to_connect = true;
	else if (!strncmp(buf, "1", 1))
		usb3->forced_b_device = true;
	else
		usb3->forced_b_device = false;

	if (usb3->workaround_for_vbus)
		usb3_disconnect(usb3);

	/* Let this driver call usb3_connect() if needed */
	usb3_check_id(usb3);

	return count;
}

static const struct file_operations renesas_usb3_b_device_fops = {
	.open = renesas_usb3_b_device_open,
	.write = renesas_usb3_b_device_write,
	.read = seq_read,
	.llseek = seq_lseek,
	.release = single_release,
};

static void renesas_usb3_debugfs_init(struct renesas_usb3 *usb3,
				      struct device *dev)
{
	usb3->dentry = debugfs_create_dir(dev_name(dev), NULL);

	debugfs_create_file("b_device", 0644, usb3->dentry, usb3,
			    &renesas_usb3_b_device_fops);
}

/*------- platform_driver ------------------------------------------------*/
static int renesas_usb3_remove(struct platform_device *pdev)
{
	struct renesas_usb3 *usb3 = platform_get_drvdata(pdev);

	debugfs_remove_recursive(usb3->dentry);
	device_remove_file(&pdev->dev, &dev_attr_role);

	usb_role_switch_unregister(usb3->role_sw);

	usb_del_gadget_udc(&usb3->gadget);
	renesas_usb3_dma_free_prd(usb3, &pdev->dev);

	__renesas_usb3_ep_free_request(usb3->ep0_req);
	pm_runtime_disable(&pdev->dev);

	return 0;
}

static int renesas_usb3_init_ep(struct renesas_usb3 *usb3, struct device *dev,
				const struct renesas_usb3_priv *priv)
{
	struct renesas_usb3_ep *usb3_ep;
	int i;

	/* calculate num_usb3_eps from renesas_usb3_priv */
	usb3->num_usb3_eps = priv->ramsize_per_ramif * priv->num_ramif * 2 /
			     priv->ramsize_per_pipe + 1;

	if (usb3->num_usb3_eps > USB3_MAX_NUM_PIPES)
		usb3->num_usb3_eps = USB3_MAX_NUM_PIPES;

	usb3->usb3_ep = devm_kcalloc(dev,
				     usb3->num_usb3_eps, sizeof(*usb3_ep),
				     GFP_KERNEL);
	if (!usb3->usb3_ep)
		return -ENOMEM;

	dev_dbg(dev, "%s: num_usb3_eps = %d\n", __func__, usb3->num_usb3_eps);
	/*
	 * This driver prepares pipes as follows:
	 *  - odd pipes = IN pipe
	 *  - even pipes = OUT pipe (except pipe 0)
	 */
	usb3_for_each_ep(usb3_ep, usb3, i) {
		snprintf(usb3_ep->ep_name, sizeof(usb3_ep->ep_name), "ep%d", i);
		usb3_ep->usb3 = usb3;
		usb3_ep->num = i;
		usb3_ep->ep.name = usb3_ep->ep_name;
		usb3_ep->ep.ops = &renesas_usb3_ep_ops;
		INIT_LIST_HEAD(&usb3_ep->queue);
		INIT_LIST_HEAD(&usb3_ep->ep.ep_list);
		if (!i) {
			/* for control pipe */
			usb3->gadget.ep0 = &usb3_ep->ep;
			usb_ep_set_maxpacket_limit(&usb3_ep->ep,
						USB3_EP0_SS_MAX_PACKET_SIZE);
			usb3_ep->ep.caps.type_control = true;
			usb3_ep->ep.caps.dir_in = true;
			usb3_ep->ep.caps.dir_out = true;
			continue;
		}

		/* for bulk or interrupt pipe */
		usb_ep_set_maxpacket_limit(&usb3_ep->ep, ~0);
		list_add_tail(&usb3_ep->ep.ep_list, &usb3->gadget.ep_list);
		usb3_ep->ep.caps.type_bulk = true;
		usb3_ep->ep.caps.type_int = true;
		if (i & 1)
			usb3_ep->ep.caps.dir_in = true;
		else
			usb3_ep->ep.caps.dir_out = true;
	}

	return 0;
}

static void renesas_usb3_init_ram(struct renesas_usb3 *usb3, struct device *dev,
				  const struct renesas_usb3_priv *priv)
{
	struct renesas_usb3_ep *usb3_ep;
	int i;
	u32 ramif[2], basead[2];	/* index 0 = for IN pipes */
	u32 *cur_ramif, *cur_basead;
	u32 val;

	memset(ramif, 0, sizeof(ramif));
	memset(basead, 0, sizeof(basead));

	/*
	 * This driver prepares pipes as follows:
	 *  - all pipes = the same size as "ramsize_per_pipe"
	 * Please refer to the "Method of Specifying RAM Mapping"
	 */
	usb3_for_each_ep(usb3_ep, usb3, i) {
		if (!i)
			continue;	/* out of scope if ep num = 0 */
		if (usb3_ep->ep.caps.dir_in) {
			cur_ramif = &ramif[0];
			cur_basead = &basead[0];
		} else {
			cur_ramif = &ramif[1];
			cur_basead = &basead[1];
		}

		if (*cur_basead > priv->ramsize_per_ramif)
			continue;	/* out of memory for IN or OUT pipe */

		/* calculate rammap_val */
		val = PN_RAMMAP_RAMIF(*cur_ramif);
		val |= usb3_calc_ramarea(priv->ramsize_per_pipe);
		val |= PN_RAMMAP_BASEAD(*cur_basead);
		usb3_ep->rammap_val = val;

		dev_dbg(dev, "ep%2d: val = %08x, ramif = %d, base = %x\n",
			i, val, *cur_ramif, *cur_basead);

		/* update current ramif */
		if (*cur_ramif + 1 == priv->num_ramif) {
			*cur_ramif = 0;
			*cur_basead += priv->ramsize_per_pipe;
		} else {
			(*cur_ramif)++;
		}
	}
}

static const struct renesas_usb3_priv renesas_usb3_priv_r8a7795_es1 = {
	.ramsize_per_ramif = SZ_16K,
	.num_ramif = 2,
	.ramsize_per_pipe = SZ_4K,
	.workaround_for_vbus = true,
};

static const struct renesas_usb3_priv renesas_usb3_priv_gen3 = {
	.ramsize_per_ramif = SZ_16K,
	.num_ramif = 4,
	.ramsize_per_pipe = SZ_4K,
};

static const struct renesas_usb3_priv renesas_usb3_priv_r8a77990 = {
	.ramsize_per_ramif = SZ_16K,
	.num_ramif = 4,
	.ramsize_per_pipe = SZ_4K,
	.workaround_for_vbus = true,
};

static const struct of_device_id usb3_of_match[] = {
	{
		.compatible = "renesas,r8a7795-usb3-peri",
		.data = &renesas_usb3_priv_gen3,
	},
	{
		.compatible = "renesas,rcar-gen3-usb3-peri",
		.data = &renesas_usb3_priv_gen3,
	},
	{ },
};
MODULE_DEVICE_TABLE(of, usb3_of_match);

static const struct soc_device_attribute renesas_usb3_quirks_match[] = {
	{
		.soc_id = "r8a774c0",
		.data = &renesas_usb3_priv_r8a77990,
	},
	{
		.soc_id = "r8a7795", .revision = "ES1.*",
		.data = &renesas_usb3_priv_r8a7795_es1,
	},
	{
		.soc_id = "r8a77990",
		.data = &renesas_usb3_priv_r8a77990,
	},
	{ /* sentinel */ },
};

static const unsigned int renesas_usb3_cable[] = {
	EXTCON_USB,
	EXTCON_USB_HOST,
	EXTCON_NONE,
};

static struct usb_role_switch_desc renesas_usb3_role_switch_desc = {
	.set = renesas_usb3_role_switch_set,
	.get = renesas_usb3_role_switch_get,
	.allow_userspace_control = true,
};

static int renesas_usb3_probe(struct platform_device *pdev)
{
	struct renesas_usb3 *usb3;
	struct resource *res;
	int irq, ret;
	const struct renesas_usb3_priv *priv;
	const struct soc_device_attribute *attr;

	attr = soc_device_match(renesas_usb3_quirks_match);
	if (attr)
		priv = attr->data;
	else
		priv = of_device_get_match_data(&pdev->dev);

	irq = platform_get_irq(pdev, 0);
	if (irq < 0)
		return irq;

	usb3 = devm_kzalloc(&pdev->dev, sizeof(*usb3), GFP_KERNEL);
	if (!usb3)
		return -ENOMEM;

	res = platform_get_resource(pdev, IORESOURCE_MEM, 0);
	usb3->reg = devm_ioremap_resource(&pdev->dev, res);
	if (IS_ERR(usb3->reg))
		return PTR_ERR(usb3->reg);

	platform_set_drvdata(pdev, usb3);
	spin_lock_init(&usb3->lock);

	usb3->gadget.ops = &renesas_usb3_gadget_ops;
	usb3->gadget.name = udc_name;
	usb3->gadget.max_speed = USB_SPEED_SUPER;
	INIT_LIST_HEAD(&usb3->gadget.ep_list);
	ret = renesas_usb3_init_ep(usb3, &pdev->dev, priv);
	if (ret < 0)
		return ret;
	renesas_usb3_init_ram(usb3, &pdev->dev, priv);

	ret = devm_request_irq(&pdev->dev, irq, renesas_usb3_irq, 0,
			       dev_name(&pdev->dev), usb3);
	if (ret < 0)
		return ret;

	INIT_WORK(&usb3->extcon_work, renesas_usb3_extcon_work);
	usb3->extcon = devm_extcon_dev_allocate(&pdev->dev, renesas_usb3_cable);
	if (IS_ERR(usb3->extcon))
		return PTR_ERR(usb3->extcon);

	ret = devm_extcon_dev_register(&pdev->dev, usb3->extcon);
	if (ret < 0) {
		dev_err(&pdev->dev, "Failed to register extcon\n");
		return ret;
	}

	/* for ep0 handling */
	usb3->ep0_req = __renesas_usb3_ep_alloc_request(GFP_KERNEL);
	if (!usb3->ep0_req)
		return -ENOMEM;

	ret = renesas_usb3_dma_alloc_prd(usb3, &pdev->dev);
	if (ret < 0)
		goto err_alloc_prd;

	/*
	 * This is optional. So, if this driver cannot get a phy,
	 * this driver will not handle a phy anymore.
	 */
	usb3->phy = devm_phy_optional_get(&pdev->dev, "usb");
	if (IS_ERR(usb3->phy)) {
		ret = PTR_ERR(usb3->phy);
		goto err_add_udc;
	}

	pm_runtime_enable(&pdev->dev);
	ret = usb_add_gadget_udc(&pdev->dev, &usb3->gadget);
	if (ret < 0)
		goto err_add_udc;

	ret = device_create_file(&pdev->dev, &dev_attr_role);
	if (ret < 0)
		goto err_dev_create;

	if (device_property_read_bool(&pdev->dev, "usb-role-switch")) {
		usb3->role_sw_by_connector = true;
		renesas_usb3_role_switch_desc.fwnode = dev_fwnode(&pdev->dev);
	}

	INIT_WORK(&usb3->role_work, renesas_usb3_role_work);
	usb3->role_sw = usb_role_switch_register(&pdev->dev,
					&renesas_usb3_role_switch_desc);
	if (!IS_ERR(usb3->role_sw)) {
		usb3->host_dev = usb_of_get_companion_dev(&pdev->dev);
		if (!usb3->host_dev) {
			/* If not found, this driver will not use a role sw */
			usb_role_switch_unregister(usb3->role_sw);
			usb3->role_sw = NULL;
		}
	} else {
		usb3->role_sw = NULL;
	}

	usb3->workaround_for_vbus = priv->workaround_for_vbus;

	renesas_usb3_debugfs_init(usb3, &pdev->dev);

	dev_info(&pdev->dev, "probed%s\n", usb3->phy ? " with phy" : "");

	return 0;

err_dev_create:
	usb_del_gadget_udc(&usb3->gadget);

err_add_udc:
	renesas_usb3_dma_free_prd(usb3, &pdev->dev);

err_alloc_prd:
	__renesas_usb3_ep_free_request(usb3->ep0_req);

	return ret;
}

#ifdef CONFIG_PM_SLEEP
static int renesas_usb3_suspend(struct device *dev)
{
	struct renesas_usb3 *usb3 = dev_get_drvdata(dev);

	/* Not started */
	if (!usb3->driver)
		return 0;

	renesas_usb3_stop_controller(usb3);
	if (usb3->phy)
		phy_exit(usb3->phy);
	pm_runtime_put(dev);

	return 0;
}

static int renesas_usb3_resume(struct device *dev)
{
	struct renesas_usb3 *usb3 = dev_get_drvdata(dev);

	/* Not started */
	if (!usb3->driver)
		return 0;

	if (usb3->phy)
		phy_init(usb3->phy);
	pm_runtime_get_sync(dev);
	renesas_usb3_init_controller(usb3);

	return 0;
}
#endif

static SIMPLE_DEV_PM_OPS(renesas_usb3_pm_ops, renesas_usb3_suspend,
			renesas_usb3_resume);

static struct platform_driver renesas_usb3_driver = {
	.probe		= renesas_usb3_probe,
	.remove		= renesas_usb3_remove,
	.driver		= {
		.name =	(char *)udc_name,
		.pm		= &renesas_usb3_pm_ops,
		.of_match_table = of_match_ptr(usb3_of_match),
	},
};
module_platform_driver(renesas_usb3_driver);

MODULE_DESCRIPTION("Renesas USB3.0 Peripheral driver");
MODULE_LICENSE("GPL v2");
MODULE_AUTHOR("Yoshihiro Shimoda <yoshihiro.shimoda.uh@renesas.com>");
MODULE_ALIAS("platform:renesas_usb3");<|MERGE_RESOLUTION|>--- conflicted
+++ resolved
@@ -362,10 +362,7 @@
 	bool extcon_usb;		/* check vbus and set EXTCON_USB */
 	bool forced_b_device;
 	bool start_to_connect;
-<<<<<<< HEAD
-=======
 	bool role_sw_by_connector;
->>>>>>> f7688b48
 };
 
 #define gadget_to_renesas_usb3(_gadget)	\
