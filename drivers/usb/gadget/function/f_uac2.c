// SPDX-License-Identifier: GPL-2.0+
/*
 * f_uac2.c -- USB Audio Class 2.0 Function
 *
 * Copyright (C) 2011
 *    Yadwinder Singh (yadi.brar01@gmail.com)
 *    Jaswinder Singh (jaswinder.singh@linaro.org)
 *
 * Copyright (C) 2020
 *    Ruslan Bilovol (ruslan.bilovol@gmail.com)
 */

#include <linux/usb/audio.h>
#include <linux/usb/audio-v2.h>
#include <linux/module.h>

#include "u_audio.h"
#include "u_uac2.h"

/* UAC2 spec: 4.1 Audio Channel Cluster Descriptor */
#define UAC2_CHANNEL_MASK 0x07FFFFFF

/*
 * The driver implements a simple UAC_2 topology.
 * USB-OUT -> IT_1 -> FU -> OT_3 -> ALSA_Capture
 * ALSA_Playback -> IT_2 -> FU -> OT_4 -> USB-IN
 * Capture and Playback sampling rates are independently
 *  controlled by two clock sources :
 *    CLK_5 := c_srate, and CLK_6 := p_srate
 */
#define USB_OUT_CLK_ID	(out_clk_src_desc.bClockID)
#define USB_IN_CLK_ID	(in_clk_src_desc.bClockID)
#define USB_OUT_FU_ID	(out_feature_unit_desc->bUnitID)
#define USB_IN_FU_ID	(in_feature_unit_desc->bUnitID)

#define CONTROL_ABSENT	0
#define CONTROL_RDONLY	1
#define CONTROL_RDWR	3

#define CLK_FREQ_CTRL	0
#define CLK_VLD_CTRL	2
#define FU_MUTE_CTRL	0
#define FU_VOL_CTRL	2

#define COPY_CTRL	0
#define CONN_CTRL	2
#define OVRLD_CTRL	4
#define CLSTR_CTRL	6
#define UNFLW_CTRL	8
#define OVFLW_CTRL	10

#define EPIN_EN(_opts) ((_opts)->p_chmask != 0)
#define EPOUT_EN(_opts) ((_opts)->c_chmask != 0)
#define FUIN_EN(_opts) (EPIN_EN(_opts) \
				&& ((_opts)->p_mute_present \
				|| (_opts)->p_volume_present))
#define FUOUT_EN(_opts) (EPOUT_EN(_opts) \
				&& ((_opts)->c_mute_present \
				|| (_opts)->c_volume_present))
#define EPOUT_FBACK_IN_EN(_opts) ((_opts)->c_sync == USB_ENDPOINT_SYNC_ASYNC)

struct f_uac2 {
	struct g_audio g_audio;
	u8 ac_intf, as_in_intf, as_out_intf;
	u8 ac_alt, as_in_alt, as_out_alt;	/* needed for get_alt() */

	struct usb_ctrlrequest setup_cr;	/* will be used in data stage */

	/* Interrupt IN endpoint of AC interface */
	struct usb_ep	*int_ep;
	atomic_t	int_count;
};

static inline struct f_uac2 *func_to_uac2(struct usb_function *f)
{
	return container_of(f, struct f_uac2, g_audio.func);
}

static inline
struct f_uac2_opts *g_audio_to_uac2_opts(struct g_audio *agdev)
{
	return container_of(agdev->func.fi, struct f_uac2_opts, func_inst);
}

static int afunc_notify(struct g_audio *agdev, int unit_id, int cs);

/* --------- USB Function Interface ------------- */

enum {
	STR_ASSOC,
	STR_IF_CTRL,
	STR_CLKSRC_IN,
	STR_CLKSRC_OUT,
	STR_USB_IT,
	STR_IO_IT,
	STR_USB_OT,
	STR_IO_OT,
	STR_FU_IN,
	STR_FU_OUT,
	STR_AS_OUT_ALT0,
	STR_AS_OUT_ALT1,
	STR_AS_IN_ALT0,
	STR_AS_IN_ALT1,
};

static char clksrc_in[8];
static char clksrc_out[8];

static struct usb_string strings_fn[] = {
	[STR_ASSOC].s = "Source/Sink",
	[STR_IF_CTRL].s = "Topology Control",
	[STR_CLKSRC_IN].s = clksrc_in,
	[STR_CLKSRC_OUT].s = clksrc_out,
	[STR_USB_IT].s = "USBH Out",
	[STR_IO_IT].s = "USBD Out",
	[STR_USB_OT].s = "USBH In",
	[STR_IO_OT].s = "USBD In",
	[STR_FU_IN].s = "Capture Volume",
	[STR_FU_OUT].s = "Playback Volume",
	[STR_AS_OUT_ALT0].s = "Playback Inactive",
	[STR_AS_OUT_ALT1].s = "Playback Active",
	[STR_AS_IN_ALT0].s = "Capture Inactive",
	[STR_AS_IN_ALT1].s = "Capture Active",
	{ },
};

static struct usb_gadget_strings str_fn = {
	.language = 0x0409,	/* en-us */
	.strings = strings_fn,
};

static struct usb_gadget_strings *fn_strings[] = {
	&str_fn,
	NULL,
};

static struct usb_interface_assoc_descriptor iad_desc = {
	.bLength = sizeof iad_desc,
	.bDescriptorType = USB_DT_INTERFACE_ASSOCIATION,

	.bFirstInterface = 0,
	.bInterfaceCount = 3,
	.bFunctionClass = USB_CLASS_AUDIO,
	.bFunctionSubClass = UAC2_FUNCTION_SUBCLASS_UNDEFINED,
	.bFunctionProtocol = UAC_VERSION_2,
};

/* Audio Control Interface */
static struct usb_interface_descriptor std_ac_if_desc = {
	.bLength = sizeof std_ac_if_desc,
	.bDescriptorType = USB_DT_INTERFACE,

	.bAlternateSetting = 0,
	/* .bNumEndpoints = DYNAMIC */
	.bInterfaceClass = USB_CLASS_AUDIO,
	.bInterfaceSubClass = USB_SUBCLASS_AUDIOCONTROL,
	.bInterfaceProtocol = UAC_VERSION_2,
};

/* Clock source for IN traffic */
static struct uac_clock_source_descriptor in_clk_src_desc = {
	.bLength = sizeof in_clk_src_desc,
	.bDescriptorType = USB_DT_CS_INTERFACE,

	.bDescriptorSubtype = UAC2_CLOCK_SOURCE,
	/* .bClockID = DYNAMIC */
	.bmAttributes = UAC_CLOCK_SOURCE_TYPE_INT_FIXED,
	.bmControls = (CONTROL_RDONLY << CLK_FREQ_CTRL),
	.bAssocTerminal = 0,
};

/* Clock source for OUT traffic */
static struct uac_clock_source_descriptor out_clk_src_desc = {
	.bLength = sizeof out_clk_src_desc,
	.bDescriptorType = USB_DT_CS_INTERFACE,

	.bDescriptorSubtype = UAC2_CLOCK_SOURCE,
	/* .bClockID = DYNAMIC */
	.bmAttributes = UAC_CLOCK_SOURCE_TYPE_INT_FIXED,
	.bmControls = (CONTROL_RDONLY << CLK_FREQ_CTRL),
	.bAssocTerminal = 0,
};

/* Input Terminal for USB_OUT */
static struct uac2_input_terminal_descriptor usb_out_it_desc = {
	.bLength = sizeof usb_out_it_desc,
	.bDescriptorType = USB_DT_CS_INTERFACE,

	.bDescriptorSubtype = UAC_INPUT_TERMINAL,
	/* .bTerminalID = DYNAMIC */
	.wTerminalType = cpu_to_le16(UAC_TERMINAL_STREAMING),
	.bAssocTerminal = 0,
	/* .bCSourceID = DYNAMIC */
	.iChannelNames = 0,
	.bmControls = cpu_to_le16(CONTROL_RDWR << COPY_CTRL),
};

/* Input Terminal for I/O-In */
static struct uac2_input_terminal_descriptor io_in_it_desc = {
	.bLength = sizeof io_in_it_desc,
	.bDescriptorType = USB_DT_CS_INTERFACE,

	.bDescriptorSubtype = UAC_INPUT_TERMINAL,
	/* .bTerminalID = DYNAMIC */
	.wTerminalType = cpu_to_le16(UAC_INPUT_TERMINAL_UNDEFINED),
	.bAssocTerminal = 0,
	/* .bCSourceID = DYNAMIC */
	.iChannelNames = 0,
	.bmControls = cpu_to_le16(CONTROL_RDWR << COPY_CTRL),
};

/* Ouput Terminal for USB_IN */
static struct uac2_output_terminal_descriptor usb_in_ot_desc = {
	.bLength = sizeof usb_in_ot_desc,
	.bDescriptorType = USB_DT_CS_INTERFACE,

	.bDescriptorSubtype = UAC_OUTPUT_TERMINAL,
	/* .bTerminalID = DYNAMIC */
	.wTerminalType = cpu_to_le16(UAC_TERMINAL_STREAMING),
	.bAssocTerminal = 0,
	/* .bSourceID = DYNAMIC */
	/* .bCSourceID = DYNAMIC */
	.bmControls = cpu_to_le16(CONTROL_RDWR << COPY_CTRL),
};

/* Ouput Terminal for I/O-Out */
static struct uac2_output_terminal_descriptor io_out_ot_desc = {
	.bLength = sizeof io_out_ot_desc,
	.bDescriptorType = USB_DT_CS_INTERFACE,

	.bDescriptorSubtype = UAC_OUTPUT_TERMINAL,
	/* .bTerminalID = DYNAMIC */
	.wTerminalType = cpu_to_le16(UAC_OUTPUT_TERMINAL_UNDEFINED),
	.bAssocTerminal = 0,
	/* .bSourceID = DYNAMIC */
	/* .bCSourceID = DYNAMIC */
	.bmControls = cpu_to_le16(CONTROL_RDWR << COPY_CTRL),
};

static struct uac2_feature_unit_descriptor *in_feature_unit_desc;
static struct uac2_feature_unit_descriptor *out_feature_unit_desc;

static struct uac2_ac_header_descriptor ac_hdr_desc = {
	.bLength = sizeof ac_hdr_desc,
	.bDescriptorType = USB_DT_CS_INTERFACE,

	.bDescriptorSubtype = UAC_MS_HEADER,
	.bcdADC = cpu_to_le16(0x200),
	.bCategory = UAC2_FUNCTION_IO_BOX,
	/* .wTotalLength = DYNAMIC */
	.bmControls = 0,
};

/* AC IN Interrupt Endpoint */
static struct usb_endpoint_descriptor fs_ep_int_desc = {
	.bLength = USB_DT_ENDPOINT_SIZE,
	.bDescriptorType = USB_DT_ENDPOINT,

	.bEndpointAddress = USB_DIR_IN,
	.bmAttributes = USB_ENDPOINT_XFER_INT,
	.wMaxPacketSize = cpu_to_le16(6),
	.bInterval = 1,
};

static struct usb_endpoint_descriptor hs_ep_int_desc = {
	.bLength = USB_DT_ENDPOINT_SIZE,
	.bDescriptorType = USB_DT_ENDPOINT,

	.bmAttributes = USB_ENDPOINT_XFER_INT,
	.wMaxPacketSize = cpu_to_le16(6),
	.bInterval = 4,
};

static struct usb_endpoint_descriptor ss_ep_int_desc = {
	.bLength = USB_DT_ENDPOINT_SIZE,
	.bDescriptorType = USB_DT_ENDPOINT,

	.bEndpointAddress = USB_DIR_IN,
	.bmAttributes = USB_ENDPOINT_XFER_INT,
	.wMaxPacketSize = cpu_to_le16(6),
	.bInterval = 4,
};

/* Audio Streaming OUT Interface - Alt0 */
static struct usb_interface_descriptor std_as_out_if0_desc = {
	.bLength = sizeof std_as_out_if0_desc,
	.bDescriptorType = USB_DT_INTERFACE,

	.bAlternateSetting = 0,
	.bNumEndpoints = 0,
	.bInterfaceClass = USB_CLASS_AUDIO,
	.bInterfaceSubClass = USB_SUBCLASS_AUDIOSTREAMING,
	.bInterfaceProtocol = UAC_VERSION_2,
};

/* Audio Streaming OUT Interface - Alt1 */
static struct usb_interface_descriptor std_as_out_if1_desc = {
	.bLength = sizeof std_as_out_if1_desc,
	.bDescriptorType = USB_DT_INTERFACE,

	.bAlternateSetting = 1,
	.bNumEndpoints = 1,
	.bInterfaceClass = USB_CLASS_AUDIO,
	.bInterfaceSubClass = USB_SUBCLASS_AUDIOSTREAMING,
	.bInterfaceProtocol = UAC_VERSION_2,
};

/* Audio Stream OUT Intface Desc */
static struct uac2_as_header_descriptor as_out_hdr_desc = {
	.bLength = sizeof as_out_hdr_desc,
	.bDescriptorType = USB_DT_CS_INTERFACE,

	.bDescriptorSubtype = UAC_AS_GENERAL,
	/* .bTerminalLink = DYNAMIC */
	.bmControls = 0,
	.bFormatType = UAC_FORMAT_TYPE_I,
	.bmFormats = cpu_to_le32(UAC_FORMAT_TYPE_I_PCM),
	.iChannelNames = 0,
};

/* Audio USB_OUT Format */
static struct uac2_format_type_i_descriptor as_out_fmt1_desc = {
	.bLength = sizeof as_out_fmt1_desc,
	.bDescriptorType = USB_DT_CS_INTERFACE,
	.bDescriptorSubtype = UAC_FORMAT_TYPE,
	.bFormatType = UAC_FORMAT_TYPE_I,
};

/* STD AS ISO OUT Endpoint */
static struct usb_endpoint_descriptor fs_epout_desc = {
	.bLength = USB_DT_ENDPOINT_SIZE,
	.bDescriptorType = USB_DT_ENDPOINT,

	.bEndpointAddress = USB_DIR_OUT,
<<<<<<< HEAD
	.bmAttributes = USB_ENDPOINT_XFER_ISOC | USB_ENDPOINT_SYNC_ASYNC,
=======
	/* .bmAttributes = DYNAMIC */
>>>>>>> 3b17187f
	/* .wMaxPacketSize = DYNAMIC */
	.bInterval = 1,
};

static struct usb_endpoint_descriptor hs_epout_desc = {
	.bLength = USB_DT_ENDPOINT_SIZE,
	.bDescriptorType = USB_DT_ENDPOINT,

<<<<<<< HEAD
	.bmAttributes = USB_ENDPOINT_XFER_ISOC | USB_ENDPOINT_SYNC_ASYNC,
=======
	/* .bmAttributes = DYNAMIC */
	/* .wMaxPacketSize = DYNAMIC */
	.bInterval = 4,
};

static struct usb_endpoint_descriptor ss_epout_desc = {
	.bLength = USB_DT_ENDPOINT_SIZE,
	.bDescriptorType = USB_DT_ENDPOINT,

	.bEndpointAddress = USB_DIR_OUT,
	/* .bmAttributes = DYNAMIC */
>>>>>>> 3b17187f
	/* .wMaxPacketSize = DYNAMIC */
	.bInterval = 4,
};

static struct usb_ss_ep_comp_descriptor ss_epout_desc_comp = {
	.bLength		= sizeof(ss_epout_desc_comp),
	.bDescriptorType	= USB_DT_SS_ENDPOINT_COMP,
	.bMaxBurst		= 0,
	.bmAttributes		= 0,
	/* wBytesPerInterval = DYNAMIC */
};

/* CS AS ISO OUT Endpoint */
static struct uac2_iso_endpoint_descriptor as_iso_out_desc = {
	.bLength = sizeof as_iso_out_desc,
	.bDescriptorType = USB_DT_CS_ENDPOINT,

	.bDescriptorSubtype = UAC_EP_GENERAL,
	.bmAttributes = 0,
	.bmControls = 0,
	.bLockDelayUnits = 0,
	.wLockDelay = 0,
};

/* STD AS ISO IN Feedback Endpoint */
static struct usb_endpoint_descriptor fs_epin_fback_desc = {
	.bLength = USB_DT_ENDPOINT_SIZE,
	.bDescriptorType = USB_DT_ENDPOINT,

	.bEndpointAddress = USB_DIR_IN,
	.bmAttributes = USB_ENDPOINT_XFER_ISOC | USB_ENDPOINT_USAGE_FEEDBACK,
	.wMaxPacketSize = cpu_to_le16(3),
	.bInterval = 1,
};

static struct usb_endpoint_descriptor hs_epin_fback_desc = {
	.bLength = USB_DT_ENDPOINT_SIZE,
	.bDescriptorType = USB_DT_ENDPOINT,

	.bmAttributes = USB_ENDPOINT_XFER_ISOC | USB_ENDPOINT_USAGE_FEEDBACK,
	.wMaxPacketSize = cpu_to_le16(4),
	.bInterval = 4,
};

static struct usb_endpoint_descriptor ss_epin_fback_desc = {
	.bLength = USB_DT_ENDPOINT_SIZE,
	.bDescriptorType = USB_DT_ENDPOINT,

	.bEndpointAddress = USB_DIR_IN,
	.bmAttributes = USB_ENDPOINT_XFER_ISOC | USB_ENDPOINT_USAGE_FEEDBACK,
	.wMaxPacketSize = cpu_to_le16(4),
	.bInterval = 4,
};

static struct usb_ss_ep_comp_descriptor ss_epin_fback_desc_comp = {
	.bLength		= sizeof(ss_epin_fback_desc_comp),
	.bDescriptorType	= USB_DT_SS_ENDPOINT_COMP,
	.bMaxBurst		= 0,
	.bmAttributes		= 0,
	.wBytesPerInterval	= cpu_to_le16(4),
};


/* Audio Streaming IN Interface - Alt0 */
static struct usb_interface_descriptor std_as_in_if0_desc = {
	.bLength = sizeof std_as_in_if0_desc,
	.bDescriptorType = USB_DT_INTERFACE,

	.bAlternateSetting = 0,
	.bNumEndpoints = 0,
	.bInterfaceClass = USB_CLASS_AUDIO,
	.bInterfaceSubClass = USB_SUBCLASS_AUDIOSTREAMING,
	.bInterfaceProtocol = UAC_VERSION_2,
};

/* Audio Streaming IN Interface - Alt1 */
static struct usb_interface_descriptor std_as_in_if1_desc = {
	.bLength = sizeof std_as_in_if1_desc,
	.bDescriptorType = USB_DT_INTERFACE,

	.bAlternateSetting = 1,
	.bNumEndpoints = 1,
	.bInterfaceClass = USB_CLASS_AUDIO,
	.bInterfaceSubClass = USB_SUBCLASS_AUDIOSTREAMING,
	.bInterfaceProtocol = UAC_VERSION_2,
};

/* Audio Stream IN Intface Desc */
static struct uac2_as_header_descriptor as_in_hdr_desc = {
	.bLength = sizeof as_in_hdr_desc,
	.bDescriptorType = USB_DT_CS_INTERFACE,

	.bDescriptorSubtype = UAC_AS_GENERAL,
	/* .bTerminalLink = DYNAMIC */
	.bmControls = 0,
	.bFormatType = UAC_FORMAT_TYPE_I,
	.bmFormats = cpu_to_le32(UAC_FORMAT_TYPE_I_PCM),
	.iChannelNames = 0,
};

/* Audio USB_IN Format */
static struct uac2_format_type_i_descriptor as_in_fmt1_desc = {
	.bLength = sizeof as_in_fmt1_desc,
	.bDescriptorType = USB_DT_CS_INTERFACE,
	.bDescriptorSubtype = UAC_FORMAT_TYPE,
	.bFormatType = UAC_FORMAT_TYPE_I,
};

/* STD AS ISO IN Endpoint */
static struct usb_endpoint_descriptor fs_epin_desc = {
	.bLength = USB_DT_ENDPOINT_SIZE,
	.bDescriptorType = USB_DT_ENDPOINT,

	.bEndpointAddress = USB_DIR_IN,
	.bmAttributes = USB_ENDPOINT_XFER_ISOC | USB_ENDPOINT_SYNC_ASYNC,
	/* .wMaxPacketSize = DYNAMIC */
	.bInterval = 1,
};

static struct usb_endpoint_descriptor hs_epin_desc = {
	.bLength = USB_DT_ENDPOINT_SIZE,
	.bDescriptorType = USB_DT_ENDPOINT,

	.bmAttributes = USB_ENDPOINT_XFER_ISOC | USB_ENDPOINT_SYNC_ASYNC,
	/* .wMaxPacketSize = DYNAMIC */
<<<<<<< HEAD
=======
	.bInterval = 4,
};

static struct usb_endpoint_descriptor ss_epin_desc = {
	.bLength = USB_DT_ENDPOINT_SIZE,
	.bDescriptorType = USB_DT_ENDPOINT,

	.bEndpointAddress = USB_DIR_IN,
	.bmAttributes = USB_ENDPOINT_XFER_ISOC | USB_ENDPOINT_SYNC_ASYNC,
	/* .wMaxPacketSize = DYNAMIC */
>>>>>>> 3b17187f
	.bInterval = 4,
};

static struct usb_ss_ep_comp_descriptor ss_epin_desc_comp = {
	.bLength		= sizeof(ss_epin_desc_comp),
	.bDescriptorType	= USB_DT_SS_ENDPOINT_COMP,
	.bMaxBurst		= 0,
	.bmAttributes		= 0,
	/* wBytesPerInterval = DYNAMIC */
};

/* CS AS ISO IN Endpoint */
static struct uac2_iso_endpoint_descriptor as_iso_in_desc = {
	.bLength = sizeof as_iso_in_desc,
	.bDescriptorType = USB_DT_CS_ENDPOINT,

	.bDescriptorSubtype = UAC_EP_GENERAL,
	.bmAttributes = 0,
	.bmControls = 0,
	.bLockDelayUnits = 0,
	.wLockDelay = 0,
};

static struct usb_descriptor_header *fs_audio_desc[] = {
	(struct usb_descriptor_header *)&iad_desc,
	(struct usb_descriptor_header *)&std_ac_if_desc,

	(struct usb_descriptor_header *)&ac_hdr_desc,
	(struct usb_descriptor_header *)&in_clk_src_desc,
	(struct usb_descriptor_header *)&out_clk_src_desc,
	(struct usb_descriptor_header *)&usb_out_it_desc,
	(struct usb_descriptor_header *)&out_feature_unit_desc,
	(struct usb_descriptor_header *)&io_in_it_desc,
	(struct usb_descriptor_header *)&usb_in_ot_desc,
	(struct usb_descriptor_header *)&in_feature_unit_desc,
	(struct usb_descriptor_header *)&io_out_ot_desc,

	(struct usb_descriptor_header *)&fs_ep_int_desc,

	(struct usb_descriptor_header *)&std_as_out_if0_desc,
	(struct usb_descriptor_header *)&std_as_out_if1_desc,

	(struct usb_descriptor_header *)&as_out_hdr_desc,
	(struct usb_descriptor_header *)&as_out_fmt1_desc,
	(struct usb_descriptor_header *)&fs_epout_desc,
	(struct usb_descriptor_header *)&as_iso_out_desc,
	(struct usb_descriptor_header *)&fs_epin_fback_desc,

	(struct usb_descriptor_header *)&std_as_in_if0_desc,
	(struct usb_descriptor_header *)&std_as_in_if1_desc,

	(struct usb_descriptor_header *)&as_in_hdr_desc,
	(struct usb_descriptor_header *)&as_in_fmt1_desc,
	(struct usb_descriptor_header *)&fs_epin_desc,
	(struct usb_descriptor_header *)&as_iso_in_desc,
	NULL,
};

static struct usb_descriptor_header *hs_audio_desc[] = {
	(struct usb_descriptor_header *)&iad_desc,
	(struct usb_descriptor_header *)&std_ac_if_desc,

	(struct usb_descriptor_header *)&ac_hdr_desc,
	(struct usb_descriptor_header *)&in_clk_src_desc,
	(struct usb_descriptor_header *)&out_clk_src_desc,
	(struct usb_descriptor_header *)&usb_out_it_desc,
	(struct usb_descriptor_header *)&out_feature_unit_desc,
	(struct usb_descriptor_header *)&io_in_it_desc,
	(struct usb_descriptor_header *)&usb_in_ot_desc,
	(struct usb_descriptor_header *)&in_feature_unit_desc,
	(struct usb_descriptor_header *)&io_out_ot_desc,

	(struct usb_descriptor_header *)&hs_ep_int_desc,

	(struct usb_descriptor_header *)&std_as_out_if0_desc,
	(struct usb_descriptor_header *)&std_as_out_if1_desc,

	(struct usb_descriptor_header *)&as_out_hdr_desc,
	(struct usb_descriptor_header *)&as_out_fmt1_desc,
	(struct usb_descriptor_header *)&hs_epout_desc,
	(struct usb_descriptor_header *)&as_iso_out_desc,
	(struct usb_descriptor_header *)&hs_epin_fback_desc,

	(struct usb_descriptor_header *)&std_as_in_if0_desc,
	(struct usb_descriptor_header *)&std_as_in_if1_desc,

	(struct usb_descriptor_header *)&as_in_hdr_desc,
	(struct usb_descriptor_header *)&as_in_fmt1_desc,
	(struct usb_descriptor_header *)&hs_epin_desc,
	(struct usb_descriptor_header *)&as_iso_in_desc,
	NULL,
};

static struct usb_descriptor_header *ss_audio_desc[] = {
	(struct usb_descriptor_header *)&iad_desc,
	(struct usb_descriptor_header *)&std_ac_if_desc,

	(struct usb_descriptor_header *)&ac_hdr_desc,
	(struct usb_descriptor_header *)&in_clk_src_desc,
	(struct usb_descriptor_header *)&out_clk_src_desc,
	(struct usb_descriptor_header *)&usb_out_it_desc,
  (struct usb_descriptor_header *)&out_feature_unit_desc,
	(struct usb_descriptor_header *)&io_in_it_desc,
	(struct usb_descriptor_header *)&usb_in_ot_desc,
	(struct usb_descriptor_header *)&in_feature_unit_desc,
	(struct usb_descriptor_header *)&io_out_ot_desc,

  (struct usb_descriptor_header *)&ss_ep_int_desc,

	(struct usb_descriptor_header *)&std_as_out_if0_desc,
	(struct usb_descriptor_header *)&std_as_out_if1_desc,

	(struct usb_descriptor_header *)&as_out_hdr_desc,
	(struct usb_descriptor_header *)&as_out_fmt1_desc,
	(struct usb_descriptor_header *)&ss_epout_desc,
	(struct usb_descriptor_header *)&ss_epout_desc_comp,
	(struct usb_descriptor_header *)&as_iso_out_desc,
	(struct usb_descriptor_header *)&ss_epin_fback_desc,
	(struct usb_descriptor_header *)&ss_epin_fback_desc_comp,

	(struct usb_descriptor_header *)&std_as_in_if0_desc,
	(struct usb_descriptor_header *)&std_as_in_if1_desc,

	(struct usb_descriptor_header *)&as_in_hdr_desc,
	(struct usb_descriptor_header *)&as_in_fmt1_desc,
	(struct usb_descriptor_header *)&ss_epin_desc,
	(struct usb_descriptor_header *)&ss_epin_desc_comp,
	(struct usb_descriptor_header *)&as_iso_in_desc,
	NULL,
};

struct cntrl_cur_lay2 {
	__le16	wCUR;
};

struct cntrl_range_lay2 {
	__le16	wNumSubRanges;
	__le16	wMIN;
	__le16	wMAX;
	__le16	wRES;
} __packed;

struct cntrl_cur_lay3 {
	__le32	dCUR;
};

struct cntrl_range_lay3 {
	__le16	wNumSubRanges;
	__le32	dMIN;
	__le32	dMAX;
	__le32	dRES;
} __packed;

static int set_ep_max_packet_size(const struct f_uac2_opts *uac2_opts,
	struct usb_endpoint_descriptor *ep_desc,
	enum usb_device_speed speed, bool is_playback)
{
	int chmask, srate, ssize;
	u16 max_size_bw, max_size_ep;
	unsigned int factor;

	switch (speed) {
	case USB_SPEED_FULL:
		max_size_ep = 1023;
		factor = 1000;
		break;

	case USB_SPEED_HIGH:
<<<<<<< HEAD
=======
	case USB_SPEED_SUPER:
>>>>>>> 3b17187f
		max_size_ep = 1024;
		factor = 8000;
		break;

	default:
		return -EINVAL;
	}

	if (is_playback) {
		chmask = uac2_opts->p_chmask;
		srate = uac2_opts->p_srate;
		ssize = uac2_opts->p_ssize;
	} else {
		chmask = uac2_opts->c_chmask;
		srate = uac2_opts->c_srate;
		ssize = uac2_opts->c_ssize;
	}

<<<<<<< HEAD
	max_size_bw = num_channels(chmask) * ssize *
		((srate / (factor / (1 << (ep_desc->bInterval - 1)))) + 1);
=======
	if (!is_playback && (uac2_opts->c_sync == USB_ENDPOINT_SYNC_ASYNC)) {
	  // Win10 requires max packet size + 1 frame
		srate = srate * (1000 + uac2_opts->fb_max) / 1000;
		// updated srate is always bigger, therefore DIV_ROUND_UP always yields +1
		max_size_bw = num_channels(chmask) * ssize *
			(DIV_ROUND_UP(srate, factor / (1 << (ep_desc->bInterval - 1))));
	} else {
		// adding 1 frame provision for Win10
		max_size_bw = num_channels(chmask) * ssize *
			(DIV_ROUND_UP(srate, factor / (1 << (ep_desc->bInterval - 1))) + 1);
	}
>>>>>>> 3b17187f
	ep_desc->wMaxPacketSize = cpu_to_le16(min_t(u16, max_size_bw,
						    max_size_ep));

	return 0;
<<<<<<< HEAD
=======
}

static struct uac2_feature_unit_descriptor *build_fu_desc(int chmask)
{
	struct uac2_feature_unit_descriptor *fu_desc;
	int channels = num_channels(chmask);
	int fu_desc_size = UAC2_DT_FEATURE_UNIT_SIZE(channels);

	fu_desc = kzalloc(fu_desc_size, GFP_KERNEL);
	if (!fu_desc)
		return NULL;

	fu_desc->bLength = fu_desc_size;
	fu_desc->bDescriptorType = USB_DT_CS_INTERFACE;

	fu_desc->bDescriptorSubtype = UAC_FEATURE_UNIT;

	/* bUnitID, bSourceID and bmaControls will be defined later */

	return fu_desc;
>>>>>>> 3b17187f
}

/* Use macro to overcome line length limitation */
#define USBDHDR(p) (struct usb_descriptor_header *)(p)

static void setup_headers(struct f_uac2_opts *opts,
			  struct usb_descriptor_header **headers,
			  enum usb_device_speed speed)
{
	struct usb_ss_ep_comp_descriptor *epout_desc_comp = NULL;
	struct usb_ss_ep_comp_descriptor *epin_desc_comp = NULL;
	struct usb_ss_ep_comp_descriptor *epin_fback_desc_comp = NULL;
	struct usb_endpoint_descriptor *epout_desc;
	struct usb_endpoint_descriptor *epin_desc;
	struct usb_endpoint_descriptor *epin_fback_desc;
	struct usb_endpoint_descriptor *ep_int_desc;
	int i;

	switch (speed) {
	case USB_SPEED_FULL:
		epout_desc = &fs_epout_desc;
		epin_desc = &fs_epin_desc;
		epin_fback_desc = &fs_epin_fback_desc;
		ep_int_desc = &fs_ep_int_desc;
		break;
	case USB_SPEED_HIGH:
		epout_desc = &hs_epout_desc;
		epin_desc = &hs_epin_desc;
		epin_fback_desc = &hs_epin_fback_desc;
		ep_int_desc = &hs_ep_int_desc;
		break;
	default:
		epout_desc = &ss_epout_desc;
		epin_desc = &ss_epin_desc;
		epout_desc_comp = &ss_epout_desc_comp;
		epin_desc_comp = &ss_epin_desc_comp;
		epin_fback_desc = &ss_epin_fback_desc;
		epin_fback_desc_comp = &ss_epin_fback_desc_comp;
		ep_int_desc = &ss_ep_int_desc;
	}

	i = 0;
	headers[i++] = USBDHDR(&iad_desc);
	headers[i++] = USBDHDR(&std_ac_if_desc);
	headers[i++] = USBDHDR(&ac_hdr_desc);
	if (EPIN_EN(opts))
		headers[i++] = USBDHDR(&in_clk_src_desc);
	if (EPOUT_EN(opts)) {
		headers[i++] = USBDHDR(&out_clk_src_desc);
		headers[i++] = USBDHDR(&usb_out_it_desc);

    if (FUOUT_EN(opts))
      headers[i++] = USBDHDR(out_feature_unit_desc);
  }

	if (EPIN_EN(opts)) {
		headers[i++] = USBDHDR(&io_in_it_desc);

    if (FUIN_EN(opts))
      headers[i++] = USBDHDR(in_feature_unit_desc);

		headers[i++] = USBDHDR(&usb_in_ot_desc);
	}

	if (EPOUT_EN(opts))
		headers[i++] = USBDHDR(&io_out_ot_desc);

  if (FUOUT_EN(opts) || FUIN_EN(opts))
      headers[i++] = USBDHDR(ep_int_desc);

  if (EPOUT_EN(opts)) {
		headers[i++] = USBDHDR(&std_as_out_if0_desc);
		headers[i++] = USBDHDR(&std_as_out_if1_desc);
		headers[i++] = USBDHDR(&as_out_hdr_desc);
		headers[i++] = USBDHDR(&as_out_fmt1_desc);
		headers[i++] = USBDHDR(epout_desc);
		if (epout_desc_comp)
			headers[i++] = USBDHDR(epout_desc_comp);

		headers[i++] = USBDHDR(&as_iso_out_desc);

		if (EPOUT_FBACK_IN_EN(opts)) {
			headers[i++] = USBDHDR(epin_fback_desc);
			if (epin_fback_desc_comp)
				headers[i++] = USBDHDR(epin_fback_desc_comp);
		}
	}

	if (EPIN_EN(opts)) {
		headers[i++] = USBDHDR(&std_as_in_if0_desc);
		headers[i++] = USBDHDR(&std_as_in_if1_desc);
		headers[i++] = USBDHDR(&as_in_hdr_desc);
		headers[i++] = USBDHDR(&as_in_fmt1_desc);
		headers[i++] = USBDHDR(epin_desc);
		if (epin_desc_comp)
			headers[i++] = USBDHDR(epin_desc_comp);

		headers[i++] = USBDHDR(&as_iso_in_desc);
	}
	headers[i] = NULL;
}

static void setup_descriptor(struct f_uac2_opts *opts)
{
	/* patch descriptors */
	int i = 1; /* ID's start with 1 */

	if (EPOUT_EN(opts))
		usb_out_it_desc.bTerminalID = i++;
	if (EPIN_EN(opts))
		io_in_it_desc.bTerminalID = i++;
	if (EPOUT_EN(opts))
		io_out_ot_desc.bTerminalID = i++;
	if (EPIN_EN(opts))
		usb_in_ot_desc.bTerminalID = i++;
	if (FUOUT_EN(opts))
		out_feature_unit_desc->bUnitID = i++;
	if (FUIN_EN(opts))
		in_feature_unit_desc->bUnitID = i++;
	if (EPOUT_EN(opts))
		out_clk_src_desc.bClockID = i++;
	if (EPIN_EN(opts))
		in_clk_src_desc.bClockID = i++;

	usb_out_it_desc.bCSourceID = out_clk_src_desc.bClockID;

	if (FUIN_EN(opts)) {
		usb_in_ot_desc.bSourceID = in_feature_unit_desc->bUnitID;
		in_feature_unit_desc->bSourceID = io_in_it_desc.bTerminalID;
	} else {
		usb_in_ot_desc.bSourceID = io_in_it_desc.bTerminalID;
	}

	usb_in_ot_desc.bCSourceID = in_clk_src_desc.bClockID;
	io_in_it_desc.bCSourceID = in_clk_src_desc.bClockID;
	io_out_ot_desc.bCSourceID = out_clk_src_desc.bClockID;

	if (FUOUT_EN(opts)) {
		io_out_ot_desc.bSourceID = out_feature_unit_desc->bUnitID;
		out_feature_unit_desc->bSourceID = usb_out_it_desc.bTerminalID;
	} else {
		io_out_ot_desc.bSourceID = usb_out_it_desc.bTerminalID;
	}

	as_out_hdr_desc.bTerminalLink = usb_out_it_desc.bTerminalID;
	as_in_hdr_desc.bTerminalLink = usb_in_ot_desc.bTerminalID;

	iad_desc.bInterfaceCount = 1;
	ac_hdr_desc.wTotalLength = cpu_to_le16(sizeof(ac_hdr_desc));

	if (EPIN_EN(opts)) {
		u16 len = le16_to_cpu(ac_hdr_desc.wTotalLength);

		len += sizeof(in_clk_src_desc);
		len += sizeof(usb_in_ot_desc);

		if (FUIN_EN(opts))
			len += in_feature_unit_desc->bLength;

		len += sizeof(io_in_it_desc);
		ac_hdr_desc.wTotalLength = cpu_to_le16(len);
		iad_desc.bInterfaceCount++;
	}
	if (EPOUT_EN(opts)) {
		u16 len = le16_to_cpu(ac_hdr_desc.wTotalLength);

		len += sizeof(out_clk_src_desc);
		len += sizeof(usb_out_it_desc);

		if (FUOUT_EN(opts))
			len += out_feature_unit_desc->bLength;

		len += sizeof(io_out_ot_desc);
		ac_hdr_desc.wTotalLength = cpu_to_le16(len);
		iad_desc.bInterfaceCount++;
	}

	setup_headers(opts, fs_audio_desc, USB_SPEED_FULL);
	setup_headers(opts, hs_audio_desc, USB_SPEED_HIGH);
	setup_headers(opts, ss_audio_desc, USB_SPEED_SUPER);
}

static int afunc_validate_opts(struct g_audio *agdev, struct device *dev)
{
	struct f_uac2_opts *opts = g_audio_to_uac2_opts(agdev);

	if (!opts->p_chmask && !opts->c_chmask) {
		dev_err(dev, "Error: no playback and capture channels\n");
		return -EINVAL;
	} else if (opts->p_chmask & ~UAC2_CHANNEL_MASK) {
		dev_err(dev, "Error: unsupported playback channels mask\n");
		return -EINVAL;
	} else if (opts->c_chmask & ~UAC2_CHANNEL_MASK) {
		dev_err(dev, "Error: unsupported capture channels mask\n");
		return -EINVAL;
	} else if ((opts->p_ssize < 1) || (opts->p_ssize > 4)) {
		dev_err(dev, "Error: incorrect playback sample size\n");
		return -EINVAL;
	} else if ((opts->c_ssize < 1) || (opts->c_ssize > 4)) {
		dev_err(dev, "Error: incorrect capture sample size\n");
		return -EINVAL;
	} else if (!opts->p_srate) {
		dev_err(dev, "Error: incorrect playback sampling rate\n");
		return -EINVAL;
	} else if (!opts->c_srate) {
		dev_err(dev, "Error: incorrect capture sampling rate\n");
		return -EINVAL;
	}

	if (opts->p_volume_max <= opts->p_volume_min) {
		dev_err(dev, "Error: incorrect playback volume max/min\n");
			return -EINVAL;
	} else if (opts->c_volume_max <= opts->c_volume_min) {
		dev_err(dev, "Error: incorrect capture volume max/min\n");
			return -EINVAL;
	} else if (opts->p_volume_res <= 0) {
		dev_err(dev, "Error: negative/zero playback volume resolution\n");
			return -EINVAL;
	} else if (opts->c_volume_res <= 0) {
		dev_err(dev, "Error: negative/zero capture volume resolution\n");
			return -EINVAL;
	}

	if ((opts->p_volume_max - opts->p_volume_min) % opts->p_volume_res) {
		dev_err(dev, "Error: incorrect playback volume resolution\n");
			return -EINVAL;
	} else if ((opts->c_volume_max - opts->c_volume_min) % opts->c_volume_res) {
		dev_err(dev, "Error: incorrect capture volume resolution\n");
			return -EINVAL;
	}

	return 0;
}

static int afunc_validate_opts(struct g_audio *agdev, struct device *dev)
{
	struct f_uac2_opts *opts = g_audio_to_uac2_opts(agdev);

	if (!opts->p_chmask && !opts->c_chmask) {
		dev_err(dev, "Error: no playback and capture channels\n");
		return -EINVAL;
	} else if (opts->p_chmask & ~UAC2_CHANNEL_MASK) {
		dev_err(dev, "Error: unsupported playback channels mask\n");
		return -EINVAL;
	} else if (opts->c_chmask & ~UAC2_CHANNEL_MASK) {
		dev_err(dev, "Error: unsupported capture channels mask\n");
		return -EINVAL;
	} else if ((opts->p_ssize < 1) || (opts->p_ssize > 4)) {
		dev_err(dev, "Error: incorrect playback sample size\n");
		return -EINVAL;
	} else if ((opts->c_ssize < 1) || (opts->c_ssize > 4)) {
		dev_err(dev, "Error: incorrect capture sample size\n");
		return -EINVAL;
	} else if (!opts->p_srate) {
		dev_err(dev, "Error: incorrect playback sampling rate\n");
		return -EINVAL;
	} else if (!opts->c_srate) {
		dev_err(dev, "Error: incorrect capture sampling rate\n");
		return -EINVAL;
	}

	return 0;
}

static int
afunc_bind(struct usb_configuration *cfg, struct usb_function *fn)
{
	struct f_uac2 *uac2 = func_to_uac2(fn);
	struct g_audio *agdev = func_to_g_audio(fn);
	struct usb_composite_dev *cdev = cfg->cdev;
	struct usb_gadget *gadget = cdev->gadget;
	struct device *dev = &gadget->dev;
	struct f_uac2_opts *uac2_opts = g_audio_to_uac2_opts(agdev);
	struct usb_string *us;
	int ret;

	ret = afunc_validate_opts(agdev, dev);
	if (ret)
		return ret;

	us = usb_gstrings_attach(cdev, fn_strings, ARRAY_SIZE(strings_fn));
	if (IS_ERR(us))
		return PTR_ERR(us);

	if (FUOUT_EN(uac2_opts)) {
		out_feature_unit_desc = build_fu_desc(uac2_opts->c_chmask);
		if (!out_feature_unit_desc)
			return -ENOMEM;
	}
	if (FUIN_EN(uac2_opts)) {
		in_feature_unit_desc = build_fu_desc(uac2_opts->p_chmask);
		if (!in_feature_unit_desc) {
			ret = -ENOMEM;
			goto err_free_fu;
		}
	}

	iad_desc.iFunction = us[STR_ASSOC].id;
	std_ac_if_desc.iInterface = us[STR_IF_CTRL].id;
	in_clk_src_desc.iClockSource = us[STR_CLKSRC_IN].id;
	out_clk_src_desc.iClockSource = us[STR_CLKSRC_OUT].id;
	usb_out_it_desc.iTerminal = us[STR_USB_IT].id;
	io_in_it_desc.iTerminal = us[STR_IO_IT].id;
	usb_in_ot_desc.iTerminal = us[STR_USB_OT].id;
	io_out_ot_desc.iTerminal = us[STR_IO_OT].id;
	std_as_out_if0_desc.iInterface = us[STR_AS_OUT_ALT0].id;
	std_as_out_if1_desc.iInterface = us[STR_AS_OUT_ALT1].id;
	std_as_in_if0_desc.iInterface = us[STR_AS_IN_ALT0].id;
	std_as_in_if1_desc.iInterface = us[STR_AS_IN_ALT1].id;

	if (FUOUT_EN(uac2_opts)) {
		u8 *i_feature = (u8 *)out_feature_unit_desc +
				out_feature_unit_desc->bLength - 1;
		*i_feature = us[STR_FU_OUT].id;
	}
	if (FUIN_EN(uac2_opts)) {
		u8 *i_feature = (u8 *)in_feature_unit_desc +
				in_feature_unit_desc->bLength - 1;
		*i_feature = us[STR_FU_IN].id;
	}


	/* Initialize the configurable parameters */
	usb_out_it_desc.bNrChannels = num_channels(uac2_opts->c_chmask);
	usb_out_it_desc.bmChannelConfig = cpu_to_le32(uac2_opts->c_chmask);
	io_in_it_desc.bNrChannels = num_channels(uac2_opts->p_chmask);
	io_in_it_desc.bmChannelConfig = cpu_to_le32(uac2_opts->p_chmask);
	as_out_hdr_desc.bNrChannels = num_channels(uac2_opts->c_chmask);
	as_out_hdr_desc.bmChannelConfig = cpu_to_le32(uac2_opts->c_chmask);
	as_in_hdr_desc.bNrChannels = num_channels(uac2_opts->p_chmask);
	as_in_hdr_desc.bmChannelConfig = cpu_to_le32(uac2_opts->p_chmask);
	as_out_fmt1_desc.bSubslotSize = uac2_opts->c_ssize;
	as_out_fmt1_desc.bBitResolution = uac2_opts->c_ssize * 8;
	as_in_fmt1_desc.bSubslotSize = uac2_opts->p_ssize;
	as_in_fmt1_desc.bBitResolution = uac2_opts->p_ssize * 8;
	if (FUOUT_EN(uac2_opts)) {
		__le32 *bma = (__le32 *)&out_feature_unit_desc->bmaControls[0];
		u32 control = 0;

		if (uac2_opts->c_mute_present)
			control |= CONTROL_RDWR << FU_MUTE_CTRL;
		if (uac2_opts->c_volume_present)
			control |= CONTROL_RDWR << FU_VOL_CTRL;
		*bma = cpu_to_le32(control);
	}
	if (FUIN_EN(uac2_opts)) {
		__le32 *bma = (__le32 *)&in_feature_unit_desc->bmaControls[0];
		u32 control = 0;

		if (uac2_opts->p_mute_present)
			control |= CONTROL_RDWR << FU_MUTE_CTRL;
		if (uac2_opts->p_volume_present)
			control |= CONTROL_RDWR << FU_VOL_CTRL;
		*bma = cpu_to_le32(control);
	}

	snprintf(clksrc_in, sizeof(clksrc_in), "%uHz", uac2_opts->p_srate);
	snprintf(clksrc_out, sizeof(clksrc_out), "%uHz", uac2_opts->c_srate);

	ret = usb_interface_id(cfg, fn);
	if (ret < 0) {
		dev_err(dev, "%s:%d Error!\n", __func__, __LINE__);
		goto err_free_fu;
	}
	iad_desc.bFirstInterface = ret;

	std_ac_if_desc.bInterfaceNumber = ret;
	uac2->ac_intf = ret;
	uac2->ac_alt = 0;

	if (EPOUT_EN(uac2_opts)) {
		ret = usb_interface_id(cfg, fn);
		if (ret < 0) {
			dev_err(dev, "%s:%d Error!\n", __func__, __LINE__);
			goto err_free_fu;
		}
		std_as_out_if0_desc.bInterfaceNumber = ret;
		std_as_out_if1_desc.bInterfaceNumber = ret;
		uac2->as_out_intf = ret;
		uac2->as_out_alt = 0;

		if (EPOUT_FBACK_IN_EN(uac2_opts)) {
			fs_epout_desc.bmAttributes =
			  USB_ENDPOINT_XFER_ISOC | USB_ENDPOINT_SYNC_ASYNC;
			hs_epout_desc.bmAttributes =
			  USB_ENDPOINT_XFER_ISOC | USB_ENDPOINT_SYNC_ASYNC;
			ss_epout_desc.bmAttributes =
			  USB_ENDPOINT_XFER_ISOC | USB_ENDPOINT_SYNC_ASYNC;
			std_as_out_if1_desc.bNumEndpoints++;
		} else {
			fs_epout_desc.bmAttributes =
			  USB_ENDPOINT_XFER_ISOC | USB_ENDPOINT_SYNC_ADAPTIVE;
			hs_epout_desc.bmAttributes =
			  USB_ENDPOINT_XFER_ISOC | USB_ENDPOINT_SYNC_ADAPTIVE;
			ss_epout_desc.bmAttributes =
			  USB_ENDPOINT_XFER_ISOC | USB_ENDPOINT_SYNC_ADAPTIVE;
		}
	}

	if (EPIN_EN(uac2_opts)) {
		ret = usb_interface_id(cfg, fn);
		if (ret < 0) {
			dev_err(dev, "%s:%d Error!\n", __func__, __LINE__);
			goto err_free_fu;
		}
		std_as_in_if0_desc.bInterfaceNumber = ret;
		std_as_in_if1_desc.bInterfaceNumber = ret;
		uac2->as_in_intf = ret;
		uac2->as_in_alt = 0;
	}

	if (FUOUT_EN(uac2_opts) || FUIN_EN(uac2_opts)) {
		uac2->int_ep = usb_ep_autoconfig(gadget, &fs_ep_int_desc);
		if (!uac2->int_ep) {
			dev_err(dev, "%s:%d Error!\n", __func__, __LINE__);
			ret = -ENODEV;
			goto err_free_fu;
		}

		std_ac_if_desc.bNumEndpoints = 1;
	}

	/* Calculate wMaxPacketSize according to audio bandwidth */
	ret = set_ep_max_packet_size(uac2_opts, &fs_epin_desc, USB_SPEED_FULL,
				     true);
	if (ret < 0) {
		dev_err(dev, "%s:%d Error!\n", __func__, __LINE__);
		return ret;
	}

	ret = set_ep_max_packet_size(uac2_opts, &fs_epout_desc, USB_SPEED_FULL,
				     false);
	if (ret < 0) {
		dev_err(dev, "%s:%d Error!\n", __func__, __LINE__);
		return ret;
	}

	ret = set_ep_max_packet_size(uac2_opts, &hs_epin_desc, USB_SPEED_HIGH,
				     true);
	if (ret < 0) {
		dev_err(dev, "%s:%d Error!\n", __func__, __LINE__);
		return ret;
	}

	ret = set_ep_max_packet_size(uac2_opts, &hs_epout_desc, USB_SPEED_HIGH,
				     false);
	if (ret < 0) {
		dev_err(dev, "%s:%d Error!\n", __func__, __LINE__);
		return ret;
	}
<<<<<<< HEAD
=======

	ret = set_ep_max_packet_size(uac2_opts, &ss_epin_desc, USB_SPEED_SUPER,
				     true);
	if (ret < 0) {
		dev_err(dev, "%s:%d Error!\n", __func__, __LINE__);
		return ret;
	}

	ret = set_ep_max_packet_size(uac2_opts, &ss_epout_desc, USB_SPEED_SUPER,
				     false);
	if (ret < 0) {
		dev_err(dev, "%s:%d Error!\n", __func__, __LINE__);
		return ret;
	}
>>>>>>> 3b17187f

	if (EPOUT_EN(uac2_opts)) {
		agdev->out_ep = usb_ep_autoconfig(gadget, &fs_epout_desc);
		if (!agdev->out_ep) {
			dev_err(dev, "%s:%d Error!\n", __func__, __LINE__);
			ret = -ENODEV;
			goto err_free_fu;
		}
		if (EPOUT_FBACK_IN_EN(uac2_opts)) {
			agdev->in_ep_fback = usb_ep_autoconfig(gadget,
						       &fs_epin_fback_desc);
			if (!agdev->in_ep_fback) {
				dev_err(dev, "%s:%d Error!\n",
					__func__, __LINE__);
				ret = -ENODEV;
				goto err_free_fu;
			}
		}
	}

	if (EPIN_EN(uac2_opts)) {
		agdev->in_ep = usb_ep_autoconfig(gadget, &fs_epin_desc);
		if (!agdev->in_ep) {
			dev_err(dev, "%s:%d Error!\n", __func__, __LINE__);
			ret = -ENODEV;
			goto err_free_fu;
		}
	}

	agdev->in_ep_maxpsize = max_t(u16,
				le16_to_cpu(fs_epin_desc.wMaxPacketSize),
				le16_to_cpu(hs_epin_desc.wMaxPacketSize));
	agdev->out_ep_maxpsize = max_t(u16,
				le16_to_cpu(fs_epout_desc.wMaxPacketSize),
				le16_to_cpu(hs_epout_desc.wMaxPacketSize));

	agdev->in_ep_maxpsize = max_t(u16, agdev->in_ep_maxpsize,
				le16_to_cpu(ss_epin_desc.wMaxPacketSize));
	agdev->out_ep_maxpsize = max_t(u16, agdev->out_ep_maxpsize,
				le16_to_cpu(ss_epout_desc.wMaxPacketSize));

	ss_epin_desc_comp.wBytesPerInterval = ss_epin_desc.wMaxPacketSize;
	ss_epout_desc_comp.wBytesPerInterval = ss_epout_desc.wMaxPacketSize;

	// HS and SS endpoint addresses are copied from autoconfigured FS descriptors
	hs_ep_int_desc.bEndpointAddress = fs_ep_int_desc.bEndpointAddress;
	hs_epout_desc.bEndpointAddress = fs_epout_desc.bEndpointAddress;
	hs_epin_fback_desc.bEndpointAddress = fs_epin_fback_desc.bEndpointAddress;
	hs_epin_desc.bEndpointAddress = fs_epin_desc.bEndpointAddress;
	ss_epout_desc.bEndpointAddress = fs_epout_desc.bEndpointAddress;
	ss_epin_fback_desc.bEndpointAddress = fs_epin_fback_desc.bEndpointAddress;
	ss_epin_desc.bEndpointAddress = fs_epin_desc.bEndpointAddress;
	ss_ep_int_desc.bEndpointAddress = fs_ep_int_desc.bEndpointAddress;

	setup_descriptor(uac2_opts);

	ret = usb_assign_descriptors(fn, fs_audio_desc, hs_audio_desc, ss_audio_desc,
				     ss_audio_desc);
	if (ret)
		goto err_free_fu;

	agdev->gadget = gadget;

	agdev->params.p_chmask = uac2_opts->p_chmask;
	agdev->params.p_srate = uac2_opts->p_srate;
	agdev->params.p_ssize = uac2_opts->p_ssize;
	if (FUIN_EN(uac2_opts)) {
		agdev->params.p_fu.id = USB_IN_FU_ID;
		agdev->params.p_fu.mute_present = uac2_opts->p_mute_present;
		agdev->params.p_fu.volume_present = uac2_opts->p_volume_present;
		agdev->params.p_fu.volume_min = uac2_opts->p_volume_min;
		agdev->params.p_fu.volume_max = uac2_opts->p_volume_max;
		agdev->params.p_fu.volume_res = uac2_opts->p_volume_res;
	}
	agdev->params.c_chmask = uac2_opts->c_chmask;
	agdev->params.c_srate = uac2_opts->c_srate;
	agdev->params.c_ssize = uac2_opts->c_ssize;
	if (FUOUT_EN(uac2_opts)) {
		agdev->params.c_fu.id = USB_OUT_FU_ID;
		agdev->params.c_fu.mute_present = uac2_opts->c_mute_present;
		agdev->params.c_fu.volume_present = uac2_opts->c_volume_present;
		agdev->params.c_fu.volume_min = uac2_opts->c_volume_min;
		agdev->params.c_fu.volume_max = uac2_opts->c_volume_max;
		agdev->params.c_fu.volume_res = uac2_opts->c_volume_res;
	}
	agdev->params.req_number = uac2_opts->req_number;
	agdev->params.fb_max = uac2_opts->fb_max;

	if (FUOUT_EN(uac2_opts) || FUIN_EN(uac2_opts))
    agdev->notify = afunc_notify;

	ret = g_audio_setup(agdev, "UAC2 PCM", "UAC2_Gadget");
	if (ret)
		goto err_free_descs;

	return 0;

err_free_descs:
	usb_free_all_descriptors(fn);
	agdev->gadget = NULL;
err_free_fu:
	kfree(out_feature_unit_desc);
	out_feature_unit_desc = NULL;
	kfree(in_feature_unit_desc);
	in_feature_unit_desc = NULL;
	return ret;
}

static void
afunc_notify_complete(struct usb_ep *_ep, struct usb_request *req)
{
	struct g_audio *agdev = req->context;
	struct f_uac2 *uac2 = func_to_uac2(&agdev->func);

	atomic_dec(&uac2->int_count);
	kfree(req->buf);
	usb_ep_free_request(_ep, req);
}

static int
afunc_notify(struct g_audio *agdev, int unit_id, int cs)
{
	struct f_uac2 *uac2 = func_to_uac2(&agdev->func);
	struct usb_request *req;
	struct uac2_interrupt_data_msg *msg;
	u16 w_index, w_value;
	int ret;

	if (!uac2->int_ep->enabled)
		return 0;

	if (atomic_inc_return(&uac2->int_count) > UAC2_DEF_INT_REQ_NUM) {
		atomic_dec(&uac2->int_count);
		return 0;
	}

	req = usb_ep_alloc_request(uac2->int_ep, GFP_ATOMIC);
	if (req == NULL) {
		ret = -ENOMEM;
		goto err_dec_int_count;
	}

	msg = kzalloc(sizeof(*msg), GFP_ATOMIC);
	if (msg == NULL) {
		ret = -ENOMEM;
		goto err_free_request;
	}

	w_index = unit_id << 8 | uac2->ac_intf;
	w_value = cs << 8;

	msg->bInfo = 0; /* Non-vendor, interface interrupt */
	msg->bAttribute = UAC2_CS_CUR;
	msg->wIndex = cpu_to_le16(w_index);
	msg->wValue = cpu_to_le16(w_value);

	req->length = sizeof(*msg);
	req->buf = msg;
	req->context = agdev;
	req->complete = afunc_notify_complete;

	ret = usb_ep_queue(uac2->int_ep, req, GFP_ATOMIC);

	if (ret)
		goto err_free_msg;

	return 0;

err_free_msg:
	kfree(msg);
err_free_request:
	usb_ep_free_request(uac2->int_ep, req);
err_dec_int_count:
	atomic_dec(&uac2->int_count);

	return ret;
}

static int
afunc_set_alt(struct usb_function *fn, unsigned intf, unsigned alt)
{
	struct usb_composite_dev *cdev = fn->config->cdev;
	struct f_uac2 *uac2 = func_to_uac2(fn);
	struct g_audio *agdev = func_to_g_audio(fn);
	struct usb_gadget *gadget = cdev->gadget;
	struct device *dev = &gadget->dev;
	int ret = 0;

	/* No i/f has more than 2 alt settings */
	if (alt > 1) {
		dev_err(dev, "%s:%d Error!\n", __func__, __LINE__);
		return -EINVAL;
	}

	if (intf == uac2->ac_intf) {
		/* Control I/f has only 1 AltSetting - 0 */
		if (alt) {
			dev_err(dev, "%s:%d Error!\n", __func__, __LINE__);
			return -EINVAL;
		}

		/* restart interrupt endpoint */
		if (uac2->int_ep) {
			usb_ep_disable(uac2->int_ep);
			config_ep_by_speed(gadget, &agdev->func, uac2->int_ep);
			usb_ep_enable(uac2->int_ep);
		}

		return 0;
	}

	if (intf == uac2->as_out_intf) {
		uac2->as_out_alt = alt;

		if (alt)
			ret = u_audio_start_capture(&uac2->g_audio);
		else
			u_audio_stop_capture(&uac2->g_audio);
	} else if (intf == uac2->as_in_intf) {
		uac2->as_in_alt = alt;

		if (alt)
			ret = u_audio_start_playback(&uac2->g_audio);
		else
			u_audio_stop_playback(&uac2->g_audio);
	} else {
		dev_err(dev, "%s:%d Error!\n", __func__, __LINE__);
		return -EINVAL;
	}

	return ret;
}

static int
afunc_get_alt(struct usb_function *fn, unsigned intf)
{
	struct f_uac2 *uac2 = func_to_uac2(fn);
	struct g_audio *agdev = func_to_g_audio(fn);

	if (intf == uac2->ac_intf)
		return uac2->ac_alt;
	else if (intf == uac2->as_out_intf)
		return uac2->as_out_alt;
	else if (intf == uac2->as_in_intf)
		return uac2->as_in_alt;
	else
		dev_err(&agdev->gadget->dev,
			"%s:%d Invalid Interface %d!\n",
			__func__, __LINE__, intf);

	return -EINVAL;
}

static void
afunc_disable(struct usb_function *fn)
{
	struct f_uac2 *uac2 = func_to_uac2(fn);

	uac2->as_in_alt = 0;
	uac2->as_out_alt = 0;
	u_audio_stop_capture(&uac2->g_audio);
	u_audio_stop_playback(&uac2->g_audio);
	if (uac2->int_ep)
		usb_ep_disable(uac2->int_ep);
}

static int
in_rq_cur(struct usb_function *fn, const struct usb_ctrlrequest *cr)
{
	struct usb_request *req = fn->config->cdev->req;
	struct g_audio *agdev = func_to_g_audio(fn);
	struct f_uac2_opts *opts = g_audio_to_uac2_opts(agdev);
	u16 w_length = le16_to_cpu(cr->wLength);
	u16 w_index = le16_to_cpu(cr->wIndex);
	u16 w_value = le16_to_cpu(cr->wValue);
	u8 entity_id = (w_index >> 8) & 0xff;
	u8 control_selector = w_value >> 8;
	int value = -EOPNOTSUPP;
	int p_srate, c_srate;

	p_srate = opts->p_srate;
	c_srate = opts->c_srate;

	if ((entity_id == USB_IN_CLK_ID) || (entity_id == USB_OUT_CLK_ID)) {
		if (control_selector == UAC2_CS_CONTROL_SAM_FREQ) {
			struct cntrl_cur_lay3 c;

			memset(&c, 0, sizeof(struct cntrl_cur_lay3));

			if (entity_id == USB_IN_CLK_ID)
				c.dCUR = cpu_to_le32(p_srate);
			else if (entity_id == USB_OUT_CLK_ID)
				c.dCUR = cpu_to_le32(c_srate);

			value = min_t(unsigned int, w_length, sizeof(c));
			memcpy(req->buf, &c, value);
		} else if (control_selector == UAC2_CS_CONTROL_CLOCK_VALID) {
			*(u8 *)req->buf = 1;
			value = min_t(unsigned int, w_length, 1);
		} else {
			dev_err(&agdev->gadget->dev,
				"%s:%d control_selector=%d TODO!\n",
				__func__, __LINE__, control_selector);
		}
	} else if ((FUIN_EN(opts) && (entity_id == USB_IN_FU_ID)) ||
			(FUOUT_EN(opts) && (entity_id == USB_OUT_FU_ID))) {
		unsigned int is_playback = 0;

		if (FUIN_EN(opts) && (entity_id == USB_IN_FU_ID))
			is_playback = 1;

		if (control_selector == UAC_FU_MUTE) {
			unsigned int mute;

			u_audio_get_mute(agdev, is_playback, &mute);

			*(u8 *)req->buf = mute;
			value = min_t(unsigned int, w_length, 1);
		} else if (control_selector == UAC_FU_VOLUME) {
			struct cntrl_cur_lay2 c;
			s16 volume;

			memset(&c, 0, sizeof(struct cntrl_cur_lay2));

			u_audio_get_volume(agdev, is_playback, &volume);
			c.wCUR = cpu_to_le16(volume);

			value = min_t(unsigned int, w_length, sizeof(c));
			memcpy(req->buf, &c, value);
		} else {
			dev_err(&agdev->gadget->dev,
				"%s:%d control_selector=%d TODO!\n",
				__func__, __LINE__, control_selector);
		}
	} else {
		dev_err(&agdev->gadget->dev,
			"%s:%d entity_id=%d control_selector=%d TODO!\n",
			__func__, __LINE__, entity_id, control_selector);
	}

	return value;
}

static int
in_rq_range(struct usb_function *fn, const struct usb_ctrlrequest *cr)
{
	struct usb_request *req = fn->config->cdev->req;
	struct g_audio *agdev = func_to_g_audio(fn);
	struct f_uac2_opts *opts = g_audio_to_uac2_opts(agdev);
	u16 w_length = le16_to_cpu(cr->wLength);
	u16 w_index = le16_to_cpu(cr->wIndex);
	u16 w_value = le16_to_cpu(cr->wValue);
	u8 entity_id = (w_index >> 8) & 0xff;
	u8 control_selector = w_value >> 8;
	int value = -EOPNOTSUPP;
	int p_srate, c_srate;

	p_srate = opts->p_srate;
	c_srate = opts->c_srate;

	if ((entity_id == USB_IN_CLK_ID) || (entity_id == USB_OUT_CLK_ID)) {
		if (control_selector == UAC2_CS_CONTROL_SAM_FREQ) {
			struct cntrl_range_lay3 r;

			if (entity_id == USB_IN_CLK_ID)
				r.dMIN = cpu_to_le32(p_srate);
			else if (entity_id == USB_OUT_CLK_ID)
				r.dMIN = cpu_to_le32(c_srate);
			else
				return -EOPNOTSUPP;

			r.dMAX = r.dMIN;
			r.dRES = 0;
			r.wNumSubRanges = cpu_to_le16(1);

			value = min_t(unsigned int, w_length, sizeof(r));
			memcpy(req->buf, &r, value);
		} else {
			dev_err(&agdev->gadget->dev,
				"%s:%d control_selector=%d TODO!\n",
				__func__, __LINE__, control_selector);
		}
	} else if ((FUIN_EN(opts) && (entity_id == USB_IN_FU_ID)) ||
			(FUOUT_EN(opts) && (entity_id == USB_OUT_FU_ID))) {
		unsigned int is_playback = 0;

		if (FUIN_EN(opts) && (entity_id == USB_IN_FU_ID))
			is_playback = 1;

		if (control_selector == UAC_FU_VOLUME) {
			struct cntrl_range_lay2 r;
			s16 max_db, min_db, res_db;

			if (is_playback) {
				max_db = opts->p_volume_max;
				min_db = opts->p_volume_min;
				res_db = opts->p_volume_res;
			} else {
				max_db = opts->c_volume_max;
				min_db = opts->c_volume_min;
				res_db = opts->c_volume_res;
			}

			r.wMAX = cpu_to_le16(max_db);
			r.wMIN = cpu_to_le16(min_db);
			r.wRES = cpu_to_le16(res_db);
			r.wNumSubRanges = cpu_to_le16(1);

			value = min_t(unsigned int, w_length, sizeof(r));
			memcpy(req->buf, &r, value);
		} else {
			dev_err(&agdev->gadget->dev,
				"%s:%d control_selector=%d TODO!\n",
				__func__, __LINE__, control_selector);
		}
	} else {
		dev_err(&agdev->gadget->dev,
			"%s:%d entity_id=%d control_selector=%d TODO!\n",
			__func__, __LINE__, entity_id, control_selector);
	}

	return value;
}

static int
ac_rq_in(struct usb_function *fn, const struct usb_ctrlrequest *cr)
{
	if (cr->bRequest == UAC2_CS_CUR)
		return in_rq_cur(fn, cr);
	else if (cr->bRequest == UAC2_CS_RANGE)
		return in_rq_range(fn, cr);
	else
		return -EOPNOTSUPP;
}

static void
out_rq_cur_complete(struct usb_ep *ep, struct usb_request *req)
{
	struct g_audio *agdev = req->context;
	struct usb_composite_dev *cdev = agdev->func.config->cdev;
	struct f_uac2_opts *opts = g_audio_to_uac2_opts(agdev);
	struct f_uac2 *uac2 = func_to_uac2(&agdev->func);
	struct usb_ctrlrequest *cr = &uac2->setup_cr;
	u16 w_index = le16_to_cpu(cr->wIndex);
	u16 w_value = le16_to_cpu(cr->wValue);
	u8 entity_id = (w_index >> 8) & 0xff;
	u8 control_selector = w_value >> 8;

	if (req->status != 0) {
		dev_dbg(&cdev->gadget->dev, "completion err %d\n", req->status);
		return;
	}

	if ((FUIN_EN(opts) && (entity_id == USB_IN_FU_ID)) ||
		(FUOUT_EN(opts) && (entity_id == USB_OUT_FU_ID))) {
		unsigned int is_playback = 0;

		if (FUIN_EN(opts) && (entity_id == USB_IN_FU_ID))
			is_playback = 1;

		if (control_selector == UAC_FU_MUTE) {
			u8 mute = *(u8 *)req->buf;

			u_audio_set_mute(agdev, is_playback, mute);

			return;
		} else if (control_selector == UAC_FU_VOLUME) {
			struct cntrl_cur_lay2 *c = req->buf;
			s16 volume;

			volume = le16_to_cpu(c->wCUR);
			u_audio_set_volume(agdev, is_playback, volume);

			return;
		} else {
			dev_err(&agdev->gadget->dev,
				"%s:%d control_selector=%d TODO!\n",
				__func__, __LINE__, control_selector);
			usb_ep_set_halt(ep);
		}
	}
}

static int
out_rq_cur(struct usb_function *fn, const struct usb_ctrlrequest *cr)
{
	struct usb_request *req = fn->config->cdev->req;
	struct g_audio *agdev = func_to_g_audio(fn);
	struct f_uac2_opts *opts = g_audio_to_uac2_opts(agdev);
	struct f_uac2 *uac2 = func_to_uac2(fn);
	u16 w_length = le16_to_cpu(cr->wLength);
	u16 w_index = le16_to_cpu(cr->wIndex);
	u16 w_value = le16_to_cpu(cr->wValue);
	u8 entity_id = (w_index >> 8) & 0xff;
	u8 control_selector = w_value >> 8;

	if ((entity_id == USB_IN_CLK_ID) || (entity_id == USB_OUT_CLK_ID)) {
		if (control_selector == UAC2_CS_CONTROL_SAM_FREQ)
			return w_length;
	} else if ((FUIN_EN(opts) && (entity_id == USB_IN_FU_ID)) ||
			(FUOUT_EN(opts) && (entity_id == USB_OUT_FU_ID))) {
		memcpy(&uac2->setup_cr, cr, sizeof(*cr));
		req->context = agdev;
		req->complete = out_rq_cur_complete;

		return w_length;
	} else {
		dev_err(&agdev->gadget->dev,
			"%s:%d entity_id=%d control_selector=%d TODO!\n",
			__func__, __LINE__, entity_id, control_selector);
	}
	return -EOPNOTSUPP;
}

static int
setup_rq_inf(struct usb_function *fn, const struct usb_ctrlrequest *cr)
{
	struct f_uac2 *uac2 = func_to_uac2(fn);
	struct g_audio *agdev = func_to_g_audio(fn);
	u16 w_index = le16_to_cpu(cr->wIndex);
	u8 intf = w_index & 0xff;

	if (intf != uac2->ac_intf) {
		dev_err(&agdev->gadget->dev,
			"%s:%d Error!\n", __func__, __LINE__);
		return -EOPNOTSUPP;
	}

	if (cr->bRequestType & USB_DIR_IN)
		return ac_rq_in(fn, cr);
	else if (cr->bRequest == UAC2_CS_CUR)
		return out_rq_cur(fn, cr);

	return -EOPNOTSUPP;
}

static int
afunc_setup(struct usb_function *fn, const struct usb_ctrlrequest *cr)
{
	struct usb_composite_dev *cdev = fn->config->cdev;
	struct g_audio *agdev = func_to_g_audio(fn);
	struct usb_request *req = cdev->req;
	u16 w_length = le16_to_cpu(cr->wLength);
	int value = -EOPNOTSUPP;

	/* Only Class specific requests are supposed to reach here */
	if ((cr->bRequestType & USB_TYPE_MASK) != USB_TYPE_CLASS)
		return -EOPNOTSUPP;

	if ((cr->bRequestType & USB_RECIP_MASK) == USB_RECIP_INTERFACE)
		value = setup_rq_inf(fn, cr);
	else
		dev_err(&agdev->gadget->dev, "%s:%d Error!\n",
				__func__, __LINE__);

	if (value >= 0) {
		req->length = value;
		req->zero = value < w_length;
		value = usb_ep_queue(cdev->gadget->ep0, req, GFP_ATOMIC);
		if (value < 0) {
			dev_err(&agdev->gadget->dev,
				"%s:%d Error!\n", __func__, __LINE__);
			req->status = 0;
		}
	}

	return value;
}

static inline struct f_uac2_opts *to_f_uac2_opts(struct config_item *item)
{
	return container_of(to_config_group(item), struct f_uac2_opts,
			    func_inst.group);
}

static void f_uac2_attr_release(struct config_item *item)
{
	struct f_uac2_opts *opts = to_f_uac2_opts(item);

	usb_put_function_instance(&opts->func_inst);
}

static struct configfs_item_operations f_uac2_item_ops = {
	.release	= f_uac2_attr_release,
};

#define uac2_kstrtou32 kstrtou32
#define uac2_kstrtos16 kstrtos16
#define uac2_kstrtobool(s, base, res) kstrtobool((s), (res))

static const char *u32_fmt = "%u\n";
static const char *s16_fmt = "%hd\n";
static const char *bool_fmt = "%u\n";

#define UAC2_ATTRIBUTE(type, name)					\
static ssize_t f_uac2_opts_##name##_show(struct config_item *item,	\
					 char *page)			\
{									\
	struct f_uac2_opts *opts = to_f_uac2_opts(item);		\
	int result;							\
									\
	mutex_lock(&opts->lock);					\
	result = sprintf(page, type##_fmt, opts->name);			\
	mutex_unlock(&opts->lock);					\
									\
	return result;							\
}									\
									\
static ssize_t f_uac2_opts_##name##_store(struct config_item *item,	\
					  const char *page, size_t len)	\
{									\
	struct f_uac2_opts *opts = to_f_uac2_opts(item);		\
	int ret;							\
	type num;							\
									\
	mutex_lock(&opts->lock);					\
	if (opts->refcnt) {						\
		ret = -EBUSY;						\
		goto end;						\
	}								\
									\
	ret = uac2_kstrto##type(page, 0, &num);				\
	if (ret)							\
		goto end;						\
									\
	opts->name = num;						\
	ret = len;							\
									\
end:									\
	mutex_unlock(&opts->lock);					\
	return ret;							\
}									\
									\
CONFIGFS_ATTR(f_uac2_opts_, name)

#define UAC2_ATTRIBUTE_SYNC(name)					\
static ssize_t f_uac2_opts_##name##_show(struct config_item *item,	\
					 char *page)			\
{									\
	struct f_uac2_opts *opts = to_f_uac2_opts(item);		\
	int result;							\
	char *str;							\
									\
	mutex_lock(&opts->lock);					\
	switch (opts->name) {						\
	case USB_ENDPOINT_SYNC_ASYNC:					\
		str = "async";						\
		break;							\
	case USB_ENDPOINT_SYNC_ADAPTIVE:				\
		str = "adaptive";					\
		break;							\
	default:							\
		str = "unknown";					\
		break;							\
	}								\
	result = sprintf(page, "%s\n", str);				\
	mutex_unlock(&opts->lock);					\
									\
	return result;							\
}									\
									\
static ssize_t f_uac2_opts_##name##_store(struct config_item *item,	\
					  const char *page, size_t len)	\
{									\
	struct f_uac2_opts *opts = to_f_uac2_opts(item);		\
	int ret = 0;							\
									\
	mutex_lock(&opts->lock);					\
	if (opts->refcnt) {						\
		ret = -EBUSY;						\
		goto end;						\
	}								\
									\
	if (!strncmp(page, "async", 5))					\
		opts->name = USB_ENDPOINT_SYNC_ASYNC;			\
	else if (!strncmp(page, "adaptive", 8))				\
		opts->name = USB_ENDPOINT_SYNC_ADAPTIVE;		\
	else {								\
		ret = -EINVAL;						\
		goto end;						\
	}								\
									\
	ret = len;							\
									\
end:									\
	mutex_unlock(&opts->lock);					\
	return ret;							\
}									\
									\
CONFIGFS_ATTR(f_uac2_opts_, name)

UAC2_ATTRIBUTE(u32, p_chmask);
UAC2_ATTRIBUTE(u32, p_srate);
UAC2_ATTRIBUTE(u32, p_ssize);
UAC2_ATTRIBUTE(u32, c_chmask);
UAC2_ATTRIBUTE(u32, c_srate);
UAC2_ATTRIBUTE_SYNC(c_sync);
UAC2_ATTRIBUTE(u32, c_ssize);
UAC2_ATTRIBUTE(u32, req_number);

UAC2_ATTRIBUTE(bool, p_mute_present);
UAC2_ATTRIBUTE(bool, p_volume_present);
UAC2_ATTRIBUTE(s16, p_volume_min);
UAC2_ATTRIBUTE(s16, p_volume_max);
UAC2_ATTRIBUTE(s16, p_volume_res);

UAC2_ATTRIBUTE(bool, c_mute_present);
UAC2_ATTRIBUTE(bool, c_volume_present);
UAC2_ATTRIBUTE(s16, c_volume_min);
UAC2_ATTRIBUTE(s16, c_volume_max);
UAC2_ATTRIBUTE(s16, c_volume_res);
UAC2_ATTRIBUTE(u32, fb_max);

static struct configfs_attribute *f_uac2_attrs[] = {
	&f_uac2_opts_attr_p_chmask,
	&f_uac2_opts_attr_p_srate,
	&f_uac2_opts_attr_p_ssize,
	&f_uac2_opts_attr_c_chmask,
	&f_uac2_opts_attr_c_srate,
	&f_uac2_opts_attr_c_ssize,
	&f_uac2_opts_attr_c_sync,
	&f_uac2_opts_attr_req_number,
	&f_uac2_opts_attr_fb_max,

	&f_uac2_opts_attr_p_mute_present,
	&f_uac2_opts_attr_p_volume_present,
	&f_uac2_opts_attr_p_volume_min,
	&f_uac2_opts_attr_p_volume_max,
	&f_uac2_opts_attr_p_volume_res,

	&f_uac2_opts_attr_c_mute_present,
	&f_uac2_opts_attr_c_volume_present,
	&f_uac2_opts_attr_c_volume_min,
	&f_uac2_opts_attr_c_volume_max,
	&f_uac2_opts_attr_c_volume_res,

	NULL,
};

static const struct config_item_type f_uac2_func_type = {
	.ct_item_ops	= &f_uac2_item_ops,
	.ct_attrs	= f_uac2_attrs,
	.ct_owner	= THIS_MODULE,
};

static void afunc_free_inst(struct usb_function_instance *f)
{
	struct f_uac2_opts *opts;

	opts = container_of(f, struct f_uac2_opts, func_inst);
	kfree(opts);
}

static struct usb_function_instance *afunc_alloc_inst(void)
{
	struct f_uac2_opts *opts;

	opts = kzalloc(sizeof(*opts), GFP_KERNEL);
	if (!opts)
		return ERR_PTR(-ENOMEM);

	mutex_init(&opts->lock);
	opts->func_inst.free_func_inst = afunc_free_inst;

	config_group_init_type_name(&opts->func_inst.group, "",
				    &f_uac2_func_type);

	opts->p_chmask = UAC2_DEF_PCHMASK;
	opts->p_srate = UAC2_DEF_PSRATE;
	opts->p_ssize = UAC2_DEF_PSSIZE;
	opts->c_chmask = UAC2_DEF_CCHMASK;
	opts->c_srate = UAC2_DEF_CSRATE;
	opts->c_ssize = UAC2_DEF_CSSIZE;
	opts->c_sync = UAC2_DEF_CSYNC;

	opts->p_mute_present = UAC2_DEF_MUTE_PRESENT;
	opts->p_volume_present = UAC2_DEF_VOLUME_PRESENT;
	opts->p_volume_min = UAC2_DEF_MIN_DB;
	opts->p_volume_max = UAC2_DEF_MAX_DB;
	opts->p_volume_res = UAC2_DEF_RES_DB;

	opts->c_mute_present = UAC2_DEF_MUTE_PRESENT;
	opts->c_volume_present = UAC2_DEF_VOLUME_PRESENT;
	opts->c_volume_min = UAC2_DEF_MIN_DB;
	opts->c_volume_max = UAC2_DEF_MAX_DB;
	opts->c_volume_res = UAC2_DEF_RES_DB;

	opts->req_number = UAC2_DEF_REQ_NUM;
	opts->fb_max = UAC2_DEF_FB_MAX;
	return &opts->func_inst;
}

static void afunc_free(struct usb_function *f)
{
	struct g_audio *agdev;
	struct f_uac2_opts *opts;

	agdev = func_to_g_audio(f);
	opts = container_of(f->fi, struct f_uac2_opts, func_inst);
	kfree(agdev);
	mutex_lock(&opts->lock);
	--opts->refcnt;
	mutex_unlock(&opts->lock);
}

static void afunc_unbind(struct usb_configuration *c, struct usb_function *f)
{
	struct g_audio *agdev = func_to_g_audio(f);

	g_audio_cleanup(agdev);
	usb_free_all_descriptors(f);

	agdev->gadget = NULL;

	kfree(out_feature_unit_desc);
	out_feature_unit_desc = NULL;
	kfree(in_feature_unit_desc);
	in_feature_unit_desc = NULL;
}

static struct usb_function *afunc_alloc(struct usb_function_instance *fi)
{
	struct f_uac2	*uac2;
	struct f_uac2_opts *opts;

	uac2 = kzalloc(sizeof(*uac2), GFP_KERNEL);
	if (uac2 == NULL)
		return ERR_PTR(-ENOMEM);

	opts = container_of(fi, struct f_uac2_opts, func_inst);
	mutex_lock(&opts->lock);
	++opts->refcnt;
	mutex_unlock(&opts->lock);

	uac2->g_audio.func.name = "uac2_func";
	uac2->g_audio.func.bind = afunc_bind;
	uac2->g_audio.func.unbind = afunc_unbind;
	uac2->g_audio.func.set_alt = afunc_set_alt;
	uac2->g_audio.func.get_alt = afunc_get_alt;
	uac2->g_audio.func.disable = afunc_disable;
	uac2->g_audio.func.setup = afunc_setup;
	uac2->g_audio.func.free_func = afunc_free;

	return &uac2->g_audio.func;
}

DECLARE_USB_FUNCTION_INIT(uac2, afunc_alloc_inst, afunc_alloc);
MODULE_LICENSE("GPL");
MODULE_AUTHOR("Yadwinder Singh");
MODULE_AUTHOR("Jaswinder Singh");
MODULE_AUTHOR("Ruslan Bilovol");<|MERGE_RESOLUTION|>--- conflicted
+++ resolved
@@ -332,11 +332,7 @@
 	.bDescriptorType = USB_DT_ENDPOINT,
 
 	.bEndpointAddress = USB_DIR_OUT,
-<<<<<<< HEAD
-	.bmAttributes = USB_ENDPOINT_XFER_ISOC | USB_ENDPOINT_SYNC_ASYNC,
-=======
 	/* .bmAttributes = DYNAMIC */
->>>>>>> 3b17187f
 	/* .wMaxPacketSize = DYNAMIC */
 	.bInterval = 1,
 };
@@ -345,9 +341,6 @@
 	.bLength = USB_DT_ENDPOINT_SIZE,
 	.bDescriptorType = USB_DT_ENDPOINT,
 
-<<<<<<< HEAD
-	.bmAttributes = USB_ENDPOINT_XFER_ISOC | USB_ENDPOINT_SYNC_ASYNC,
-=======
 	/* .bmAttributes = DYNAMIC */
 	/* .wMaxPacketSize = DYNAMIC */
 	.bInterval = 4,
@@ -359,7 +352,6 @@
 
 	.bEndpointAddress = USB_DIR_OUT,
 	/* .bmAttributes = DYNAMIC */
->>>>>>> 3b17187f
 	/* .wMaxPacketSize = DYNAMIC */
 	.bInterval = 4,
 };
@@ -485,8 +477,6 @@
 
 	.bmAttributes = USB_ENDPOINT_XFER_ISOC | USB_ENDPOINT_SYNC_ASYNC,
 	/* .wMaxPacketSize = DYNAMIC */
-<<<<<<< HEAD
-=======
 	.bInterval = 4,
 };
 
@@ -497,7 +487,6 @@
 	.bEndpointAddress = USB_DIR_IN,
 	.bmAttributes = USB_ENDPOINT_XFER_ISOC | USB_ENDPOINT_SYNC_ASYNC,
 	/* .wMaxPacketSize = DYNAMIC */
->>>>>>> 3b17187f
 	.bInterval = 4,
 };
 
@@ -666,10 +655,7 @@
 		break;
 
 	case USB_SPEED_HIGH:
-<<<<<<< HEAD
-=======
 	case USB_SPEED_SUPER:
->>>>>>> 3b17187f
 		max_size_ep = 1024;
 		factor = 8000;
 		break;
@@ -688,10 +674,6 @@
 		ssize = uac2_opts->c_ssize;
 	}
 
-<<<<<<< HEAD
-	max_size_bw = num_channels(chmask) * ssize *
-		((srate / (factor / (1 << (ep_desc->bInterval - 1)))) + 1);
-=======
 	if (!is_playback && (uac2_opts->c_sync == USB_ENDPOINT_SYNC_ASYNC)) {
 	  // Win10 requires max packet size + 1 frame
 		srate = srate * (1000 + uac2_opts->fb_max) / 1000;
@@ -703,13 +685,10 @@
 		max_size_bw = num_channels(chmask) * ssize *
 			(DIV_ROUND_UP(srate, factor / (1 << (ep_desc->bInterval - 1))) + 1);
 	}
->>>>>>> 3b17187f
 	ep_desc->wMaxPacketSize = cpu_to_le16(min_t(u16, max_size_bw,
 						    max_size_ep));
 
 	return 0;
-<<<<<<< HEAD
-=======
 }
 
 static struct uac2_feature_unit_descriptor *build_fu_desc(int chmask)
@@ -730,7 +709,6 @@
 	/* bUnitID, bSourceID and bmaControls will be defined later */
 
 	return fu_desc;
->>>>>>> 3b17187f
 }
 
 /* Use macro to overcome line length limitation */
@@ -965,36 +943,6 @@
 	return 0;
 }
 
-static int afunc_validate_opts(struct g_audio *agdev, struct device *dev)
-{
-	struct f_uac2_opts *opts = g_audio_to_uac2_opts(agdev);
-
-	if (!opts->p_chmask && !opts->c_chmask) {
-		dev_err(dev, "Error: no playback and capture channels\n");
-		return -EINVAL;
-	} else if (opts->p_chmask & ~UAC2_CHANNEL_MASK) {
-		dev_err(dev, "Error: unsupported playback channels mask\n");
-		return -EINVAL;
-	} else if (opts->c_chmask & ~UAC2_CHANNEL_MASK) {
-		dev_err(dev, "Error: unsupported capture channels mask\n");
-		return -EINVAL;
-	} else if ((opts->p_ssize < 1) || (opts->p_ssize > 4)) {
-		dev_err(dev, "Error: incorrect playback sample size\n");
-		return -EINVAL;
-	} else if ((opts->c_ssize < 1) || (opts->c_ssize > 4)) {
-		dev_err(dev, "Error: incorrect capture sample size\n");
-		return -EINVAL;
-	} else if (!opts->p_srate) {
-		dev_err(dev, "Error: incorrect playback sampling rate\n");
-		return -EINVAL;
-	} else if (!opts->c_srate) {
-		dev_err(dev, "Error: incorrect capture sampling rate\n");
-		return -EINVAL;
-	}
-
-	return 0;
-}
-
 static int
 afunc_bind(struct usb_configuration *cfg, struct usb_function *fn)
 {
@@ -1181,8 +1129,6 @@
 		dev_err(dev, "%s:%d Error!\n", __func__, __LINE__);
 		return ret;
 	}
-<<<<<<< HEAD
-=======
 
 	ret = set_ep_max_packet_size(uac2_opts, &ss_epin_desc, USB_SPEED_SUPER,
 				     true);
@@ -1197,7 +1143,6 @@
 		dev_err(dev, "%s:%d Error!\n", __func__, __LINE__);
 		return ret;
 	}
->>>>>>> 3b17187f
 
 	if (EPOUT_EN(uac2_opts)) {
 		agdev->out_ep = usb_ep_autoconfig(gadget, &fs_epout_desc);
