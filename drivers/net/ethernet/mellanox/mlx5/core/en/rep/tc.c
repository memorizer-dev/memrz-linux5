--- conflicted
+++ resolved
@@ -682,17 +682,8 @@
 		return false;
 	}
 
-<<<<<<< HEAD
-	if (chain) {
-		tc_skb_ext = tc_skb_ext_alloc(skb);
-		if (!tc_skb_ext) {
-			WARN_ON(1);
-			return false;
-		}
-=======
 	if (mapped_obj.type == MLX5_MAPPED_OBJ_CHAIN) {
 		u32 reg_c1 = be32_to_cpu(cqe->ft_metadata);
->>>>>>> 3b17187f
 
 		return mlx5e_restore_skb_chain(skb, mapped_obj.chain, reg_c1, tc_priv);
 	} else if (mapped_obj.type == MLX5_MAPPED_OBJ_SAMPLE) {
