/*
 * Copyright (c) 2018 Mellanox Technologies. All rights reserved.
 *
 * This software is available to you under a choice of one of two
 * licenses.  You may choose to be licensed under the terms of the GNU
 * General Public License (GPL) Version 2, available from the file
 * COPYING in the main directory of this source tree, or the
 * OpenIB.org BSD license below:
 *
 *     Redistribution and use in source and binary forms, with or
 *     without modification, are permitted provided that the following
 *     conditions are met:
 *
 *      - Redistributions of source code must retain the above
 *        copyright notice, this list of conditions and the following
 *        disclaimer.
 *
 *      - Redistributions in binary form must reproduce the above
 *        copyright notice, this list of conditions and the following
 *        disclaimer in the documentation and/or other materials
 *        provided with the distribution.
 *
 * THE SOFTWARE IS PROVIDED "AS IS", WITHOUT WARRANTY OF ANY KIND,
 * EXPRESS OR IMPLIED, INCLUDING BUT NOT LIMITED TO THE WARRANTIES OF
 * MERCHANTABILITY, FITNESS FOR A PARTICULAR PURPOSE AND
 * NONINFRINGEMENT. IN NO EVENT SHALL THE AUTHORS OR COPYRIGHT HOLDERS
 * BE LIABLE FOR ANY CLAIM, DAMAGES OR OTHER LIABILITY, WHETHER IN AN
 * ACTION OF CONTRACT, TORT OR OTHERWISE, ARISING FROM, OUT OF OR IN
 * CONNECTION WITH THE SOFTWARE OR THE USE OR OTHER DEALINGS IN THE
 * SOFTWARE.
 *
 */

#include "en_accel/tls.h"
#include "en_accel/tls_rxtx.h"
#include "accel/accel.h"

#include <net/inet6_hashtables.h>
#include <linux/ipv6.h>

#define SYNDROM_DECRYPTED  0x30
#define SYNDROM_RESYNC_REQUEST 0x31
#define SYNDROM_AUTH_FAILED 0x32

#define SYNDROME_OFFLOAD_REQUIRED 32
#define SYNDROME_SYNC 33

struct sync_info {
	u64 rcd_sn;
	s32 sync_len;
	int nr_frags;
	skb_frag_t frags[MAX_SKB_FRAGS];
};

struct recv_metadata_content {
	u8 syndrome;
	u8 reserved;
	__be32 sync_seq;
} __packed;

struct send_metadata_content {
	/* One byte of syndrome followed by 3 bytes of swid */
	__be32 syndrome_swid;
	__be16 first_seq;
} __packed;

struct mlx5e_tls_metadata {
	union {
		/* from fpga to host */
		struct recv_metadata_content recv;
		/* from host to fpga */
		struct send_metadata_content send;
		unsigned char raw[6];
	} __packed content;
	/* packet type ID field	*/
	__be16 ethertype;
} __packed;

static int mlx5e_tls_add_metadata(struct sk_buff *skb, __be32 swid)
{
	struct mlx5e_tls_metadata *pet;
	struct ethhdr *eth;

	if (skb_cow_head(skb, sizeof(struct mlx5e_tls_metadata)))
		return -ENOMEM;

	eth = (struct ethhdr *)skb_push(skb, sizeof(struct mlx5e_tls_metadata));
	skb->mac_header -= sizeof(struct mlx5e_tls_metadata);
	pet = (struct mlx5e_tls_metadata *)(eth + 1);

	memmove(skb->data, skb->data + sizeof(struct mlx5e_tls_metadata),
		2 * ETH_ALEN);

	eth->h_proto = cpu_to_be16(MLX5E_METADATA_ETHER_TYPE);
	pet->content.send.syndrome_swid =
		htonl(SYNDROME_OFFLOAD_REQUIRED << 24) | swid;

	return 0;
}

static int mlx5e_tls_get_sync_data(struct mlx5e_tls_offload_context_tx *context,
				   u32 tcp_seq, struct sync_info *info)
{
	int remaining, i = 0, ret = -EINVAL;
	struct tls_record_info *record;
	unsigned long flags;
	s32 sync_size;

	spin_lock_irqsave(&context->base.lock, flags);
	record = tls_get_record(&context->base, tcp_seq, &info->rcd_sn);

	if (unlikely(!record))
		goto out;

	sync_size = tcp_seq - tls_record_start_seq(record);
	info->sync_len = sync_size;
	if (unlikely(sync_size < 0)) {
		if (tls_record_is_start_marker(record))
			goto done;

		goto out;
	}

	remaining = sync_size;
	while (remaining > 0) {
		info->frags[i] = record->frags[i];
		__skb_frag_ref(&info->frags[i]);
		remaining -= skb_frag_size(&info->frags[i]);

		if (remaining < 0)
			skb_frag_size_add(&info->frags[i], remaining);

		i++;
	}
	info->nr_frags = i;
done:
	ret = 0;
out:
	spin_unlock_irqrestore(&context->base.lock, flags);
	return ret;
}

static void mlx5e_tls_complete_sync_skb(struct sk_buff *skb,
					struct sk_buff *nskb, u32 tcp_seq,
					int headln, __be64 rcd_sn)
{
	struct mlx5e_tls_metadata *pet;
	u8 syndrome = SYNDROME_SYNC;
	struct iphdr *iph;
	struct tcphdr *th;
	int data_len, mss;

	nskb->dev = skb->dev;
	skb_reset_mac_header(nskb);
	skb_set_network_header(nskb, skb_network_offset(skb));
	skb_set_transport_header(nskb, skb_transport_offset(skb));
	memcpy(nskb->data, skb->data, headln);
	memcpy(nskb->data + headln, &rcd_sn, sizeof(rcd_sn));

	iph = ip_hdr(nskb);
	iph->tot_len = htons(nskb->len - skb_network_offset(nskb));
	th = tcp_hdr(nskb);
	data_len = nskb->len - headln;
	tcp_seq -= data_len;
	th->seq = htonl(tcp_seq);

	mss = nskb->dev->mtu - (headln - skb_network_offset(nskb));
	skb_shinfo(nskb)->gso_size = 0;
	if (data_len > mss) {
		skb_shinfo(nskb)->gso_size = mss;
		skb_shinfo(nskb)->gso_segs = DIV_ROUND_UP(data_len, mss);
	}
	skb_shinfo(nskb)->gso_type = skb_shinfo(skb)->gso_type;

	pet = (struct mlx5e_tls_metadata *)(nskb->data + sizeof(struct ethhdr));
	memcpy(pet, &syndrome, sizeof(syndrome));
	pet->content.send.first_seq = htons(tcp_seq);

	/* MLX5 devices don't care about the checksum partial start, offset
	 * and pseudo header
	 */
	nskb->ip_summed = CHECKSUM_PARTIAL;

	nskb->queue_mapping = skb->queue_mapping;
}

static bool mlx5e_tls_handle_ooo(struct mlx5e_tls_offload_context_tx *context,
				 struct mlx5e_txqsq *sq, struct sk_buff *skb,
				 struct mlx5e_tls *tls)
{
	u32 tcp_seq = ntohl(tcp_hdr(skb)->seq);
	struct sync_info info;
	struct sk_buff *nskb;
	int linear_len = 0;
	int headln;
	int i;

	sq->stats->tls_ooo++;

	if (mlx5e_tls_get_sync_data(context, tcp_seq, &info)) {
		/* We might get here if a retransmission reaches the driver
		 * after the relevant record is acked.
		 * It should be safe to drop the packet in this case
		 */
		atomic64_inc(&tls->sw_stats.tx_tls_drop_no_sync_data);
		goto err_out;
	}

	if (unlikely(info.sync_len < 0)) {
		u32 payload;

		headln = skb_transport_offset(skb) + tcp_hdrlen(skb);
		payload = skb->len - headln;
		if (likely(payload <= -info.sync_len))
			/* SKB payload doesn't require offload
			 */
			return true;

		atomic64_inc(&tls->sw_stats.tx_tls_drop_bypass_required);
		goto err_out;
	}

	if (unlikely(mlx5e_tls_add_metadata(skb, context->swid))) {
		atomic64_inc(&tls->sw_stats.tx_tls_drop_metadata);
		goto err_out;
	}

	headln = skb_transport_offset(skb) + tcp_hdrlen(skb);
	linear_len += headln + sizeof(info.rcd_sn);
	nskb = alloc_skb(linear_len, GFP_ATOMIC);
	if (unlikely(!nskb)) {
		atomic64_inc(&tls->sw_stats.tx_tls_drop_resync_alloc);
		goto err_out;
	}

	context->expected_seq = tcp_seq + skb->len - headln;
	skb_put(nskb, linear_len);
	for (i = 0; i < info.nr_frags; i++)
		skb_shinfo(nskb)->frags[i] = info.frags[i];

	skb_shinfo(nskb)->nr_frags = info.nr_frags;
	nskb->data_len = info.sync_len;
	nskb->len += info.sync_len;
	sq->stats->tls_resync_bytes += nskb->len;
	mlx5e_tls_complete_sync_skb(skb, nskb, tcp_seq, headln,
				    cpu_to_be64(info.rcd_sn));
	mlx5e_sq_xmit_simple(sq, nskb, true);

	return true;

err_out:
	dev_kfree_skb_any(skb);
	return false;
}

bool mlx5e_tls_handle_tx_skb(struct net_device *netdev, struct mlx5e_txqsq *sq,
			     struct sk_buff *skb, struct mlx5e_accel_tx_tls_state *state)
{
	struct mlx5e_priv *priv = netdev_priv(netdev);
	struct mlx5e_tls_offload_context_tx *context;
	struct tls_context *tls_ctx;
	u32 expected_seq;
	int datalen;
	u32 skb_seq;

<<<<<<< HEAD
	if (MLX5_CAP_GEN(sq->channel->mdev, tls_tx)) {
		skb = mlx5e_ktls_handle_tx_skb(netdev, sq, skb, wqe, pi);
		goto out;
	}

=======
>>>>>>> d1988041
	if (!skb->sk || !tls_is_sk_tx_device_offloaded(skb->sk))
		return true;

	datalen = skb->len - (skb_transport_offset(skb) + tcp_hdrlen(skb));
	if (!datalen)
		return true;

	mlx5e_tx_mpwqe_ensure_complete(sq);

	tls_ctx = tls_get_ctx(skb->sk);
	if (WARN_ON_ONCE(tls_ctx->netdev != netdev))
		goto err_out;

	if (mlx5_accel_is_ktls_tx(sq->channel->mdev))
		return mlx5e_ktls_handle_tx_skb(tls_ctx, sq, skb, datalen, state);

	/* FPGA */
	skb_seq = ntohl(tcp_hdr(skb)->seq);
	context = mlx5e_get_tls_tx_context(tls_ctx);
	expected_seq = context->expected_seq;

	if (unlikely(expected_seq != skb_seq))
		return mlx5e_tls_handle_ooo(context, sq, skb, priv->tls);

	if (unlikely(mlx5e_tls_add_metadata(skb, context->swid))) {
		atomic64_inc(&priv->tls->sw_stats.tx_tls_drop_metadata);
		dev_kfree_skb_any(skb);
		return false;
	}

	context->expected_seq = skb_seq + datalen;
	return true;

err_out:
	dev_kfree_skb_any(skb);
	return false;
}

void mlx5e_tls_handle_tx_wqe(struct mlx5e_txqsq *sq, struct mlx5_wqe_ctrl_seg *cseg,
			     struct mlx5e_accel_tx_tls_state *state)
{
	cseg->tis_tir_num = cpu_to_be32(state->tls_tisn << 8);
}

static int tls_update_resync_sn(struct net_device *netdev,
				struct sk_buff *skb,
				struct mlx5e_tls_metadata *mdata)
{
	struct sock *sk = NULL;
	struct iphdr *iph;
	struct tcphdr *th;
	__be32 seq;

	if (mdata->ethertype != htons(ETH_P_IP))
		return -EINVAL;

	iph = (struct iphdr *)(mdata + 1);

	th = ((void *)iph) + iph->ihl * 4;

	if (iph->version == 4) {
		sk = inet_lookup_established(dev_net(netdev), &tcp_hashinfo,
					     iph->saddr, th->source, iph->daddr,
					     th->dest, netdev->ifindex);
#if IS_ENABLED(CONFIG_IPV6)
	} else {
		struct ipv6hdr *ipv6h = (struct ipv6hdr *)iph;

		sk = __inet6_lookup_established(dev_net(netdev), &tcp_hashinfo,
						&ipv6h->saddr, th->source,
						&ipv6h->daddr, ntohs(th->dest),
						netdev->ifindex, 0);
#endif
	}
	if (!sk || sk->sk_state == TCP_TIME_WAIT) {
		struct mlx5e_priv *priv = netdev_priv(netdev);

		atomic64_inc(&priv->tls->sw_stats.rx_tls_drop_resync_request);
		goto out;
	}

	skb->sk = sk;
	skb->destructor = sock_edemux;

	memcpy(&seq, &mdata->content.recv.sync_seq, sizeof(seq));
	tls_offload_rx_resync_request(sk, seq);
out:
	return 0;
}

/* FPGA tls rx handler */
void mlx5e_tls_handle_rx_skb_metadata(struct mlx5e_rq *rq, struct sk_buff *skb,
				      u32 *cqe_bcnt)
{
	struct mlx5e_tls_metadata *mdata;
	struct mlx5e_priv *priv;

	/* Use the metadata */
	mdata = (struct mlx5e_tls_metadata *)(skb->data + ETH_HLEN);
	switch (mdata->content.recv.syndrome) {
	case SYNDROM_DECRYPTED:
		skb->decrypted = 1;
		break;
	case SYNDROM_RESYNC_REQUEST:
		tls_update_resync_sn(rq->netdev, skb, mdata);
		priv = netdev_priv(rq->netdev);
		atomic64_inc(&priv->tls->sw_stats.rx_tls_resync_request);
		break;
	case SYNDROM_AUTH_FAILED:
		/* Authentication failure will be observed and verified by kTLS */
		priv = netdev_priv(rq->netdev);
		atomic64_inc(&priv->tls->sw_stats.rx_tls_auth_fail);
		break;
	default:
		/* Bypass the metadata header to others */
		return;
	}

	remove_metadata_hdr(skb);
	*cqe_bcnt -= MLX5E_METADATA_ETHER_LEN;
}

u16 mlx5e_tls_get_stop_room(struct mlx5e_txqsq *sq)
{
	struct mlx5_core_dev *mdev = sq->channel->mdev;

	if (!mlx5_accel_is_tls_device(mdev))
		return 0;

	if (mlx5_accel_is_ktls_device(mdev))
		return mlx5e_ktls_get_stop_room(sq);

	/* FPGA */
	/* Resync SKB. */
	return mlx5e_stop_room_for_wqe(MLX5_SEND_WQE_MAX_WQEBBS);
}<|MERGE_RESOLUTION|>--- conflicted
+++ resolved
@@ -263,14 +263,6 @@
 	int datalen;
 	u32 skb_seq;
 
-<<<<<<< HEAD
-	if (MLX5_CAP_GEN(sq->channel->mdev, tls_tx)) {
-		skb = mlx5e_ktls_handle_tx_skb(netdev, sq, skb, wqe, pi);
-		goto out;
-	}
-
-=======
->>>>>>> d1988041
 	if (!skb->sk || !tls_is_sk_tx_device_offloaded(skb->sk))
 		return true;
 
