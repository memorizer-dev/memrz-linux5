/*
 * Copyright (c) 2016, Mellanox Technologies. All rights reserved.
 *
 * This software is available to you under a choice of one of two
 * licenses.  You may choose to be licensed under the terms of the GNU
 * General Public License (GPL) Version 2, available from the file
 * COPYING in the main directory of this source tree, or the
 * OpenIB.org BSD license below:
 *
 *     Redistribution and use in source and binary forms, with or
 *     without modification, are permitted provided that the following
 *     conditions are met:
 *
 *      - Redistributions of source code must retain the above
 *        copyright notice, this list of conditions and the following
 *        disclaimer.
 *
 *      - Redistributions in binary form must reproduce the above
 *        copyright notice, this list of conditions and the following
 *        disclaimer in the documentation and/or other materials
 *        provided with the distribution.
 *
 * THE SOFTWARE IS PROVIDED "AS IS", WITHOUT WARRANTY OF ANY KIND,
 * EXPRESS OR IMPLIED, INCLUDING BUT NOT LIMITED TO THE WARRANTIES OF
 * MERCHANTABILITY, FITNESS FOR A PARTICULAR PURPOSE AND
 * NONINFRINGEMENT. IN NO EVENT SHALL THE AUTHORS OR COPYRIGHT HOLDERS
 * BE LIABLE FOR ANY CLAIM, DAMAGES OR OTHER LIABILITY, WHETHER IN AN
 * ACTION OF CONTRACT, TORT OR OTHERWISE, ARISING FROM, OUT OF OR IN
 * CONNECTION WITH THE SOFTWARE OR THE USE OR OTHER DEALINGS IN THE
 * SOFTWARE.
 */

#include <net/flow_dissector.h>
#include <net/sch_generic.h>
#include <net/pkt_cls.h>
#include <net/tc_act/tc_gact.h>
#include <net/tc_act/tc_skbedit.h>
#include <linux/mlx5/fs.h>
#include <linux/mlx5/device.h>
#include <linux/rhashtable.h>
#include <linux/refcount.h>
#include <linux/completion.h>
#include <net/tc_act/tc_mirred.h>
#include <net/tc_act/tc_vlan.h>
#include <net/tc_act/tc_tunnel_key.h>
#include <net/tc_act/tc_pedit.h>
#include <net/tc_act/tc_csum.h>
#include <net/arp.h>
#include <net/ipv6_stubs.h>
#include "en.h"
#include "en_rep.h"
#include "en_tc.h"
#include "eswitch.h"
#include "fs_core.h"
#include "en/port.h"
#include "en/tc_tun.h"
#include "lib/devcom.h"
#include "lib/geneve.h"
#include "diag/en_tc_tracepoint.h"

struct mlx5_nic_flow_attr {
	u32 action;
	u32 flow_tag;
	struct mlx5_modify_hdr *modify_hdr;
	u32 hairpin_tirn;
	u8 match_level;
	struct mlx5_flow_table	*hairpin_ft;
	struct mlx5_fc		*counter;
};

#define MLX5E_TC_FLOW_BASE (MLX5E_TC_FLAG_LAST_EXPORTED_BIT + 1)

enum {
	MLX5E_TC_FLOW_FLAG_INGRESS	= MLX5E_TC_FLAG_INGRESS_BIT,
	MLX5E_TC_FLOW_FLAG_EGRESS	= MLX5E_TC_FLAG_EGRESS_BIT,
	MLX5E_TC_FLOW_FLAG_ESWITCH	= MLX5E_TC_FLAG_ESW_OFFLOAD_BIT,
	MLX5E_TC_FLOW_FLAG_NIC		= MLX5E_TC_FLAG_NIC_OFFLOAD_BIT,
	MLX5E_TC_FLOW_FLAG_OFFLOADED	= MLX5E_TC_FLOW_BASE,
	MLX5E_TC_FLOW_FLAG_HAIRPIN	= MLX5E_TC_FLOW_BASE + 1,
	MLX5E_TC_FLOW_FLAG_HAIRPIN_RSS	= MLX5E_TC_FLOW_BASE + 2,
	MLX5E_TC_FLOW_FLAG_SLOW		= MLX5E_TC_FLOW_BASE + 3,
	MLX5E_TC_FLOW_FLAG_DUP		= MLX5E_TC_FLOW_BASE + 4,
	MLX5E_TC_FLOW_FLAG_NOT_READY	= MLX5E_TC_FLOW_BASE + 5,
	MLX5E_TC_FLOW_FLAG_DELETED	= MLX5E_TC_FLOW_BASE + 6,
};

#define MLX5E_TC_MAX_SPLITS 1

/* Helper struct for accessing a struct containing list_head array.
 * Containing struct
 *   |- Helper array
 *      [0] Helper item 0
 *          |- list_head item 0
 *          |- index (0)
 *      [1] Helper item 1
 *          |- list_head item 1
 *          |- index (1)
 * To access the containing struct from one of the list_head items:
 * 1. Get the helper item from the list_head item using
 *    helper item =
 *        container_of(list_head item, helper struct type, list_head field)
 * 2. Get the contining struct from the helper item and its index in the array:
 *    containing struct =
 *        container_of(helper item, containing struct type, helper field[index])
 */
struct encap_flow_item {
	struct mlx5e_encap_entry *e; /* attached encap instance */
	struct list_head list;
	int index;
};

struct mlx5e_tc_flow {
	struct rhash_head	node;
	struct mlx5e_priv	*priv;
	u64			cookie;
	unsigned long		flags;
	struct mlx5_flow_handle *rule[MLX5E_TC_MAX_SPLITS + 1];
	/* Flow can be associated with multiple encap IDs.
	 * The number of encaps is bounded by the number of supported
	 * destinations.
	 */
	struct encap_flow_item encaps[MLX5_MAX_FLOW_FWD_VPORTS];
	struct mlx5e_tc_flow    *peer_flow;
	struct mlx5e_mod_hdr_entry *mh; /* attached mod header instance */
	struct list_head	mod_hdr; /* flows sharing the same mod hdr ID */
	struct mlx5e_hairpin_entry *hpe; /* attached hairpin instance */
	struct list_head	hairpin; /* flows sharing the same hairpin */
	struct list_head	peer;    /* flows with peer flow */
	struct list_head	unready; /* flows not ready to be offloaded (e.g due to missing route) */
	int			tmp_efi_index;
	struct list_head	tmp_list; /* temporary flow list used by neigh update */
	refcount_t		refcnt;
	struct rcu_head		rcu_head;
	struct completion	init_done;
	union {
		struct mlx5_esw_flow_attr esw_attr[0];
		struct mlx5_nic_flow_attr nic_attr[0];
	};
};

struct mlx5e_tc_flow_parse_attr {
	const struct ip_tunnel_info *tun_info[MLX5_MAX_FLOW_FWD_VPORTS];
	struct net_device *filter_dev;
	struct mlx5_flow_spec spec;
	int num_mod_hdr_actions;
	int max_mod_hdr_actions;
	void *mod_hdr_actions;
	int mirred_ifindex[MLX5_MAX_FLOW_FWD_VPORTS];
};

#define MLX5E_TC_TABLE_NUM_GROUPS 4
#define MLX5E_TC_TABLE_MAX_GROUP_SIZE BIT(16)

struct mlx5e_hairpin {
	struct mlx5_hairpin *pair;

	struct mlx5_core_dev *func_mdev;
	struct mlx5e_priv *func_priv;
	u32 tdn;
	u32 tirn;

	int num_channels;
	struct mlx5e_rqt indir_rqt;
	u32 indir_tirn[MLX5E_NUM_INDIR_TIRS];
	struct mlx5e_ttc_table ttc;
};

struct mlx5e_hairpin_entry {
	/* a node of a hash table which keeps all the  hairpin entries */
	struct hlist_node hairpin_hlist;

	/* protects flows list */
	spinlock_t flows_lock;
	/* flows sharing the same hairpin */
	struct list_head flows;
	/* hpe's that were not fully initialized when dead peer update event
	 * function traversed them.
	 */
	struct list_head dead_peer_wait_list;

	u16 peer_vhca_id;
	u8 prio;
	struct mlx5e_hairpin *hp;
	refcount_t refcnt;
	struct completion res_ready;
};

struct mod_hdr_key {
	int num_actions;
	void *actions;
};

struct mlx5e_mod_hdr_entry {
	/* a node of a hash table which keeps all the mod_hdr entries */
	struct hlist_node mod_hdr_hlist;

	/* protects flows list */
	spinlock_t flows_lock;
	/* flows sharing the same mod_hdr entry */
	struct list_head flows;

	struct mod_hdr_key key;

	struct mlx5_modify_hdr *modify_hdr;

	refcount_t refcnt;
	struct completion res_ready;
	int compl_result;
};

#define MLX5_MH_ACT_SZ MLX5_UN_SZ_BYTES(set_action_in_add_action_in_auto)

static void mlx5e_tc_del_flow(struct mlx5e_priv *priv,
			      struct mlx5e_tc_flow *flow);

static struct mlx5e_tc_flow *mlx5e_flow_get(struct mlx5e_tc_flow *flow)
{
	if (!flow || !refcount_inc_not_zero(&flow->refcnt))
		return ERR_PTR(-EINVAL);
	return flow;
}

static void mlx5e_flow_put(struct mlx5e_priv *priv,
			   struct mlx5e_tc_flow *flow)
{
	if (refcount_dec_and_test(&flow->refcnt)) {
		mlx5e_tc_del_flow(priv, flow);
		kfree_rcu(flow, rcu_head);
	}
}

static void __flow_flag_set(struct mlx5e_tc_flow *flow, unsigned long flag)
{
	/* Complete all memory stores before setting bit. */
	smp_mb__before_atomic();
	set_bit(flag, &flow->flags);
}

#define flow_flag_set(flow, flag) __flow_flag_set(flow, MLX5E_TC_FLOW_FLAG_##flag)

static bool __flow_flag_test_and_set(struct mlx5e_tc_flow *flow,
				     unsigned long flag)
{
	/* test_and_set_bit() provides all necessary barriers */
	return test_and_set_bit(flag, &flow->flags);
}

#define flow_flag_test_and_set(flow, flag)			\
	__flow_flag_test_and_set(flow,				\
				 MLX5E_TC_FLOW_FLAG_##flag)

static void __flow_flag_clear(struct mlx5e_tc_flow *flow, unsigned long flag)
{
	/* Complete all memory stores before clearing bit. */
	smp_mb__before_atomic();
	clear_bit(flag, &flow->flags);
}

#define flow_flag_clear(flow, flag) __flow_flag_clear(flow, \
						      MLX5E_TC_FLOW_FLAG_##flag)

static bool __flow_flag_test(struct mlx5e_tc_flow *flow, unsigned long flag)
{
	bool ret = test_bit(flag, &flow->flags);

	/* Read fields of flow structure only after checking flags. */
	smp_mb__after_atomic();
	return ret;
}

#define flow_flag_test(flow, flag) __flow_flag_test(flow, \
						    MLX5E_TC_FLOW_FLAG_##flag)

static bool mlx5e_is_eswitch_flow(struct mlx5e_tc_flow *flow)
{
	return flow_flag_test(flow, ESWITCH);
}

static bool mlx5e_is_offloaded_flow(struct mlx5e_tc_flow *flow)
{
	return flow_flag_test(flow, OFFLOADED);
}

static inline u32 hash_mod_hdr_info(struct mod_hdr_key *key)
{
	return jhash(key->actions,
		     key->num_actions * MLX5_MH_ACT_SZ, 0);
}

static inline int cmp_mod_hdr_info(struct mod_hdr_key *a,
				   struct mod_hdr_key *b)
{
	if (a->num_actions != b->num_actions)
		return 1;

	return memcmp(a->actions, b->actions, a->num_actions * MLX5_MH_ACT_SZ);
}

static struct mod_hdr_tbl *
get_mod_hdr_table(struct mlx5e_priv *priv, int namespace)
{
	struct mlx5_eswitch *esw = priv->mdev->priv.eswitch;

	return namespace == MLX5_FLOW_NAMESPACE_FDB ? &esw->offloads.mod_hdr :
		&priv->fs.tc.mod_hdr;
}

static struct mlx5e_mod_hdr_entry *
mlx5e_mod_hdr_get(struct mod_hdr_tbl *tbl, struct mod_hdr_key *key, u32 hash_key)
{
	struct mlx5e_mod_hdr_entry *mh, *found = NULL;

	hash_for_each_possible(tbl->hlist, mh, mod_hdr_hlist, hash_key) {
		if (!cmp_mod_hdr_info(&mh->key, key)) {
			refcount_inc(&mh->refcnt);
			found = mh;
			break;
		}
	}

	return found;
}

static void mlx5e_mod_hdr_put(struct mlx5e_priv *priv,
			      struct mlx5e_mod_hdr_entry *mh,
			      int namespace)
{
	struct mod_hdr_tbl *tbl = get_mod_hdr_table(priv, namespace);

	if (!refcount_dec_and_mutex_lock(&mh->refcnt, &tbl->lock))
		return;
	hash_del(&mh->mod_hdr_hlist);
	mutex_unlock(&tbl->lock);

	WARN_ON(!list_empty(&mh->flows));
	if (mh->compl_result > 0)
		mlx5_modify_header_dealloc(priv->mdev, mh->modify_hdr);

	kfree(mh);
}

static int get_flow_name_space(struct mlx5e_tc_flow *flow)
{
	return mlx5e_is_eswitch_flow(flow) ?
		MLX5_FLOW_NAMESPACE_FDB : MLX5_FLOW_NAMESPACE_KERNEL;
}
static int mlx5e_attach_mod_hdr(struct mlx5e_priv *priv,
				struct mlx5e_tc_flow *flow,
				struct mlx5e_tc_flow_parse_attr *parse_attr)
{
	int num_actions, actions_size, namespace, err;
	struct mlx5e_mod_hdr_entry *mh;
	struct mod_hdr_tbl *tbl;
	struct mod_hdr_key key;
	u32 hash_key;

	num_actions  = parse_attr->num_mod_hdr_actions;
	actions_size = MLX5_MH_ACT_SZ * num_actions;

	key.actions = parse_attr->mod_hdr_actions;
	key.num_actions = num_actions;

	hash_key = hash_mod_hdr_info(&key);

	namespace = get_flow_name_space(flow);
	tbl = get_mod_hdr_table(priv, namespace);

	mutex_lock(&tbl->lock);
	mh = mlx5e_mod_hdr_get(tbl, &key, hash_key);
	if (mh) {
		mutex_unlock(&tbl->lock);
		wait_for_completion(&mh->res_ready);

		if (mh->compl_result < 0) {
			err = -EREMOTEIO;
			goto attach_header_err;
		}
		goto attach_flow;
	}

	mh = kzalloc(sizeof(*mh) + actions_size, GFP_KERNEL);
	if (!mh) {
		mutex_unlock(&tbl->lock);
		return -ENOMEM;
	}

	mh->key.actions = (void *)mh + sizeof(*mh);
	memcpy(mh->key.actions, key.actions, actions_size);
	mh->key.num_actions = num_actions;
	spin_lock_init(&mh->flows_lock);
	INIT_LIST_HEAD(&mh->flows);
	refcount_set(&mh->refcnt, 1);
	init_completion(&mh->res_ready);

	hash_add(tbl->hlist, &mh->mod_hdr_hlist, hash_key);
	mutex_unlock(&tbl->lock);

	mh->modify_hdr = mlx5_modify_header_alloc(priv->mdev, namespace,
						  mh->key.num_actions,
						  mh->key.actions);
	if (IS_ERR(mh->modify_hdr)) {
		err = PTR_ERR(mh->modify_hdr);
		mh->compl_result = err;
		goto alloc_header_err;
	}
	mh->compl_result = 1;
	complete_all(&mh->res_ready);

attach_flow:
	flow->mh = mh;
	spin_lock(&mh->flows_lock);
	list_add(&flow->mod_hdr, &mh->flows);
	spin_unlock(&mh->flows_lock);
	if (mlx5e_is_eswitch_flow(flow))
		flow->esw_attr->modify_hdr = mh->modify_hdr;
	else
		flow->nic_attr->modify_hdr = mh->modify_hdr;

	return 0;

alloc_header_err:
	complete_all(&mh->res_ready);
attach_header_err:
	mlx5e_mod_hdr_put(priv, mh, namespace);
	return err;
}

static void mlx5e_detach_mod_hdr(struct mlx5e_priv *priv,
				 struct mlx5e_tc_flow *flow)
{
	/* flow wasn't fully initialized */
	if (!flow->mh)
		return;

	spin_lock(&flow->mh->flows_lock);
	list_del(&flow->mod_hdr);
	spin_unlock(&flow->mh->flows_lock);

	mlx5e_mod_hdr_put(priv, flow->mh, get_flow_name_space(flow));
	flow->mh = NULL;
}

static
struct mlx5_core_dev *mlx5e_hairpin_get_mdev(struct net *net, int ifindex)
{
	struct net_device *netdev;
	struct mlx5e_priv *priv;

	netdev = __dev_get_by_index(net, ifindex);
	priv = netdev_priv(netdev);
	return priv->mdev;
}

static int mlx5e_hairpin_create_transport(struct mlx5e_hairpin *hp)
{
	u32 in[MLX5_ST_SZ_DW(create_tir_in)] = {0};
	void *tirc;
	int err;

	err = mlx5_core_alloc_transport_domain(hp->func_mdev, &hp->tdn);
	if (err)
		goto alloc_tdn_err;

	tirc = MLX5_ADDR_OF(create_tir_in, in, ctx);

	MLX5_SET(tirc, tirc, disp_type, MLX5_TIRC_DISP_TYPE_DIRECT);
	MLX5_SET(tirc, tirc, inline_rqn, hp->pair->rqn[0]);
	MLX5_SET(tirc, tirc, transport_domain, hp->tdn);

	err = mlx5_core_create_tir(hp->func_mdev, in, MLX5_ST_SZ_BYTES(create_tir_in), &hp->tirn);
	if (err)
		goto create_tir_err;

	return 0;

create_tir_err:
	mlx5_core_dealloc_transport_domain(hp->func_mdev, hp->tdn);
alloc_tdn_err:
	return err;
}

static void mlx5e_hairpin_destroy_transport(struct mlx5e_hairpin *hp)
{
	mlx5_core_destroy_tir(hp->func_mdev, hp->tirn);
	mlx5_core_dealloc_transport_domain(hp->func_mdev, hp->tdn);
}

static void mlx5e_hairpin_fill_rqt_rqns(struct mlx5e_hairpin *hp, void *rqtc)
{
	u32 indirection_rqt[MLX5E_INDIR_RQT_SIZE], rqn;
	struct mlx5e_priv *priv = hp->func_priv;
	int i, ix, sz = MLX5E_INDIR_RQT_SIZE;

	mlx5e_build_default_indir_rqt(indirection_rqt, sz,
				      hp->num_channels);

	for (i = 0; i < sz; i++) {
		ix = i;
		if (priv->rss_params.hfunc == ETH_RSS_HASH_XOR)
			ix = mlx5e_bits_invert(i, ilog2(sz));
		ix = indirection_rqt[ix];
		rqn = hp->pair->rqn[ix];
		MLX5_SET(rqtc, rqtc, rq_num[i], rqn);
	}
}

static int mlx5e_hairpin_create_indirect_rqt(struct mlx5e_hairpin *hp)
{
	int inlen, err, sz = MLX5E_INDIR_RQT_SIZE;
	struct mlx5e_priv *priv = hp->func_priv;
	struct mlx5_core_dev *mdev = priv->mdev;
	void *rqtc;
	u32 *in;

	inlen = MLX5_ST_SZ_BYTES(create_rqt_in) + sizeof(u32) * sz;
	in = kvzalloc(inlen, GFP_KERNEL);
	if (!in)
		return -ENOMEM;

	rqtc = MLX5_ADDR_OF(create_rqt_in, in, rqt_context);

	MLX5_SET(rqtc, rqtc, rqt_actual_size, sz);
	MLX5_SET(rqtc, rqtc, rqt_max_size, sz);

	mlx5e_hairpin_fill_rqt_rqns(hp, rqtc);

	err = mlx5_core_create_rqt(mdev, in, inlen, &hp->indir_rqt.rqtn);
	if (!err)
		hp->indir_rqt.enabled = true;

	kvfree(in);
	return err;
}

static int mlx5e_hairpin_create_indirect_tirs(struct mlx5e_hairpin *hp)
{
	struct mlx5e_priv *priv = hp->func_priv;
	u32 in[MLX5_ST_SZ_DW(create_tir_in)];
	int tt, i, err;
	void *tirc;

	for (tt = 0; tt < MLX5E_NUM_INDIR_TIRS; tt++) {
		struct mlx5e_tirc_config ttconfig = mlx5e_tirc_get_default_config(tt);

		memset(in, 0, MLX5_ST_SZ_BYTES(create_tir_in));
		tirc = MLX5_ADDR_OF(create_tir_in, in, ctx);

		MLX5_SET(tirc, tirc, transport_domain, hp->tdn);
		MLX5_SET(tirc, tirc, disp_type, MLX5_TIRC_DISP_TYPE_INDIRECT);
		MLX5_SET(tirc, tirc, indirect_table, hp->indir_rqt.rqtn);
		mlx5e_build_indir_tir_ctx_hash(&priv->rss_params, &ttconfig, tirc, false);

		err = mlx5_core_create_tir(hp->func_mdev, in,
					   MLX5_ST_SZ_BYTES(create_tir_in), &hp->indir_tirn[tt]);
		if (err) {
			mlx5_core_warn(hp->func_mdev, "create indirect tirs failed, %d\n", err);
			goto err_destroy_tirs;
		}
	}
	return 0;

err_destroy_tirs:
	for (i = 0; i < tt; i++)
		mlx5_core_destroy_tir(hp->func_mdev, hp->indir_tirn[i]);
	return err;
}

static void mlx5e_hairpin_destroy_indirect_tirs(struct mlx5e_hairpin *hp)
{
	int tt;

	for (tt = 0; tt < MLX5E_NUM_INDIR_TIRS; tt++)
		mlx5_core_destroy_tir(hp->func_mdev, hp->indir_tirn[tt]);
}

static void mlx5e_hairpin_set_ttc_params(struct mlx5e_hairpin *hp,
					 struct ttc_params *ttc_params)
{
	struct mlx5_flow_table_attr *ft_attr = &ttc_params->ft_attr;
	int tt;

	memset(ttc_params, 0, sizeof(*ttc_params));

	ttc_params->any_tt_tirn = hp->tirn;

	for (tt = 0; tt < MLX5E_NUM_INDIR_TIRS; tt++)
		ttc_params->indir_tirn[tt] = hp->indir_tirn[tt];

	ft_attr->max_fte = MLX5E_NUM_TT;
	ft_attr->level = MLX5E_TC_TTC_FT_LEVEL;
	ft_attr->prio = MLX5E_TC_PRIO;
}

static int mlx5e_hairpin_rss_init(struct mlx5e_hairpin *hp)
{
	struct mlx5e_priv *priv = hp->func_priv;
	struct ttc_params ttc_params;
	int err;

	err = mlx5e_hairpin_create_indirect_rqt(hp);
	if (err)
		return err;

	err = mlx5e_hairpin_create_indirect_tirs(hp);
	if (err)
		goto err_create_indirect_tirs;

	mlx5e_hairpin_set_ttc_params(hp, &ttc_params);
	err = mlx5e_create_ttc_table(priv, &ttc_params, &hp->ttc);
	if (err)
		goto err_create_ttc_table;

	netdev_dbg(priv->netdev, "add hairpin: using %d channels rss ttc table id %x\n",
		   hp->num_channels, hp->ttc.ft.t->id);

	return 0;

err_create_ttc_table:
	mlx5e_hairpin_destroy_indirect_tirs(hp);
err_create_indirect_tirs:
	mlx5e_destroy_rqt(priv, &hp->indir_rqt);

	return err;
}

static void mlx5e_hairpin_rss_cleanup(struct mlx5e_hairpin *hp)
{
	struct mlx5e_priv *priv = hp->func_priv;

	mlx5e_destroy_ttc_table(priv, &hp->ttc);
	mlx5e_hairpin_destroy_indirect_tirs(hp);
	mlx5e_destroy_rqt(priv, &hp->indir_rqt);
}

static struct mlx5e_hairpin *
mlx5e_hairpin_create(struct mlx5e_priv *priv, struct mlx5_hairpin_params *params,
		     int peer_ifindex)
{
	struct mlx5_core_dev *func_mdev, *peer_mdev;
	struct mlx5e_hairpin *hp;
	struct mlx5_hairpin *pair;
	int err;

	hp = kzalloc(sizeof(*hp), GFP_KERNEL);
	if (!hp)
		return ERR_PTR(-ENOMEM);

	func_mdev = priv->mdev;
	peer_mdev = mlx5e_hairpin_get_mdev(dev_net(priv->netdev), peer_ifindex);

	pair = mlx5_core_hairpin_create(func_mdev, peer_mdev, params);
	if (IS_ERR(pair)) {
		err = PTR_ERR(pair);
		goto create_pair_err;
	}
	hp->pair = pair;
	hp->func_mdev = func_mdev;
	hp->func_priv = priv;
	hp->num_channels = params->num_channels;

	err = mlx5e_hairpin_create_transport(hp);
	if (err)
		goto create_transport_err;

	if (hp->num_channels > 1) {
		err = mlx5e_hairpin_rss_init(hp);
		if (err)
			goto rss_init_err;
	}

	return hp;

rss_init_err:
	mlx5e_hairpin_destroy_transport(hp);
create_transport_err:
	mlx5_core_hairpin_destroy(hp->pair);
create_pair_err:
	kfree(hp);
	return ERR_PTR(err);
}

static void mlx5e_hairpin_destroy(struct mlx5e_hairpin *hp)
{
	if (hp->num_channels > 1)
		mlx5e_hairpin_rss_cleanup(hp);
	mlx5e_hairpin_destroy_transport(hp);
	mlx5_core_hairpin_destroy(hp->pair);
	kvfree(hp);
}

static inline u32 hash_hairpin_info(u16 peer_vhca_id, u8 prio)
{
	return (peer_vhca_id << 16 | prio);
}

static struct mlx5e_hairpin_entry *mlx5e_hairpin_get(struct mlx5e_priv *priv,
						     u16 peer_vhca_id, u8 prio)
{
	struct mlx5e_hairpin_entry *hpe;
	u32 hash_key = hash_hairpin_info(peer_vhca_id, prio);

	hash_for_each_possible(priv->fs.tc.hairpin_tbl, hpe,
			       hairpin_hlist, hash_key) {
		if (hpe->peer_vhca_id == peer_vhca_id && hpe->prio == prio) {
			refcount_inc(&hpe->refcnt);
			return hpe;
		}
	}

	return NULL;
}

static void mlx5e_hairpin_put(struct mlx5e_priv *priv,
			      struct mlx5e_hairpin_entry *hpe)
{
	/* no more hairpin flows for us, release the hairpin pair */
	if (!refcount_dec_and_mutex_lock(&hpe->refcnt, &priv->fs.tc.hairpin_tbl_lock))
		return;
	hash_del(&hpe->hairpin_hlist);
	mutex_unlock(&priv->fs.tc.hairpin_tbl_lock);

	if (!IS_ERR_OR_NULL(hpe->hp)) {
		netdev_dbg(priv->netdev, "del hairpin: peer %s\n",
			   dev_name(hpe->hp->pair->peer_mdev->device));

		mlx5e_hairpin_destroy(hpe->hp);
	}

	WARN_ON(!list_empty(&hpe->flows));
	kfree(hpe);
}

#define UNKNOWN_MATCH_PRIO 8

static int mlx5e_hairpin_get_prio(struct mlx5e_priv *priv,
				  struct mlx5_flow_spec *spec, u8 *match_prio,
				  struct netlink_ext_ack *extack)
{
	void *headers_c, *headers_v;
	u8 prio_val, prio_mask = 0;
	bool vlan_present;

#ifdef CONFIG_MLX5_CORE_EN_DCB
	if (priv->dcbx_dp.trust_state != MLX5_QPTS_TRUST_PCP) {
		NL_SET_ERR_MSG_MOD(extack,
				   "only PCP trust state supported for hairpin");
		return -EOPNOTSUPP;
	}
#endif
	headers_c = MLX5_ADDR_OF(fte_match_param, spec->match_criteria, outer_headers);
	headers_v = MLX5_ADDR_OF(fte_match_param, spec->match_value, outer_headers);

	vlan_present = MLX5_GET(fte_match_set_lyr_2_4, headers_v, cvlan_tag);
	if (vlan_present) {
		prio_mask = MLX5_GET(fte_match_set_lyr_2_4, headers_c, first_prio);
		prio_val = MLX5_GET(fte_match_set_lyr_2_4, headers_v, first_prio);
	}

	if (!vlan_present || !prio_mask) {
		prio_val = UNKNOWN_MATCH_PRIO;
	} else if (prio_mask != 0x7) {
		NL_SET_ERR_MSG_MOD(extack,
				   "masked priority match not supported for hairpin");
		return -EOPNOTSUPP;
	}

	*match_prio = prio_val;
	return 0;
}

static int mlx5e_hairpin_flow_add(struct mlx5e_priv *priv,
				  struct mlx5e_tc_flow *flow,
				  struct mlx5e_tc_flow_parse_attr *parse_attr,
				  struct netlink_ext_ack *extack)
{
	int peer_ifindex = parse_attr->mirred_ifindex[0];
	struct mlx5_hairpin_params params;
	struct mlx5_core_dev *peer_mdev;
	struct mlx5e_hairpin_entry *hpe;
	struct mlx5e_hairpin *hp;
	u64 link_speed64;
	u32 link_speed;
	u8 match_prio;
	u16 peer_id;
	int err;

	peer_mdev = mlx5e_hairpin_get_mdev(dev_net(priv->netdev), peer_ifindex);
	if (!MLX5_CAP_GEN(priv->mdev, hairpin) || !MLX5_CAP_GEN(peer_mdev, hairpin)) {
		NL_SET_ERR_MSG_MOD(extack, "hairpin is not supported");
		return -EOPNOTSUPP;
	}

	peer_id = MLX5_CAP_GEN(peer_mdev, vhca_id);
	err = mlx5e_hairpin_get_prio(priv, &parse_attr->spec, &match_prio,
				     extack);
	if (err)
		return err;

	mutex_lock(&priv->fs.tc.hairpin_tbl_lock);
	hpe = mlx5e_hairpin_get(priv, peer_id, match_prio);
	if (hpe) {
		mutex_unlock(&priv->fs.tc.hairpin_tbl_lock);
		wait_for_completion(&hpe->res_ready);

		if (IS_ERR(hpe->hp)) {
			err = -EREMOTEIO;
			goto out_err;
		}
		goto attach_flow;
	}

	hpe = kzalloc(sizeof(*hpe), GFP_KERNEL);
	if (!hpe) {
		mutex_unlock(&priv->fs.tc.hairpin_tbl_lock);
		return -ENOMEM;
	}

	spin_lock_init(&hpe->flows_lock);
	INIT_LIST_HEAD(&hpe->flows);
	INIT_LIST_HEAD(&hpe->dead_peer_wait_list);
	hpe->peer_vhca_id = peer_id;
	hpe->prio = match_prio;
	refcount_set(&hpe->refcnt, 1);
	init_completion(&hpe->res_ready);

	hash_add(priv->fs.tc.hairpin_tbl, &hpe->hairpin_hlist,
		 hash_hairpin_info(peer_id, match_prio));
	mutex_unlock(&priv->fs.tc.hairpin_tbl_lock);

	params.log_data_size = 15;
	params.log_data_size = min_t(u8, params.log_data_size,
				     MLX5_CAP_GEN(priv->mdev, log_max_hairpin_wq_data_sz));
	params.log_data_size = max_t(u8, params.log_data_size,
				     MLX5_CAP_GEN(priv->mdev, log_min_hairpin_wq_data_sz));

	params.log_num_packets = params.log_data_size -
				 MLX5_MPWRQ_MIN_LOG_STRIDE_SZ(priv->mdev);
	params.log_num_packets = min_t(u8, params.log_num_packets,
				       MLX5_CAP_GEN(priv->mdev, log_max_hairpin_num_packets));

	params.q_counter = priv->q_counter;
	/* set hairpin pair per each 50Gbs share of the link */
	mlx5e_port_max_linkspeed(priv->mdev, &link_speed);
	link_speed = max_t(u32, link_speed, 50000);
	link_speed64 = link_speed;
	do_div(link_speed64, 50000);
	params.num_channels = link_speed64;

	hp = mlx5e_hairpin_create(priv, &params, peer_ifindex);
	hpe->hp = hp;
	complete_all(&hpe->res_ready);
	if (IS_ERR(hp)) {
		err = PTR_ERR(hp);
		goto out_err;
	}

	netdev_dbg(priv->netdev, "add hairpin: tirn %x rqn %x peer %s sqn %x prio %d (log) data %d packets %d\n",
		   hp->tirn, hp->pair->rqn[0],
		   dev_name(hp->pair->peer_mdev->device),
		   hp->pair->sqn[0], match_prio, params.log_data_size, params.log_num_packets);

attach_flow:
	if (hpe->hp->num_channels > 1) {
		flow_flag_set(flow, HAIRPIN_RSS);
		flow->nic_attr->hairpin_ft = hpe->hp->ttc.ft.t;
	} else {
		flow->nic_attr->hairpin_tirn = hpe->hp->tirn;
	}

	flow->hpe = hpe;
	spin_lock(&hpe->flows_lock);
	list_add(&flow->hairpin, &hpe->flows);
	spin_unlock(&hpe->flows_lock);

	return 0;

out_err:
	mlx5e_hairpin_put(priv, hpe);
	return err;
}

static void mlx5e_hairpin_flow_del(struct mlx5e_priv *priv,
				   struct mlx5e_tc_flow *flow)
{
	/* flow wasn't fully initialized */
	if (!flow->hpe)
		return;

	spin_lock(&flow->hpe->flows_lock);
	list_del(&flow->hairpin);
	spin_unlock(&flow->hpe->flows_lock);

	mlx5e_hairpin_put(priv, flow->hpe);
	flow->hpe = NULL;
}

static int
mlx5e_tc_add_nic_flow(struct mlx5e_priv *priv,
		      struct mlx5e_tc_flow_parse_attr *parse_attr,
		      struct mlx5e_tc_flow *flow,
		      struct netlink_ext_ack *extack)
{
	struct mlx5_flow_context *flow_context = &parse_attr->spec.flow_context;
	struct mlx5_nic_flow_attr *attr = flow->nic_attr;
	struct mlx5_core_dev *dev = priv->mdev;
	struct mlx5_flow_destination dest[2] = {};
	struct mlx5_flow_act flow_act = {
		.action = attr->action,
		.flags    = FLOW_ACT_NO_APPEND,
	};
	struct mlx5_fc *counter = NULL;
	int err, dest_ix = 0;

	flow_context->flags |= FLOW_CONTEXT_HAS_TAG;
	flow_context->flow_tag = attr->flow_tag;

	if (flow_flag_test(flow, HAIRPIN)) {
		err = mlx5e_hairpin_flow_add(priv, flow, parse_attr, extack);
		if (err)
			return err;

		if (flow_flag_test(flow, HAIRPIN_RSS)) {
			dest[dest_ix].type = MLX5_FLOW_DESTINATION_TYPE_FLOW_TABLE;
			dest[dest_ix].ft = attr->hairpin_ft;
		} else {
			dest[dest_ix].type = MLX5_FLOW_DESTINATION_TYPE_TIR;
			dest[dest_ix].tir_num = attr->hairpin_tirn;
		}
		dest_ix++;
	} else if (attr->action & MLX5_FLOW_CONTEXT_ACTION_FWD_DEST) {
		dest[dest_ix].type = MLX5_FLOW_DESTINATION_TYPE_FLOW_TABLE;
		dest[dest_ix].ft = priv->fs.vlan.ft.t;
		dest_ix++;
	}

	if (attr->action & MLX5_FLOW_CONTEXT_ACTION_COUNT) {
		counter = mlx5_fc_create(dev, true);
		if (IS_ERR(counter))
			return PTR_ERR(counter);

		dest[dest_ix].type = MLX5_FLOW_DESTINATION_TYPE_COUNTER;
		dest[dest_ix].counter_id = mlx5_fc_id(counter);
		dest_ix++;
		attr->counter = counter;
	}

	if (attr->action & MLX5_FLOW_CONTEXT_ACTION_MOD_HDR) {
		err = mlx5e_attach_mod_hdr(priv, flow, parse_attr);
		flow_act.modify_hdr = attr->modify_hdr;
		kfree(parse_attr->mod_hdr_actions);
		if (err)
			return err;
	}

	mutex_lock(&priv->fs.tc.t_lock);
	if (IS_ERR_OR_NULL(priv->fs.tc.t)) {
		int tc_grp_size, tc_tbl_size;
		u32 max_flow_counter;

		max_flow_counter = (MLX5_CAP_GEN(dev, max_flow_counter_31_16) << 16) |
				    MLX5_CAP_GEN(dev, max_flow_counter_15_0);

		tc_grp_size = min_t(int, max_flow_counter, MLX5E_TC_TABLE_MAX_GROUP_SIZE);

		tc_tbl_size = min_t(int, tc_grp_size * MLX5E_TC_TABLE_NUM_GROUPS,
				    BIT(MLX5_CAP_FLOWTABLE_NIC_RX(dev, log_max_ft_size)));

		priv->fs.tc.t =
			mlx5_create_auto_grouped_flow_table(priv->fs.ns,
							    MLX5E_TC_PRIO,
							    tc_tbl_size,
							    MLX5E_TC_TABLE_NUM_GROUPS,
							    MLX5E_TC_FT_LEVEL, 0);
		if (IS_ERR(priv->fs.tc.t)) {
			mutex_unlock(&priv->fs.tc.t_lock);
			NL_SET_ERR_MSG_MOD(extack,
					   "Failed to create tc offload table\n");
			netdev_err(priv->netdev,
				   "Failed to create tc offload table\n");
			return PTR_ERR(priv->fs.tc.t);
		}
	}

	if (attr->match_level != MLX5_MATCH_NONE)
		parse_attr->spec.match_criteria_enable |= MLX5_MATCH_OUTER_HEADERS;

	flow->rule[0] = mlx5_add_flow_rules(priv->fs.tc.t, &parse_attr->spec,
					    &flow_act, dest, dest_ix);
	mutex_unlock(&priv->fs.tc.t_lock);

	return PTR_ERR_OR_ZERO(flow->rule[0]);
}

static void mlx5e_tc_del_nic_flow(struct mlx5e_priv *priv,
				  struct mlx5e_tc_flow *flow)
{
	struct mlx5_nic_flow_attr *attr = flow->nic_attr;
	struct mlx5_fc *counter = NULL;

	counter = attr->counter;
	if (!IS_ERR_OR_NULL(flow->rule[0]))
		mlx5_del_flow_rules(flow->rule[0]);
	mlx5_fc_destroy(priv->mdev, counter);

	mutex_lock(&priv->fs.tc.t_lock);
	if (!mlx5e_tc_num_filters(priv, MLX5_TC_FLAG(NIC_OFFLOAD)) && priv->fs.tc.t) {
		mlx5_destroy_flow_table(priv->fs.tc.t);
		priv->fs.tc.t = NULL;
	}
	mutex_unlock(&priv->fs.tc.t_lock);

	if (attr->action & MLX5_FLOW_CONTEXT_ACTION_MOD_HDR)
		mlx5e_detach_mod_hdr(priv, flow);

	if (flow_flag_test(flow, HAIRPIN))
		mlx5e_hairpin_flow_del(priv, flow);
}

static void mlx5e_detach_encap(struct mlx5e_priv *priv,
			       struct mlx5e_tc_flow *flow, int out_index);

static int mlx5e_attach_encap(struct mlx5e_priv *priv,
			      struct mlx5e_tc_flow *flow,
			      struct net_device *mirred_dev,
			      int out_index,
			      struct netlink_ext_ack *extack,
			      struct net_device **encap_dev,
			      bool *encap_valid);

static struct mlx5_flow_handle *
mlx5e_tc_offload_fdb_rules(struct mlx5_eswitch *esw,
			   struct mlx5e_tc_flow *flow,
			   struct mlx5_flow_spec *spec,
			   struct mlx5_esw_flow_attr *attr)
{
	struct mlx5_flow_handle *rule;

	rule = mlx5_eswitch_add_offloaded_rule(esw, spec, attr);
	if (IS_ERR(rule))
		return rule;

	if (attr->split_count) {
		flow->rule[1] = mlx5_eswitch_add_fwd_rule(esw, spec, attr);
		if (IS_ERR(flow->rule[1])) {
			mlx5_eswitch_del_offloaded_rule(esw, rule, attr);
			return flow->rule[1];
		}
	}

	return rule;
}

static void
mlx5e_tc_unoffload_fdb_rules(struct mlx5_eswitch *esw,
			     struct mlx5e_tc_flow *flow,
			   struct mlx5_esw_flow_attr *attr)
{
	flow_flag_clear(flow, OFFLOADED);

	if (attr->split_count)
		mlx5_eswitch_del_fwd_rule(esw, flow->rule[1], attr);

	mlx5_eswitch_del_offloaded_rule(esw, flow->rule[0], attr);
}

static struct mlx5_flow_handle *
mlx5e_tc_offload_to_slow_path(struct mlx5_eswitch *esw,
			      struct mlx5e_tc_flow *flow,
			      struct mlx5_flow_spec *spec,
			      struct mlx5_esw_flow_attr *slow_attr)
{
	struct mlx5_flow_handle *rule;

	memcpy(slow_attr, flow->esw_attr, sizeof(*slow_attr));
	slow_attr->action = MLX5_FLOW_CONTEXT_ACTION_FWD_DEST;
	slow_attr->split_count = 0;
	slow_attr->dest_chain = FDB_SLOW_PATH_CHAIN;

	rule = mlx5e_tc_offload_fdb_rules(esw, flow, spec, slow_attr);
	if (!IS_ERR(rule))
		flow_flag_set(flow, SLOW);

	return rule;
}

static void
mlx5e_tc_unoffload_from_slow_path(struct mlx5_eswitch *esw,
				  struct mlx5e_tc_flow *flow,
				  struct mlx5_esw_flow_attr *slow_attr)
{
	memcpy(slow_attr, flow->esw_attr, sizeof(*slow_attr));
	slow_attr->action = MLX5_FLOW_CONTEXT_ACTION_FWD_DEST;
	slow_attr->split_count = 0;
	slow_attr->dest_chain = FDB_SLOW_PATH_CHAIN;
	mlx5e_tc_unoffload_fdb_rules(esw, flow, slow_attr);
	flow_flag_clear(flow, SLOW);
}

/* Caller must obtain uplink_priv->unready_flows_lock mutex before calling this
 * function.
 */
static void unready_flow_add(struct mlx5e_tc_flow *flow,
			     struct list_head *unready_flows)
{
	flow_flag_set(flow, NOT_READY);
	list_add_tail(&flow->unready, unready_flows);
}

/* Caller must obtain uplink_priv->unready_flows_lock mutex before calling this
 * function.
 */
static void unready_flow_del(struct mlx5e_tc_flow *flow)
{
	list_del(&flow->unready);
	flow_flag_clear(flow, NOT_READY);
}

static void add_unready_flow(struct mlx5e_tc_flow *flow)
{
	struct mlx5_rep_uplink_priv *uplink_priv;
	struct mlx5e_rep_priv *rpriv;
	struct mlx5_eswitch *esw;

	esw = flow->priv->mdev->priv.eswitch;
	rpriv = mlx5_eswitch_get_uplink_priv(esw, REP_ETH);
	uplink_priv = &rpriv->uplink_priv;

	mutex_lock(&uplink_priv->unready_flows_lock);
	unready_flow_add(flow, &uplink_priv->unready_flows);
	mutex_unlock(&uplink_priv->unready_flows_lock);
}

static void remove_unready_flow(struct mlx5e_tc_flow *flow)
{
	struct mlx5_rep_uplink_priv *uplink_priv;
	struct mlx5e_rep_priv *rpriv;
	struct mlx5_eswitch *esw;

	esw = flow->priv->mdev->priv.eswitch;
	rpriv = mlx5_eswitch_get_uplink_priv(esw, REP_ETH);
	uplink_priv = &rpriv->uplink_priv;

	mutex_lock(&uplink_priv->unready_flows_lock);
	unready_flow_del(flow);
	mutex_unlock(&uplink_priv->unready_flows_lock);
}

static int
mlx5e_tc_add_fdb_flow(struct mlx5e_priv *priv,
		      struct mlx5e_tc_flow *flow,
		      struct netlink_ext_ack *extack)
{
	struct mlx5_eswitch *esw = priv->mdev->priv.eswitch;
	u32 max_chain = mlx5_eswitch_get_chain_range(esw);
	struct mlx5_esw_flow_attr *attr = flow->esw_attr;
	struct mlx5e_tc_flow_parse_attr *parse_attr = attr->parse_attr;
	u16 max_prio = mlx5_eswitch_get_prio_range(esw);
	struct net_device *out_dev, *encap_dev = NULL;
	struct mlx5_fc *counter = NULL;
	struct mlx5e_rep_priv *rpriv;
	struct mlx5e_priv *out_priv;
	bool encap_valid = true;
	int err = 0;
	int out_index;

	if (!mlx5_eswitch_prios_supported(esw) && attr->prio != 1) {
		NL_SET_ERR_MSG(extack, "E-switch priorities unsupported, upgrade FW");
		return -EOPNOTSUPP;
	}

	if (attr->chain > max_chain) {
		NL_SET_ERR_MSG(extack, "Requested chain is out of supported range");
		return -EOPNOTSUPP;
	}

	if (attr->prio > max_prio) {
		NL_SET_ERR_MSG(extack, "Requested priority is out of supported range");
		return -EOPNOTSUPP;
	}

	for (out_index = 0; out_index < MLX5_MAX_FLOW_FWD_VPORTS; out_index++) {
		int mirred_ifindex;

		if (!(attr->dests[out_index].flags & MLX5_ESW_DEST_ENCAP))
			continue;

		mirred_ifindex = parse_attr->mirred_ifindex[out_index];
		out_dev = __dev_get_by_index(dev_net(priv->netdev),
					     mirred_ifindex);
		err = mlx5e_attach_encap(priv, flow, out_dev, out_index,
					 extack, &encap_dev, &encap_valid);
		if (err)
			return err;

		out_priv = netdev_priv(encap_dev);
		rpriv = out_priv->ppriv;
		attr->dests[out_index].rep = rpriv->rep;
		attr->dests[out_index].mdev = out_priv->mdev;
	}

	err = mlx5_eswitch_add_vlan_action(esw, attr);
	if (err)
		return err;

	if (attr->action & MLX5_FLOW_CONTEXT_ACTION_MOD_HDR) {
		err = mlx5e_attach_mod_hdr(priv, flow, parse_attr);
		kfree(parse_attr->mod_hdr_actions);
		if (err)
			return err;
	}

	if (attr->action & MLX5_FLOW_CONTEXT_ACTION_COUNT) {
		counter = mlx5_fc_create(attr->counter_dev, true);
		if (IS_ERR(counter))
			return PTR_ERR(counter);

		attr->counter = counter;
	}

	/* we get here if one of the following takes place:
	 * (1) there's no error
	 * (2) there's an encap action and we don't have valid neigh
	 */
	if (!encap_valid) {
		/* continue with goto slow path rule instead */
		struct mlx5_esw_flow_attr slow_attr;

		flow->rule[0] = mlx5e_tc_offload_to_slow_path(esw, flow, &parse_attr->spec, &slow_attr);
	} else {
		flow->rule[0] = mlx5e_tc_offload_fdb_rules(esw, flow, &parse_attr->spec, attr);
	}

	if (IS_ERR(flow->rule[0]))
		return PTR_ERR(flow->rule[0]);
	else
		flow_flag_set(flow, OFFLOADED);

	return 0;
}

static bool mlx5_flow_has_geneve_opt(struct mlx5e_tc_flow *flow)
{
	struct mlx5_flow_spec *spec = &flow->esw_attr->parse_attr->spec;
	void *headers_v = MLX5_ADDR_OF(fte_match_param,
				       spec->match_value,
				       misc_parameters_3);
	u32 geneve_tlv_opt_0_data = MLX5_GET(fte_match_set_misc3,
					     headers_v,
					     geneve_tlv_option_0_data);

	return !!geneve_tlv_opt_0_data;
}

static void mlx5e_tc_del_fdb_flow(struct mlx5e_priv *priv,
				  struct mlx5e_tc_flow *flow)
{
	struct mlx5_eswitch *esw = priv->mdev->priv.eswitch;
	struct mlx5_esw_flow_attr *attr = flow->esw_attr;
	struct mlx5_esw_flow_attr slow_attr;
	int out_index;

	if (flow_flag_test(flow, NOT_READY)) {
		remove_unready_flow(flow);
		kvfree(attr->parse_attr);
		return;
	}

	if (mlx5e_is_offloaded_flow(flow)) {
		if (flow_flag_test(flow, SLOW))
			mlx5e_tc_unoffload_from_slow_path(esw, flow, &slow_attr);
		else
			mlx5e_tc_unoffload_fdb_rules(esw, flow, attr);
	}

	if (mlx5_flow_has_geneve_opt(flow))
		mlx5_geneve_tlv_option_del(priv->mdev->geneve);

	mlx5_eswitch_del_vlan_action(esw, attr);

	for (out_index = 0; out_index < MLX5_MAX_FLOW_FWD_VPORTS; out_index++)
		if (attr->dests[out_index].flags & MLX5_ESW_DEST_ENCAP) {
			mlx5e_detach_encap(priv, flow, out_index);
			kfree(attr->parse_attr->tun_info[out_index]);
		}
	kvfree(attr->parse_attr);

	if (attr->action & MLX5_FLOW_CONTEXT_ACTION_MOD_HDR)
		mlx5e_detach_mod_hdr(priv, flow);

	if (attr->action & MLX5_FLOW_CONTEXT_ACTION_COUNT)
		mlx5_fc_destroy(attr->counter_dev, attr->counter);
}

void mlx5e_tc_encap_flows_add(struct mlx5e_priv *priv,
			      struct mlx5e_encap_entry *e,
			      struct list_head *flow_list)
{
	struct mlx5_eswitch *esw = priv->mdev->priv.eswitch;
	struct mlx5_esw_flow_attr slow_attr, *esw_attr;
	struct mlx5_flow_handle *rule;
	struct mlx5_flow_spec *spec;
	struct mlx5e_tc_flow *flow;
	int err;

	e->pkt_reformat = mlx5_packet_reformat_alloc(priv->mdev,
						     e->reformat_type,
						     e->encap_size, e->encap_header,
						     MLX5_FLOW_NAMESPACE_FDB);
	if (IS_ERR(e->pkt_reformat)) {
		mlx5_core_warn(priv->mdev, "Failed to offload cached encapsulation header, %lu\n",
			       PTR_ERR(e->pkt_reformat));
		return;
	}
	e->flags |= MLX5_ENCAP_ENTRY_VALID;
	mlx5e_rep_queue_neigh_stats_work(priv);

	list_for_each_entry(flow, flow_list, tmp_list) {
		bool all_flow_encaps_valid = true;
		int i;

		if (!mlx5e_is_offloaded_flow(flow))
			continue;
		esw_attr = flow->esw_attr;
		spec = &esw_attr->parse_attr->spec;

		esw_attr->dests[flow->tmp_efi_index].pkt_reformat = e->pkt_reformat;
		esw_attr->dests[flow->tmp_efi_index].flags |= MLX5_ESW_DEST_ENCAP_VALID;
		/* Flow can be associated with multiple encap entries.
		 * Before offloading the flow verify that all of them have
		 * a valid neighbour.
		 */
		for (i = 0; i < MLX5_MAX_FLOW_FWD_VPORTS; i++) {
			if (!(esw_attr->dests[i].flags & MLX5_ESW_DEST_ENCAP))
				continue;
			if (!(esw_attr->dests[i].flags & MLX5_ESW_DEST_ENCAP_VALID)) {
				all_flow_encaps_valid = false;
				break;
			}
		}
		/* Do not offload flows with unresolved neighbors */
		if (!all_flow_encaps_valid)
			continue;
		/* update from slow path rule to encap rule */
		rule = mlx5e_tc_offload_fdb_rules(esw, flow, spec, esw_attr);
		if (IS_ERR(rule)) {
			err = PTR_ERR(rule);
			mlx5_core_warn(priv->mdev, "Failed to update cached encapsulation flow, %d\n",
				       err);
			continue;
		}

		mlx5e_tc_unoffload_from_slow_path(esw, flow, &slow_attr);
		flow->rule[0] = rule;
		/* was unset when slow path rule removed */
		flow_flag_set(flow, OFFLOADED);
	}
}

void mlx5e_tc_encap_flows_del(struct mlx5e_priv *priv,
			      struct mlx5e_encap_entry *e,
			      struct list_head *flow_list)
{
	struct mlx5_eswitch *esw = priv->mdev->priv.eswitch;
	struct mlx5_esw_flow_attr slow_attr;
	struct mlx5_flow_handle *rule;
	struct mlx5_flow_spec *spec;
	struct mlx5e_tc_flow *flow;
	int err;

	list_for_each_entry(flow, flow_list, tmp_list) {
		if (!mlx5e_is_offloaded_flow(flow))
			continue;
		spec = &flow->esw_attr->parse_attr->spec;

		/* update from encap rule to slow path rule */
		rule = mlx5e_tc_offload_to_slow_path(esw, flow, spec, &slow_attr);
		/* mark the flow's encap dest as non-valid */
		flow->esw_attr->dests[flow->tmp_efi_index].flags &= ~MLX5_ESW_DEST_ENCAP_VALID;

		if (IS_ERR(rule)) {
			err = PTR_ERR(rule);
			mlx5_core_warn(priv->mdev, "Failed to update slow path (encap) flow, %d\n",
				       err);
			continue;
		}

		mlx5e_tc_unoffload_fdb_rules(esw, flow, flow->esw_attr);
		flow->rule[0] = rule;
		/* was unset when fast path rule removed */
		flow_flag_set(flow, OFFLOADED);
	}

	/* we know that the encap is valid */
	e->flags &= ~MLX5_ENCAP_ENTRY_VALID;
	mlx5_packet_reformat_dealloc(priv->mdev, e->pkt_reformat);
}

static struct mlx5_fc *mlx5e_tc_get_counter(struct mlx5e_tc_flow *flow)
{
	if (mlx5e_is_eswitch_flow(flow))
		return flow->esw_attr->counter;
	else
		return flow->nic_attr->counter;
}

/* Takes reference to all flows attached to encap and adds the flows to
 * flow_list using 'tmp_list' list_head in mlx5e_tc_flow.
 */
void mlx5e_take_all_encap_flows(struct mlx5e_encap_entry *e, struct list_head *flow_list)
{
	struct encap_flow_item *efi;
	struct mlx5e_tc_flow *flow;

	list_for_each_entry(efi, &e->flows, list) {
		flow = container_of(efi, struct mlx5e_tc_flow, encaps[efi->index]);
		if (IS_ERR(mlx5e_flow_get(flow)))
			continue;
		wait_for_completion(&flow->init_done);

		flow->tmp_efi_index = efi->index;
		list_add(&flow->tmp_list, flow_list);
	}
}

/* Iterate over tmp_list of flows attached to flow_list head. */
void mlx5e_put_encap_flow_list(struct mlx5e_priv *priv, struct list_head *flow_list)
{
	struct mlx5e_tc_flow *flow, *tmp;

	list_for_each_entry_safe(flow, tmp, flow_list, tmp_list)
		mlx5e_flow_put(priv, flow);
}

static struct mlx5e_encap_entry *
mlx5e_get_next_valid_encap(struct mlx5e_neigh_hash_entry *nhe,
			   struct mlx5e_encap_entry *e)
{
	struct mlx5e_encap_entry *next = NULL;

retry:
	rcu_read_lock();

	/* find encap with non-zero reference counter value */
	for (next = e ?
		     list_next_or_null_rcu(&nhe->encap_list,
					   &e->encap_list,
					   struct mlx5e_encap_entry,
					   encap_list) :
		     list_first_or_null_rcu(&nhe->encap_list,
					    struct mlx5e_encap_entry,
					    encap_list);
	     next;
	     next = list_next_or_null_rcu(&nhe->encap_list,
					  &next->encap_list,
					  struct mlx5e_encap_entry,
					  encap_list))
		if (mlx5e_encap_take(next))
			break;

	rcu_read_unlock();

	/* release starting encap */
	if (e)
		mlx5e_encap_put(netdev_priv(e->out_dev), e);
	if (!next)
		return next;

	/* wait for encap to be fully initialized */
	wait_for_completion(&next->res_ready);
	/* continue searching if encap entry is not in valid state after completion */
	if (!(next->flags & MLX5_ENCAP_ENTRY_VALID)) {
		e = next;
		goto retry;
	}

	return next;
}

void mlx5e_tc_update_neigh_used_value(struct mlx5e_neigh_hash_entry *nhe)
{
	struct mlx5e_neigh *m_neigh = &nhe->m_neigh;
<<<<<<< HEAD
=======
	struct mlx5e_encap_entry *e = NULL;
>>>>>>> f7688b48
	struct mlx5e_tc_flow *flow;
	struct mlx5_fc *counter;
	struct neigh_table *tbl;
	bool neigh_used = false;
	struct neighbour *n;
	u64 lastuse;

	if (m_neigh->family == AF_INET)
		tbl = &arp_tbl;
#if IS_ENABLED(CONFIG_IPV6)
	else if (m_neigh->family == AF_INET6)
		tbl = ipv6_stub->nd_tbl;
#endif
	else
		return;

<<<<<<< HEAD
	list_for_each_entry(e, &nhe->encap_list, encap_list) {
		if (!(e->flags & MLX5_ENCAP_ENTRY_VALID))
			continue;
		list_for_each_entry(flow, &e->flows, encap) {
			if (flow->flags & MLX5E_TC_FLOW_OFFLOADED) {
				counter = mlx5_flow_rule_counter(flow->rule[0]);
=======
	/* mlx5e_get_next_valid_encap() releases previous encap before returning
	 * next one.
	 */
	while ((e = mlx5e_get_next_valid_encap(nhe, e)) != NULL) {
		struct mlx5e_priv *priv = netdev_priv(e->out_dev);
		struct encap_flow_item *efi, *tmp;
		struct mlx5_eswitch *esw;
		LIST_HEAD(flow_list);

		esw = priv->mdev->priv.eswitch;
		mutex_lock(&esw->offloads.encap_tbl_lock);
		list_for_each_entry_safe(efi, tmp, &e->flows, list) {
			flow = container_of(efi, struct mlx5e_tc_flow,
					    encaps[efi->index]);
			if (IS_ERR(mlx5e_flow_get(flow)))
				continue;
			list_add(&flow->tmp_list, &flow_list);

			if (mlx5e_is_offloaded_flow(flow)) {
				counter = mlx5e_tc_get_counter(flow);
>>>>>>> f7688b48
				lastuse = mlx5_fc_query_lastuse(counter);
				if (time_after((unsigned long)lastuse, nhe->reported_lastuse)) {
					neigh_used = true;
					break;
				}
			}
		}
		mutex_unlock(&esw->offloads.encap_tbl_lock);

		mlx5e_put_encap_flow_list(priv, &flow_list);
		if (neigh_used) {
			/* release current encap before breaking the loop */
			mlx5e_encap_put(priv, e);
			break;
		}
	}

	trace_mlx5e_tc_update_neigh_used_value(nhe, neigh_used);

	if (neigh_used) {
		nhe->reported_lastuse = jiffies;

		/* find the relevant neigh according to the cached device and
		 * dst ip pair
		 */
		n = neigh_lookup(tbl, &m_neigh->dst_ip, m_neigh->dev);
		if (!n)
			return;

		neigh_event_send(n, NULL);
		neigh_release(n);
	}
}

static void mlx5e_encap_dealloc(struct mlx5e_priv *priv, struct mlx5e_encap_entry *e)
{
	WARN_ON(!list_empty(&e->flows));

	if (e->compl_result > 0) {
		mlx5e_rep_encap_entry_detach(netdev_priv(e->out_dev), e);

		if (e->flags & MLX5_ENCAP_ENTRY_VALID)
			mlx5_packet_reformat_dealloc(priv->mdev, e->pkt_reformat);
	}

	kfree(e->tun_info);
	kfree(e->encap_header);
	kfree_rcu(e, rcu);
}

void mlx5e_encap_put(struct mlx5e_priv *priv, struct mlx5e_encap_entry *e)
{
	struct mlx5_eswitch *esw = priv->mdev->priv.eswitch;

	if (!refcount_dec_and_mutex_lock(&e->refcnt, &esw->offloads.encap_tbl_lock))
		return;
	hash_del_rcu(&e->encap_hlist);
	mutex_unlock(&esw->offloads.encap_tbl_lock);

	mlx5e_encap_dealloc(priv, e);
}

static void mlx5e_detach_encap(struct mlx5e_priv *priv,
			       struct mlx5e_tc_flow *flow, int out_index)
{
	struct mlx5e_encap_entry *e = flow->encaps[out_index].e;
	struct mlx5_eswitch *esw = priv->mdev->priv.eswitch;

	/* flow wasn't fully initialized */
	if (!e)
		return;

	mutex_lock(&esw->offloads.encap_tbl_lock);
	list_del(&flow->encaps[out_index].list);
	flow->encaps[out_index].e = NULL;
	if (!refcount_dec_and_test(&e->refcnt)) {
		mutex_unlock(&esw->offloads.encap_tbl_lock);
		return;
	}
	hash_del_rcu(&e->encap_hlist);
	mutex_unlock(&esw->offloads.encap_tbl_lock);

	mlx5e_encap_dealloc(priv, e);
}

static void __mlx5e_tc_del_fdb_peer_flow(struct mlx5e_tc_flow *flow)
{
	struct mlx5_eswitch *esw = flow->priv->mdev->priv.eswitch;

	if (!flow_flag_test(flow, ESWITCH) ||
	    !flow_flag_test(flow, DUP))
		return;

	mutex_lock(&esw->offloads.peer_mutex);
	list_del(&flow->peer);
	mutex_unlock(&esw->offloads.peer_mutex);

	flow_flag_clear(flow, DUP);

	mlx5e_tc_del_fdb_flow(flow->peer_flow->priv, flow->peer_flow);
	kvfree(flow->peer_flow);
	flow->peer_flow = NULL;
}

static void mlx5e_tc_del_fdb_peer_flow(struct mlx5e_tc_flow *flow)
{
	struct mlx5_core_dev *dev = flow->priv->mdev;
	struct mlx5_devcom *devcom = dev->priv.devcom;
	struct mlx5_eswitch *peer_esw;

	peer_esw = mlx5_devcom_get_peer_data(devcom, MLX5_DEVCOM_ESW_OFFLOADS);
	if (!peer_esw)
		return;

	__mlx5e_tc_del_fdb_peer_flow(flow);
	mlx5_devcom_release_peer_data(devcom, MLX5_DEVCOM_ESW_OFFLOADS);
}

static void mlx5e_tc_del_flow(struct mlx5e_priv *priv,
			      struct mlx5e_tc_flow *flow)
{
	if (mlx5e_is_eswitch_flow(flow)) {
		mlx5e_tc_del_fdb_peer_flow(flow);
		mlx5e_tc_del_fdb_flow(priv, flow);
	} else {
		mlx5e_tc_del_nic_flow(priv, flow);
	}
}


static int parse_tunnel_attr(struct mlx5e_priv *priv,
			     struct mlx5_flow_spec *spec,
			     struct flow_cls_offload *f,
			     struct net_device *filter_dev, u8 *match_level)
{
	struct netlink_ext_ack *extack = f->common.extack;
	void *headers_c = MLX5_ADDR_OF(fte_match_param, spec->match_criteria,
				       outer_headers);
	void *headers_v = MLX5_ADDR_OF(fte_match_param, spec->match_value,
				       outer_headers);
	struct flow_rule *rule = flow_cls_offload_flow_rule(f);
	int err;

	err = mlx5e_tc_tun_parse(filter_dev, priv, spec, f,
				 headers_c, headers_v, match_level);
	if (err) {
		NL_SET_ERR_MSG_MOD(extack,
				   "failed to parse tunnel attributes");
		return err;
	}

	if (flow_rule_match_key(rule, FLOW_DISSECTOR_KEY_ENC_CONTROL)) {
		struct flow_match_control match;
		u16 addr_type;

		flow_rule_match_enc_control(rule, &match);
		addr_type = match.key->addr_type;

		/* For tunnel addr_type used same key id`s as for non-tunnel */
		if (addr_type == FLOW_DISSECTOR_KEY_IPV4_ADDRS) {
			struct flow_match_ipv4_addrs match;

			flow_rule_match_enc_ipv4_addrs(rule, &match);
			MLX5_SET(fte_match_set_lyr_2_4, headers_c,
				 src_ipv4_src_ipv6.ipv4_layout.ipv4,
				 ntohl(match.mask->src));
			MLX5_SET(fte_match_set_lyr_2_4, headers_v,
				 src_ipv4_src_ipv6.ipv4_layout.ipv4,
				 ntohl(match.key->src));

			MLX5_SET(fte_match_set_lyr_2_4, headers_c,
				 dst_ipv4_dst_ipv6.ipv4_layout.ipv4,
				 ntohl(match.mask->dst));
			MLX5_SET(fte_match_set_lyr_2_4, headers_v,
				 dst_ipv4_dst_ipv6.ipv4_layout.ipv4,
				 ntohl(match.key->dst));

			MLX5_SET_TO_ONES(fte_match_set_lyr_2_4, headers_c,
					 ethertype);
			MLX5_SET(fte_match_set_lyr_2_4, headers_v, ethertype,
				 ETH_P_IP);
		} else if (addr_type == FLOW_DISSECTOR_KEY_IPV6_ADDRS) {
			struct flow_match_ipv6_addrs match;

			flow_rule_match_enc_ipv6_addrs(rule, &match);
			memcpy(MLX5_ADDR_OF(fte_match_set_lyr_2_4, headers_c,
					    src_ipv4_src_ipv6.ipv6_layout.ipv6),
			       &match.mask->src, MLX5_FLD_SZ_BYTES(ipv6_layout,
								   ipv6));
			memcpy(MLX5_ADDR_OF(fte_match_set_lyr_2_4, headers_v,
					    src_ipv4_src_ipv6.ipv6_layout.ipv6),
			       &match.key->src, MLX5_FLD_SZ_BYTES(ipv6_layout,
								  ipv6));

			memcpy(MLX5_ADDR_OF(fte_match_set_lyr_2_4, headers_c,
					    dst_ipv4_dst_ipv6.ipv6_layout.ipv6),
			       &match.mask->dst, MLX5_FLD_SZ_BYTES(ipv6_layout,
								   ipv6));
			memcpy(MLX5_ADDR_OF(fte_match_set_lyr_2_4, headers_v,
					    dst_ipv4_dst_ipv6.ipv6_layout.ipv6),
			       &match.key->dst, MLX5_FLD_SZ_BYTES(ipv6_layout,
								  ipv6));

			MLX5_SET_TO_ONES(fte_match_set_lyr_2_4, headers_c,
					 ethertype);
			MLX5_SET(fte_match_set_lyr_2_4, headers_v, ethertype,
				 ETH_P_IPV6);
		}
	}

	if (flow_rule_match_key(rule, FLOW_DISSECTOR_KEY_ENC_IP)) {
		struct flow_match_ip match;

		flow_rule_match_enc_ip(rule, &match);
		MLX5_SET(fte_match_set_lyr_2_4, headers_c, ip_ecn,
			 match.mask->tos & 0x3);
		MLX5_SET(fte_match_set_lyr_2_4, headers_v, ip_ecn,
			 match.key->tos & 0x3);

		MLX5_SET(fte_match_set_lyr_2_4, headers_c, ip_dscp,
			 match.mask->tos >> 2);
		MLX5_SET(fte_match_set_lyr_2_4, headers_v, ip_dscp,
			 match.key->tos  >> 2);

		MLX5_SET(fte_match_set_lyr_2_4, headers_c, ttl_hoplimit,
			 match.mask->ttl);
		MLX5_SET(fte_match_set_lyr_2_4, headers_v, ttl_hoplimit,
			 match.key->ttl);

		if (match.mask->ttl &&
		    !MLX5_CAP_ESW_FLOWTABLE_FDB
			(priv->mdev,
			 ft_field_support.outer_ipv4_ttl)) {
			NL_SET_ERR_MSG_MOD(extack,
					   "Matching on TTL is not supported");
			return -EOPNOTSUPP;
		}

	}

	/* Enforce DMAC when offloading incoming tunneled flows.
	 * Flow counters require a match on the DMAC.
	 */
	MLX5_SET_TO_ONES(fte_match_set_lyr_2_4, headers_c, dmac_47_16);
	MLX5_SET_TO_ONES(fte_match_set_lyr_2_4, headers_c, dmac_15_0);
	ether_addr_copy(MLX5_ADDR_OF(fte_match_set_lyr_2_4, headers_v,
				     dmac_47_16), priv->netdev->dev_addr);

	/* let software handle IP fragments */
	MLX5_SET(fte_match_set_lyr_2_4, headers_c, frag, 1);
	MLX5_SET(fte_match_set_lyr_2_4, headers_v, frag, 0);

	return 0;
}

static void *get_match_headers_criteria(u32 flags,
					struct mlx5_flow_spec *spec)
{
	return (flags & MLX5_FLOW_CONTEXT_ACTION_DECAP) ?
		MLX5_ADDR_OF(fte_match_param, spec->match_criteria,
			     inner_headers) :
		MLX5_ADDR_OF(fte_match_param, spec->match_criteria,
			     outer_headers);
}

static void *get_match_headers_value(u32 flags,
				     struct mlx5_flow_spec *spec)
{
	return (flags & MLX5_FLOW_CONTEXT_ACTION_DECAP) ?
		MLX5_ADDR_OF(fte_match_param, spec->match_value,
			     inner_headers) :
		MLX5_ADDR_OF(fte_match_param, spec->match_value,
			     outer_headers);
}

static int __parse_cls_flower(struct mlx5e_priv *priv,
			      struct mlx5_flow_spec *spec,
			      struct flow_cls_offload *f,
			      struct net_device *filter_dev,
			      u8 *inner_match_level, u8 *outer_match_level)
{
	struct netlink_ext_ack *extack = f->common.extack;
	void *headers_c = MLX5_ADDR_OF(fte_match_param, spec->match_criteria,
				       outer_headers);
	void *headers_v = MLX5_ADDR_OF(fte_match_param, spec->match_value,
				       outer_headers);
	void *misc_c = MLX5_ADDR_OF(fte_match_param, spec->match_criteria,
				    misc_parameters);
	void *misc_v = MLX5_ADDR_OF(fte_match_param, spec->match_value,
				    misc_parameters);
	struct flow_rule *rule = flow_cls_offload_flow_rule(f);
	struct flow_dissector *dissector = rule->match.dissector;
	u16 addr_type = 0;
	u8 ip_proto = 0;
	u8 *match_level;

	match_level = outer_match_level;

	if (dissector->used_keys &
	    ~(BIT(FLOW_DISSECTOR_KEY_META) |
	      BIT(FLOW_DISSECTOR_KEY_CONTROL) |
	      BIT(FLOW_DISSECTOR_KEY_BASIC) |
	      BIT(FLOW_DISSECTOR_KEY_ETH_ADDRS) |
	      BIT(FLOW_DISSECTOR_KEY_VLAN) |
	      BIT(FLOW_DISSECTOR_KEY_CVLAN) |
	      BIT(FLOW_DISSECTOR_KEY_IPV4_ADDRS) |
	      BIT(FLOW_DISSECTOR_KEY_IPV6_ADDRS) |
	      BIT(FLOW_DISSECTOR_KEY_PORTS) |
	      BIT(FLOW_DISSECTOR_KEY_ENC_KEYID) |
	      BIT(FLOW_DISSECTOR_KEY_ENC_IPV4_ADDRS) |
	      BIT(FLOW_DISSECTOR_KEY_ENC_IPV6_ADDRS) |
	      BIT(FLOW_DISSECTOR_KEY_ENC_PORTS)	|
	      BIT(FLOW_DISSECTOR_KEY_ENC_CONTROL) |
	      BIT(FLOW_DISSECTOR_KEY_TCP) |
	      BIT(FLOW_DISSECTOR_KEY_IP)  |
	      BIT(FLOW_DISSECTOR_KEY_ENC_IP) |
	      BIT(FLOW_DISSECTOR_KEY_ENC_OPTS))) {
		NL_SET_ERR_MSG_MOD(extack, "Unsupported key");
		netdev_warn(priv->netdev, "Unsupported key used: 0x%x\n",
			    dissector->used_keys);
		return -EOPNOTSUPP;
	}

	if (mlx5e_get_tc_tun(filter_dev)) {
		if (parse_tunnel_attr(priv, spec, f, filter_dev,
				      outer_match_level))
			return -EOPNOTSUPP;

		/* At this point, header pointers should point to the inner
		 * headers, outer header were already set by parse_tunnel_attr
		 */
<<<<<<< HEAD
		headers_c = MLX5_ADDR_OF(fte_match_param, spec->match_criteria,
					 inner_headers);
		headers_v = MLX5_ADDR_OF(fte_match_param, spec->match_value,
					 inner_headers);
	}

	if (dissector_uses_key(f->dissector, FLOW_DISSECTOR_KEY_BASIC)) {
		struct flow_dissector_key_basic *key =
			skb_flow_dissector_target(f->dissector,
						  FLOW_DISSECTOR_KEY_BASIC,
						  f->key);
		struct flow_dissector_key_basic *mask =
			skb_flow_dissector_target(f->dissector,
						  FLOW_DISSECTOR_KEY_BASIC,
						  f->mask);
		MLX5_SET(fte_match_set_lyr_2_4, headers_c, ethertype,
			 ntohs(mask->n_proto));
		MLX5_SET(fte_match_set_lyr_2_4, headers_v, ethertype,
			 ntohs(key->n_proto));

		if (mask->n_proto)
=======
		match_level = inner_match_level;
		headers_c = get_match_headers_criteria(MLX5_FLOW_CONTEXT_ACTION_DECAP,
						       spec);
		headers_v = get_match_headers_value(MLX5_FLOW_CONTEXT_ACTION_DECAP,
						    spec);
	}

	if (flow_rule_match_key(rule, FLOW_DISSECTOR_KEY_BASIC)) {
		struct flow_match_basic match;

		flow_rule_match_basic(rule, &match);
		MLX5_SET(fte_match_set_lyr_2_4, headers_c, ethertype,
			 ntohs(match.mask->n_proto));
		MLX5_SET(fte_match_set_lyr_2_4, headers_v, ethertype,
			 ntohs(match.key->n_proto));

		if (match.mask->n_proto)
>>>>>>> f7688b48
			*match_level = MLX5_MATCH_L2;
	}
	if (flow_rule_match_key(rule, FLOW_DISSECTOR_KEY_VLAN) ||
	    is_vlan_dev(filter_dev)) {
		struct flow_dissector_key_vlan filter_dev_mask;
		struct flow_dissector_key_vlan filter_dev_key;
		struct flow_match_vlan match;

		if (is_vlan_dev(filter_dev)) {
			match.key = &filter_dev_key;
			match.key->vlan_id = vlan_dev_vlan_id(filter_dev);
			match.key->vlan_tpid = vlan_dev_vlan_proto(filter_dev);
			match.key->vlan_priority = 0;
			match.mask = &filter_dev_mask;
			memset(match.mask, 0xff, sizeof(*match.mask));
			match.mask->vlan_priority = 0;
		} else {
			flow_rule_match_vlan(rule, &match);
		}
		if (match.mask->vlan_id ||
		    match.mask->vlan_priority ||
		    match.mask->vlan_tpid) {
			if (match.key->vlan_tpid == htons(ETH_P_8021AD)) {
				MLX5_SET(fte_match_set_lyr_2_4, headers_c,
					 svlan_tag, 1);
				MLX5_SET(fte_match_set_lyr_2_4, headers_v,
					 svlan_tag, 1);
			} else {
				MLX5_SET(fte_match_set_lyr_2_4, headers_c,
					 cvlan_tag, 1);
				MLX5_SET(fte_match_set_lyr_2_4, headers_v,
					 cvlan_tag, 1);
			}

			MLX5_SET(fte_match_set_lyr_2_4, headers_c, first_vid,
				 match.mask->vlan_id);
			MLX5_SET(fte_match_set_lyr_2_4, headers_v, first_vid,
				 match.key->vlan_id);

			MLX5_SET(fte_match_set_lyr_2_4, headers_c, first_prio,
				 match.mask->vlan_priority);
			MLX5_SET(fte_match_set_lyr_2_4, headers_v, first_prio,
				 match.key->vlan_priority);

			*match_level = MLX5_MATCH_L2;
		}
	} else if (*match_level != MLX5_MATCH_NONE) {
<<<<<<< HEAD
		MLX5_SET(fte_match_set_lyr_2_4, headers_c, svlan_tag, 1);
=======
		/* cvlan_tag enabled in match criteria and
		 * disabled in match value means both S & C tags
		 * don't exist (untagged of both)
		 */
>>>>>>> f7688b48
		MLX5_SET(fte_match_set_lyr_2_4, headers_c, cvlan_tag, 1);
		*match_level = MLX5_MATCH_L2;
	}

	if (flow_rule_match_key(rule, FLOW_DISSECTOR_KEY_CVLAN)) {
		struct flow_match_vlan match;

		flow_rule_match_cvlan(rule, &match);
		if (match.mask->vlan_id ||
		    match.mask->vlan_priority ||
		    match.mask->vlan_tpid) {
			if (match.key->vlan_tpid == htons(ETH_P_8021AD)) {
				MLX5_SET(fte_match_set_misc, misc_c,
					 outer_second_svlan_tag, 1);
				MLX5_SET(fte_match_set_misc, misc_v,
					 outer_second_svlan_tag, 1);
			} else {
				MLX5_SET(fte_match_set_misc, misc_c,
					 outer_second_cvlan_tag, 1);
				MLX5_SET(fte_match_set_misc, misc_v,
					 outer_second_cvlan_tag, 1);
			}

			MLX5_SET(fte_match_set_misc, misc_c, outer_second_vid,
				 match.mask->vlan_id);
			MLX5_SET(fte_match_set_misc, misc_v, outer_second_vid,
				 match.key->vlan_id);
			MLX5_SET(fte_match_set_misc, misc_c, outer_second_prio,
				 match.mask->vlan_priority);
			MLX5_SET(fte_match_set_misc, misc_v, outer_second_prio,
				 match.key->vlan_priority);

			*match_level = MLX5_MATCH_L2;
		}
	}

<<<<<<< HEAD
	if (dissector_uses_key(f->dissector, FLOW_DISSECTOR_KEY_ETH_ADDRS)) {
		struct flow_dissector_key_eth_addrs *key =
			skb_flow_dissector_target(f->dissector,
						  FLOW_DISSECTOR_KEY_ETH_ADDRS,
						  f->key);
		struct flow_dissector_key_eth_addrs *mask =
			skb_flow_dissector_target(f->dissector,
						  FLOW_DISSECTOR_KEY_ETH_ADDRS,
						  f->mask);

		ether_addr_copy(MLX5_ADDR_OF(fte_match_set_lyr_2_4, headers_c,
					     dmac_47_16),
				mask->dst);
		ether_addr_copy(MLX5_ADDR_OF(fte_match_set_lyr_2_4, headers_v,
					     dmac_47_16),
				key->dst);

		ether_addr_copy(MLX5_ADDR_OF(fte_match_set_lyr_2_4, headers_c,
					     smac_47_16),
				mask->src);
		ether_addr_copy(MLX5_ADDR_OF(fte_match_set_lyr_2_4, headers_v,
					     smac_47_16),
				key->src);

		if (!is_zero_ether_addr(mask->src) || !is_zero_ether_addr(mask->dst))
=======
	if (flow_rule_match_key(rule, FLOW_DISSECTOR_KEY_ETH_ADDRS)) {
		struct flow_match_eth_addrs match;

		flow_rule_match_eth_addrs(rule, &match);
		ether_addr_copy(MLX5_ADDR_OF(fte_match_set_lyr_2_4, headers_c,
					     dmac_47_16),
				match.mask->dst);
		ether_addr_copy(MLX5_ADDR_OF(fte_match_set_lyr_2_4, headers_v,
					     dmac_47_16),
				match.key->dst);

		ether_addr_copy(MLX5_ADDR_OF(fte_match_set_lyr_2_4, headers_c,
					     smac_47_16),
				match.mask->src);
		ether_addr_copy(MLX5_ADDR_OF(fte_match_set_lyr_2_4, headers_v,
					     smac_47_16),
				match.key->src);

		if (!is_zero_ether_addr(match.mask->src) ||
		    !is_zero_ether_addr(match.mask->dst))
>>>>>>> f7688b48
			*match_level = MLX5_MATCH_L2;
	}

	if (flow_rule_match_key(rule, FLOW_DISSECTOR_KEY_CONTROL)) {
		struct flow_match_control match;

		flow_rule_match_control(rule, &match);
		addr_type = match.key->addr_type;

		/* the HW doesn't support frag first/later */
		if (match.mask->flags & FLOW_DIS_FIRST_FRAG)
			return -EOPNOTSUPP;

		if (match.mask->flags & FLOW_DIS_IS_FRAGMENT) {
			MLX5_SET(fte_match_set_lyr_2_4, headers_c, frag, 1);
			MLX5_SET(fte_match_set_lyr_2_4, headers_v, frag,
				 match.key->flags & FLOW_DIS_IS_FRAGMENT);

			/* the HW doesn't need L3 inline to match on frag=no */
<<<<<<< HEAD
			if (!(key->flags & FLOW_DIS_IS_FRAGMENT))
=======
			if (!(match.key->flags & FLOW_DIS_IS_FRAGMENT))
>>>>>>> f7688b48
				*match_level = MLX5_MATCH_L2;
	/* ***  L2 attributes parsing up to here *** */
			else
				*match_level = MLX5_MATCH_L3;
		}
	}

	if (flow_rule_match_key(rule, FLOW_DISSECTOR_KEY_BASIC)) {
		struct flow_match_basic match;

		flow_rule_match_basic(rule, &match);
		ip_proto = match.key->ip_proto;

		MLX5_SET(fte_match_set_lyr_2_4, headers_c, ip_protocol,
			 match.mask->ip_proto);
		MLX5_SET(fte_match_set_lyr_2_4, headers_v, ip_protocol,
			 match.key->ip_proto);

		if (match.mask->ip_proto)
			*match_level = MLX5_MATCH_L3;
	}

	if (addr_type == FLOW_DISSECTOR_KEY_IPV4_ADDRS) {
		struct flow_match_ipv4_addrs match;

		flow_rule_match_ipv4_addrs(rule, &match);
		memcpy(MLX5_ADDR_OF(fte_match_set_lyr_2_4, headers_c,
				    src_ipv4_src_ipv6.ipv4_layout.ipv4),
		       &match.mask->src, sizeof(match.mask->src));
		memcpy(MLX5_ADDR_OF(fte_match_set_lyr_2_4, headers_v,
				    src_ipv4_src_ipv6.ipv4_layout.ipv4),
		       &match.key->src, sizeof(match.key->src));
		memcpy(MLX5_ADDR_OF(fte_match_set_lyr_2_4, headers_c,
				    dst_ipv4_dst_ipv6.ipv4_layout.ipv4),
		       &match.mask->dst, sizeof(match.mask->dst));
		memcpy(MLX5_ADDR_OF(fte_match_set_lyr_2_4, headers_v,
				    dst_ipv4_dst_ipv6.ipv4_layout.ipv4),
		       &match.key->dst, sizeof(match.key->dst));

		if (match.mask->src || match.mask->dst)
			*match_level = MLX5_MATCH_L3;
	}

	if (addr_type == FLOW_DISSECTOR_KEY_IPV6_ADDRS) {
		struct flow_match_ipv6_addrs match;

		flow_rule_match_ipv6_addrs(rule, &match);
		memcpy(MLX5_ADDR_OF(fte_match_set_lyr_2_4, headers_c,
				    src_ipv4_src_ipv6.ipv6_layout.ipv6),
		       &match.mask->src, sizeof(match.mask->src));
		memcpy(MLX5_ADDR_OF(fte_match_set_lyr_2_4, headers_v,
				    src_ipv4_src_ipv6.ipv6_layout.ipv6),
		       &match.key->src, sizeof(match.key->src));

		memcpy(MLX5_ADDR_OF(fte_match_set_lyr_2_4, headers_c,
				    dst_ipv4_dst_ipv6.ipv6_layout.ipv6),
		       &match.mask->dst, sizeof(match.mask->dst));
		memcpy(MLX5_ADDR_OF(fte_match_set_lyr_2_4, headers_v,
				    dst_ipv4_dst_ipv6.ipv6_layout.ipv6),
		       &match.key->dst, sizeof(match.key->dst));

		if (ipv6_addr_type(&match.mask->src) != IPV6_ADDR_ANY ||
		    ipv6_addr_type(&match.mask->dst) != IPV6_ADDR_ANY)
			*match_level = MLX5_MATCH_L3;
	}

	if (flow_rule_match_key(rule, FLOW_DISSECTOR_KEY_IP)) {
		struct flow_match_ip match;

		flow_rule_match_ip(rule, &match);
		MLX5_SET(fte_match_set_lyr_2_4, headers_c, ip_ecn,
			 match.mask->tos & 0x3);
		MLX5_SET(fte_match_set_lyr_2_4, headers_v, ip_ecn,
			 match.key->tos & 0x3);

		MLX5_SET(fte_match_set_lyr_2_4, headers_c, ip_dscp,
			 match.mask->tos >> 2);
		MLX5_SET(fte_match_set_lyr_2_4, headers_v, ip_dscp,
			 match.key->tos  >> 2);

		MLX5_SET(fte_match_set_lyr_2_4, headers_c, ttl_hoplimit,
			 match.mask->ttl);
		MLX5_SET(fte_match_set_lyr_2_4, headers_v, ttl_hoplimit,
			 match.key->ttl);

		if (match.mask->ttl &&
		    !MLX5_CAP_ESW_FLOWTABLE_FDB(priv->mdev,
						ft_field_support.outer_ipv4_ttl)) {
			NL_SET_ERR_MSG_MOD(extack,
					   "Matching on TTL is not supported");
			return -EOPNOTSUPP;
		}

		if (match.mask->tos || match.mask->ttl)
			*match_level = MLX5_MATCH_L3;
	}

	/* ***  L3 attributes parsing up to here *** */

	if (flow_rule_match_key(rule, FLOW_DISSECTOR_KEY_PORTS)) {
		struct flow_match_ports match;

		flow_rule_match_ports(rule, &match);
		switch (ip_proto) {
		case IPPROTO_TCP:
			MLX5_SET(fte_match_set_lyr_2_4, headers_c,
				 tcp_sport, ntohs(match.mask->src));
			MLX5_SET(fte_match_set_lyr_2_4, headers_v,
				 tcp_sport, ntohs(match.key->src));

			MLX5_SET(fte_match_set_lyr_2_4, headers_c,
				 tcp_dport, ntohs(match.mask->dst));
			MLX5_SET(fte_match_set_lyr_2_4, headers_v,
				 tcp_dport, ntohs(match.key->dst));
			break;

		case IPPROTO_UDP:
			MLX5_SET(fte_match_set_lyr_2_4, headers_c,
				 udp_sport, ntohs(match.mask->src));
			MLX5_SET(fte_match_set_lyr_2_4, headers_v,
				 udp_sport, ntohs(match.key->src));

			MLX5_SET(fte_match_set_lyr_2_4, headers_c,
				 udp_dport, ntohs(match.mask->dst));
			MLX5_SET(fte_match_set_lyr_2_4, headers_v,
				 udp_dport, ntohs(match.key->dst));
			break;
		default:
			NL_SET_ERR_MSG_MOD(extack,
					   "Only UDP and TCP transports are supported for L4 matching");
			netdev_err(priv->netdev,
				   "Only UDP and TCP transport are supported\n");
			return -EINVAL;
		}

		if (match.mask->src || match.mask->dst)
			*match_level = MLX5_MATCH_L4;
	}

	if (flow_rule_match_key(rule, FLOW_DISSECTOR_KEY_TCP)) {
		struct flow_match_tcp match;

		flow_rule_match_tcp(rule, &match);
		MLX5_SET(fte_match_set_lyr_2_4, headers_c, tcp_flags,
			 ntohs(match.mask->flags));
		MLX5_SET(fte_match_set_lyr_2_4, headers_v, tcp_flags,
			 ntohs(match.key->flags));

		if (match.mask->flags)
			*match_level = MLX5_MATCH_L4;
	}

	return 0;
}

static int parse_cls_flower(struct mlx5e_priv *priv,
			    struct mlx5e_tc_flow *flow,
			    struct mlx5_flow_spec *spec,
			    struct flow_cls_offload *f,
			    struct net_device *filter_dev)
{
	u8 inner_match_level, outer_match_level, non_tunnel_match_level;
	struct netlink_ext_ack *extack = f->common.extack;
	struct mlx5_core_dev *dev = priv->mdev;
	struct mlx5_eswitch *esw = dev->priv.eswitch;
	struct mlx5e_rep_priv *rpriv = priv->ppriv;
	struct mlx5_eswitch_rep *rep;
	bool is_eswitch_flow;
	int err;

	inner_match_level = MLX5_MATCH_NONE;
	outer_match_level = MLX5_MATCH_NONE;

	err = __parse_cls_flower(priv, spec, f, filter_dev, &inner_match_level,
				 &outer_match_level);
	non_tunnel_match_level = (inner_match_level == MLX5_MATCH_NONE) ?
				 outer_match_level : inner_match_level;

	is_eswitch_flow = mlx5e_is_eswitch_flow(flow);
	if (!err && is_eswitch_flow) {
		rep = rpriv->rep;
		if (rep->vport != MLX5_VPORT_UPLINK &&
		    (esw->offloads.inline_mode != MLX5_INLINE_MODE_NONE &&
		    esw->offloads.inline_mode < non_tunnel_match_level)) {
			NL_SET_ERR_MSG_MOD(extack,
					   "Flow is not offloaded due to min inline setting");
			netdev_warn(priv->netdev,
				    "Flow is not offloaded due to min inline setting, required %d actual %d\n",
				    non_tunnel_match_level, esw->offloads.inline_mode);
			return -EOPNOTSUPP;
		}
	}

	if (is_eswitch_flow) {
		flow->esw_attr->inner_match_level = inner_match_level;
		flow->esw_attr->outer_match_level = outer_match_level;
	} else {
		flow->nic_attr->match_level = non_tunnel_match_level;
	}

	return err;
}

struct pedit_headers {
	struct ethhdr  eth;
	struct vlan_hdr vlan;
	struct iphdr   ip4;
	struct ipv6hdr ip6;
	struct tcphdr  tcp;
	struct udphdr  udp;
};

struct pedit_headers_action {
	struct pedit_headers	vals;
	struct pedit_headers	masks;
	u32			pedits;
};

static int pedit_header_offsets[] = {
	[FLOW_ACT_MANGLE_HDR_TYPE_ETH] = offsetof(struct pedit_headers, eth),
	[FLOW_ACT_MANGLE_HDR_TYPE_IP4] = offsetof(struct pedit_headers, ip4),
	[FLOW_ACT_MANGLE_HDR_TYPE_IP6] = offsetof(struct pedit_headers, ip6),
	[FLOW_ACT_MANGLE_HDR_TYPE_TCP] = offsetof(struct pedit_headers, tcp),
	[FLOW_ACT_MANGLE_HDR_TYPE_UDP] = offsetof(struct pedit_headers, udp),
};

#define pedit_header(_ph, _htype) ((void *)(_ph) + pedit_header_offsets[_htype])

static int set_pedit_val(u8 hdr_type, u32 mask, u32 val, u32 offset,
			 struct pedit_headers_action *hdrs)
{
	u32 *curr_pmask, *curr_pval;

	curr_pmask = (u32 *)(pedit_header(&hdrs->masks, hdr_type) + offset);
	curr_pval  = (u32 *)(pedit_header(&hdrs->vals, hdr_type) + offset);

	if (*curr_pmask & mask)  /* disallow acting twice on the same location */
		goto out_err;

	*curr_pmask |= mask;
	*curr_pval  |= (val & mask);

	return 0;

out_err:
	return -EOPNOTSUPP;
}

struct mlx5_fields {
	u8  field;
	u8  size;
	u32 offset;
	u32 match_offset;
};

#define OFFLOAD(fw_field, size, field, off, match_field) \
		{MLX5_ACTION_IN_FIELD_OUT_ ## fw_field, size, \
		 offsetof(struct pedit_headers, field) + (off), \
		 MLX5_BYTE_OFF(fte_match_set_lyr_2_4, match_field)}

/* masked values are the same and there are no rewrites that do not have a
 * match.
 */
#define SAME_VAL_MASK(type, valp, maskp, matchvalp, matchmaskp) ({ \
	type matchmaskx = *(type *)(matchmaskp); \
	type matchvalx = *(type *)(matchvalp); \
	type maskx = *(type *)(maskp); \
	type valx = *(type *)(valp); \
	\
	(valx & maskx) == (matchvalx & matchmaskx) && !(maskx & (maskx ^ \
								 matchmaskx)); \
})

static bool cmp_val_mask(void *valp, void *maskp, void *matchvalp,
			 void *matchmaskp, int size)
{
	bool same = false;

	switch (size) {
	case sizeof(u8):
		same = SAME_VAL_MASK(u8, valp, maskp, matchvalp, matchmaskp);
		break;
	case sizeof(u16):
		same = SAME_VAL_MASK(u16, valp, maskp, matchvalp, matchmaskp);
		break;
	case sizeof(u32):
		same = SAME_VAL_MASK(u32, valp, maskp, matchvalp, matchmaskp);
		break;
	}

	return same;
}

static struct mlx5_fields fields[] = {
	OFFLOAD(DMAC_47_16, 4, eth.h_dest[0], 0, dmac_47_16),
	OFFLOAD(DMAC_15_0,  2, eth.h_dest[4], 0, dmac_15_0),
	OFFLOAD(SMAC_47_16, 4, eth.h_source[0], 0, smac_47_16),
	OFFLOAD(SMAC_15_0,  2, eth.h_source[4], 0, smac_15_0),
	OFFLOAD(ETHERTYPE,  2, eth.h_proto, 0, ethertype),
	OFFLOAD(FIRST_VID,  2, vlan.h_vlan_TCI, 0, first_vid),

	OFFLOAD(IP_TTL, 1, ip4.ttl,   0, ttl_hoplimit),
	OFFLOAD(SIPV4,  4, ip4.saddr, 0, src_ipv4_src_ipv6.ipv4_layout.ipv4),
	OFFLOAD(DIPV4,  4, ip4.daddr, 0, dst_ipv4_dst_ipv6.ipv4_layout.ipv4),

	OFFLOAD(SIPV6_127_96, 4, ip6.saddr.s6_addr32[0], 0,
		src_ipv4_src_ipv6.ipv6_layout.ipv6[0]),
	OFFLOAD(SIPV6_95_64,  4, ip6.saddr.s6_addr32[1], 0,
		src_ipv4_src_ipv6.ipv6_layout.ipv6[4]),
	OFFLOAD(SIPV6_63_32,  4, ip6.saddr.s6_addr32[2], 0,
		src_ipv4_src_ipv6.ipv6_layout.ipv6[8]),
	OFFLOAD(SIPV6_31_0,   4, ip6.saddr.s6_addr32[3], 0,
		src_ipv4_src_ipv6.ipv6_layout.ipv6[12]),
	OFFLOAD(DIPV6_127_96, 4, ip6.daddr.s6_addr32[0], 0,
		dst_ipv4_dst_ipv6.ipv6_layout.ipv6[0]),
	OFFLOAD(DIPV6_95_64,  4, ip6.daddr.s6_addr32[1], 0,
		dst_ipv4_dst_ipv6.ipv6_layout.ipv6[4]),
	OFFLOAD(DIPV6_63_32,  4, ip6.daddr.s6_addr32[2], 0,
		dst_ipv4_dst_ipv6.ipv6_layout.ipv6[8]),
	OFFLOAD(DIPV6_31_0,   4, ip6.daddr.s6_addr32[3], 0,
		dst_ipv4_dst_ipv6.ipv6_layout.ipv6[12]),
	OFFLOAD(IPV6_HOPLIMIT, 1, ip6.hop_limit, 0, ttl_hoplimit),

	OFFLOAD(TCP_SPORT, 2, tcp.source,  0, tcp_sport),
	OFFLOAD(TCP_DPORT, 2, tcp.dest,    0, tcp_dport),
	OFFLOAD(TCP_FLAGS, 1, tcp.ack_seq, 5, tcp_flags),

	OFFLOAD(UDP_SPORT, 2, udp.source, 0, udp_sport),
	OFFLOAD(UDP_DPORT, 2, udp.dest,   0, udp_dport),
};

/* On input attr->max_mod_hdr_actions tells how many HW actions can be parsed at
 * max from the SW pedit action. On success, attr->num_mod_hdr_actions
 * says how many HW actions were actually parsed.
 */
static int offload_pedit_fields(struct pedit_headers_action *hdrs,
				struct mlx5e_tc_flow_parse_attr *parse_attr,
				u32 *action_flags,
				struct netlink_ext_ack *extack)
{
	struct pedit_headers *set_masks, *add_masks, *set_vals, *add_vals;
	void *headers_c = get_match_headers_criteria(*action_flags,
						     &parse_attr->spec);
	void *headers_v = get_match_headers_value(*action_flags,
						  &parse_attr->spec);
	int i, action_size, nactions, max_actions, first, last, next_z;
	void *s_masks_p, *a_masks_p, *vals_p;
	struct mlx5_fields *f;
	u8 cmd, field_bsize;
	u32 s_mask, a_mask;
	unsigned long mask;
	__be32 mask_be32;
	__be16 mask_be16;
	void *action;

	set_masks = &hdrs[0].masks;
	add_masks = &hdrs[1].masks;
	set_vals = &hdrs[0].vals;
	add_vals = &hdrs[1].vals;

	action_size = MLX5_UN_SZ_BYTES(set_action_in_add_action_in_auto);
	action = parse_attr->mod_hdr_actions +
		 parse_attr->num_mod_hdr_actions * action_size;

	max_actions = parse_attr->max_mod_hdr_actions;
	nactions = parse_attr->num_mod_hdr_actions;

	for (i = 0; i < ARRAY_SIZE(fields); i++) {
		bool skip;

		f = &fields[i];
		/* avoid seeing bits set from previous iterations */
		s_mask = 0;
		a_mask = 0;

		s_masks_p = (void *)set_masks + f->offset;
		a_masks_p = (void *)add_masks + f->offset;

		memcpy(&s_mask, s_masks_p, f->size);
		memcpy(&a_mask, a_masks_p, f->size);

		if (!s_mask && !a_mask) /* nothing to offload here */
			continue;

		if (s_mask && a_mask) {
			NL_SET_ERR_MSG_MOD(extack,
					   "can't set and add to the same HW field");
			printk(KERN_WARNING "mlx5: can't set and add to the same HW field (%x)\n", f->field);
			return -EOPNOTSUPP;
		}

		if (nactions == max_actions) {
			NL_SET_ERR_MSG_MOD(extack,
					   "too many pedit actions, can't offload");
			printk(KERN_WARNING "mlx5: parsed %d pedit actions, can't do more\n", nactions);
			return -EOPNOTSUPP;
		}

		skip = false;
		if (s_mask) {
			void *match_mask = headers_c + f->match_offset;
			void *match_val = headers_v + f->match_offset;

			cmd  = MLX5_ACTION_TYPE_SET;
			mask = s_mask;
			vals_p = (void *)set_vals + f->offset;
			/* don't rewrite if we have a match on the same value */
			if (cmp_val_mask(vals_p, s_masks_p, match_val,
					 match_mask, f->size))
				skip = true;
			/* clear to denote we consumed this field */
			memset(s_masks_p, 0, f->size);
		} else {
			u32 zero = 0;

			cmd  = MLX5_ACTION_TYPE_ADD;
			mask = a_mask;
			vals_p = (void *)add_vals + f->offset;
			/* add 0 is no change */
			if (!memcmp(vals_p, &zero, f->size))
				skip = true;
			/* clear to denote we consumed this field */
			memset(a_masks_p, 0, f->size);
		}
		if (skip)
			continue;

		field_bsize = f->size * BITS_PER_BYTE;

		if (field_bsize == 32) {
			mask_be32 = *(__be32 *)&mask;
			mask = (__force unsigned long)cpu_to_le32(be32_to_cpu(mask_be32));
		} else if (field_bsize == 16) {
			mask_be16 = *(__be16 *)&mask;
			mask = (__force unsigned long)cpu_to_le16(be16_to_cpu(mask_be16));
		}

		first = find_first_bit(&mask, field_bsize);
		next_z = find_next_zero_bit(&mask, field_bsize, first);
		last  = find_last_bit(&mask, field_bsize);
		if (first < next_z && next_z < last) {
			NL_SET_ERR_MSG_MOD(extack,
					   "rewrite of few sub-fields isn't supported");
			printk(KERN_WARNING "mlx5: rewrite of few sub-fields (mask %lx) isn't offloaded\n",
			       mask);
			return -EOPNOTSUPP;
		}

		MLX5_SET(set_action_in, action, action_type, cmd);
		MLX5_SET(set_action_in, action, field, f->field);

		if (cmd == MLX5_ACTION_TYPE_SET) {
			MLX5_SET(set_action_in, action, offset, first);
			/* length is num of bits to be written, zero means length of 32 */
			MLX5_SET(set_action_in, action, length, (last - first + 1));
		}

		if (field_bsize == 32)
			MLX5_SET(set_action_in, action, data, ntohl(*(__be32 *)vals_p) >> first);
		else if (field_bsize == 16)
			MLX5_SET(set_action_in, action, data, ntohs(*(__be16 *)vals_p) >> first);
		else if (field_bsize == 8)
			MLX5_SET(set_action_in, action, data, *(u8 *)vals_p >> first);

		action += action_size;
		nactions++;
	}

	parse_attr->num_mod_hdr_actions = nactions;
	return 0;
}

static int mlx5e_flow_namespace_max_modify_action(struct mlx5_core_dev *mdev,
						  int namespace)
{
	if (namespace == MLX5_FLOW_NAMESPACE_FDB) /* FDB offloading */
		return MLX5_CAP_ESW_FLOWTABLE_FDB(mdev, max_modify_header_actions);
	else /* namespace is MLX5_FLOW_NAMESPACE_KERNEL - NIC offloading */
		return MLX5_CAP_FLOWTABLE_NIC_RX(mdev, max_modify_header_actions);
}

static int alloc_mod_hdr_actions(struct mlx5e_priv *priv,
				 struct pedit_headers_action *hdrs,
				 int namespace,
				 struct mlx5e_tc_flow_parse_attr *parse_attr)
{
	int nkeys, action_size, max_actions;

	nkeys = hdrs[TCA_PEDIT_KEY_EX_CMD_SET].pedits +
		hdrs[TCA_PEDIT_KEY_EX_CMD_ADD].pedits;
	action_size = MLX5_UN_SZ_BYTES(set_action_in_add_action_in_auto);

	max_actions = mlx5e_flow_namespace_max_modify_action(priv->mdev, namespace);
	/* can get up to crazingly 16 HW actions in 32 bits pedit SW key */
	max_actions = min(max_actions, nkeys * 16);

	parse_attr->mod_hdr_actions = kcalloc(max_actions, action_size, GFP_KERNEL);
	if (!parse_attr->mod_hdr_actions)
		return -ENOMEM;

	parse_attr->max_mod_hdr_actions = max_actions;
	return 0;
}

static const struct pedit_headers zero_masks = {};

static int parse_tc_pedit_action(struct mlx5e_priv *priv,
				 const struct flow_action_entry *act, int namespace,
				 struct mlx5e_tc_flow_parse_attr *parse_attr,
				 struct pedit_headers_action *hdrs,
				 struct netlink_ext_ack *extack)
{
	u8 cmd = (act->id == FLOW_ACTION_MANGLE) ? 0 : 1;
	int err = -EOPNOTSUPP;
	u32 mask, val, offset;
	u8 htype;

	htype = act->mangle.htype;
	err = -EOPNOTSUPP; /* can't be all optimistic */

	if (htype == FLOW_ACT_MANGLE_UNSPEC) {
		NL_SET_ERR_MSG_MOD(extack, "legacy pedit isn't offloaded");
		goto out_err;
	}

	if (!mlx5e_flow_namespace_max_modify_action(priv->mdev, namespace)) {
		NL_SET_ERR_MSG_MOD(extack,
				   "The pedit offload action is not supported");
		goto out_err;
	}

	mask = act->mangle.mask;
	val = act->mangle.val;
	offset = act->mangle.offset;

	err = set_pedit_val(htype, ~mask, val, offset, &hdrs[cmd]);
	if (err)
		goto out_err;

	hdrs[cmd].pedits++;

	return 0;
out_err:
	return err;
}

static int alloc_tc_pedit_action(struct mlx5e_priv *priv, int namespace,
				 struct mlx5e_tc_flow_parse_attr *parse_attr,
				 struct pedit_headers_action *hdrs,
				 u32 *action_flags,
				 struct netlink_ext_ack *extack)
{
	struct pedit_headers *cmd_masks;
	int err;
	u8 cmd;

	if (!parse_attr->mod_hdr_actions) {
		err = alloc_mod_hdr_actions(priv, hdrs, namespace, parse_attr);
		if (err)
			goto out_err;
	}

<<<<<<< HEAD
	if (!parse_attr->mod_hdr_actions) {
		err = alloc_mod_hdr_actions(priv, a, namespace, parse_attr);
		if (err)
			goto out_err;
	}

	err = offload_pedit_fields(masks, vals, parse_attr);
=======
	err = offload_pedit_fields(hdrs, parse_attr, action_flags, extack);
>>>>>>> f7688b48
	if (err < 0)
		goto out_dealloc_parsed_actions;

	for (cmd = 0; cmd < __PEDIT_CMD_MAX; cmd++) {
		cmd_masks = &hdrs[cmd].masks;
		if (memcmp(cmd_masks, &zero_masks, sizeof(zero_masks))) {
			NL_SET_ERR_MSG_MOD(extack,
					   "attempt to offload an unsupported field");
			netdev_warn(priv->netdev, "attempt to offload an unsupported field (cmd %d)\n", cmd);
			print_hex_dump(KERN_WARNING, "mask: ", DUMP_PREFIX_ADDRESS,
				       16, 1, cmd_masks, sizeof(zero_masks), true);
			err = -EOPNOTSUPP;
			goto out_dealloc_parsed_actions;
		}
	}

	return 0;

out_dealloc_parsed_actions:
	kfree(parse_attr->mod_hdr_actions);
out_err:
	return err;
}

static bool csum_offload_supported(struct mlx5e_priv *priv,
				   u32 action,
				   u32 update_flags,
				   struct netlink_ext_ack *extack)
{
	u32 prot_flags = TCA_CSUM_UPDATE_FLAG_IPV4HDR | TCA_CSUM_UPDATE_FLAG_TCP |
			 TCA_CSUM_UPDATE_FLAG_UDP;

	/*  The HW recalcs checksums only if re-writing headers */
	if (!(action & MLX5_FLOW_CONTEXT_ACTION_MOD_HDR)) {
		NL_SET_ERR_MSG_MOD(extack,
				   "TC csum action is only offloaded with pedit");
		netdev_warn(priv->netdev,
			    "TC csum action is only offloaded with pedit\n");
		return false;
	}

	if (update_flags & ~prot_flags) {
		NL_SET_ERR_MSG_MOD(extack,
				   "can't offload TC csum action for some header/s");
		netdev_warn(priv->netdev,
			    "can't offload TC csum action for some header/s - flags %#x\n",
			    update_flags);
		return false;
	}

	return true;
}

struct ip_ttl_word {
	__u8	ttl;
	__u8	protocol;
	__sum16	check;
};

struct ipv6_hoplimit_word {
	__be16	payload_len;
	__u8	nexthdr;
	__u8	hop_limit;
};

static bool is_action_keys_supported(const struct flow_action_entry *act)
{
	u32 mask, offset;
	u8 htype;

	htype = act->mangle.htype;
	offset = act->mangle.offset;
	mask = ~act->mangle.mask;
	/* For IPv4 & IPv6 header check 4 byte word,
	 * to determine that modified fields
	 * are NOT ttl & hop_limit only.
	 */
	if (htype == FLOW_ACT_MANGLE_HDR_TYPE_IP4) {
		struct ip_ttl_word *ttl_word =
			(struct ip_ttl_word *)&mask;

		if (offset != offsetof(struct iphdr, ttl) ||
		    ttl_word->protocol ||
		    ttl_word->check) {
			return true;
		}
	} else if (htype == FLOW_ACT_MANGLE_HDR_TYPE_IP6) {
		struct ipv6_hoplimit_word *hoplimit_word =
			(struct ipv6_hoplimit_word *)&mask;

		if (offset != offsetof(struct ipv6hdr, payload_len) ||
		    hoplimit_word->payload_len ||
		    hoplimit_word->nexthdr) {
			return true;
		}
	}
	return false;
}

static bool modify_header_match_supported(struct mlx5_flow_spec *spec,
					  struct flow_action *flow_action,
					  u32 actions,
					  struct netlink_ext_ack *extack)
{
	const struct flow_action_entry *act;
	bool modify_ip_header;
	void *headers_v;
	u16 ethertype;
	u8 ip_proto;
	int i;

	headers_v = get_match_headers_value(actions, spec);
	ethertype = MLX5_GET(fte_match_set_lyr_2_4, headers_v, ethertype);

	/* for non-IP we only re-write MACs, so we're okay */
	if (ethertype != ETH_P_IP && ethertype != ETH_P_IPV6)
		goto out_ok;

	modify_ip_header = false;
	flow_action_for_each(i, act, flow_action) {
		if (act->id != FLOW_ACTION_MANGLE &&
		    act->id != FLOW_ACTION_ADD)
			continue;

		if (is_action_keys_supported(act)) {
			modify_ip_header = true;
			break;
		}
	}

	ip_proto = MLX5_GET(fte_match_set_lyr_2_4, headers_v, ip_protocol);
	if (modify_ip_header && ip_proto != IPPROTO_TCP &&
	    ip_proto != IPPROTO_UDP && ip_proto != IPPROTO_ICMP) {
		NL_SET_ERR_MSG_MOD(extack,
				   "can't offload re-write of non TCP/UDP");
		pr_info("can't offload re-write of ip proto %d\n", ip_proto);
		return false;
	}

out_ok:
	return true;
}

static bool actions_match_supported(struct mlx5e_priv *priv,
				    struct flow_action *flow_action,
				    struct mlx5e_tc_flow_parse_attr *parse_attr,
				    struct mlx5e_tc_flow *flow,
				    struct netlink_ext_ack *extack)
{
	u32 actions;

	if (mlx5e_is_eswitch_flow(flow))
		actions = flow->esw_attr->action;
	else
		actions = flow->nic_attr->action;

	if (flow_flag_test(flow, EGRESS) &&
	    !((actions & MLX5_FLOW_CONTEXT_ACTION_DECAP) ||
	      (actions & MLX5_FLOW_CONTEXT_ACTION_VLAN_POP) ||
	      (actions & MLX5_FLOW_CONTEXT_ACTION_DROP)))
		return false;

	if (actions & MLX5_FLOW_CONTEXT_ACTION_MOD_HDR)
		return modify_header_match_supported(&parse_attr->spec,
						     flow_action, actions,
						     extack);

	return true;
}

static bool same_hw_devs(struct mlx5e_priv *priv, struct mlx5e_priv *peer_priv)
{
	struct mlx5_core_dev *fmdev, *pmdev;
	u64 fsystem_guid, psystem_guid;

	fmdev = priv->mdev;
	pmdev = peer_priv->mdev;

	fsystem_guid = mlx5_query_nic_system_image_guid(fmdev);
	psystem_guid = mlx5_query_nic_system_image_guid(pmdev);

	return (fsystem_guid == psystem_guid);
}

static int add_vlan_rewrite_action(struct mlx5e_priv *priv, int namespace,
				   const struct flow_action_entry *act,
				   struct mlx5e_tc_flow_parse_attr *parse_attr,
				   struct pedit_headers_action *hdrs,
				   u32 *action, struct netlink_ext_ack *extack)
{
	u16 mask16 = VLAN_VID_MASK;
	u16 val16 = act->vlan.vid & VLAN_VID_MASK;
	const struct flow_action_entry pedit_act = {
		.id = FLOW_ACTION_MANGLE,
		.mangle.htype = FLOW_ACT_MANGLE_HDR_TYPE_ETH,
		.mangle.offset = offsetof(struct vlan_ethhdr, h_vlan_TCI),
		.mangle.mask = ~(u32)be16_to_cpu(*(__be16 *)&mask16),
		.mangle.val = (u32)be16_to_cpu(*(__be16 *)&val16),
	};
	u8 match_prio_mask, match_prio_val;
	void *headers_c, *headers_v;
	int err;

	headers_c = get_match_headers_criteria(*action, &parse_attr->spec);
	headers_v = get_match_headers_value(*action, &parse_attr->spec);

	if (!(MLX5_GET(fte_match_set_lyr_2_4, headers_c, cvlan_tag) &&
	      MLX5_GET(fte_match_set_lyr_2_4, headers_v, cvlan_tag))) {
		NL_SET_ERR_MSG_MOD(extack,
				   "VLAN rewrite action must have VLAN protocol match");
		return -EOPNOTSUPP;
	}

	match_prio_mask = MLX5_GET(fte_match_set_lyr_2_4, headers_c, first_prio);
	match_prio_val = MLX5_GET(fte_match_set_lyr_2_4, headers_v, first_prio);
	if (act->vlan.prio != (match_prio_val & match_prio_mask)) {
		NL_SET_ERR_MSG_MOD(extack,
				   "Changing VLAN prio is not supported");
		return -EOPNOTSUPP;
	}

	err = parse_tc_pedit_action(priv, &pedit_act, namespace, parse_attr,
				    hdrs, NULL);
	*action |= MLX5_FLOW_CONTEXT_ACTION_MOD_HDR;

	return err;
}

static int
add_vlan_prio_tag_rewrite_action(struct mlx5e_priv *priv,
				 struct mlx5e_tc_flow_parse_attr *parse_attr,
				 struct pedit_headers_action *hdrs,
				 u32 *action, struct netlink_ext_ack *extack)
{
	const struct flow_action_entry prio_tag_act = {
		.vlan.vid = 0,
		.vlan.prio =
			MLX5_GET(fte_match_set_lyr_2_4,
				 get_match_headers_value(*action,
							 &parse_attr->spec),
				 first_prio) &
			MLX5_GET(fte_match_set_lyr_2_4,
				 get_match_headers_criteria(*action,
							    &parse_attr->spec),
				 first_prio),
	};

	return add_vlan_rewrite_action(priv, MLX5_FLOW_NAMESPACE_FDB,
				       &prio_tag_act, parse_attr, hdrs, action,
				       extack);
}

static int parse_tc_nic_actions(struct mlx5e_priv *priv,
				struct flow_action *flow_action,
				struct mlx5e_tc_flow_parse_attr *parse_attr,
				struct mlx5e_tc_flow *flow,
				struct netlink_ext_ack *extack)
{
	struct mlx5_nic_flow_attr *attr = flow->nic_attr;
	struct pedit_headers_action hdrs[2] = {};
	const struct flow_action_entry *act;
	u32 action = 0;
	int err, i;

	if (!flow_action_has_entries(flow_action))
		return -EINVAL;

	attr->flow_tag = MLX5_FS_DEFAULT_FLOW_TAG;

	flow_action_for_each(i, act, flow_action) {
		switch (act->id) {
		case FLOW_ACTION_DROP:
			action |= MLX5_FLOW_CONTEXT_ACTION_DROP;
			if (MLX5_CAP_FLOWTABLE(priv->mdev,
					       flow_table_properties_nic_receive.flow_counter))
				action |= MLX5_FLOW_CONTEXT_ACTION_COUNT;
			break;
		case FLOW_ACTION_MANGLE:
		case FLOW_ACTION_ADD:
			err = parse_tc_pedit_action(priv, act, MLX5_FLOW_NAMESPACE_KERNEL,
						    parse_attr, hdrs, extack);
			if (err)
				return err;

			action |= MLX5_FLOW_CONTEXT_ACTION_MOD_HDR |
				  MLX5_FLOW_CONTEXT_ACTION_FWD_DEST;
			break;
		case FLOW_ACTION_VLAN_MANGLE:
			err = add_vlan_rewrite_action(priv,
						      MLX5_FLOW_NAMESPACE_KERNEL,
						      act, parse_attr, hdrs,
						      &action, extack);
			if (err)
				return err;

			break;
		case FLOW_ACTION_CSUM:
			if (csum_offload_supported(priv, action,
						   act->csum_flags,
						   extack))
				break;

			return -EOPNOTSUPP;
		case FLOW_ACTION_REDIRECT: {
			struct net_device *peer_dev = act->dev;

			if (priv->netdev->netdev_ops == peer_dev->netdev_ops &&
			    same_hw_devs(priv, netdev_priv(peer_dev))) {
				parse_attr->mirred_ifindex[0] = peer_dev->ifindex;
				flow_flag_set(flow, HAIRPIN);
				action |= MLX5_FLOW_CONTEXT_ACTION_FWD_DEST |
					  MLX5_FLOW_CONTEXT_ACTION_COUNT;
			} else {
				NL_SET_ERR_MSG_MOD(extack,
						   "device is not on same HW, can't offload");
				netdev_warn(priv->netdev, "device %s not on same HW, can't offload\n",
					    peer_dev->name);
				return -EINVAL;
			}
			}
			break;
		case FLOW_ACTION_MARK: {
			u32 mark = act->mark;

			if (mark & ~MLX5E_TC_FLOW_ID_MASK) {
				NL_SET_ERR_MSG_MOD(extack,
						   "Bad flow mark - only 16 bit is supported");
				return -EINVAL;
			}

			attr->flow_tag = mark;
			action |= MLX5_FLOW_CONTEXT_ACTION_FWD_DEST;
			}
			break;
		default:
			NL_SET_ERR_MSG_MOD(extack, "The offload action is not supported");
			return -EOPNOTSUPP;
		}
	}

	if (hdrs[TCA_PEDIT_KEY_EX_CMD_SET].pedits ||
	    hdrs[TCA_PEDIT_KEY_EX_CMD_ADD].pedits) {
		err = alloc_tc_pedit_action(priv, MLX5_FLOW_NAMESPACE_KERNEL,
					    parse_attr, hdrs, &action, extack);
		if (err)
			return err;
		/* in case all pedit actions are skipped, remove the MOD_HDR
		 * flag.
		 */
		if (parse_attr->num_mod_hdr_actions == 0) {
			action &= ~MLX5_FLOW_CONTEXT_ACTION_MOD_HDR;
			kfree(parse_attr->mod_hdr_actions);
		}
	}

	attr->action = action;
	if (!actions_match_supported(priv, flow_action, parse_attr, flow, extack))
		return -EOPNOTSUPP;

	return 0;
}

struct encap_key {
	const struct ip_tunnel_key *ip_tun_key;
	struct mlx5e_tc_tunnel *tc_tunnel;
};

static inline int cmp_encap_info(struct encap_key *a,
				 struct encap_key *b)
{
	return memcmp(a->ip_tun_key, b->ip_tun_key, sizeof(*a->ip_tun_key)) ||
	       a->tc_tunnel->tunnel_type != b->tc_tunnel->tunnel_type;
}

static inline int hash_encap_info(struct encap_key *key)
{
	return jhash(key->ip_tun_key, sizeof(*key->ip_tun_key),
		     key->tc_tunnel->tunnel_type);
}


static bool is_merged_eswitch_dev(struct mlx5e_priv *priv,
				  struct net_device *peer_netdev)
{
	struct mlx5e_priv *peer_priv;

	peer_priv = netdev_priv(peer_netdev);

	return (MLX5_CAP_ESW(priv->mdev, merged_eswitch) &&
		mlx5e_eswitch_rep(priv->netdev) &&
		mlx5e_eswitch_rep(peer_netdev) &&
		same_hw_devs(priv, peer_priv));
}



bool mlx5e_encap_take(struct mlx5e_encap_entry *e)
{
	return refcount_inc_not_zero(&e->refcnt);
}

static struct mlx5e_encap_entry *
mlx5e_encap_get(struct mlx5e_priv *priv, struct encap_key *key,
		uintptr_t hash_key)
{
	struct mlx5_eswitch *esw = priv->mdev->priv.eswitch;
	struct mlx5e_encap_entry *e;
	struct encap_key e_key;

	hash_for_each_possible_rcu(esw->offloads.encap_tbl, e,
				   encap_hlist, hash_key) {
		e_key.ip_tun_key = &e->tun_info->key;
		e_key.tc_tunnel = e->tunnel;
		if (!cmp_encap_info(&e_key, key) &&
		    mlx5e_encap_take(e))
			return e;
	}

	return NULL;
}

static struct ip_tunnel_info *dup_tun_info(const struct ip_tunnel_info *tun_info)
{
	size_t tun_size = sizeof(*tun_info) + tun_info->options_len;

	return kmemdup(tun_info, tun_size, GFP_KERNEL);
}

static int mlx5e_attach_encap(struct mlx5e_priv *priv,
			      struct mlx5e_tc_flow *flow,
			      struct net_device *mirred_dev,
			      int out_index,
			      struct netlink_ext_ack *extack,
			      struct net_device **encap_dev,
			      bool *encap_valid)
{
	struct mlx5_eswitch *esw = priv->mdev->priv.eswitch;
	struct mlx5_esw_flow_attr *attr = flow->esw_attr;
	struct mlx5e_tc_flow_parse_attr *parse_attr;
	const struct ip_tunnel_info *tun_info;
	struct encap_key key;
	struct mlx5e_encap_entry *e;
	unsigned short family;
	uintptr_t hash_key;
	int err = 0;

	parse_attr = attr->parse_attr;
	tun_info = parse_attr->tun_info[out_index];
	family = ip_tunnel_info_af(tun_info);
	key.ip_tun_key = &tun_info->key;
	key.tc_tunnel = mlx5e_get_tc_tun(mirred_dev);
	if (!key.tc_tunnel) {
		NL_SET_ERR_MSG_MOD(extack, "Unsupported tunnel");
		return -EOPNOTSUPP;
	}

	hash_key = hash_encap_info(&key);

	mutex_lock(&esw->offloads.encap_tbl_lock);
	e = mlx5e_encap_get(priv, &key, hash_key);

	/* must verify if encap is valid or not */
	if (e) {
		mutex_unlock(&esw->offloads.encap_tbl_lock);
		wait_for_completion(&e->res_ready);

		/* Protect against concurrent neigh update. */
		mutex_lock(&esw->offloads.encap_tbl_lock);
		if (e->compl_result < 0) {
			err = -EREMOTEIO;
			goto out_err;
		}
		goto attach_flow;
	}

	e = kzalloc(sizeof(*e), GFP_KERNEL);
	if (!e) {
		err = -ENOMEM;
		goto out_err;
	}

	refcount_set(&e->refcnt, 1);
	init_completion(&e->res_ready);

	tun_info = dup_tun_info(tun_info);
	if (!tun_info) {
		err = -ENOMEM;
		goto out_err_init;
	}
	e->tun_info = tun_info;
	err = mlx5e_tc_tun_init_encap_attr(mirred_dev, priv, e, extack);
	if (err)
		goto out_err_init;

	INIT_LIST_HEAD(&e->flows);
	hash_add_rcu(esw->offloads.encap_tbl, &e->encap_hlist, hash_key);
	mutex_unlock(&esw->offloads.encap_tbl_lock);

	if (family == AF_INET)
		err = mlx5e_tc_tun_create_header_ipv4(priv, mirred_dev, e);
	else if (family == AF_INET6)
		err = mlx5e_tc_tun_create_header_ipv6(priv, mirred_dev, e);

	/* Protect against concurrent neigh update. */
	mutex_lock(&esw->offloads.encap_tbl_lock);
	complete_all(&e->res_ready);
	if (err) {
		e->compl_result = err;
		goto out_err;
	}
	e->compl_result = 1;

attach_flow:
	flow->encaps[out_index].e = e;
	list_add(&flow->encaps[out_index].list, &e->flows);
	flow->encaps[out_index].index = out_index;
	*encap_dev = e->out_dev;
	if (e->flags & MLX5_ENCAP_ENTRY_VALID) {
		attr->dests[out_index].pkt_reformat = e->pkt_reformat;
		attr->dests[out_index].flags |= MLX5_ESW_DEST_ENCAP_VALID;
		*encap_valid = true;
	} else {
		*encap_valid = false;
	}
	mutex_unlock(&esw->offloads.encap_tbl_lock);

	return err;

out_err:
	mutex_unlock(&esw->offloads.encap_tbl_lock);
	if (e)
		mlx5e_encap_put(priv, e);
	return err;

out_err_init:
	mutex_unlock(&esw->offloads.encap_tbl_lock);
	kfree(tun_info);
	kfree(e);
	return err;
}

static int parse_tc_vlan_action(struct mlx5e_priv *priv,
				const struct flow_action_entry *act,
				struct mlx5_esw_flow_attr *attr,
				u32 *action)
{
	u8 vlan_idx = attr->total_vlan;

	if (vlan_idx >= MLX5_FS_VLAN_DEPTH)
		return -EOPNOTSUPP;

	switch (act->id) {
	case FLOW_ACTION_VLAN_POP:
		if (vlan_idx) {
			if (!mlx5_eswitch_vlan_actions_supported(priv->mdev,
								 MLX5_FS_VLAN_DEPTH))
				return -EOPNOTSUPP;

			*action |= MLX5_FLOW_CONTEXT_ACTION_VLAN_POP_2;
		} else {
			*action |= MLX5_FLOW_CONTEXT_ACTION_VLAN_POP;
		}
		break;
	case FLOW_ACTION_VLAN_PUSH:
		attr->vlan_vid[vlan_idx] = act->vlan.vid;
		attr->vlan_prio[vlan_idx] = act->vlan.prio;
		attr->vlan_proto[vlan_idx] = act->vlan.proto;
		if (!attr->vlan_proto[vlan_idx])
			attr->vlan_proto[vlan_idx] = htons(ETH_P_8021Q);

		if (vlan_idx) {
			if (!mlx5_eswitch_vlan_actions_supported(priv->mdev,
								 MLX5_FS_VLAN_DEPTH))
				return -EOPNOTSUPP;

			*action |= MLX5_FLOW_CONTEXT_ACTION_VLAN_PUSH_2;
		} else {
			if (!mlx5_eswitch_vlan_actions_supported(priv->mdev, 1) &&
			    (act->vlan.proto != htons(ETH_P_8021Q) ||
			     act->vlan.prio))
				return -EOPNOTSUPP;

			*action |= MLX5_FLOW_CONTEXT_ACTION_VLAN_PUSH;
		}
		break;
	default:
		return -EINVAL;
	}

	attr->total_vlan = vlan_idx + 1;

	return 0;
}

static int add_vlan_push_action(struct mlx5e_priv *priv,
				struct mlx5_esw_flow_attr *attr,
				struct net_device **out_dev,
				u32 *action)
{
	struct net_device *vlan_dev = *out_dev;
	struct flow_action_entry vlan_act = {
		.id = FLOW_ACTION_VLAN_PUSH,
		.vlan.vid = vlan_dev_vlan_id(vlan_dev),
		.vlan.proto = vlan_dev_vlan_proto(vlan_dev),
		.vlan.prio = 0,
	};
	int err;

	err = parse_tc_vlan_action(priv, &vlan_act, attr, action);
	if (err)
		return err;

	*out_dev = dev_get_by_index_rcu(dev_net(vlan_dev),
					dev_get_iflink(vlan_dev));
	if (is_vlan_dev(*out_dev))
		err = add_vlan_push_action(priv, attr, out_dev, action);

	return err;
}

static int add_vlan_pop_action(struct mlx5e_priv *priv,
			       struct mlx5_esw_flow_attr *attr,
			       u32 *action)
{
	int nest_level = attr->parse_attr->filter_dev->lower_level;
	struct flow_action_entry vlan_act = {
		.id = FLOW_ACTION_VLAN_POP,
	};
	int err = 0;

	while (nest_level--) {
		err = parse_tc_vlan_action(priv, &vlan_act, attr, action);
		if (err)
			return err;
	}

	return err;
}

bool mlx5e_is_valid_eswitch_fwd_dev(struct mlx5e_priv *priv,
				    struct net_device *out_dev)
{
	if (is_merged_eswitch_dev(priv, out_dev))
		return true;

	return mlx5e_eswitch_rep(out_dev) &&
	       same_hw_devs(priv, netdev_priv(out_dev));
}

static int parse_tc_fdb_actions(struct mlx5e_priv *priv,
				struct flow_action *flow_action,
				struct mlx5e_tc_flow *flow,
				struct netlink_ext_ack *extack)
{
	struct pedit_headers_action hdrs[2] = {};
	struct mlx5_eswitch *esw = priv->mdev->priv.eswitch;
	struct mlx5_esw_flow_attr *attr = flow->esw_attr;
	struct mlx5e_tc_flow_parse_attr *parse_attr = attr->parse_attr;
	struct mlx5e_rep_priv *rpriv = priv->ppriv;
	const struct ip_tunnel_info *info = NULL;
	const struct flow_action_entry *act;
	bool encap = false;
	u32 action = 0;
	int err, i;

	if (!flow_action_has_entries(flow_action))
		return -EINVAL;

	flow_action_for_each(i, act, flow_action) {
		switch (act->id) {
		case FLOW_ACTION_DROP:
			action |= MLX5_FLOW_CONTEXT_ACTION_DROP |
				  MLX5_FLOW_CONTEXT_ACTION_COUNT;
			break;
		case FLOW_ACTION_MANGLE:
		case FLOW_ACTION_ADD:
			err = parse_tc_pedit_action(priv, act, MLX5_FLOW_NAMESPACE_FDB,
						    parse_attr, hdrs, extack);
			if (err)
				return err;

			action |= MLX5_FLOW_CONTEXT_ACTION_MOD_HDR;
			attr->split_count = attr->out_count;
			break;
		case FLOW_ACTION_CSUM:
			if (csum_offload_supported(priv, action,
						   act->csum_flags, extack))
				break;

			return -EOPNOTSUPP;
		case FLOW_ACTION_REDIRECT:
		case FLOW_ACTION_MIRRED: {
			struct mlx5e_priv *out_priv;
			struct net_device *out_dev;

			out_dev = act->dev;
			if (!out_dev) {
				/* out_dev is NULL when filters with
				 * non-existing mirred device are replayed to
				 * the driver.
				 */
				return -EINVAL;
			}

			if (attr->out_count >= MLX5_MAX_FLOW_FWD_VPORTS) {
				NL_SET_ERR_MSG_MOD(extack,
						   "can't support more output ports, can't offload forwarding");
				pr_err("can't support more than %d output ports, can't offload forwarding\n",
				       attr->out_count);
				return -EOPNOTSUPP;
			}

			action |= MLX5_FLOW_CONTEXT_ACTION_FWD_DEST |
				  MLX5_FLOW_CONTEXT_ACTION_COUNT;
			if (encap) {
				parse_attr->mirred_ifindex[attr->out_count] =
					out_dev->ifindex;
				parse_attr->tun_info[attr->out_count] = dup_tun_info(info);
				if (!parse_attr->tun_info[attr->out_count])
					return -ENOMEM;
				encap = false;
				attr->dests[attr->out_count].flags |=
					MLX5_ESW_DEST_ENCAP;
				attr->out_count++;
				/* attr->dests[].rep is resolved when we
				 * handle encap
				 */
			} else if (netdev_port_same_parent_id(priv->netdev, out_dev)) {
				struct mlx5_eswitch *esw = priv->mdev->priv.eswitch;
				struct net_device *uplink_dev = mlx5_eswitch_uplink_get_proto_dev(esw, REP_ETH);
				struct net_device *uplink_upper;

				rcu_read_lock();
				uplink_upper =
					netdev_master_upper_dev_get_rcu(uplink_dev);
				if (uplink_upper &&
				    netif_is_lag_master(uplink_upper) &&
				    uplink_upper == out_dev)
					out_dev = uplink_dev;
				rcu_read_unlock();

				if (is_vlan_dev(out_dev)) {
					err = add_vlan_push_action(priv, attr,
								   &out_dev,
								   &action);
					if (err)
						return err;
				}

				if (is_vlan_dev(parse_attr->filter_dev)) {
					err = add_vlan_pop_action(priv, attr,
								  &action);
					if (err)
						return err;
				}

				if (!mlx5e_is_valid_eswitch_fwd_dev(priv, out_dev)) {
					NL_SET_ERR_MSG_MOD(extack,
							   "devices are not on same switch HW, can't offload forwarding");
					pr_err("devices %s %s not on same switch HW, can't offload forwarding\n",
					       priv->netdev->name, out_dev->name);
					return -EOPNOTSUPP;
				}

				out_priv = netdev_priv(out_dev);
				rpriv = out_priv->ppriv;
				attr->dests[attr->out_count].rep = rpriv->rep;
				attr->dests[attr->out_count].mdev = out_priv->mdev;
				attr->out_count++;
			} else if (parse_attr->filter_dev != priv->netdev) {
				/* All mlx5 devices are called to configure
				 * high level device filters. Therefore, the
				 * *attempt* to  install a filter on invalid
				 * eswitch should not trigger an explicit error
				 */
				return -EINVAL;
			} else {
				NL_SET_ERR_MSG_MOD(extack,
						   "devices are not on same switch HW, can't offload forwarding");
				pr_err("devices %s %s not on same switch HW, can't offload forwarding\n",
				       priv->netdev->name, out_dev->name);
				return -EINVAL;
			}
			}
			break;
		case FLOW_ACTION_TUNNEL_ENCAP:
			info = act->tunnel;
			if (info)
				encap = true;
			else
				return -EOPNOTSUPP;

			break;
		case FLOW_ACTION_VLAN_PUSH:
		case FLOW_ACTION_VLAN_POP:
			if (act->id == FLOW_ACTION_VLAN_PUSH &&
			    (action & MLX5_FLOW_CONTEXT_ACTION_VLAN_POP)) {
				/* Replace vlan pop+push with vlan modify */
				action &= ~MLX5_FLOW_CONTEXT_ACTION_VLAN_POP;
				err = add_vlan_rewrite_action(priv,
							      MLX5_FLOW_NAMESPACE_FDB,
							      act, parse_attr, hdrs,
							      &action, extack);
			} else {
				err = parse_tc_vlan_action(priv, act, attr, &action);
			}
			if (err)
				return err;

			attr->split_count = attr->out_count;
			break;
		case FLOW_ACTION_VLAN_MANGLE:
			err = add_vlan_rewrite_action(priv,
						      MLX5_FLOW_NAMESPACE_FDB,
						      act, parse_attr, hdrs,
						      &action, extack);
			if (err)
				return err;

			attr->split_count = attr->out_count;
			break;
		case FLOW_ACTION_TUNNEL_DECAP:
			action |= MLX5_FLOW_CONTEXT_ACTION_DECAP;
			break;
		case FLOW_ACTION_GOTO: {
			u32 dest_chain = act->chain_index;
			u32 max_chain = mlx5_eswitch_get_chain_range(esw);

			if (dest_chain <= attr->chain) {
				NL_SET_ERR_MSG(extack, "Goto earlier chain isn't supported");
				return -EOPNOTSUPP;
			}
			if (dest_chain > max_chain) {
				NL_SET_ERR_MSG(extack, "Requested destination chain is out of supported range");
				return -EOPNOTSUPP;
			}
			action |= MLX5_FLOW_CONTEXT_ACTION_COUNT;
			attr->dest_chain = dest_chain;
			break;
			}
		default:
			NL_SET_ERR_MSG_MOD(extack, "The offload action is not supported");
			return -EOPNOTSUPP;
		}
	}

	if (MLX5_CAP_GEN(esw->dev, prio_tag_required) &&
	    action & MLX5_FLOW_CONTEXT_ACTION_VLAN_POP) {
		/* For prio tag mode, replace vlan pop with rewrite vlan prio
		 * tag rewrite.
		 */
		action &= ~MLX5_FLOW_CONTEXT_ACTION_VLAN_POP;
		err = add_vlan_prio_tag_rewrite_action(priv, parse_attr, hdrs,
						       &action, extack);
		if (err)
			return err;
	}

	if (hdrs[TCA_PEDIT_KEY_EX_CMD_SET].pedits ||
	    hdrs[TCA_PEDIT_KEY_EX_CMD_ADD].pedits) {
		err = alloc_tc_pedit_action(priv, MLX5_FLOW_NAMESPACE_FDB,
					    parse_attr, hdrs, &action, extack);
		if (err)
			return err;
		/* in case all pedit actions are skipped, remove the MOD_HDR
		 * flag. we might have set split_count either by pedit or
		 * pop/push. if there is no pop/push either, reset it too.
		 */
		if (parse_attr->num_mod_hdr_actions == 0) {
			action &= ~MLX5_FLOW_CONTEXT_ACTION_MOD_HDR;
			kfree(parse_attr->mod_hdr_actions);
			if (!((action & MLX5_FLOW_CONTEXT_ACTION_VLAN_POP) ||
			      (action & MLX5_FLOW_CONTEXT_ACTION_VLAN_PUSH)))
				attr->split_count = 0;
		}
	}

	attr->action = action;
	if (!actions_match_supported(priv, flow_action, parse_attr, flow, extack))
		return -EOPNOTSUPP;

	if (attr->dest_chain) {
		if (attr->action & MLX5_FLOW_CONTEXT_ACTION_FWD_DEST) {
			NL_SET_ERR_MSG(extack, "Mirroring goto chain rules isn't supported");
			return -EOPNOTSUPP;
		}
		attr->action |= MLX5_FLOW_CONTEXT_ACTION_FWD_DEST;
	}

	if (attr->split_count > 0 && !mlx5_esw_has_fwd_fdb(priv->mdev)) {
		NL_SET_ERR_MSG_MOD(extack,
				   "current firmware doesn't support split rule for port mirroring");
		netdev_warn_once(priv->netdev, "current firmware doesn't support split rule for port mirroring\n");
		return -EOPNOTSUPP;
	}

	return 0;
}

static void get_flags(int flags, unsigned long *flow_flags)
{
	unsigned long __flow_flags = 0;

	if (flags & MLX5_TC_FLAG(INGRESS))
		__flow_flags |= BIT(MLX5E_TC_FLOW_FLAG_INGRESS);
	if (flags & MLX5_TC_FLAG(EGRESS))
		__flow_flags |= BIT(MLX5E_TC_FLOW_FLAG_EGRESS);

	if (flags & MLX5_TC_FLAG(ESW_OFFLOAD))
		__flow_flags |= BIT(MLX5E_TC_FLOW_FLAG_ESWITCH);
	if (flags & MLX5_TC_FLAG(NIC_OFFLOAD))
		__flow_flags |= BIT(MLX5E_TC_FLOW_FLAG_NIC);

	*flow_flags = __flow_flags;
}

static const struct rhashtable_params tc_ht_params = {
	.head_offset = offsetof(struct mlx5e_tc_flow, node),
	.key_offset = offsetof(struct mlx5e_tc_flow, cookie),
	.key_len = sizeof(((struct mlx5e_tc_flow *)0)->cookie),
	.automatic_shrinking = true,
};

static struct rhashtable *get_tc_ht(struct mlx5e_priv *priv,
				    unsigned long flags)
{
	struct mlx5_eswitch *esw = priv->mdev->priv.eswitch;
	struct mlx5e_rep_priv *uplink_rpriv;

	if (flags & MLX5_TC_FLAG(ESW_OFFLOAD)) {
		uplink_rpriv = mlx5_eswitch_get_uplink_priv(esw, REP_ETH);
		return &uplink_rpriv->uplink_priv.tc_ht;
	} else /* NIC offload */
		return &priv->fs.tc.ht;
}

static bool is_peer_flow_needed(struct mlx5e_tc_flow *flow)
{
	struct mlx5_esw_flow_attr *attr = flow->esw_attr;
	bool is_rep_ingress = attr->in_rep->vport != MLX5_VPORT_UPLINK &&
		flow_flag_test(flow, INGRESS);
	bool act_is_encap = !!(attr->action &
			       MLX5_FLOW_CONTEXT_ACTION_PACKET_REFORMAT);
	bool esw_paired = mlx5_devcom_is_paired(attr->in_mdev->priv.devcom,
						MLX5_DEVCOM_ESW_OFFLOADS);

	if (!esw_paired)
		return false;

	if ((mlx5_lag_is_sriov(attr->in_mdev) ||
	     mlx5_lag_is_multipath(attr->in_mdev)) &&
	    (is_rep_ingress || act_is_encap))
		return true;

	return false;
}

static int
mlx5e_alloc_flow(struct mlx5e_priv *priv, int attr_size,
		 struct flow_cls_offload *f, unsigned long flow_flags,
		 struct mlx5e_tc_flow_parse_attr **__parse_attr,
		 struct mlx5e_tc_flow **__flow)
{
	struct mlx5e_tc_flow_parse_attr *parse_attr;
	struct mlx5e_tc_flow *flow;
	int out_index, err;

	flow = kzalloc(sizeof(*flow) + attr_size, GFP_KERNEL);
	parse_attr = kvzalloc(sizeof(*parse_attr), GFP_KERNEL);
	if (!parse_attr || !flow) {
		err = -ENOMEM;
		goto err_free;
	}

	flow->cookie = f->cookie;
	flow->flags = flow_flags;
	flow->priv = priv;
	for (out_index = 0; out_index < MLX5_MAX_FLOW_FWD_VPORTS; out_index++)
		INIT_LIST_HEAD(&flow->encaps[out_index].list);
	INIT_LIST_HEAD(&flow->mod_hdr);
	INIT_LIST_HEAD(&flow->hairpin);
	refcount_set(&flow->refcnt, 1);
	init_completion(&flow->init_done);

	*__flow = flow;
	*__parse_attr = parse_attr;

	return 0;

err_free:
	kfree(flow);
	kvfree(parse_attr);
	return err;
}

static void
mlx5e_flow_esw_attr_init(struct mlx5_esw_flow_attr *esw_attr,
			 struct mlx5e_priv *priv,
			 struct mlx5e_tc_flow_parse_attr *parse_attr,
			 struct flow_cls_offload *f,
			 struct mlx5_eswitch_rep *in_rep,
			 struct mlx5_core_dev *in_mdev)
{
	struct mlx5_eswitch *esw = priv->mdev->priv.eswitch;

	esw_attr->parse_attr = parse_attr;
	esw_attr->chain = f->common.chain_index;
	esw_attr->prio = f->common.prio;

	esw_attr->in_rep = in_rep;
	esw_attr->in_mdev = in_mdev;

	if (MLX5_CAP_ESW(esw->dev, counter_eswitch_affinity) ==
	    MLX5_COUNTER_SOURCE_ESWITCH)
		esw_attr->counter_dev = in_mdev;
	else
		esw_attr->counter_dev = priv->mdev;
}

static struct mlx5e_tc_flow *
__mlx5e_add_fdb_flow(struct mlx5e_priv *priv,
		     struct flow_cls_offload *f,
		     unsigned long flow_flags,
		     struct net_device *filter_dev,
		     struct mlx5_eswitch_rep *in_rep,
		     struct mlx5_core_dev *in_mdev)
{
	struct flow_rule *rule = flow_cls_offload_flow_rule(f);
	struct netlink_ext_ack *extack = f->common.extack;
	struct mlx5e_tc_flow_parse_attr *parse_attr;
	struct mlx5e_tc_flow *flow;
	int attr_size, err;

	flow_flags |= BIT(MLX5E_TC_FLOW_FLAG_ESWITCH);
	attr_size  = sizeof(struct mlx5_esw_flow_attr);
	err = mlx5e_alloc_flow(priv, attr_size, f, flow_flags,
			       &parse_attr, &flow);
	if (err)
		goto out;

	parse_attr->filter_dev = filter_dev;
	mlx5e_flow_esw_attr_init(flow->esw_attr,
				 priv, parse_attr,
				 f, in_rep, in_mdev);

	err = parse_cls_flower(flow->priv, flow, &parse_attr->spec,
			       f, filter_dev);
	if (err)
		goto err_free;

	err = parse_tc_fdb_actions(priv, &rule->action, flow, extack);
	if (err)
		goto err_free;

	err = mlx5e_tc_add_fdb_flow(priv, flow, extack);
	complete_all(&flow->init_done);
	if (err) {
		if (!(err == -ENETUNREACH && mlx5_lag_is_multipath(in_mdev)))
			goto err_free;

		add_unready_flow(flow);
	}

	return flow;

err_free:
	mlx5e_flow_put(priv, flow);
out:
	return ERR_PTR(err);
}

static int mlx5e_tc_add_fdb_peer_flow(struct flow_cls_offload *f,
				      struct mlx5e_tc_flow *flow,
				      unsigned long flow_flags)
{
	struct mlx5e_priv *priv = flow->priv, *peer_priv;
	struct mlx5_eswitch *esw = priv->mdev->priv.eswitch, *peer_esw;
	struct mlx5_devcom *devcom = priv->mdev->priv.devcom;
	struct mlx5e_tc_flow_parse_attr *parse_attr;
	struct mlx5e_rep_priv *peer_urpriv;
	struct mlx5e_tc_flow *peer_flow;
	struct mlx5_core_dev *in_mdev;
	int err = 0;

	peer_esw = mlx5_devcom_get_peer_data(devcom, MLX5_DEVCOM_ESW_OFFLOADS);
	if (!peer_esw)
		return -ENODEV;

	peer_urpriv = mlx5_eswitch_get_uplink_priv(peer_esw, REP_ETH);
	peer_priv = netdev_priv(peer_urpriv->netdev);

	/* in_mdev is assigned of which the packet originated from.
	 * So packets redirected to uplink use the same mdev of the
	 * original flow and packets redirected from uplink use the
	 * peer mdev.
	 */
	if (flow->esw_attr->in_rep->vport == MLX5_VPORT_UPLINK)
		in_mdev = peer_priv->mdev;
	else
		in_mdev = priv->mdev;

	parse_attr = flow->esw_attr->parse_attr;
	peer_flow = __mlx5e_add_fdb_flow(peer_priv, f, flow_flags,
					 parse_attr->filter_dev,
					 flow->esw_attr->in_rep, in_mdev);
	if (IS_ERR(peer_flow)) {
		err = PTR_ERR(peer_flow);
		goto out;
	}

	flow->peer_flow = peer_flow;
	flow_flag_set(flow, DUP);
	mutex_lock(&esw->offloads.peer_mutex);
	list_add_tail(&flow->peer, &esw->offloads.peer_flows);
	mutex_unlock(&esw->offloads.peer_mutex);

out:
	mlx5_devcom_release_peer_data(devcom, MLX5_DEVCOM_ESW_OFFLOADS);
	return err;
}

static int
mlx5e_add_fdb_flow(struct mlx5e_priv *priv,
		   struct flow_cls_offload *f,
		   unsigned long flow_flags,
		   struct net_device *filter_dev,
		   struct mlx5e_tc_flow **__flow)
{
	struct mlx5e_rep_priv *rpriv = priv->ppriv;
	struct mlx5_eswitch_rep *in_rep = rpriv->rep;
	struct mlx5_core_dev *in_mdev = priv->mdev;
	struct mlx5e_tc_flow *flow;
	int err;

	flow = __mlx5e_add_fdb_flow(priv, f, flow_flags, filter_dev, in_rep,
				    in_mdev);
	if (IS_ERR(flow))
		return PTR_ERR(flow);

	if (is_peer_flow_needed(flow)) {
		err = mlx5e_tc_add_fdb_peer_flow(f, flow, flow_flags);
		if (err) {
			mlx5e_tc_del_fdb_flow(priv, flow);
			goto out;
		}
	}

	*__flow = flow;

	return 0;

out:
	return err;
}

static int
mlx5e_add_nic_flow(struct mlx5e_priv *priv,
		   struct flow_cls_offload *f,
		   unsigned long flow_flags,
		   struct net_device *filter_dev,
		   struct mlx5e_tc_flow **__flow)
{
	struct flow_rule *rule = flow_cls_offload_flow_rule(f);
	struct netlink_ext_ack *extack = f->common.extack;
	struct mlx5e_tc_flow_parse_attr *parse_attr;
	struct mlx5e_tc_flow *flow;
	int attr_size, err;

	/* multi-chain not supported for NIC rules */
	if (!tc_cls_can_offload_and_chain0(priv->netdev, &f->common))
		return -EOPNOTSUPP;

	flow_flags |= BIT(MLX5E_TC_FLOW_FLAG_NIC);
	attr_size  = sizeof(struct mlx5_nic_flow_attr);
	err = mlx5e_alloc_flow(priv, attr_size, f, flow_flags,
			       &parse_attr, &flow);
	if (err)
		goto out;

	parse_attr->filter_dev = filter_dev;
	err = parse_cls_flower(flow->priv, flow, &parse_attr->spec,
			       f, filter_dev);
	if (err)
		goto err_free;

	err = parse_tc_nic_actions(priv, &rule->action, parse_attr, flow, extack);
	if (err)
		goto err_free;

	err = mlx5e_tc_add_nic_flow(priv, parse_attr, flow, extack);
	if (err)
		goto err_free;

	flow_flag_set(flow, OFFLOADED);
	kvfree(parse_attr);
	*__flow = flow;

	return 0;

err_free:
	mlx5e_flow_put(priv, flow);
	kvfree(parse_attr);
out:
	return err;
}

static int
mlx5e_tc_add_flow(struct mlx5e_priv *priv,
		  struct flow_cls_offload *f,
		  unsigned long flags,
		  struct net_device *filter_dev,
		  struct mlx5e_tc_flow **flow)
{
	struct mlx5_eswitch *esw = priv->mdev->priv.eswitch;
	unsigned long flow_flags;
	int err;

	get_flags(flags, &flow_flags);

	if (!tc_can_offload_extack(priv->netdev, f->common.extack))
		return -EOPNOTSUPP;

	if (esw && esw->mode == MLX5_ESWITCH_OFFLOADS)
		err = mlx5e_add_fdb_flow(priv, f, flow_flags,
					 filter_dev, flow);
	else
		err = mlx5e_add_nic_flow(priv, f, flow_flags,
					 filter_dev, flow);

	return err;
}

int mlx5e_configure_flower(struct net_device *dev, struct mlx5e_priv *priv,
			   struct flow_cls_offload *f, unsigned long flags)
{
	struct netlink_ext_ack *extack = f->common.extack;
	struct rhashtable *tc_ht = get_tc_ht(priv, flags);
	struct mlx5e_tc_flow *flow;
	int err = 0;

	rcu_read_lock();
	flow = rhashtable_lookup(tc_ht, &f->cookie, tc_ht_params);
	rcu_read_unlock();
	if (flow) {
		NL_SET_ERR_MSG_MOD(extack,
				   "flow cookie already exists, ignoring");
		netdev_warn_once(priv->netdev,
				 "flow cookie %lx already exists, ignoring\n",
				 f->cookie);
		err = -EEXIST;
		goto out;
	}

	trace_mlx5e_configure_flower(f);
	err = mlx5e_tc_add_flow(priv, f, flags, dev, &flow);
	if (err)
		goto out;

	err = rhashtable_lookup_insert_fast(tc_ht, &flow->node, tc_ht_params);
	if (err)
		goto err_free;

	return 0;

err_free:
	mlx5e_flow_put(priv, flow);
out:
	return err;
}

static bool same_flow_direction(struct mlx5e_tc_flow *flow, int flags)
{
	bool dir_ingress = !!(flags & MLX5_TC_FLAG(INGRESS));
	bool dir_egress = !!(flags & MLX5_TC_FLAG(EGRESS));

	return flow_flag_test(flow, INGRESS) == dir_ingress &&
		flow_flag_test(flow, EGRESS) == dir_egress;
}

int mlx5e_delete_flower(struct net_device *dev, struct mlx5e_priv *priv,
			struct flow_cls_offload *f, unsigned long flags)
{
	struct rhashtable *tc_ht = get_tc_ht(priv, flags);
	struct mlx5e_tc_flow *flow;
	int err;

	rcu_read_lock();
	flow = rhashtable_lookup_fast(tc_ht, &f->cookie, tc_ht_params);
	if (!flow || !same_flow_direction(flow, flags)) {
		err = -EINVAL;
		goto errout;
	}

	/* Only delete the flow if it doesn't have MLX5E_TC_FLOW_DELETED flag
	 * set.
	 */
	if (flow_flag_test_and_set(flow, DELETED)) {
		err = -EINVAL;
		goto errout;
	}
	rhashtable_remove_fast(tc_ht, &flow->node, tc_ht_params);
	rcu_read_unlock();

	trace_mlx5e_delete_flower(f);
	mlx5e_flow_put(priv, flow);

	return 0;

errout:
	rcu_read_unlock();
	return err;
}

int mlx5e_stats_flower(struct net_device *dev, struct mlx5e_priv *priv,
		       struct flow_cls_offload *f, unsigned long flags)
{
	struct mlx5_devcom *devcom = priv->mdev->priv.devcom;
	struct rhashtable *tc_ht = get_tc_ht(priv, flags);
	struct mlx5_eswitch *peer_esw;
	struct mlx5e_tc_flow *flow;
	struct mlx5_fc *counter;
	u64 lastuse = 0;
	u64 packets = 0;
	u64 bytes = 0;
	int err = 0;

	rcu_read_lock();
	flow = mlx5e_flow_get(rhashtable_lookup(tc_ht, &f->cookie,
						tc_ht_params));
	rcu_read_unlock();
	if (IS_ERR(flow))
		return PTR_ERR(flow);

	if (!same_flow_direction(flow, flags)) {
		err = -EINVAL;
		goto errout;
	}

	if (mlx5e_is_offloaded_flow(flow)) {
		counter = mlx5e_tc_get_counter(flow);
		if (!counter)
			goto errout;

		mlx5_fc_query_cached(counter, &bytes, &packets, &lastuse);
	}

	/* Under multipath it's possible for one rule to be currently
	 * un-offloaded while the other rule is offloaded.
	 */
	peer_esw = mlx5_devcom_get_peer_data(devcom, MLX5_DEVCOM_ESW_OFFLOADS);
	if (!peer_esw)
		goto out;

	if (flow_flag_test(flow, DUP) &&
	    flow_flag_test(flow->peer_flow, OFFLOADED)) {
		u64 bytes2;
		u64 packets2;
		u64 lastuse2;

		counter = mlx5e_tc_get_counter(flow->peer_flow);
		if (!counter)
			goto no_peer_counter;
		mlx5_fc_query_cached(counter, &bytes2, &packets2, &lastuse2);

		bytes += bytes2;
		packets += packets2;
		lastuse = max_t(u64, lastuse, lastuse2);
	}

no_peer_counter:
	mlx5_devcom_release_peer_data(devcom, MLX5_DEVCOM_ESW_OFFLOADS);
out:
	flow_stats_update(&f->stats, bytes, packets, lastuse);
	trace_mlx5e_stats_flower(f);
errout:
	mlx5e_flow_put(priv, flow);
	return err;
}

static int apply_police_params(struct mlx5e_priv *priv, u32 rate,
			       struct netlink_ext_ack *extack)
{
	struct mlx5e_rep_priv *rpriv = priv->ppriv;
	struct mlx5_eswitch *esw;
	u16 vport_num;
	u32 rate_mbps;
	int err;

	esw = priv->mdev->priv.eswitch;
	/* rate is given in bytes/sec.
	 * First convert to bits/sec and then round to the nearest mbit/secs.
	 * mbit means million bits.
	 * Moreover, if rate is non zero we choose to configure to a minimum of
	 * 1 mbit/sec.
	 */
	rate_mbps = rate ? max_t(u32, (rate * 8 + 500000) / 1000000, 1) : 0;
	vport_num = rpriv->rep->vport;

	err = mlx5_esw_modify_vport_rate(esw, vport_num, rate_mbps);
	if (err)
		NL_SET_ERR_MSG_MOD(extack, "failed applying action to hardware");

	return err;
}

static int scan_tc_matchall_fdb_actions(struct mlx5e_priv *priv,
					struct flow_action *flow_action,
					struct netlink_ext_ack *extack)
{
	struct mlx5e_rep_priv *rpriv = priv->ppriv;
	const struct flow_action_entry *act;
	int err;
	int i;

	if (!flow_action_has_entries(flow_action)) {
		NL_SET_ERR_MSG_MOD(extack, "matchall called with no action");
		return -EINVAL;
	}

	if (!flow_offload_has_one_action(flow_action)) {
		NL_SET_ERR_MSG_MOD(extack, "matchall policing support only a single action");
		return -EOPNOTSUPP;
	}

	flow_action_for_each(i, act, flow_action) {
		switch (act->id) {
		case FLOW_ACTION_POLICE:
			err = apply_police_params(priv, act->police.rate_bytes_ps, extack);
			if (err)
				return err;

			rpriv->prev_vf_vport_stats = priv->stats.vf_vport;
			break;
		default:
			NL_SET_ERR_MSG_MOD(extack, "mlx5 supports only police action for matchall");
			return -EOPNOTSUPP;
		}
	}

	return 0;
}

int mlx5e_tc_configure_matchall(struct mlx5e_priv *priv,
				struct tc_cls_matchall_offload *ma)
{
	struct netlink_ext_ack *extack = ma->common.extack;

	if (ma->common.prio != 1) {
		NL_SET_ERR_MSG_MOD(extack, "only priority 1 is supported");
		return -EINVAL;
	}

	return scan_tc_matchall_fdb_actions(priv, &ma->rule->action, extack);
}

int mlx5e_tc_delete_matchall(struct mlx5e_priv *priv,
			     struct tc_cls_matchall_offload *ma)
{
	struct netlink_ext_ack *extack = ma->common.extack;

	return apply_police_params(priv, 0, extack);
}

void mlx5e_tc_stats_matchall(struct mlx5e_priv *priv,
			     struct tc_cls_matchall_offload *ma)
{
	struct mlx5e_rep_priv *rpriv = priv->ppriv;
	struct rtnl_link_stats64 cur_stats;
	u64 dbytes;
	u64 dpkts;

	cur_stats = priv->stats.vf_vport;
	dpkts = cur_stats.rx_packets - rpriv->prev_vf_vport_stats.rx_packets;
	dbytes = cur_stats.rx_bytes - rpriv->prev_vf_vport_stats.rx_bytes;
	rpriv->prev_vf_vport_stats = cur_stats;
	flow_stats_update(&ma->stats, dpkts, dbytes, jiffies);
}

static void mlx5e_tc_hairpin_update_dead_peer(struct mlx5e_priv *priv,
					      struct mlx5e_priv *peer_priv)
{
	struct mlx5_core_dev *peer_mdev = peer_priv->mdev;
	struct mlx5e_hairpin_entry *hpe, *tmp;
	LIST_HEAD(init_wait_list);
	u16 peer_vhca_id;
	int bkt;

	if (!same_hw_devs(priv, peer_priv))
		return;

	peer_vhca_id = MLX5_CAP_GEN(peer_mdev, vhca_id);

	mutex_lock(&priv->fs.tc.hairpin_tbl_lock);
	hash_for_each(priv->fs.tc.hairpin_tbl, bkt, hpe, hairpin_hlist)
		if (refcount_inc_not_zero(&hpe->refcnt))
			list_add(&hpe->dead_peer_wait_list, &init_wait_list);
	mutex_unlock(&priv->fs.tc.hairpin_tbl_lock);

	list_for_each_entry_safe(hpe, tmp, &init_wait_list, dead_peer_wait_list) {
		wait_for_completion(&hpe->res_ready);
		if (!IS_ERR_OR_NULL(hpe->hp) && hpe->peer_vhca_id == peer_vhca_id)
			hpe->hp->pair->peer_gone = true;

		mlx5e_hairpin_put(priv, hpe);
	}
}

static int mlx5e_tc_netdev_event(struct notifier_block *this,
				 unsigned long event, void *ptr)
{
	struct net_device *ndev = netdev_notifier_info_to_dev(ptr);
	struct mlx5e_flow_steering *fs;
	struct mlx5e_priv *peer_priv;
	struct mlx5e_tc_table *tc;
	struct mlx5e_priv *priv;

	if (ndev->netdev_ops != &mlx5e_netdev_ops ||
	    event != NETDEV_UNREGISTER ||
	    ndev->reg_state == NETREG_REGISTERED)
		return NOTIFY_DONE;

	tc = container_of(this, struct mlx5e_tc_table, netdevice_nb);
	fs = container_of(tc, struct mlx5e_flow_steering, tc);
	priv = container_of(fs, struct mlx5e_priv, fs);
	peer_priv = netdev_priv(ndev);
	if (priv == peer_priv ||
	    !(priv->netdev->features & NETIF_F_HW_TC))
		return NOTIFY_DONE;

	mlx5e_tc_hairpin_update_dead_peer(priv, peer_priv);

	return NOTIFY_DONE;
}

int mlx5e_tc_nic_init(struct mlx5e_priv *priv)
{
	struct mlx5e_tc_table *tc = &priv->fs.tc;
	int err;

	mutex_init(&tc->t_lock);
	mutex_init(&tc->mod_hdr.lock);
	hash_init(tc->mod_hdr.hlist);
	mutex_init(&tc->hairpin_tbl_lock);
	hash_init(tc->hairpin_tbl);

	err = rhashtable_init(&tc->ht, &tc_ht_params);
	if (err)
		return err;

	tc->netdevice_nb.notifier_call = mlx5e_tc_netdev_event;
	if (register_netdevice_notifier(&tc->netdevice_nb)) {
		tc->netdevice_nb.notifier_call = NULL;
		mlx5_core_warn(priv->mdev, "Failed to register netdev notifier\n");
	}

	return err;
}

static void _mlx5e_tc_del_flow(void *ptr, void *arg)
{
	struct mlx5e_tc_flow *flow = ptr;
	struct mlx5e_priv *priv = flow->priv;

	mlx5e_tc_del_flow(priv, flow);
	kfree(flow);
}

void mlx5e_tc_nic_cleanup(struct mlx5e_priv *priv)
{
	struct mlx5e_tc_table *tc = &priv->fs.tc;

	if (tc->netdevice_nb.notifier_call)
		unregister_netdevice_notifier(&tc->netdevice_nb);

	mutex_destroy(&tc->mod_hdr.lock);
	mutex_destroy(&tc->hairpin_tbl_lock);

	rhashtable_destroy(&tc->ht);

	if (!IS_ERR_OR_NULL(tc->t)) {
		mlx5_destroy_flow_table(tc->t);
		tc->t = NULL;
	}
	mutex_destroy(&tc->t_lock);
}

int mlx5e_tc_esw_init(struct rhashtable *tc_ht)
{
	return rhashtable_init(tc_ht, &tc_ht_params);
}

void mlx5e_tc_esw_cleanup(struct rhashtable *tc_ht)
{
	rhashtable_free_and_destroy(tc_ht, _mlx5e_tc_del_flow, NULL);
}

int mlx5e_tc_num_filters(struct mlx5e_priv *priv, unsigned long flags)
{
	struct rhashtable *tc_ht = get_tc_ht(priv, flags);

	return atomic_read(&tc_ht->nelems);
}

void mlx5e_tc_clean_fdb_peer_flows(struct mlx5_eswitch *esw)
{
	struct mlx5e_tc_flow *flow, *tmp;

	list_for_each_entry_safe(flow, tmp, &esw->offloads.peer_flows, peer)
		__mlx5e_tc_del_fdb_peer_flow(flow);
}

void mlx5e_tc_reoffload_flows_work(struct work_struct *work)
{
	struct mlx5_rep_uplink_priv *rpriv =
		container_of(work, struct mlx5_rep_uplink_priv,
			     reoffload_flows_work);
	struct mlx5e_tc_flow *flow, *tmp;

	mutex_lock(&rpriv->unready_flows_lock);
	list_for_each_entry_safe(flow, tmp, &rpriv->unready_flows, unready) {
		if (!mlx5e_tc_add_fdb_flow(flow->priv, flow, NULL))
			unready_flow_del(flow);
	}
	mutex_unlock(&rpriv->unready_flows_lock);
}<|MERGE_RESOLUTION|>--- conflicted
+++ resolved
@@ -1479,10 +1479,7 @@
 void mlx5e_tc_update_neigh_used_value(struct mlx5e_neigh_hash_entry *nhe)
 {
 	struct mlx5e_neigh *m_neigh = &nhe->m_neigh;
-<<<<<<< HEAD
-=======
 	struct mlx5e_encap_entry *e = NULL;
->>>>>>> f7688b48
 	struct mlx5e_tc_flow *flow;
 	struct mlx5_fc *counter;
 	struct neigh_table *tbl;
@@ -1499,14 +1496,6 @@
 	else
 		return;
 
-<<<<<<< HEAD
-	list_for_each_entry(e, &nhe->encap_list, encap_list) {
-		if (!(e->flags & MLX5_ENCAP_ENTRY_VALID))
-			continue;
-		list_for_each_entry(flow, &e->flows, encap) {
-			if (flow->flags & MLX5E_TC_FLOW_OFFLOADED) {
-				counter = mlx5_flow_rule_counter(flow->rule[0]);
-=======
 	/* mlx5e_get_next_valid_encap() releases previous encap before returning
 	 * next one.
 	 */
@@ -1527,7 +1516,6 @@
 
 			if (mlx5e_is_offloaded_flow(flow)) {
 				counter = mlx5e_tc_get_counter(flow);
->>>>>>> f7688b48
 				lastuse = mlx5_fc_query_lastuse(counter);
 				if (time_after((unsigned long)lastuse, nhe->reported_lastuse)) {
 					neigh_used = true;
@@ -1859,29 +1847,6 @@
 		/* At this point, header pointers should point to the inner
 		 * headers, outer header were already set by parse_tunnel_attr
 		 */
-<<<<<<< HEAD
-		headers_c = MLX5_ADDR_OF(fte_match_param, spec->match_criteria,
-					 inner_headers);
-		headers_v = MLX5_ADDR_OF(fte_match_param, spec->match_value,
-					 inner_headers);
-	}
-
-	if (dissector_uses_key(f->dissector, FLOW_DISSECTOR_KEY_BASIC)) {
-		struct flow_dissector_key_basic *key =
-			skb_flow_dissector_target(f->dissector,
-						  FLOW_DISSECTOR_KEY_BASIC,
-						  f->key);
-		struct flow_dissector_key_basic *mask =
-			skb_flow_dissector_target(f->dissector,
-						  FLOW_DISSECTOR_KEY_BASIC,
-						  f->mask);
-		MLX5_SET(fte_match_set_lyr_2_4, headers_c, ethertype,
-			 ntohs(mask->n_proto));
-		MLX5_SET(fte_match_set_lyr_2_4, headers_v, ethertype,
-			 ntohs(key->n_proto));
-
-		if (mask->n_proto)
-=======
 		match_level = inner_match_level;
 		headers_c = get_match_headers_criteria(MLX5_FLOW_CONTEXT_ACTION_DECAP,
 						       spec);
@@ -1899,7 +1864,6 @@
 			 ntohs(match.key->n_proto));
 
 		if (match.mask->n_proto)
->>>>>>> f7688b48
 			*match_level = MLX5_MATCH_L2;
 	}
 	if (flow_rule_match_key(rule, FLOW_DISSECTOR_KEY_VLAN) ||
@@ -1947,14 +1911,10 @@
 			*match_level = MLX5_MATCH_L2;
 		}
 	} else if (*match_level != MLX5_MATCH_NONE) {
-<<<<<<< HEAD
-		MLX5_SET(fte_match_set_lyr_2_4, headers_c, svlan_tag, 1);
-=======
 		/* cvlan_tag enabled in match criteria and
 		 * disabled in match value means both S & C tags
 		 * don't exist (untagged of both)
 		 */
->>>>>>> f7688b48
 		MLX5_SET(fte_match_set_lyr_2_4, headers_c, cvlan_tag, 1);
 		*match_level = MLX5_MATCH_L2;
 	}
@@ -1991,33 +1951,6 @@
 		}
 	}
 
-<<<<<<< HEAD
-	if (dissector_uses_key(f->dissector, FLOW_DISSECTOR_KEY_ETH_ADDRS)) {
-		struct flow_dissector_key_eth_addrs *key =
-			skb_flow_dissector_target(f->dissector,
-						  FLOW_DISSECTOR_KEY_ETH_ADDRS,
-						  f->key);
-		struct flow_dissector_key_eth_addrs *mask =
-			skb_flow_dissector_target(f->dissector,
-						  FLOW_DISSECTOR_KEY_ETH_ADDRS,
-						  f->mask);
-
-		ether_addr_copy(MLX5_ADDR_OF(fte_match_set_lyr_2_4, headers_c,
-					     dmac_47_16),
-				mask->dst);
-		ether_addr_copy(MLX5_ADDR_OF(fte_match_set_lyr_2_4, headers_v,
-					     dmac_47_16),
-				key->dst);
-
-		ether_addr_copy(MLX5_ADDR_OF(fte_match_set_lyr_2_4, headers_c,
-					     smac_47_16),
-				mask->src);
-		ether_addr_copy(MLX5_ADDR_OF(fte_match_set_lyr_2_4, headers_v,
-					     smac_47_16),
-				key->src);
-
-		if (!is_zero_ether_addr(mask->src) || !is_zero_ether_addr(mask->dst))
-=======
 	if (flow_rule_match_key(rule, FLOW_DISSECTOR_KEY_ETH_ADDRS)) {
 		struct flow_match_eth_addrs match;
 
@@ -2038,7 +1971,6 @@
 
 		if (!is_zero_ether_addr(match.mask->src) ||
 		    !is_zero_ether_addr(match.mask->dst))
->>>>>>> f7688b48
 			*match_level = MLX5_MATCH_L2;
 	}
 
@@ -2058,11 +1990,7 @@
 				 match.key->flags & FLOW_DIS_IS_FRAGMENT);
 
 			/* the HW doesn't need L3 inline to match on frag=no */
-<<<<<<< HEAD
-			if (!(key->flags & FLOW_DIS_IS_FRAGMENT))
-=======
 			if (!(match.key->flags & FLOW_DIS_IS_FRAGMENT))
->>>>>>> f7688b48
 				*match_level = MLX5_MATCH_L2;
 	/* ***  L2 attributes parsing up to here *** */
 			else
@@ -2625,17 +2553,7 @@
 			goto out_err;
 	}
 
-<<<<<<< HEAD
-	if (!parse_attr->mod_hdr_actions) {
-		err = alloc_mod_hdr_actions(priv, a, namespace, parse_attr);
-		if (err)
-			goto out_err;
-	}
-
-	err = offload_pedit_fields(masks, vals, parse_attr);
-=======
 	err = offload_pedit_fields(hdrs, parse_attr, action_flags, extack);
->>>>>>> f7688b48
 	if (err < 0)
 		goto out_dealloc_parsed_actions;
 
