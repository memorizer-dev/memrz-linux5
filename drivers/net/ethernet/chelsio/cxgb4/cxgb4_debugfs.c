/*
 * This file is part of the Chelsio T4 Ethernet driver for Linux.
 *
 * Copyright (c) 2003-2014 Chelsio Communications, Inc. All rights reserved.
 *
 * This software is available to you under a choice of one of two
 * licenses.  You may choose to be licensed under the terms of the GNU
 * General Public License (GPL) Version 2, available from the file
 * COPYING in the main directory of this source tree, or the
 * OpenIB.org BSD license below:
 *
 *     Redistribution and use in source and binary forms, with or
 *     without modification, are permitted provided that the following
 *     conditions are met:
 *
 *      - Redistributions of source code must retain the above
 *        copyright notice, this list of conditions and the following
 *        disclaimer.
 *
 *      - Redistributions in binary form must reproduce the above
 *        copyright notice, this list of conditions and the following
 *        disclaimer in the documentation and/or other materials
 *        provided with the distribution.
 *
 * THE SOFTWARE IS PROVIDED "AS IS", WITHOUT WARRANTY OF ANY KIND,
 * EXPRESS OR IMPLIED, INCLUDING BUT NOT LIMITED TO THE WARRANTIES OF
 * MERCHANTABILITY, FITNESS FOR A PARTICULAR PURPOSE AND
 * NONINFRINGEMENT. IN NO EVENT SHALL THE AUTHORS OR COPYRIGHT HOLDERS
 * BE LIABLE FOR ANY CLAIM, DAMAGES OR OTHER LIABILITY, WHETHER IN AN
 * ACTION OF CONTRACT, TORT OR OTHERWISE, ARISING FROM, OUT OF OR IN
 * CONNECTION WITH THE SOFTWARE OR THE USE OR OTHER DEALINGS IN THE
 * SOFTWARE.
 */

#include <linux/seq_file.h>
#include <linux/debugfs.h>
#include <linux/string_helpers.h>
#include <linux/sort.h>
#include <linux/ctype.h>

#include "cxgb4.h"
#include "t4_regs.h"
#include "t4_values.h"
#include "t4fw_api.h"
#include "cxgb4_debugfs.h"
#include "clip_tbl.h"
#include "l2t.h"
#include "cudbg_if.h"
#include "cudbg_lib_common.h"
#include "cudbg_entity.h"
#include "cudbg_lib.h"
#include "cxgb4_tc_mqprio.h"

/* generic seq_file support for showing a table of size rows x width. */
static void *seq_tab_get_idx(struct seq_tab *tb, loff_t pos)
{
	pos -= tb->skip_first;
	return pos >= tb->rows ? NULL : &tb->data[pos * tb->width];
}

static void *seq_tab_start(struct seq_file *seq, loff_t *pos)
{
	struct seq_tab *tb = seq->private;

	if (tb->skip_first && *pos == 0)
		return SEQ_START_TOKEN;

	return seq_tab_get_idx(tb, *pos);
}

static void *seq_tab_next(struct seq_file *seq, void *v, loff_t *pos)
{
	v = seq_tab_get_idx(seq->private, *pos + 1);
	++(*pos);
	return v;
}

static void seq_tab_stop(struct seq_file *seq, void *v)
{
}

static int seq_tab_show(struct seq_file *seq, void *v)
{
	const struct seq_tab *tb = seq->private;

	return tb->show(seq, v, ((char *)v - tb->data) / tb->width);
}

static const struct seq_operations seq_tab_ops = {
	.start = seq_tab_start,
	.next  = seq_tab_next,
	.stop  = seq_tab_stop,
	.show  = seq_tab_show
};

struct seq_tab *seq_open_tab(struct file *f, unsigned int rows,
			     unsigned int width, unsigned int have_header,
			     int (*show)(struct seq_file *seq, void *v, int i))
{
	struct seq_tab *p;

	p = __seq_open_private(f, &seq_tab_ops, sizeof(*p) + rows * width);
	if (p) {
		p->show = show;
		p->rows = rows;
		p->width = width;
		p->skip_first = have_header != 0;
	}
	return p;
}

/* Trim the size of a seq_tab to the supplied number of rows.  The operation is
 * irreversible.
 */
static int seq_tab_trim(struct seq_tab *p, unsigned int new_rows)
{
	if (new_rows > p->rows)
		return -EINVAL;
	p->rows = new_rows;
	return 0;
}

static int cim_la_show(struct seq_file *seq, void *v, int idx)
{
	if (v == SEQ_START_TOKEN)
		seq_puts(seq, "Status   Data      PC     LS0Stat  LS0Addr "
			 "            LS0Data\n");
	else {
		const u32 *p = v;

		seq_printf(seq,
			   "  %02x  %x%07x %x%07x %08x %08x %08x%08x%08x%08x\n",
			   (p[0] >> 4) & 0xff, p[0] & 0xf, p[1] >> 4,
			   p[1] & 0xf, p[2] >> 4, p[2] & 0xf, p[3], p[4], p[5],
			   p[6], p[7]);
	}
	return 0;
}

static int cim_la_show_3in1(struct seq_file *seq, void *v, int idx)
{
	if (v == SEQ_START_TOKEN) {
		seq_puts(seq, "Status   Data      PC\n");
	} else {
		const u32 *p = v;

		seq_printf(seq, "  %02x   %08x %08x\n", p[5] & 0xff, p[6],
			   p[7]);
		seq_printf(seq, "  %02x   %02x%06x %02x%06x\n",
			   (p[3] >> 8) & 0xff, p[3] & 0xff, p[4] >> 8,
			   p[4] & 0xff, p[5] >> 8);
		seq_printf(seq, "  %02x   %x%07x %x%07x\n", (p[0] >> 4) & 0xff,
			   p[0] & 0xf, p[1] >> 4, p[1] & 0xf, p[2] >> 4);
	}
	return 0;
}

static int cim_la_show_t6(struct seq_file *seq, void *v, int idx)
{
	if (v == SEQ_START_TOKEN) {
		seq_puts(seq, "Status   Inst    Data      PC     LS0Stat  "
			 "LS0Addr  LS0Data  LS1Stat  LS1Addr  LS1Data\n");
	} else {
		const u32 *p = v;

		seq_printf(seq, "  %02x   %04x%04x %04x%04x %04x%04x %08x %08x %08x %08x %08x %08x\n",
			   (p[9] >> 16) & 0xff,       /* Status */
			   p[9] & 0xffff, p[8] >> 16, /* Inst */
			   p[8] & 0xffff, p[7] >> 16, /* Data */
			   p[7] & 0xffff, p[6] >> 16, /* PC */
			   p[2], p[1], p[0],      /* LS0 Stat, Addr and Data */
			   p[5], p[4], p[3]);     /* LS1 Stat, Addr and Data */
	}
	return 0;
}

static int cim_la_show_pc_t6(struct seq_file *seq, void *v, int idx)
{
	if (v == SEQ_START_TOKEN) {
		seq_puts(seq, "Status   Inst    Data      PC\n");
	} else {
		const u32 *p = v;

		seq_printf(seq, "  %02x   %08x %08x %08x\n",
			   p[3] & 0xff, p[2], p[1], p[0]);
		seq_printf(seq, "  %02x   %02x%06x %02x%06x %02x%06x\n",
			   (p[6] >> 8) & 0xff, p[6] & 0xff, p[5] >> 8,
			   p[5] & 0xff, p[4] >> 8, p[4] & 0xff, p[3] >> 8);
		seq_printf(seq, "  %02x   %04x%04x %04x%04x %04x%04x\n",
			   (p[9] >> 16) & 0xff, p[9] & 0xffff, p[8] >> 16,
			   p[8] & 0xffff, p[7] >> 16, p[7] & 0xffff,
			   p[6] >> 16);
	}
	return 0;
}

static int cim_la_open(struct inode *inode, struct file *file)
{
	int ret;
	unsigned int cfg;
	struct seq_tab *p;
	struct adapter *adap = inode->i_private;

	ret = t4_cim_read(adap, UP_UP_DBG_LA_CFG_A, 1, &cfg);
	if (ret)
		return ret;

	if (is_t6(adap->params.chip)) {
		/* +1 to account for integer division of CIMLA_SIZE/10 */
		p = seq_open_tab(file, (adap->params.cim_la_size / 10) + 1,
				 10 * sizeof(u32), 1,
				 cfg & UPDBGLACAPTPCONLY_F ?
					cim_la_show_pc_t6 : cim_la_show_t6);
	} else {
		p = seq_open_tab(file, adap->params.cim_la_size / 8,
				 8 * sizeof(u32), 1,
				 cfg & UPDBGLACAPTPCONLY_F ? cim_la_show_3in1 :
							     cim_la_show);
	}
	if (!p)
		return -ENOMEM;

	ret = t4_cim_read_la(adap, (u32 *)p->data, NULL);
	if (ret)
		seq_release_private(inode, file);
	return ret;
}

static const struct file_operations cim_la_fops = {
	.owner   = THIS_MODULE,
	.open    = cim_la_open,
	.read    = seq_read,
	.llseek  = seq_lseek,
	.release = seq_release_private
};

static int cim_pif_la_show(struct seq_file *seq, void *v, int idx)
{
	const u32 *p = v;

	if (v == SEQ_START_TOKEN) {
		seq_puts(seq, "Cntl ID DataBE   Addr                 Data\n");
	} else if (idx < CIM_PIFLA_SIZE) {
		seq_printf(seq, " %02x  %02x  %04x  %08x %08x%08x%08x%08x\n",
			   (p[5] >> 22) & 0xff, (p[5] >> 16) & 0x3f,
			   p[5] & 0xffff, p[4], p[3], p[2], p[1], p[0]);
	} else {
		if (idx == CIM_PIFLA_SIZE)
			seq_puts(seq, "\nCntl ID               Data\n");
		seq_printf(seq, " %02x  %02x %08x%08x%08x%08x\n",
			   (p[4] >> 6) & 0xff, p[4] & 0x3f,
			   p[3], p[2], p[1], p[0]);
	}
	return 0;
}

static int cim_pif_la_open(struct inode *inode, struct file *file)
{
	struct seq_tab *p;
	struct adapter *adap = inode->i_private;

	p = seq_open_tab(file, 2 * CIM_PIFLA_SIZE, 6 * sizeof(u32), 1,
			 cim_pif_la_show);
	if (!p)
		return -ENOMEM;

	t4_cim_read_pif_la(adap, (u32 *)p->data,
			   (u32 *)p->data + 6 * CIM_PIFLA_SIZE, NULL, NULL);
	return 0;
}

static const struct file_operations cim_pif_la_fops = {
	.owner   = THIS_MODULE,
	.open    = cim_pif_la_open,
	.read    = seq_read,
	.llseek  = seq_lseek,
	.release = seq_release_private
};

static int cim_ma_la_show(struct seq_file *seq, void *v, int idx)
{
	const u32 *p = v;

	if (v == SEQ_START_TOKEN) {
		seq_puts(seq, "\n");
	} else if (idx < CIM_MALA_SIZE) {
		seq_printf(seq, "%02x%08x%08x%08x%08x\n",
			   p[4], p[3], p[2], p[1], p[0]);
	} else {
		if (idx == CIM_MALA_SIZE)
			seq_puts(seq,
				 "\nCnt ID Tag UE       Data       RDY VLD\n");
		seq_printf(seq, "%3u %2u  %x   %u %08x%08x  %u   %u\n",
			   (p[2] >> 10) & 0xff, (p[2] >> 7) & 7,
			   (p[2] >> 3) & 0xf, (p[2] >> 2) & 1,
			   (p[1] >> 2) | ((p[2] & 3) << 30),
			   (p[0] >> 2) | ((p[1] & 3) << 30), (p[0] >> 1) & 1,
			   p[0] & 1);
	}
	return 0;
}

static int cim_ma_la_open(struct inode *inode, struct file *file)
{
	struct seq_tab *p;
	struct adapter *adap = inode->i_private;

	p = seq_open_tab(file, 2 * CIM_MALA_SIZE, 5 * sizeof(u32), 1,
			 cim_ma_la_show);
	if (!p)
		return -ENOMEM;

	t4_cim_read_ma_la(adap, (u32 *)p->data,
			  (u32 *)p->data + 5 * CIM_MALA_SIZE);
	return 0;
}

static const struct file_operations cim_ma_la_fops = {
	.owner   = THIS_MODULE,
	.open    = cim_ma_la_open,
	.read    = seq_read,
	.llseek  = seq_lseek,
	.release = seq_release_private
};

static int cim_qcfg_show(struct seq_file *seq, void *v)
{
	static const char * const qname[] = {
		"TP0", "TP1", "ULP", "SGE0", "SGE1", "NC-SI",
		"ULP0", "ULP1", "ULP2", "ULP3", "SGE", "NC-SI",
		"SGE0-RX", "SGE1-RX"
	};

	int i;
	struct adapter *adap = seq->private;
	u16 base[CIM_NUM_IBQ + CIM_NUM_OBQ_T5];
	u16 size[CIM_NUM_IBQ + CIM_NUM_OBQ_T5];
	u32 stat[(4 * (CIM_NUM_IBQ + CIM_NUM_OBQ_T5))];
	u16 thres[CIM_NUM_IBQ];
	u32 obq_wr_t4[2 * CIM_NUM_OBQ], *wr;
	u32 obq_wr_t5[2 * CIM_NUM_OBQ_T5];
	u32 *p = stat;
	int cim_num_obq = is_t4(adap->params.chip) ?
				CIM_NUM_OBQ : CIM_NUM_OBQ_T5;

	i = t4_cim_read(adap, is_t4(adap->params.chip) ? UP_IBQ_0_RDADDR_A :
			UP_IBQ_0_SHADOW_RDADDR_A,
			ARRAY_SIZE(stat), stat);
	if (!i) {
		if (is_t4(adap->params.chip)) {
			i = t4_cim_read(adap, UP_OBQ_0_REALADDR_A,
					ARRAY_SIZE(obq_wr_t4), obq_wr_t4);
			wr = obq_wr_t4;
		} else {
			i = t4_cim_read(adap, UP_OBQ_0_SHADOW_REALADDR_A,
					ARRAY_SIZE(obq_wr_t5), obq_wr_t5);
			wr = obq_wr_t5;
		}
	}
	if (i)
		return i;

	t4_read_cimq_cfg(adap, base, size, thres);

	seq_printf(seq,
		   "  Queue  Base  Size Thres  RdPtr WrPtr  SOP  EOP Avail\n");
	for (i = 0; i < CIM_NUM_IBQ; i++, p += 4)
		seq_printf(seq, "%7s %5x %5u %5u %6x  %4x %4u %4u %5u\n",
			   qname[i], base[i], size[i], thres[i],
			   IBQRDADDR_G(p[0]), IBQWRADDR_G(p[1]),
			   QUESOPCNT_G(p[3]), QUEEOPCNT_G(p[3]),
			   QUEREMFLITS_G(p[2]) * 16);
	for ( ; i < CIM_NUM_IBQ + cim_num_obq; i++, p += 4, wr += 2)
		seq_printf(seq, "%7s %5x %5u %12x  %4x %4u %4u %5u\n",
			   qname[i], base[i], size[i],
			   QUERDADDR_G(p[0]) & 0x3fff, wr[0] - base[i],
			   QUESOPCNT_G(p[3]), QUEEOPCNT_G(p[3]),
			   QUEREMFLITS_G(p[2]) * 16);
	return 0;
}
DEFINE_SHOW_ATTRIBUTE(cim_qcfg);

static int cimq_show(struct seq_file *seq, void *v, int idx)
{
	const u32 *p = v;

	seq_printf(seq, "%#06x: %08x %08x %08x %08x\n", idx * 16, p[0], p[1],
		   p[2], p[3]);
	return 0;
}

static int cim_ibq_open(struct inode *inode, struct file *file)
{
	int ret;
	struct seq_tab *p;
	unsigned int qid = (uintptr_t)inode->i_private & 7;
	struct adapter *adap = inode->i_private - qid;

	p = seq_open_tab(file, CIM_IBQ_SIZE, 4 * sizeof(u32), 0, cimq_show);
	if (!p)
		return -ENOMEM;

	ret = t4_read_cim_ibq(adap, qid, (u32 *)p->data, CIM_IBQ_SIZE * 4);
	if (ret < 0)
		seq_release_private(inode, file);
	else
		ret = 0;
	return ret;
}

static const struct file_operations cim_ibq_fops = {
	.owner   = THIS_MODULE,
	.open    = cim_ibq_open,
	.read    = seq_read,
	.llseek  = seq_lseek,
	.release = seq_release_private
};

static int cim_obq_open(struct inode *inode, struct file *file)
{
	int ret;
	struct seq_tab *p;
	unsigned int qid = (uintptr_t)inode->i_private & 7;
	struct adapter *adap = inode->i_private - qid;

	p = seq_open_tab(file, 6 * CIM_OBQ_SIZE, 4 * sizeof(u32), 0, cimq_show);
	if (!p)
		return -ENOMEM;

	ret = t4_read_cim_obq(adap, qid, (u32 *)p->data, 6 * CIM_OBQ_SIZE * 4);
	if (ret < 0) {
		seq_release_private(inode, file);
	} else {
		seq_tab_trim(p, ret / 4);
		ret = 0;
	}
	return ret;
}

static const struct file_operations cim_obq_fops = {
	.owner   = THIS_MODULE,
	.open    = cim_obq_open,
	.read    = seq_read,
	.llseek  = seq_lseek,
	.release = seq_release_private
};

struct field_desc {
	const char *name;
	unsigned int start;
	unsigned int width;
};

static void field_desc_show(struct seq_file *seq, u64 v,
			    const struct field_desc *p)
{
	char buf[32];
	int line_size = 0;

	while (p->name) {
		u64 mask = (1ULL << p->width) - 1;
		int len = scnprintf(buf, sizeof(buf), "%s: %llu", p->name,
				    ((unsigned long long)v >> p->start) & mask);

		if (line_size + len >= 79) {
			line_size = 8;
			seq_puts(seq, "\n        ");
		}
		seq_printf(seq, "%s ", buf);
		line_size += len + 1;
		p++;
	}
	seq_putc(seq, '\n');
}

static struct field_desc tp_la0[] = {
	{ "RcfOpCodeOut", 60, 4 },
	{ "State", 56, 4 },
	{ "WcfState", 52, 4 },
	{ "RcfOpcSrcOut", 50, 2 },
	{ "CRxError", 49, 1 },
	{ "ERxError", 48, 1 },
	{ "SanityFailed", 47, 1 },
	{ "SpuriousMsg", 46, 1 },
	{ "FlushInputMsg", 45, 1 },
	{ "FlushInputCpl", 44, 1 },
	{ "RssUpBit", 43, 1 },
	{ "RssFilterHit", 42, 1 },
	{ "Tid", 32, 10 },
	{ "InitTcb", 31, 1 },
	{ "LineNumber", 24, 7 },
	{ "Emsg", 23, 1 },
	{ "EdataOut", 22, 1 },
	{ "Cmsg", 21, 1 },
	{ "CdataOut", 20, 1 },
	{ "EreadPdu", 19, 1 },
	{ "CreadPdu", 18, 1 },
	{ "TunnelPkt", 17, 1 },
	{ "RcfPeerFin", 16, 1 },
	{ "RcfReasonOut", 12, 4 },
	{ "TxCchannel", 10, 2 },
	{ "RcfTxChannel", 8, 2 },
	{ "RxEchannel", 6, 2 },
	{ "RcfRxChannel", 5, 1 },
	{ "RcfDataOutSrdy", 4, 1 },
	{ "RxDvld", 3, 1 },
	{ "RxOoDvld", 2, 1 },
	{ "RxCongestion", 1, 1 },
	{ "TxCongestion", 0, 1 },
	{ NULL }
};

static int tp_la_show(struct seq_file *seq, void *v, int idx)
{
	const u64 *p = v;

	field_desc_show(seq, *p, tp_la0);
	return 0;
}

static int tp_la_show2(struct seq_file *seq, void *v, int idx)
{
	const u64 *p = v;

	if (idx)
		seq_putc(seq, '\n');
	field_desc_show(seq, p[0], tp_la0);
	if (idx < (TPLA_SIZE / 2 - 1) || p[1] != ~0ULL)
		field_desc_show(seq, p[1], tp_la0);
	return 0;
}

static int tp_la_show3(struct seq_file *seq, void *v, int idx)
{
	static struct field_desc tp_la1[] = {
		{ "CplCmdIn", 56, 8 },
		{ "CplCmdOut", 48, 8 },
		{ "ESynOut", 47, 1 },
		{ "EAckOut", 46, 1 },
		{ "EFinOut", 45, 1 },
		{ "ERstOut", 44, 1 },
		{ "SynIn", 43, 1 },
		{ "AckIn", 42, 1 },
		{ "FinIn", 41, 1 },
		{ "RstIn", 40, 1 },
		{ "DataIn", 39, 1 },
		{ "DataInVld", 38, 1 },
		{ "PadIn", 37, 1 },
		{ "RxBufEmpty", 36, 1 },
		{ "RxDdp", 35, 1 },
		{ "RxFbCongestion", 34, 1 },
		{ "TxFbCongestion", 33, 1 },
		{ "TxPktSumSrdy", 32, 1 },
		{ "RcfUlpType", 28, 4 },
		{ "Eread", 27, 1 },
		{ "Ebypass", 26, 1 },
		{ "Esave", 25, 1 },
		{ "Static0", 24, 1 },
		{ "Cread", 23, 1 },
		{ "Cbypass", 22, 1 },
		{ "Csave", 21, 1 },
		{ "CPktOut", 20, 1 },
		{ "RxPagePoolFull", 18, 2 },
		{ "RxLpbkPkt", 17, 1 },
		{ "TxLpbkPkt", 16, 1 },
		{ "RxVfValid", 15, 1 },
		{ "SynLearned", 14, 1 },
		{ "SetDelEntry", 13, 1 },
		{ "SetInvEntry", 12, 1 },
		{ "CpcmdDvld", 11, 1 },
		{ "CpcmdSave", 10, 1 },
		{ "RxPstructsFull", 8, 2 },
		{ "EpcmdDvld", 7, 1 },
		{ "EpcmdFlush", 6, 1 },
		{ "EpcmdTrimPrefix", 5, 1 },
		{ "EpcmdTrimPostfix", 4, 1 },
		{ "ERssIp4Pkt", 3, 1 },
		{ "ERssIp6Pkt", 2, 1 },
		{ "ERssTcpUdpPkt", 1, 1 },
		{ "ERssFceFipPkt", 0, 1 },
		{ NULL }
	};
	static struct field_desc tp_la2[] = {
		{ "CplCmdIn", 56, 8 },
		{ "MpsVfVld", 55, 1 },
		{ "MpsPf", 52, 3 },
		{ "MpsVf", 44, 8 },
		{ "SynIn", 43, 1 },
		{ "AckIn", 42, 1 },
		{ "FinIn", 41, 1 },
		{ "RstIn", 40, 1 },
		{ "DataIn", 39, 1 },
		{ "DataInVld", 38, 1 },
		{ "PadIn", 37, 1 },
		{ "RxBufEmpty", 36, 1 },
		{ "RxDdp", 35, 1 },
		{ "RxFbCongestion", 34, 1 },
		{ "TxFbCongestion", 33, 1 },
		{ "TxPktSumSrdy", 32, 1 },
		{ "RcfUlpType", 28, 4 },
		{ "Eread", 27, 1 },
		{ "Ebypass", 26, 1 },
		{ "Esave", 25, 1 },
		{ "Static0", 24, 1 },
		{ "Cread", 23, 1 },
		{ "Cbypass", 22, 1 },
		{ "Csave", 21, 1 },
		{ "CPktOut", 20, 1 },
		{ "RxPagePoolFull", 18, 2 },
		{ "RxLpbkPkt", 17, 1 },
		{ "TxLpbkPkt", 16, 1 },
		{ "RxVfValid", 15, 1 },
		{ "SynLearned", 14, 1 },
		{ "SetDelEntry", 13, 1 },
		{ "SetInvEntry", 12, 1 },
		{ "CpcmdDvld", 11, 1 },
		{ "CpcmdSave", 10, 1 },
		{ "RxPstructsFull", 8, 2 },
		{ "EpcmdDvld", 7, 1 },
		{ "EpcmdFlush", 6, 1 },
		{ "EpcmdTrimPrefix", 5, 1 },
		{ "EpcmdTrimPostfix", 4, 1 },
		{ "ERssIp4Pkt", 3, 1 },
		{ "ERssIp6Pkt", 2, 1 },
		{ "ERssTcpUdpPkt", 1, 1 },
		{ "ERssFceFipPkt", 0, 1 },
		{ NULL }
	};
	const u64 *p = v;

	if (idx)
		seq_putc(seq, '\n');
	field_desc_show(seq, p[0], tp_la0);
	if (idx < (TPLA_SIZE / 2 - 1) || p[1] != ~0ULL)
		field_desc_show(seq, p[1], (p[0] & BIT(17)) ? tp_la2 : tp_la1);
	return 0;
}

static int tp_la_open(struct inode *inode, struct file *file)
{
	struct seq_tab *p;
	struct adapter *adap = inode->i_private;

	switch (DBGLAMODE_G(t4_read_reg(adap, TP_DBG_LA_CONFIG_A))) {
	case 2:
		p = seq_open_tab(file, TPLA_SIZE / 2, 2 * sizeof(u64), 0,
				 tp_la_show2);
		break;
	case 3:
		p = seq_open_tab(file, TPLA_SIZE / 2, 2 * sizeof(u64), 0,
				 tp_la_show3);
		break;
	default:
		p = seq_open_tab(file, TPLA_SIZE, sizeof(u64), 0, tp_la_show);
	}
	if (!p)
		return -ENOMEM;

	t4_tp_read_la(adap, (u64 *)p->data, NULL);
	return 0;
}

static ssize_t tp_la_write(struct file *file, const char __user *buf,
			   size_t count, loff_t *pos)
{
	int err;
	char s[32];
	unsigned long val;
	size_t size = min(sizeof(s) - 1, count);
	struct adapter *adap = file_inode(file)->i_private;

	if (copy_from_user(s, buf, size))
		return -EFAULT;
	s[size] = '\0';
	err = kstrtoul(s, 0, &val);
	if (err)
		return err;
	if (val > 0xffff)
		return -EINVAL;
	adap->params.tp.la_mask = val << 16;
	t4_set_reg_field(adap, TP_DBG_LA_CONFIG_A, 0xffff0000U,
			 adap->params.tp.la_mask);
	return count;
}

static const struct file_operations tp_la_fops = {
	.owner   = THIS_MODULE,
	.open    = tp_la_open,
	.read    = seq_read,
	.llseek  = seq_lseek,
	.release = seq_release_private,
	.write   = tp_la_write
};

static int ulprx_la_show(struct seq_file *seq, void *v, int idx)
{
	const u32 *p = v;

	if (v == SEQ_START_TOKEN)
		seq_puts(seq, "      Pcmd        Type   Message"
			 "                Data\n");
	else
		seq_printf(seq, "%08x%08x  %4x  %08x  %08x%08x%08x%08x\n",
			   p[1], p[0], p[2], p[3], p[7], p[6], p[5], p[4]);
	return 0;
}

static int ulprx_la_open(struct inode *inode, struct file *file)
{
	struct seq_tab *p;
	struct adapter *adap = inode->i_private;

	p = seq_open_tab(file, ULPRX_LA_SIZE, 8 * sizeof(u32), 1,
			 ulprx_la_show);
	if (!p)
		return -ENOMEM;

	t4_ulprx_read_la(adap, (u32 *)p->data);
	return 0;
}

static const struct file_operations ulprx_la_fops = {
	.owner   = THIS_MODULE,
	.open    = ulprx_la_open,
	.read    = seq_read,
	.llseek  = seq_lseek,
	.release = seq_release_private
};

/* Show the PM memory stats.  These stats include:
 *
 * TX:
 *   Read: memory read operation
 *   Write Bypass: cut-through
 *   Bypass + mem: cut-through and save copy
 *
 * RX:
 *   Read: memory read
 *   Write Bypass: cut-through
 *   Flush: payload trim or drop
 */
static int pm_stats_show(struct seq_file *seq, void *v)
{
	static const char * const tx_pm_stats[] = {
		"Read:", "Write bypass:", "Write mem:", "Bypass + mem:"
	};
	static const char * const rx_pm_stats[] = {
		"Read:", "Write bypass:", "Write mem:", "Flush:"
	};

	int i;
	u32 tx_cnt[T6_PM_NSTATS], rx_cnt[T6_PM_NSTATS];
	u64 tx_cyc[T6_PM_NSTATS], rx_cyc[T6_PM_NSTATS];
	struct adapter *adap = seq->private;

	t4_pmtx_get_stats(adap, tx_cnt, tx_cyc);
	t4_pmrx_get_stats(adap, rx_cnt, rx_cyc);

	seq_printf(seq, "%13s %10s  %20s\n", " ", "Tx pcmds", "Tx bytes");
	for (i = 0; i < PM_NSTATS - 1; i++)
		seq_printf(seq, "%-13s %10u  %20llu\n",
			   tx_pm_stats[i], tx_cnt[i], tx_cyc[i]);

	seq_printf(seq, "%13s %10s  %20s\n", " ", "Rx pcmds", "Rx bytes");
	for (i = 0; i < PM_NSTATS - 1; i++)
		seq_printf(seq, "%-13s %10u  %20llu\n",
			   rx_pm_stats[i], rx_cnt[i], rx_cyc[i]);

	if (CHELSIO_CHIP_VERSION(adap->params.chip) > CHELSIO_T5) {
		/* In T5 the granularity of the total wait is too fine.
		 * It is not useful as it reaches the max value too fast.
		 * Hence display this Input FIFO wait for T6 onwards.
		 */
		seq_printf(seq, "%13s %10s  %20s\n",
			   " ", "Total wait", "Total Occupancy");
		seq_printf(seq, "Tx FIFO wait  %10u  %20llu\n",
			   tx_cnt[i], tx_cyc[i]);
		seq_printf(seq, "Rx FIFO wait  %10u  %20llu\n",
			   rx_cnt[i], rx_cyc[i]);

		/* Skip index 6 as there is nothing useful ihere */
		i += 2;

		/* At index 7, a new stat for read latency (count, total wait)
		 * is added.
		 */
		seq_printf(seq, "%13s %10s  %20s\n",
			   " ", "Reads", "Total wait");
		seq_printf(seq, "Tx latency    %10u  %20llu\n",
			   tx_cnt[i], tx_cyc[i]);
		seq_printf(seq, "Rx latency    %10u  %20llu\n",
			   rx_cnt[i], rx_cyc[i]);
	}
	return 0;
}

static int pm_stats_open(struct inode *inode, struct file *file)
{
	return single_open(file, pm_stats_show, inode->i_private);
}

static ssize_t pm_stats_clear(struct file *file, const char __user *buf,
			      size_t count, loff_t *pos)
{
	struct adapter *adap = file_inode(file)->i_private;

	t4_write_reg(adap, PM_RX_STAT_CONFIG_A, 0);
	t4_write_reg(adap, PM_TX_STAT_CONFIG_A, 0);
	return count;
}

static const struct file_operations pm_stats_debugfs_fops = {
	.owner   = THIS_MODULE,
	.open    = pm_stats_open,
	.read    = seq_read,
	.llseek  = seq_lseek,
	.release = single_release,
	.write   = pm_stats_clear
};

static int tx_rate_show(struct seq_file *seq, void *v)
{
	u64 nrate[NCHAN], orate[NCHAN];
	struct adapter *adap = seq->private;

	t4_get_chan_txrate(adap, nrate, orate);
	if (adap->params.arch.nchan == NCHAN) {
		seq_puts(seq, "              channel 0   channel 1   "
			 "channel 2   channel 3\n");
		seq_printf(seq, "NIC B/s:     %10llu  %10llu  %10llu  %10llu\n",
			   (unsigned long long)nrate[0],
			   (unsigned long long)nrate[1],
			   (unsigned long long)nrate[2],
			   (unsigned long long)nrate[3]);
		seq_printf(seq, "Offload B/s: %10llu  %10llu  %10llu  %10llu\n",
			   (unsigned long long)orate[0],
			   (unsigned long long)orate[1],
			   (unsigned long long)orate[2],
			   (unsigned long long)orate[3]);
	} else {
		seq_puts(seq, "              channel 0   channel 1\n");
		seq_printf(seq, "NIC B/s:     %10llu  %10llu\n",
			   (unsigned long long)nrate[0],
			   (unsigned long long)nrate[1]);
		seq_printf(seq, "Offload B/s: %10llu  %10llu\n",
			   (unsigned long long)orate[0],
			   (unsigned long long)orate[1]);
	}
	return 0;
}
DEFINE_SHOW_ATTRIBUTE(tx_rate);

static int cctrl_tbl_show(struct seq_file *seq, void *v)
{
	static const char * const dec_fac[] = {
		"0.5", "0.5625", "0.625", "0.6875", "0.75", "0.8125", "0.875",
		"0.9375" };

	int i;
	u16 (*incr)[NCCTRL_WIN];
	struct adapter *adap = seq->private;

	incr = kmalloc_array(NMTUS, sizeof(*incr), GFP_KERNEL);
	if (!incr)
		return -ENOMEM;

	t4_read_cong_tbl(adap, incr);

	for (i = 0; i < NCCTRL_WIN; ++i) {
		seq_printf(seq, "%2d: %4u %4u %4u %4u %4u %4u %4u %4u\n", i,
			   incr[0][i], incr[1][i], incr[2][i], incr[3][i],
			   incr[4][i], incr[5][i], incr[6][i], incr[7][i]);
		seq_printf(seq, "%8u %4u %4u %4u %4u %4u %4u %4u %5u %s\n",
			   incr[8][i], incr[9][i], incr[10][i], incr[11][i],
			   incr[12][i], incr[13][i], incr[14][i], incr[15][i],
			   adap->params.a_wnd[i],
			   dec_fac[adap->params.b_wnd[i]]);
	}

	kfree(incr);
	return 0;
}
DEFINE_SHOW_ATTRIBUTE(cctrl_tbl);

/* Format a value in a unit that differs from the value's native unit by the
 * given factor.
 */
static char *unit_conv(char *buf, size_t len, unsigned int val,
		       unsigned int factor)
{
	unsigned int rem = val % factor;

	if (rem == 0) {
		snprintf(buf, len, "%u", val / factor);
	} else {
		while (rem % 10 == 0)
			rem /= 10;
		snprintf(buf, len, "%u.%u", val / factor, rem);
	}
	return buf;
}

static int clk_show(struct seq_file *seq, void *v)
{
	char buf[32];
	struct adapter *adap = seq->private;
	unsigned int cclk_ps = 1000000000 / adap->params.vpd.cclk;  /* in ps */
	u32 res = t4_read_reg(adap, TP_TIMER_RESOLUTION_A);
	unsigned int tre = TIMERRESOLUTION_G(res);
	unsigned int dack_re = DELAYEDACKRESOLUTION_G(res);
	unsigned long long tp_tick_us = (cclk_ps << tre) / 1000000; /* in us */

	seq_printf(seq, "Core clock period: %s ns\n",
		   unit_conv(buf, sizeof(buf), cclk_ps, 1000));
	seq_printf(seq, "TP timer tick: %s us\n",
		   unit_conv(buf, sizeof(buf), (cclk_ps << tre), 1000000));
	seq_printf(seq, "TCP timestamp tick: %s us\n",
		   unit_conv(buf, sizeof(buf),
			     (cclk_ps << TIMESTAMPRESOLUTION_G(res)), 1000000));
	seq_printf(seq, "DACK tick: %s us\n",
		   unit_conv(buf, sizeof(buf), (cclk_ps << dack_re), 1000000));
	seq_printf(seq, "DACK timer: %u us\n",
		   ((cclk_ps << dack_re) / 1000000) *
		   t4_read_reg(adap, TP_DACK_TIMER_A));
	seq_printf(seq, "Retransmit min: %llu us\n",
		   tp_tick_us * t4_read_reg(adap, TP_RXT_MIN_A));
	seq_printf(seq, "Retransmit max: %llu us\n",
		   tp_tick_us * t4_read_reg(adap, TP_RXT_MAX_A));
	seq_printf(seq, "Persist timer min: %llu us\n",
		   tp_tick_us * t4_read_reg(adap, TP_PERS_MIN_A));
	seq_printf(seq, "Persist timer max: %llu us\n",
		   tp_tick_us * t4_read_reg(adap, TP_PERS_MAX_A));
	seq_printf(seq, "Keepalive idle timer: %llu us\n",
		   tp_tick_us * t4_read_reg(adap, TP_KEEP_IDLE_A));
	seq_printf(seq, "Keepalive interval: %llu us\n",
		   tp_tick_us * t4_read_reg(adap, TP_KEEP_INTVL_A));
	seq_printf(seq, "Initial SRTT: %llu us\n",
		   tp_tick_us * INITSRTT_G(t4_read_reg(adap, TP_INIT_SRTT_A)));
	seq_printf(seq, "FINWAIT2 timer: %llu us\n",
		   tp_tick_us * t4_read_reg(adap, TP_FINWAIT2_TIMER_A));

	return 0;
}
DEFINE_SHOW_ATTRIBUTE(clk);

/* Firmware Device Log dump. */
static const char * const devlog_level_strings[] = {
	[FW_DEVLOG_LEVEL_EMERG]		= "EMERG",
	[FW_DEVLOG_LEVEL_CRIT]		= "CRIT",
	[FW_DEVLOG_LEVEL_ERR]		= "ERR",
	[FW_DEVLOG_LEVEL_NOTICE]	= "NOTICE",
	[FW_DEVLOG_LEVEL_INFO]		= "INFO",
	[FW_DEVLOG_LEVEL_DEBUG]		= "DEBUG"
};

static const char * const devlog_facility_strings[] = {
	[FW_DEVLOG_FACILITY_CORE]	= "CORE",
	[FW_DEVLOG_FACILITY_CF]         = "CF",
	[FW_DEVLOG_FACILITY_SCHED]	= "SCHED",
	[FW_DEVLOG_FACILITY_TIMER]	= "TIMER",
	[FW_DEVLOG_FACILITY_RES]	= "RES",
	[FW_DEVLOG_FACILITY_HW]		= "HW",
	[FW_DEVLOG_FACILITY_FLR]	= "FLR",
	[FW_DEVLOG_FACILITY_DMAQ]	= "DMAQ",
	[FW_DEVLOG_FACILITY_PHY]	= "PHY",
	[FW_DEVLOG_FACILITY_MAC]	= "MAC",
	[FW_DEVLOG_FACILITY_PORT]	= "PORT",
	[FW_DEVLOG_FACILITY_VI]		= "VI",
	[FW_DEVLOG_FACILITY_FILTER]	= "FILTER",
	[FW_DEVLOG_FACILITY_ACL]	= "ACL",
	[FW_DEVLOG_FACILITY_TM]		= "TM",
	[FW_DEVLOG_FACILITY_QFC]	= "QFC",
	[FW_DEVLOG_FACILITY_DCB]	= "DCB",
	[FW_DEVLOG_FACILITY_ETH]	= "ETH",
	[FW_DEVLOG_FACILITY_OFLD]	= "OFLD",
	[FW_DEVLOG_FACILITY_RI]		= "RI",
	[FW_DEVLOG_FACILITY_ISCSI]	= "ISCSI",
	[FW_DEVLOG_FACILITY_FCOE]	= "FCOE",
	[FW_DEVLOG_FACILITY_FOISCSI]	= "FOISCSI",
	[FW_DEVLOG_FACILITY_FOFCOE]	= "FOFCOE"
};

/* Information gathered by Device Log Open routine for the display routine.
 */
struct devlog_info {
	unsigned int nentries;		/* number of entries in log[] */
	unsigned int first;		/* first [temporal] entry in log[] */
	struct fw_devlog_e log[];	/* Firmware Device Log */
};

/* Dump a Firmaware Device Log entry.
 */
static int devlog_show(struct seq_file *seq, void *v)
{
	if (v == SEQ_START_TOKEN)
		seq_printf(seq, "%10s  %15s  %8s  %8s  %s\n",
			   "Seq#", "Tstamp", "Level", "Facility", "Message");
	else {
		struct devlog_info *dinfo = seq->private;
		int fidx = (uintptr_t)v - 2;
		unsigned long index;
		struct fw_devlog_e *e;

		/* Get a pointer to the log entry to display.  Skip unused log
		 * entries.
		 */
		index = dinfo->first + fidx;
		if (index >= dinfo->nentries)
			index -= dinfo->nentries;
		e = &dinfo->log[index];
		if (e->timestamp == 0)
			return 0;

		/* Print the message.  This depends on the firmware using
		 * exactly the same formating strings as the kernel so we may
		 * eventually have to put a format interpreter in here ...
		 */
		seq_printf(seq, "%10d  %15llu  %8s  %8s  ",
			   be32_to_cpu(e->seqno),
			   be64_to_cpu(e->timestamp),
			   (e->level < ARRAY_SIZE(devlog_level_strings)
			    ? devlog_level_strings[e->level]
			    : "UNKNOWN"),
			   (e->facility < ARRAY_SIZE(devlog_facility_strings)
			    ? devlog_facility_strings[e->facility]
			    : "UNKNOWN"));
		seq_printf(seq, e->fmt,
			   be32_to_cpu(e->params[0]),
			   be32_to_cpu(e->params[1]),
			   be32_to_cpu(e->params[2]),
			   be32_to_cpu(e->params[3]),
			   be32_to_cpu(e->params[4]),
			   be32_to_cpu(e->params[5]),
			   be32_to_cpu(e->params[6]),
			   be32_to_cpu(e->params[7]));
	}
	return 0;
}

/* Sequential File Operations for Device Log.
 */
static inline void *devlog_get_idx(struct devlog_info *dinfo, loff_t pos)
{
	if (pos > dinfo->nentries)
		return NULL;

	return (void *)(uintptr_t)(pos + 1);
}

static void *devlog_start(struct seq_file *seq, loff_t *pos)
{
	struct devlog_info *dinfo = seq->private;

	return (*pos
		? devlog_get_idx(dinfo, *pos)
		: SEQ_START_TOKEN);
}

static void *devlog_next(struct seq_file *seq, void *v, loff_t *pos)
{
	struct devlog_info *dinfo = seq->private;

	(*pos)++;
	return devlog_get_idx(dinfo, *pos);
}

static void devlog_stop(struct seq_file *seq, void *v)
{
}

static const struct seq_operations devlog_seq_ops = {
	.start = devlog_start,
	.next  = devlog_next,
	.stop  = devlog_stop,
	.show  = devlog_show
};

/* Set up for reading the firmware's device log.  We read the entire log here
 * and then display it incrementally in devlog_show().
 */
static int devlog_open(struct inode *inode, struct file *file)
{
	struct adapter *adap = inode->i_private;
	struct devlog_params *dparams = &adap->params.devlog;
	struct devlog_info *dinfo;
	unsigned int index;
	u32 fseqno;
	int ret;

	/* If we don't know where the log is we can't do anything.
	 */
	if (dparams->start == 0)
		return -ENXIO;

	/* Allocate the space to read in the firmware's device log and set up
	 * for the iterated call to our display function.
	 */
	dinfo = __seq_open_private(file, &devlog_seq_ops,
				   sizeof(*dinfo) + dparams->size);
	if (!dinfo)
		return -ENOMEM;

	/* Record the basic log buffer information and read in the raw log.
	 */
	dinfo->nentries = (dparams->size / sizeof(struct fw_devlog_e));
	dinfo->first = 0;
	spin_lock(&adap->win0_lock);
	ret = t4_memory_rw(adap, adap->params.drv_memwin, dparams->memtype,
			   dparams->start, dparams->size, (__be32 *)dinfo->log,
			   T4_MEMORY_READ);
	spin_unlock(&adap->win0_lock);
	if (ret) {
		seq_release_private(inode, file);
		return ret;
	}

	/* Find the earliest (lowest Sequence Number) log entry in the
	 * circular Device Log.
	 */
	for (fseqno = ~((u32)0), index = 0; index < dinfo->nentries; index++) {
		struct fw_devlog_e *e = &dinfo->log[index];
		__u32 seqno;

		if (e->timestamp == 0)
			continue;

		seqno = be32_to_cpu(e->seqno);
		if (seqno < fseqno) {
			fseqno = seqno;
			dinfo->first = index;
		}
	}
	return 0;
}

static const struct file_operations devlog_fops = {
	.owner   = THIS_MODULE,
	.open    = devlog_open,
	.read    = seq_read,
	.llseek  = seq_lseek,
	.release = seq_release_private
};

/* Show Firmware Mailbox Command/Reply Log
 *
 * Note that we don't do any locking when dumping the Firmware Mailbox Log so
 * it's possible that we can catch things during a log update and therefore
 * see partially corrupted log entries.  But it's probably Good Enough(tm).
 * If we ever decide that we want to make sure that we're dumping a coherent
 * log, we'd need to perform locking in the mailbox logging and in
 * mboxlog_open() where we'd need to grab the entire mailbox log in one go
 * like we do for the Firmware Device Log.
 */
static int mboxlog_show(struct seq_file *seq, void *v)
{
	struct adapter *adapter = seq->private;
	struct mbox_cmd_log *log = adapter->mbox_log;
	struct mbox_cmd *entry;
	int entry_idx, i;

	if (v == SEQ_START_TOKEN) {
		seq_printf(seq,
			   "%10s  %15s  %5s  %5s  %s\n",
			   "Seq#", "Tstamp", "Atime", "Etime",
			   "Command/Reply");
		return 0;
	}

	entry_idx = log->cursor + ((uintptr_t)v - 2);
	if (entry_idx >= log->size)
		entry_idx -= log->size;
	entry = mbox_cmd_log_entry(log, entry_idx);

	/* skip over unused entries */
	if (entry->timestamp == 0)
		return 0;

	seq_printf(seq, "%10u  %15llu  %5d  %5d",
		   entry->seqno, entry->timestamp,
		   entry->access, entry->execute);
	for (i = 0; i < MBOX_LEN / 8; i++) {
		u64 flit = entry->cmd[i];
		u32 hi = (u32)(flit >> 32);
		u32 lo = (u32)flit;

		seq_printf(seq, "  %08x %08x", hi, lo);
	}
	seq_puts(seq, "\n");
	return 0;
}

static inline void *mboxlog_get_idx(struct seq_file *seq, loff_t pos)
{
	struct adapter *adapter = seq->private;
	struct mbox_cmd_log *log = adapter->mbox_log;

	return ((pos <= log->size) ? (void *)(uintptr_t)(pos + 1) : NULL);
}

static void *mboxlog_start(struct seq_file *seq, loff_t *pos)
{
	return *pos ? mboxlog_get_idx(seq, *pos) : SEQ_START_TOKEN;
}

static void *mboxlog_next(struct seq_file *seq, void *v, loff_t *pos)
{
	++*pos;
	return mboxlog_get_idx(seq, *pos);
}

static void mboxlog_stop(struct seq_file *seq, void *v)
{
}

static const struct seq_operations mboxlog_seq_ops = {
	.start = mboxlog_start,
	.next  = mboxlog_next,
	.stop  = mboxlog_stop,
	.show  = mboxlog_show
};

static int mboxlog_open(struct inode *inode, struct file *file)
{
	int res = seq_open(file, &mboxlog_seq_ops);

	if (!res) {
		struct seq_file *seq = file->private_data;

		seq->private = inode->i_private;
	}
	return res;
}

static const struct file_operations mboxlog_fops = {
	.owner   = THIS_MODULE,
	.open    = mboxlog_open,
	.read    = seq_read,
	.llseek  = seq_lseek,
	.release = seq_release,
};

static int mbox_show(struct seq_file *seq, void *v)
{
	static const char * const owner[] = { "none", "FW", "driver",
					      "unknown", "<unread>" };

	int i;
	unsigned int mbox = (uintptr_t)seq->private & 7;
	struct adapter *adap = seq->private - mbox;
	void __iomem *addr = adap->regs + PF_REG(mbox, CIM_PF_MAILBOX_DATA_A);

	/* For T4 we don't have a shadow copy of the Mailbox Control register.
	 * And since reading that real register causes a side effect of
	 * granting ownership, we're best of simply not reading it at all.
	 */
	if (is_t4(adap->params.chip)) {
		i = 4; /* index of "<unread>" */
	} else {
		unsigned int ctrl_reg = CIM_PF_MAILBOX_CTRL_SHADOW_COPY_A;
		void __iomem *ctrl = adap->regs + PF_REG(mbox, ctrl_reg);

		i = MBOWNER_G(readl(ctrl));
	}

	seq_printf(seq, "mailbox owned by %s\n\n", owner[i]);

	for (i = 0; i < MBOX_LEN; i += 8)
		seq_printf(seq, "%016llx\n",
			   (unsigned long long)readq(addr + i));
	return 0;
}

static int mbox_open(struct inode *inode, struct file *file)
{
	return single_open(file, mbox_show, inode->i_private);
}

static ssize_t mbox_write(struct file *file, const char __user *buf,
			  size_t count, loff_t *pos)
{
	int i;
	char c = '\n', s[256];
	unsigned long long data[8];
	const struct inode *ino;
	unsigned int mbox;
	struct adapter *adap;
	void __iomem *addr;
	void __iomem *ctrl;

	if (count > sizeof(s) - 1 || !count)
		return -EINVAL;
	if (copy_from_user(s, buf, count))
		return -EFAULT;
	s[count] = '\0';

	if (sscanf(s, "%llx %llx %llx %llx %llx %llx %llx %llx%c", &data[0],
		   &data[1], &data[2], &data[3], &data[4], &data[5], &data[6],
		   &data[7], &c) < 8 || c != '\n')
		return -EINVAL;

	ino = file_inode(file);
	mbox = (uintptr_t)ino->i_private & 7;
	adap = ino->i_private - mbox;
	addr = adap->regs + PF_REG(mbox, CIM_PF_MAILBOX_DATA_A);
	ctrl = addr + MBOX_LEN;

	if (MBOWNER_G(readl(ctrl)) != X_MBOWNER_PL)
		return -EBUSY;

	for (i = 0; i < 8; i++)
		writeq(data[i], addr + 8 * i);

	writel(MBMSGVALID_F | MBOWNER_V(X_MBOWNER_FW), ctrl);
	return count;
}

static const struct file_operations mbox_debugfs_fops = {
	.owner   = THIS_MODULE,
	.open    = mbox_open,
	.read    = seq_read,
	.llseek  = seq_lseek,
	.release = single_release,
	.write   = mbox_write
};

static int mps_trc_show(struct seq_file *seq, void *v)
{
	int enabled, i;
	struct trace_params tp;
	unsigned int trcidx = (uintptr_t)seq->private & 3;
	struct adapter *adap = seq->private - trcidx;

	t4_get_trace_filter(adap, &tp, trcidx, &enabled);
	if (!enabled) {
		seq_puts(seq, "tracer is disabled\n");
		return 0;
	}

	if (tp.skip_ofst * 8 >= TRACE_LEN) {
		dev_err(adap->pdev_dev, "illegal trace pattern skip offset\n");
		return -EINVAL;
	}
	if (tp.port < 8) {
		i = adap->chan_map[tp.port & 3];
		if (i >= MAX_NPORTS) {
			dev_err(adap->pdev_dev, "tracer %u is assigned "
				"to non-existing port\n", trcidx);
			return -EINVAL;
		}
		seq_printf(seq, "tracer is capturing %s %s, ",
			   adap->port[i]->name, tp.port < 4 ? "Rx" : "Tx");
	} else
		seq_printf(seq, "tracer is capturing loopback %d, ",
			   tp.port - 8);
	seq_printf(seq, "snap length: %u, min length: %u\n", tp.snap_len,
		   tp.min_len);
	seq_printf(seq, "packets captured %smatch filter\n",
		   tp.invert ? "do not " : "");

	if (tp.skip_ofst) {
		seq_puts(seq, "filter pattern: ");
		for (i = 0; i < tp.skip_ofst * 2; i += 2)
			seq_printf(seq, "%08x%08x", tp.data[i], tp.data[i + 1]);
		seq_putc(seq, '/');
		for (i = 0; i < tp.skip_ofst * 2; i += 2)
			seq_printf(seq, "%08x%08x", tp.mask[i], tp.mask[i + 1]);
		seq_puts(seq, "@0\n");
	}

	seq_puts(seq, "filter pattern: ");
	for (i = tp.skip_ofst * 2; i < TRACE_LEN / 4; i += 2)
		seq_printf(seq, "%08x%08x", tp.data[i], tp.data[i + 1]);
	seq_putc(seq, '/');
	for (i = tp.skip_ofst * 2; i < TRACE_LEN / 4; i += 2)
		seq_printf(seq, "%08x%08x", tp.mask[i], tp.mask[i + 1]);
	seq_printf(seq, "@%u\n", (tp.skip_ofst + tp.skip_len) * 8);
	return 0;
}

static int mps_trc_open(struct inode *inode, struct file *file)
{
	return single_open(file, mps_trc_show, inode->i_private);
}

static unsigned int xdigit2int(unsigned char c)
{
	return isdigit(c) ? c - '0' : tolower(c) - 'a' + 10;
}

#define TRC_PORT_NONE 0xff
#define TRC_RSS_ENABLE 0x33
#define TRC_RSS_DISABLE 0x13

/* Set an MPS trace filter.  Syntax is:
 *
 * disable
 *
 * to disable tracing, or
 *
 * interface qid=<qid no> [snaplen=<val>] [minlen=<val>] [not] [<pattern>]...
 *
 * where interface is one of rxN, txN, or loopbackN, N = 0..3, qid can be one
 * of the NIC's response qid obtained from sge_qinfo and pattern has the form
 *
 * <pattern data>[/<pattern mask>][@<anchor>]
 *
 * Up to 2 filter patterns can be specified.  If 2 are supplied the first one
 * must be anchored at 0.  An omitted mask is taken as a mask of 1s, an omitted
 * anchor is taken as 0.
 */
static ssize_t mps_trc_write(struct file *file, const char __user *buf,
			     size_t count, loff_t *pos)
{
	int i, enable, ret;
	u32 *data, *mask;
	struct trace_params tp;
	const struct inode *ino;
	unsigned int trcidx;
	char *s, *p, *word, *end;
	struct adapter *adap;
	u32 j;

	ino = file_inode(file);
	trcidx = (uintptr_t)ino->i_private & 3;
	adap = ino->i_private - trcidx;

	/* Don't accept input more than 1K, can't be anything valid except lots
	 * of whitespace.  Well, use less.
	 */
	if (count > 1024)
		return -EFBIG;
	p = s = kzalloc(count + 1, GFP_USER);
	if (!s)
		return -ENOMEM;
	if (copy_from_user(s, buf, count)) {
		count = -EFAULT;
		goto out;
	}

	if (s[count - 1] == '\n')
		s[count - 1] = '\0';

	enable = strcmp("disable", s) != 0;
	if (!enable)
		goto apply;

	/* enable or disable trace multi rss filter */
	if (adap->trace_rss)
		t4_write_reg(adap, MPS_TRC_CFG_A, TRC_RSS_ENABLE);
	else
		t4_write_reg(adap, MPS_TRC_CFG_A, TRC_RSS_DISABLE);

	memset(&tp, 0, sizeof(tp));
	tp.port = TRC_PORT_NONE;
	i = 0;	/* counts pattern nibbles */

	while (p) {
		while (isspace(*p))
			p++;
		word = strsep(&p, " ");
		if (!*word)
			break;

		if (!strncmp(word, "qid=", 4)) {
			end = (char *)word + 4;
			ret = kstrtouint(end, 10, &j);
			if (ret)
				goto out;
			if (!adap->trace_rss) {
				t4_write_reg(adap, MPS_T5_TRC_RSS_CONTROL_A, j);
				continue;
			}

			switch (trcidx) {
			case 0:
				t4_write_reg(adap, MPS_TRC_RSS_CONTROL_A, j);
				break;
			case 1:
				t4_write_reg(adap,
					     MPS_TRC_FILTER1_RSS_CONTROL_A, j);
				break;
			case 2:
				t4_write_reg(adap,
					     MPS_TRC_FILTER2_RSS_CONTROL_A, j);
				break;
			case 3:
				t4_write_reg(adap,
					     MPS_TRC_FILTER3_RSS_CONTROL_A, j);
				break;
			}
			continue;
		}
		if (!strncmp(word, "snaplen=", 8)) {
			end = (char *)word + 8;
			ret = kstrtouint(end, 10, &j);
			if (ret || j > 9600) {
inval:				count = -EINVAL;
				goto out;
			}
			tp.snap_len = j;
			continue;
		}
		if (!strncmp(word, "minlen=", 7)) {
			end = (char *)word + 7;
			ret = kstrtouint(end, 10, &j);
			if (ret || j > TFMINPKTSIZE_M)
				goto inval;
			tp.min_len = j;
			continue;
		}
		if (!strcmp(word, "not")) {
			tp.invert = !tp.invert;
			continue;
		}
		if (!strncmp(word, "loopback", 8) && tp.port == TRC_PORT_NONE) {
			if (word[8] < '0' || word[8] > '3' || word[9])
				goto inval;
			tp.port = word[8] - '0' + 8;
			continue;
		}
		if (!strncmp(word, "tx", 2) && tp.port == TRC_PORT_NONE) {
			if (word[2] < '0' || word[2] > '3' || word[3])
				goto inval;
			tp.port = word[2] - '0' + 4;
			if (adap->chan_map[tp.port & 3] >= MAX_NPORTS)
				goto inval;
			continue;
		}
		if (!strncmp(word, "rx", 2) && tp.port == TRC_PORT_NONE) {
			if (word[2] < '0' || word[2] > '3' || word[3])
				goto inval;
			tp.port = word[2] - '0';
			if (adap->chan_map[tp.port] >= MAX_NPORTS)
				goto inval;
			continue;
		}
		if (!isxdigit(*word))
			goto inval;

		/* we have found a trace pattern */
		if (i) {                            /* split pattern */
			if (tp.skip_len)            /* too many splits */
				goto inval;
			tp.skip_ofst = i / 16;
		}

		data = &tp.data[i / 8];
		mask = &tp.mask[i / 8];
		j = i;

		while (isxdigit(*word)) {
			if (i >= TRACE_LEN * 2) {
				count = -EFBIG;
				goto out;
			}
			*data = (*data << 4) + xdigit2int(*word++);
			if (++i % 8 == 0)
				data++;
		}
		if (*word == '/') {
			word++;
			while (isxdigit(*word)) {
				if (j >= i)         /* mask longer than data */
					goto inval;
				*mask = (*mask << 4) + xdigit2int(*word++);
				if (++j % 8 == 0)
					mask++;
			}
			if (i != j)                 /* mask shorter than data */
				goto inval;
		} else {                            /* no mask, use all 1s */
			for ( ; i - j >= 8; j += 8)
				*mask++ = 0xffffffff;
			if (i % 8)
				*mask = (1 << (i % 8) * 4) - 1;
		}
		if (*word == '@') {
			end = (char *)word + 1;
			ret = kstrtouint(end, 10, &j);
			if (*end && *end != '\n')
				goto inval;
			if (j & 7)          /* doesn't start at multiple of 8 */
				goto inval;
			j /= 8;
			if (j < tp.skip_ofst)     /* overlaps earlier pattern */
				goto inval;
			if (j - tp.skip_ofst > 31)            /* skip too big */
				goto inval;
			tp.skip_len = j - tp.skip_ofst;
		}
		if (i % 8) {
			*data <<= (8 - i % 8) * 4;
			*mask <<= (8 - i % 8) * 4;
			i = (i + 15) & ~15;         /* 8-byte align */
		}
	}

	if (tp.port == TRC_PORT_NONE)
		goto inval;

apply:
	i = t4_set_trace_filter(adap, &tp, trcidx, enable);
	if (i)
		count = i;
out:
	kfree(s);
	return count;
}

static const struct file_operations mps_trc_debugfs_fops = {
	.owner   = THIS_MODULE,
	.open    = mps_trc_open,
	.read    = seq_read,
	.llseek  = seq_lseek,
	.release = single_release,
	.write   = mps_trc_write
};

static ssize_t flash_read(struct file *file, char __user *buf, size_t count,
			  loff_t *ppos)
{
	loff_t pos = *ppos;
	loff_t avail = file_inode(file)->i_size;
	struct adapter *adap = file->private_data;

	if (pos < 0)
		return -EINVAL;
	if (pos >= avail)
		return 0;
	if (count > avail - pos)
		count = avail - pos;

	while (count) {
		size_t len;
		int ret, ofst;
		u8 data[256];

		ofst = pos & 3;
		len = min(count + ofst, sizeof(data));
		ret = t4_read_flash(adap, pos - ofst, (len + 3) / 4,
				    (u32 *)data, 1);
		if (ret)
			return ret;

		len -= ofst;
		if (copy_to_user(buf, data + ofst, len))
			return -EFAULT;

		buf += len;
		pos += len;
		count -= len;
	}
	count = pos - *ppos;
	*ppos = pos;
	return count;
}

static const struct file_operations flash_debugfs_fops = {
	.owner   = THIS_MODULE,
	.open    = mem_open,
	.read    = flash_read,
	.llseek  = default_llseek,
};

static inline void tcamxy2valmask(u64 x, u64 y, u8 *addr, u64 *mask)
{
	*mask = x | y;
	y = (__force u64)cpu_to_be64(y);
	memcpy(addr, (char *)&y + 2, ETH_ALEN);
}

static int mps_tcam_show(struct seq_file *seq, void *v)
{
	struct adapter *adap = seq->private;
	unsigned int chip_ver = CHELSIO_CHIP_VERSION(adap->params.chip);
	if (v == SEQ_START_TOKEN) {
		if (chip_ver > CHELSIO_T5) {
			seq_puts(seq, "Idx  Ethernet address     Mask     "
				 "  VNI   Mask   IVLAN Vld "
				 "DIP_Hit   Lookup  Port "
				 "Vld Ports PF  VF                           "
				 "Replication                                "
				 "    P0 P1 P2 P3  ML\n");
		} else {
			if (adap->params.arch.mps_rplc_size > 128)
				seq_puts(seq, "Idx  Ethernet address     Mask     "
					 "Vld Ports PF  VF                           "
					 "Replication                                "
					 "    P0 P1 P2 P3  ML\n");
			else
				seq_puts(seq, "Idx  Ethernet address     Mask     "
					 "Vld Ports PF  VF              Replication"
					 "	         P0 P1 P2 P3  ML\n");
		}
	} else {
		u64 mask;
		u8 addr[ETH_ALEN];
		bool replicate, dip_hit = false, vlan_vld = false;
		unsigned int idx = (uintptr_t)v - 2;
		u64 tcamy, tcamx, val;
		u32 cls_lo, cls_hi, ctl, data2, vnix = 0, vniy = 0;
		u32 rplc[8] = {0};
		u8 lookup_type = 0, port_num = 0;
		u16 ivlan = 0;

		if (chip_ver > CHELSIO_T5) {
			/* CtlCmdType - 0: Read, 1: Write
			 * CtlTcamSel - 0: TCAM0, 1: TCAM1
			 * CtlXYBitSel- 0: Y bit, 1: X bit
			 */

			/* Read tcamy */
			ctl = CTLCMDTYPE_V(0) | CTLXYBITSEL_V(0);
			if (idx < 256)
				ctl |= CTLTCAMINDEX_V(idx) | CTLTCAMSEL_V(0);
			else
				ctl |= CTLTCAMINDEX_V(idx - 256) |
				       CTLTCAMSEL_V(1);
			t4_write_reg(adap, MPS_CLS_TCAM_DATA2_CTL_A, ctl);
			val = t4_read_reg(adap, MPS_CLS_TCAM_DATA1_A);
			tcamy = DMACH_G(val) << 32;
			tcamy |= t4_read_reg(adap, MPS_CLS_TCAM_DATA0_A);
			data2 = t4_read_reg(adap, MPS_CLS_TCAM_DATA2_CTL_A);
			lookup_type = DATALKPTYPE_G(data2);
			/* 0 - Outer header, 1 - Inner header
			 * [71:48] bit locations are overloaded for
			 * outer vs. inner lookup types.
			 */
			if (lookup_type && (lookup_type != DATALKPTYPE_M)) {
				/* Inner header VNI */
				vniy = (data2 & DATAVIDH2_F) |
				       (DATAVIDH1_G(data2) << 16) | VIDL_G(val);
				dip_hit = data2 & DATADIPHIT_F;
			} else {
				vlan_vld = data2 & DATAVIDH2_F;
				ivlan = VIDL_G(val);
			}
			port_num = DATAPORTNUM_G(data2);

			/* Read tcamx. Change the control param */
			vnix = 0;
			ctl |= CTLXYBITSEL_V(1);
			t4_write_reg(adap, MPS_CLS_TCAM_DATA2_CTL_A, ctl);
			val = t4_read_reg(adap, MPS_CLS_TCAM_DATA1_A);
			tcamx = DMACH_G(val) << 32;
			tcamx |= t4_read_reg(adap, MPS_CLS_TCAM_DATA0_A);
			data2 = t4_read_reg(adap, MPS_CLS_TCAM_DATA2_CTL_A);
			if (lookup_type && (lookup_type != DATALKPTYPE_M)) {
				/* Inner header VNI mask */
				vnix = (data2 & DATAVIDH2_F) |
				       (DATAVIDH1_G(data2) << 16) | VIDL_G(val);
			}
		} else {
			tcamy = t4_read_reg64(adap, MPS_CLS_TCAM_Y_L(idx));
			tcamx = t4_read_reg64(adap, MPS_CLS_TCAM_X_L(idx));
		}

		cls_lo = t4_read_reg(adap, MPS_CLS_SRAM_L(idx));
		cls_hi = t4_read_reg(adap, MPS_CLS_SRAM_H(idx));

		if (tcamx & tcamy) {
			seq_printf(seq, "%3u         -\n", idx);
			goto out;
		}

		rplc[0] = rplc[1] = rplc[2] = rplc[3] = 0;
		if (chip_ver > CHELSIO_T5)
			replicate = (cls_lo & T6_REPLICATE_F);
		else
			replicate = (cls_lo & REPLICATE_F);

		if (replicate) {
			struct fw_ldst_cmd ldst_cmd;
			int ret;
			struct fw_ldst_mps_rplc mps_rplc;
			u32 ldst_addrspc;

			memset(&ldst_cmd, 0, sizeof(ldst_cmd));
			ldst_addrspc =
				FW_LDST_CMD_ADDRSPACE_V(FW_LDST_ADDRSPC_MPS);
			ldst_cmd.op_to_addrspace =
				htonl(FW_CMD_OP_V(FW_LDST_CMD) |
				      FW_CMD_REQUEST_F |
				      FW_CMD_READ_F |
				      ldst_addrspc);
			ldst_cmd.cycles_to_len16 = htonl(FW_LEN16(ldst_cmd));
			ldst_cmd.u.mps.rplc.fid_idx =
				htons(FW_LDST_CMD_FID_V(FW_LDST_MPS_RPLC) |
				      FW_LDST_CMD_IDX_V(idx));
			ret = t4_wr_mbox(adap, adap->mbox, &ldst_cmd,
					 sizeof(ldst_cmd), &ldst_cmd);
			if (ret)
				dev_warn(adap->pdev_dev, "Can't read MPS "
					 "replication map for idx %d: %d\n",
					 idx, -ret);
			else {
				mps_rplc = ldst_cmd.u.mps.rplc;
				rplc[0] = ntohl(mps_rplc.rplc31_0);
				rplc[1] = ntohl(mps_rplc.rplc63_32);
				rplc[2] = ntohl(mps_rplc.rplc95_64);
				rplc[3] = ntohl(mps_rplc.rplc127_96);
				if (adap->params.arch.mps_rplc_size > 128) {
					rplc[4] = ntohl(mps_rplc.rplc159_128);
					rplc[5] = ntohl(mps_rplc.rplc191_160);
					rplc[6] = ntohl(mps_rplc.rplc223_192);
					rplc[7] = ntohl(mps_rplc.rplc255_224);
				}
			}
		}

		tcamxy2valmask(tcamx, tcamy, addr, &mask);
		if (chip_ver > CHELSIO_T5) {
			/* Inner header lookup */
			if (lookup_type && (lookup_type != DATALKPTYPE_M)) {
				seq_printf(seq,
					   "%3u %pM %012llx %06x %06x    -    -   %3c      'I'  %4x   %3c   %#x%4u%4d",
					   idx, addr,
					   (unsigned long long)mask,
					   vniy, (vnix | vniy),
					   dip_hit ? 'Y' : 'N',
					   port_num,
					   (cls_lo & T6_SRAM_VLD_F) ? 'Y' : 'N',
					   PORTMAP_G(cls_hi),
					   T6_PF_G(cls_lo),
					   (cls_lo & T6_VF_VALID_F) ?
					   T6_VF_G(cls_lo) : -1);
			} else {
				seq_printf(seq,
					   "%3u %pM %012llx    -       -   ",
					   idx, addr,
					   (unsigned long long)mask);

				if (vlan_vld)
					seq_printf(seq, "%4u   Y     ", ivlan);
				else
					seq_puts(seq, "  -    N     ");

				seq_printf(seq,
					   "-      %3c  %4x   %3c   %#x%4u%4d",
					   lookup_type ? 'I' : 'O', port_num,
					   (cls_lo & T6_SRAM_VLD_F) ? 'Y' : 'N',
					   PORTMAP_G(cls_hi),
					   T6_PF_G(cls_lo),
					   (cls_lo & T6_VF_VALID_F) ?
					   T6_VF_G(cls_lo) : -1);
			}
		} else
			seq_printf(seq, "%3u %pM %012llx%3c   %#x%4u%4d",
				   idx, addr, (unsigned long long)mask,
				   (cls_lo & SRAM_VLD_F) ? 'Y' : 'N',
				   PORTMAP_G(cls_hi),
				   PF_G(cls_lo),
				   (cls_lo & VF_VALID_F) ? VF_G(cls_lo) : -1);

		if (replicate) {
			if (adap->params.arch.mps_rplc_size > 128)
				seq_printf(seq, " %08x %08x %08x %08x "
					   "%08x %08x %08x %08x",
					   rplc[7], rplc[6], rplc[5], rplc[4],
					   rplc[3], rplc[2], rplc[1], rplc[0]);
			else
				seq_printf(seq, " %08x %08x %08x %08x",
					   rplc[3], rplc[2], rplc[1], rplc[0]);
		} else {
			if (adap->params.arch.mps_rplc_size > 128)
				seq_printf(seq, "%72c", ' ');
			else
				seq_printf(seq, "%36c", ' ');
		}

		if (chip_ver > CHELSIO_T5)
			seq_printf(seq, "%4u%3u%3u%3u %#x\n",
				   T6_SRAM_PRIO0_G(cls_lo),
				   T6_SRAM_PRIO1_G(cls_lo),
				   T6_SRAM_PRIO2_G(cls_lo),
				   T6_SRAM_PRIO3_G(cls_lo),
				   (cls_lo >> T6_MULTILISTEN0_S) & 0xf);
		else
			seq_printf(seq, "%4u%3u%3u%3u %#x\n",
				   SRAM_PRIO0_G(cls_lo), SRAM_PRIO1_G(cls_lo),
				   SRAM_PRIO2_G(cls_lo), SRAM_PRIO3_G(cls_lo),
				   (cls_lo >> MULTILISTEN0_S) & 0xf);
	}
out:	return 0;
}

static inline void *mps_tcam_get_idx(struct seq_file *seq, loff_t pos)
{
	struct adapter *adap = seq->private;
	int max_mac_addr = is_t4(adap->params.chip) ?
				NUM_MPS_CLS_SRAM_L_INSTANCES :
				NUM_MPS_T5_CLS_SRAM_L_INSTANCES;
	return ((pos <= max_mac_addr) ? (void *)(uintptr_t)(pos + 1) : NULL);
}

static void *mps_tcam_start(struct seq_file *seq, loff_t *pos)
{
	return *pos ? mps_tcam_get_idx(seq, *pos) : SEQ_START_TOKEN;
}

static void *mps_tcam_next(struct seq_file *seq, void *v, loff_t *pos)
{
	++*pos;
	return mps_tcam_get_idx(seq, *pos);
}

static void mps_tcam_stop(struct seq_file *seq, void *v)
{
}

static const struct seq_operations mps_tcam_seq_ops = {
	.start = mps_tcam_start,
	.next  = mps_tcam_next,
	.stop  = mps_tcam_stop,
	.show  = mps_tcam_show
};

static int mps_tcam_open(struct inode *inode, struct file *file)
{
	int res = seq_open(file, &mps_tcam_seq_ops);

	if (!res) {
		struct seq_file *seq = file->private_data;

		seq->private = inode->i_private;
	}
	return res;
}

static const struct file_operations mps_tcam_debugfs_fops = {
	.owner   = THIS_MODULE,
	.open    = mps_tcam_open,
	.read    = seq_read,
	.llseek  = seq_lseek,
	.release = seq_release,
};

/* Display various sensor information.
 */
static int sensors_show(struct seq_file *seq, void *v)
{
	struct adapter *adap = seq->private;
	u32 param[7], val[7];
	int ret;

	/* Note that if the sensors haven't been initialized and turned on
	 * we'll get values of 0, so treat those as "<unknown>" ...
	 */
	param[0] = (FW_PARAMS_MNEM_V(FW_PARAMS_MNEM_DEV) |
		    FW_PARAMS_PARAM_X_V(FW_PARAMS_PARAM_DEV_DIAG) |
		    FW_PARAMS_PARAM_Y_V(FW_PARAM_DEV_DIAG_TMP));
	param[1] = (FW_PARAMS_MNEM_V(FW_PARAMS_MNEM_DEV) |
		    FW_PARAMS_PARAM_X_V(FW_PARAMS_PARAM_DEV_DIAG) |
		    FW_PARAMS_PARAM_Y_V(FW_PARAM_DEV_DIAG_VDD));
	ret = t4_query_params(adap, adap->mbox, adap->pf, 0, 2,
			      param, val);

	if (ret < 0 || val[0] == 0)
		seq_puts(seq, "Temperature: <unknown>\n");
	else
		seq_printf(seq, "Temperature: %dC\n", val[0]);

	if (ret < 0 || val[1] == 0)
		seq_puts(seq, "Core VDD:    <unknown>\n");
	else
		seq_printf(seq, "Core VDD:    %dmV\n", val[1]);

	return 0;
}
DEFINE_SHOW_ATTRIBUTE(sensors);

#if IS_ENABLED(CONFIG_IPV6)
DEFINE_SHOW_ATTRIBUTE(clip_tbl);
#endif

/*RSS Table.
 */

static int rss_show(struct seq_file *seq, void *v, int idx)
{
	u16 *entry = v;

	seq_printf(seq, "%4d:  %4u  %4u  %4u  %4u  %4u  %4u  %4u  %4u\n",
		   idx * 8, entry[0], entry[1], entry[2], entry[3], entry[4],
		   entry[5], entry[6], entry[7]);
	return 0;
}

static int rss_open(struct inode *inode, struct file *file)
{
	struct adapter *adap = inode->i_private;
	int ret, nentries;
	struct seq_tab *p;

	nentries = t4_chip_rss_size(adap);
	p = seq_open_tab(file, nentries / 8, 8 * sizeof(u16), 0, rss_show);
	if (!p)
		return -ENOMEM;

	ret = t4_read_rss(adap, (u16 *)p->data);
	if (ret)
		seq_release_private(inode, file);

	return ret;
}

static const struct file_operations rss_debugfs_fops = {
	.owner   = THIS_MODULE,
	.open    = rss_open,
	.read    = seq_read,
	.llseek  = seq_lseek,
	.release = seq_release_private
};

/* RSS Configuration.
 */

/* Small utility function to return the strings "yes" or "no" if the supplied
 * argument is non-zero.
 */
static const char *yesno(int x)
{
	static const char *yes = "yes";
	static const char *no = "no";

	return x ? yes : no;
}

static int rss_config_show(struct seq_file *seq, void *v)
{
	struct adapter *adapter = seq->private;
	static const char * const keymode[] = {
		"global",
		"global and per-VF scramble",
		"per-PF and per-VF scramble",
		"per-VF and per-VF scramble",
	};
	u32 rssconf;

	rssconf = t4_read_reg(adapter, TP_RSS_CONFIG_A);
	seq_printf(seq, "TP_RSS_CONFIG: %#x\n", rssconf);
	seq_printf(seq, "  Tnl4TupEnIpv6: %3s\n", yesno(rssconf &
							TNL4TUPENIPV6_F));
	seq_printf(seq, "  Tnl2TupEnIpv6: %3s\n", yesno(rssconf &
							TNL2TUPENIPV6_F));
	seq_printf(seq, "  Tnl4TupEnIpv4: %3s\n", yesno(rssconf &
							TNL4TUPENIPV4_F));
	seq_printf(seq, "  Tnl2TupEnIpv4: %3s\n", yesno(rssconf &
							TNL2TUPENIPV4_F));
	seq_printf(seq, "  TnlTcpSel:     %3s\n", yesno(rssconf & TNLTCPSEL_F));
	seq_printf(seq, "  TnlIp6Sel:     %3s\n", yesno(rssconf & TNLIP6SEL_F));
	seq_printf(seq, "  TnlVrtSel:     %3s\n", yesno(rssconf & TNLVRTSEL_F));
	seq_printf(seq, "  TnlMapEn:      %3s\n", yesno(rssconf & TNLMAPEN_F));
	seq_printf(seq, "  OfdHashSave:   %3s\n", yesno(rssconf &
							OFDHASHSAVE_F));
	seq_printf(seq, "  OfdVrtSel:     %3s\n", yesno(rssconf & OFDVRTSEL_F));
	seq_printf(seq, "  OfdMapEn:      %3s\n", yesno(rssconf & OFDMAPEN_F));
	seq_printf(seq, "  OfdLkpEn:      %3s\n", yesno(rssconf & OFDLKPEN_F));
	seq_printf(seq, "  Syn4TupEnIpv6: %3s\n", yesno(rssconf &
							SYN4TUPENIPV6_F));
	seq_printf(seq, "  Syn2TupEnIpv6: %3s\n", yesno(rssconf &
							SYN2TUPENIPV6_F));
	seq_printf(seq, "  Syn4TupEnIpv4: %3s\n", yesno(rssconf &
							SYN4TUPENIPV4_F));
	seq_printf(seq, "  Syn2TupEnIpv4: %3s\n", yesno(rssconf &
							SYN2TUPENIPV4_F));
	seq_printf(seq, "  Syn4TupEnIpv6: %3s\n", yesno(rssconf &
							SYN4TUPENIPV6_F));
	seq_printf(seq, "  SynIp6Sel:     %3s\n", yesno(rssconf & SYNIP6SEL_F));
	seq_printf(seq, "  SynVrt6Sel:    %3s\n", yesno(rssconf & SYNVRTSEL_F));
	seq_printf(seq, "  SynMapEn:      %3s\n", yesno(rssconf & SYNMAPEN_F));
	seq_printf(seq, "  SynLkpEn:      %3s\n", yesno(rssconf & SYNLKPEN_F));
	seq_printf(seq, "  ChnEn:         %3s\n", yesno(rssconf &
							CHANNELENABLE_F));
	seq_printf(seq, "  PrtEn:         %3s\n", yesno(rssconf &
							PORTENABLE_F));
	seq_printf(seq, "  TnlAllLkp:     %3s\n", yesno(rssconf &
							TNLALLLOOKUP_F));
	seq_printf(seq, "  VrtEn:         %3s\n", yesno(rssconf &
							VIRTENABLE_F));
	seq_printf(seq, "  CngEn:         %3s\n", yesno(rssconf &
							CONGESTIONENABLE_F));
	seq_printf(seq, "  HashToeplitz:  %3s\n", yesno(rssconf &
							HASHTOEPLITZ_F));
	seq_printf(seq, "  Udp4En:        %3s\n", yesno(rssconf & UDPENABLE_F));
	seq_printf(seq, "  Disable:       %3s\n", yesno(rssconf & DISABLE_F));

	seq_puts(seq, "\n");

	rssconf = t4_read_reg(adapter, TP_RSS_CONFIG_TNL_A);
	seq_printf(seq, "TP_RSS_CONFIG_TNL: %#x\n", rssconf);
	seq_printf(seq, "  MaskSize:      %3d\n", MASKSIZE_G(rssconf));
	seq_printf(seq, "  MaskFilter:    %3d\n", MASKFILTER_G(rssconf));
	if (CHELSIO_CHIP_VERSION(adapter->params.chip) > CHELSIO_T5) {
		seq_printf(seq, "  HashAll:     %3s\n",
			   yesno(rssconf & HASHALL_F));
		seq_printf(seq, "  HashEth:     %3s\n",
			   yesno(rssconf & HASHETH_F));
	}
	seq_printf(seq, "  UseWireCh:     %3s\n", yesno(rssconf & USEWIRECH_F));

	seq_puts(seq, "\n");

	rssconf = t4_read_reg(adapter, TP_RSS_CONFIG_OFD_A);
	seq_printf(seq, "TP_RSS_CONFIG_OFD: %#x\n", rssconf);
	seq_printf(seq, "  MaskSize:      %3d\n", MASKSIZE_G(rssconf));
	seq_printf(seq, "  RRCplMapEn:    %3s\n", yesno(rssconf &
							RRCPLMAPEN_F));
	seq_printf(seq, "  RRCplQueWidth: %3d\n", RRCPLQUEWIDTH_G(rssconf));

	seq_puts(seq, "\n");

	rssconf = t4_read_reg(adapter, TP_RSS_CONFIG_SYN_A);
	seq_printf(seq, "TP_RSS_CONFIG_SYN: %#x\n", rssconf);
	seq_printf(seq, "  MaskSize:      %3d\n", MASKSIZE_G(rssconf));
	seq_printf(seq, "  UseWireCh:     %3s\n", yesno(rssconf & USEWIRECH_F));

	seq_puts(seq, "\n");

	rssconf = t4_read_reg(adapter, TP_RSS_CONFIG_VRT_A);
	seq_printf(seq, "TP_RSS_CONFIG_VRT: %#x\n", rssconf);
	if (CHELSIO_CHIP_VERSION(adapter->params.chip) > CHELSIO_T5) {
		seq_printf(seq, "  KeyWrAddrX:     %3d\n",
			   KEYWRADDRX_G(rssconf));
		seq_printf(seq, "  KeyExtend:      %3s\n",
			   yesno(rssconf & KEYEXTEND_F));
	}
	seq_printf(seq, "  VfRdRg:        %3s\n", yesno(rssconf & VFRDRG_F));
	seq_printf(seq, "  VfRdEn:        %3s\n", yesno(rssconf & VFRDEN_F));
	seq_printf(seq, "  VfPerrEn:      %3s\n", yesno(rssconf & VFPERREN_F));
	seq_printf(seq, "  KeyPerrEn:     %3s\n", yesno(rssconf & KEYPERREN_F));
	seq_printf(seq, "  DisVfVlan:     %3s\n", yesno(rssconf &
							DISABLEVLAN_F));
	seq_printf(seq, "  EnUpSwt:       %3s\n", yesno(rssconf & ENABLEUP0_F));
	seq_printf(seq, "  HashDelay:     %3d\n", HASHDELAY_G(rssconf));
	if (CHELSIO_CHIP_VERSION(adapter->params.chip) <= CHELSIO_T5)
		seq_printf(seq, "  VfWrAddr:      %3d\n", VFWRADDR_G(rssconf));
	else
		seq_printf(seq, "  VfWrAddr:      %3d\n",
			   T6_VFWRADDR_G(rssconf));
	seq_printf(seq, "  KeyMode:       %s\n", keymode[KEYMODE_G(rssconf)]);
	seq_printf(seq, "  VfWrEn:        %3s\n", yesno(rssconf & VFWREN_F));
	seq_printf(seq, "  KeyWrEn:       %3s\n", yesno(rssconf & KEYWREN_F));
	seq_printf(seq, "  KeyWrAddr:     %3d\n", KEYWRADDR_G(rssconf));

	seq_puts(seq, "\n");

	rssconf = t4_read_reg(adapter, TP_RSS_CONFIG_CNG_A);
	seq_printf(seq, "TP_RSS_CONFIG_CNG: %#x\n", rssconf);
	seq_printf(seq, "  ChnCount3:     %3s\n", yesno(rssconf & CHNCOUNT3_F));
	seq_printf(seq, "  ChnCount2:     %3s\n", yesno(rssconf & CHNCOUNT2_F));
	seq_printf(seq, "  ChnCount1:     %3s\n", yesno(rssconf & CHNCOUNT1_F));
	seq_printf(seq, "  ChnCount0:     %3s\n", yesno(rssconf & CHNCOUNT0_F));
	seq_printf(seq, "  ChnUndFlow3:   %3s\n", yesno(rssconf &
							CHNUNDFLOW3_F));
	seq_printf(seq, "  ChnUndFlow2:   %3s\n", yesno(rssconf &
							CHNUNDFLOW2_F));
	seq_printf(seq, "  ChnUndFlow1:   %3s\n", yesno(rssconf &
							CHNUNDFLOW1_F));
	seq_printf(seq, "  ChnUndFlow0:   %3s\n", yesno(rssconf &
							CHNUNDFLOW0_F));
	seq_printf(seq, "  RstChn3:       %3s\n", yesno(rssconf & RSTCHN3_F));
	seq_printf(seq, "  RstChn2:       %3s\n", yesno(rssconf & RSTCHN2_F));
	seq_printf(seq, "  RstChn1:       %3s\n", yesno(rssconf & RSTCHN1_F));
	seq_printf(seq, "  RstChn0:       %3s\n", yesno(rssconf & RSTCHN0_F));
	seq_printf(seq, "  UpdVld:        %3s\n", yesno(rssconf & UPDVLD_F));
	seq_printf(seq, "  Xoff:          %3s\n", yesno(rssconf & XOFF_F));
	seq_printf(seq, "  UpdChn3:       %3s\n", yesno(rssconf & UPDCHN3_F));
	seq_printf(seq, "  UpdChn2:       %3s\n", yesno(rssconf & UPDCHN2_F));
	seq_printf(seq, "  UpdChn1:       %3s\n", yesno(rssconf & UPDCHN1_F));
	seq_printf(seq, "  UpdChn0:       %3s\n", yesno(rssconf & UPDCHN0_F));
	seq_printf(seq, "  Queue:         %3d\n", QUEUE_G(rssconf));

	return 0;
}
DEFINE_SHOW_ATTRIBUTE(rss_config);

/* RSS Secret Key.
 */

static int rss_key_show(struct seq_file *seq, void *v)
{
	u32 key[10];

	t4_read_rss_key(seq->private, key, true);
	seq_printf(seq, "%08x%08x%08x%08x%08x%08x%08x%08x%08x%08x\n",
		   key[9], key[8], key[7], key[6], key[5], key[4], key[3],
		   key[2], key[1], key[0]);
	return 0;
}

static int rss_key_open(struct inode *inode, struct file *file)
{
	return single_open(file, rss_key_show, inode->i_private);
}

static ssize_t rss_key_write(struct file *file, const char __user *buf,
			     size_t count, loff_t *pos)
{
	int i, j;
	u32 key[10];
	char s[100], *p;
	struct adapter *adap = file_inode(file)->i_private;

	if (count > sizeof(s) - 1)
		return -EINVAL;
	if (copy_from_user(s, buf, count))
		return -EFAULT;
	for (i = count; i > 0 && isspace(s[i - 1]); i--)
		;
	s[i] = '\0';

	for (p = s, i = 9; i >= 0; i--) {
		key[i] = 0;
		for (j = 0; j < 8; j++, p++) {
			if (!isxdigit(*p))
				return -EINVAL;
			key[i] = (key[i] << 4) | hex2val(*p);
		}
	}

	t4_write_rss_key(adap, key, -1, true);
	return count;
}

static const struct file_operations rss_key_debugfs_fops = {
	.owner   = THIS_MODULE,
	.open    = rss_key_open,
	.read    = seq_read,
	.llseek  = seq_lseek,
	.release = single_release,
	.write   = rss_key_write
};

/* PF RSS Configuration.
 */

struct rss_pf_conf {
	u32 rss_pf_map;
	u32 rss_pf_mask;
	u32 rss_pf_config;
};

static int rss_pf_config_show(struct seq_file *seq, void *v, int idx)
{
	struct rss_pf_conf *pfconf;

	if (v == SEQ_START_TOKEN) {
		/* use the 0th entry to dump the PF Map Index Size */
		pfconf = seq->private + offsetof(struct seq_tab, data);
		seq_printf(seq, "PF Map Index Size = %d\n\n",
			   LKPIDXSIZE_G(pfconf->rss_pf_map));

		seq_puts(seq, "     RSS              PF   VF    Hash Tuple Enable         Default\n");
		seq_puts(seq, "     Enable       IPF Mask Mask  IPv6      IPv4      UDP   Queue\n");
		seq_puts(seq, " PF  Map Chn Prt  Map Size Size  Four Two  Four Two  Four  Ch1  Ch0\n");
	} else {
		#define G_PFnLKPIDX(map, n) \
			(((map) >> PF1LKPIDX_S*(n)) & PF0LKPIDX_M)
		#define G_PFnMSKSIZE(mask, n) \
			(((mask) >> PF1MSKSIZE_S*(n)) & PF1MSKSIZE_M)

		pfconf = v;
		seq_printf(seq, "%3d  %3s %3s %3s  %3d  %3d  %3d   %3s %3s   %3s %3s   %3s  %3d  %3d\n",
			   idx,
			   yesno(pfconf->rss_pf_config & MAPENABLE_F),
			   yesno(pfconf->rss_pf_config & CHNENABLE_F),
			   yesno(pfconf->rss_pf_config & PRTENABLE_F),
			   G_PFnLKPIDX(pfconf->rss_pf_map, idx),
			   G_PFnMSKSIZE(pfconf->rss_pf_mask, idx),
			   IVFWIDTH_G(pfconf->rss_pf_config),
			   yesno(pfconf->rss_pf_config & IP6FOURTUPEN_F),
			   yesno(pfconf->rss_pf_config & IP6TWOTUPEN_F),
			   yesno(pfconf->rss_pf_config & IP4FOURTUPEN_F),
			   yesno(pfconf->rss_pf_config & IP4TWOTUPEN_F),
			   yesno(pfconf->rss_pf_config & UDPFOURTUPEN_F),
			   CH1DEFAULTQUEUE_G(pfconf->rss_pf_config),
			   CH0DEFAULTQUEUE_G(pfconf->rss_pf_config));

		#undef G_PFnLKPIDX
		#undef G_PFnMSKSIZE
	}
	return 0;
}

static int rss_pf_config_open(struct inode *inode, struct file *file)
{
	struct adapter *adapter = inode->i_private;
	struct seq_tab *p;
	u32 rss_pf_map, rss_pf_mask;
	struct rss_pf_conf *pfconf;
	int pf;

	p = seq_open_tab(file, 8, sizeof(*pfconf), 1, rss_pf_config_show);
	if (!p)
		return -ENOMEM;

	pfconf = (struct rss_pf_conf *)p->data;
	rss_pf_map = t4_read_rss_pf_map(adapter, true);
	rss_pf_mask = t4_read_rss_pf_mask(adapter, true);
	for (pf = 0; pf < 8; pf++) {
		pfconf[pf].rss_pf_map = rss_pf_map;
		pfconf[pf].rss_pf_mask = rss_pf_mask;
		t4_read_rss_pf_config(adapter, pf, &pfconf[pf].rss_pf_config,
				      true);
	}
	return 0;
}

static const struct file_operations rss_pf_config_debugfs_fops = {
	.owner   = THIS_MODULE,
	.open    = rss_pf_config_open,
	.read    = seq_read,
	.llseek  = seq_lseek,
	.release = seq_release_private
};

/* VF RSS Configuration.
 */

struct rss_vf_conf {
	u32 rss_vf_vfl;
	u32 rss_vf_vfh;
};

static int rss_vf_config_show(struct seq_file *seq, void *v, int idx)
{
	if (v == SEQ_START_TOKEN) {
		seq_puts(seq, "     RSS                     Hash Tuple Enable\n");
		seq_puts(seq, "     Enable   IVF  Dis  Enb  IPv6      IPv4      UDP    Def  Secret Key\n");
		seq_puts(seq, " VF  Chn Prt  Map  VLAN  uP  Four Two  Four Two  Four   Que  Idx       Hash\n");
	} else {
		struct rss_vf_conf *vfconf = v;

		seq_printf(seq, "%3d  %3s %3s  %3d   %3s %3s   %3s %3s   %3s  %3s   %3s  %4d  %3d %#10x\n",
			   idx,
			   yesno(vfconf->rss_vf_vfh & VFCHNEN_F),
			   yesno(vfconf->rss_vf_vfh & VFPRTEN_F),
			   VFLKPIDX_G(vfconf->rss_vf_vfh),
			   yesno(vfconf->rss_vf_vfh & VFVLNEX_F),
			   yesno(vfconf->rss_vf_vfh & VFUPEN_F),
			   yesno(vfconf->rss_vf_vfh & VFIP4FOURTUPEN_F),
			   yesno(vfconf->rss_vf_vfh & VFIP6TWOTUPEN_F),
			   yesno(vfconf->rss_vf_vfh & VFIP4FOURTUPEN_F),
			   yesno(vfconf->rss_vf_vfh & VFIP4TWOTUPEN_F),
			   yesno(vfconf->rss_vf_vfh & ENABLEUDPHASH_F),
			   DEFAULTQUEUE_G(vfconf->rss_vf_vfh),
			   KEYINDEX_G(vfconf->rss_vf_vfh),
			   vfconf->rss_vf_vfl);
	}
	return 0;
}

static int rss_vf_config_open(struct inode *inode, struct file *file)
{
	struct adapter *adapter = inode->i_private;
	struct seq_tab *p;
	struct rss_vf_conf *vfconf;
	int vf, vfcount = adapter->params.arch.vfcount;

	p = seq_open_tab(file, vfcount, sizeof(*vfconf), 1, rss_vf_config_show);
	if (!p)
		return -ENOMEM;

	vfconf = (struct rss_vf_conf *)p->data;
	for (vf = 0; vf < vfcount; vf++) {
		t4_read_rss_vf_config(adapter, vf, &vfconf[vf].rss_vf_vfl,
				      &vfconf[vf].rss_vf_vfh, true);
	}
	return 0;
}

static const struct file_operations rss_vf_config_debugfs_fops = {
	.owner   = THIS_MODULE,
	.open    = rss_vf_config_open,
	.read    = seq_read,
	.llseek  = seq_lseek,
	.release = seq_release_private
};

#ifdef CONFIG_CHELSIO_T4_DCB

/* Data Center Briging information for each port.
 */
static int dcb_info_show(struct seq_file *seq, void *v)
{
	struct adapter *adap = seq->private;

	if (v == SEQ_START_TOKEN) {
		seq_puts(seq, "Data Center Bridging Information\n");
	} else {
		int port = (uintptr_t)v - 2;
		struct net_device *dev = adap->port[port];
		struct port_info *pi = netdev2pinfo(dev);
		struct port_dcb_info *dcb = &pi->dcb;

		seq_puts(seq, "\n");
		seq_printf(seq, "Port: %d (DCB negotiated: %s)\n",
			   port,
			   cxgb4_dcb_enabled(dev) ? "yes" : "no");

		if (cxgb4_dcb_enabled(dev))
			seq_printf(seq, "[ DCBx Version %s ]\n",
				   dcb_ver_array[dcb->dcb_version]);

		if (dcb->msgs) {
			int i;

			seq_puts(seq, "\n  Index\t\t\t  :\t");
			for (i = 0; i < 8; i++)
				seq_printf(seq, " %3d", i);
			seq_puts(seq, "\n\n");
		}

		if (dcb->msgs & CXGB4_DCB_FW_PGID) {
			int prio, pgid;

			seq_puts(seq, "  Priority Group IDs\t  :\t");
			for (prio = 0; prio < 8; prio++) {
				pgid = (dcb->pgid >> 4 * (7 - prio)) & 0xf;
				seq_printf(seq, " %3d", pgid);
			}
			seq_puts(seq, "\n");
		}

		if (dcb->msgs & CXGB4_DCB_FW_PGRATE) {
			int pg;

			seq_puts(seq, "  Priority Group BW(%)\t  :\t");
			for (pg = 0; pg < 8; pg++)
				seq_printf(seq, " %3d", dcb->pgrate[pg]);
			seq_puts(seq, "\n");

			if (dcb->dcb_version == FW_PORT_DCB_VER_IEEE) {
				seq_puts(seq, "  TSA Algorithm\t\t  :\t");
				for (pg = 0; pg < 8; pg++)
					seq_printf(seq, " %3d", dcb->tsa[pg]);
				seq_puts(seq, "\n");
			}

			seq_printf(seq, "  Max PG Traffic Classes  [%3d  ]\n",
				   dcb->pg_num_tcs_supported);

			seq_puts(seq, "\n");
		}

		if (dcb->msgs & CXGB4_DCB_FW_PRIORATE) {
			int prio;

			seq_puts(seq, "  Priority Rate\t:\t");
			for (prio = 0; prio < 8; prio++)
				seq_printf(seq, " %3d", dcb->priorate[prio]);
			seq_puts(seq, "\n");
		}

		if (dcb->msgs & CXGB4_DCB_FW_PFC) {
			int prio;

			seq_puts(seq, "  Priority Flow Control   :\t");
			for (prio = 0; prio < 8; prio++) {
				int pfcen = (dcb->pfcen >> 1 * (7 - prio))
					    & 0x1;
				seq_printf(seq, " %3d", pfcen);
			}
			seq_puts(seq, "\n");

			seq_printf(seq, "  Max PFC Traffic Classes [%3d  ]\n",
				   dcb->pfc_num_tcs_supported);

			seq_puts(seq, "\n");
		}

		if (dcb->msgs & CXGB4_DCB_FW_APP_ID) {
			int app, napps;

			seq_puts(seq, "  Application Information:\n");
			seq_puts(seq, "  App    Priority    Selection         Protocol\n");
			seq_puts(seq, "  Index  Map         Field             ID\n");
			for (app = 0, napps = 0;
			     app < CXGB4_MAX_DCBX_APP_SUPPORTED; app++) {
				struct app_priority *ap;
				static const char * const sel_names[] = {
					"Ethertype",
					"Socket TCP",
					"Socket UDP",
					"Socket All",
				};
				const char *sel_name;

				ap = &dcb->app_priority[app];
				/* skip empty slots */
				if (ap->protocolid == 0)
					continue;
				napps++;

				if (ap->sel_field < ARRAY_SIZE(sel_names))
					sel_name = sel_names[ap->sel_field];
				else
					sel_name = "UNKNOWN";

				seq_printf(seq, "  %3d    %#04x        %-10s (%d)    %#06x (%d)\n",
					   app,
					   ap->user_prio_map,
					   sel_name, ap->sel_field,
					   ap->protocolid, ap->protocolid);
			}
			if (napps == 0)
				seq_puts(seq, "    --- None ---\n");
		}
	}
	return 0;
}

static inline void *dcb_info_get_idx(struct adapter *adap, loff_t pos)
{
	return (pos <= adap->params.nports
		? (void *)((uintptr_t)pos + 1)
		: NULL);
}

static void *dcb_info_start(struct seq_file *seq, loff_t *pos)
{
	struct adapter *adap = seq->private;

	return (*pos
		? dcb_info_get_idx(adap, *pos)
		: SEQ_START_TOKEN);
}

static void dcb_info_stop(struct seq_file *seq, void *v)
{
}

static void *dcb_info_next(struct seq_file *seq, void *v, loff_t *pos)
{
	struct adapter *adap = seq->private;

	(*pos)++;
	return dcb_info_get_idx(adap, *pos);
}

static const struct seq_operations dcb_info_seq_ops = {
	.start = dcb_info_start,
	.next  = dcb_info_next,
	.stop  = dcb_info_stop,
	.show  = dcb_info_show
};

static int dcb_info_open(struct inode *inode, struct file *file)
{
	int res = seq_open(file, &dcb_info_seq_ops);

	if (!res) {
		struct seq_file *seq = file->private_data;

		seq->private = inode->i_private;
	}
	return res;
}

static const struct file_operations dcb_info_debugfs_fops = {
	.owner   = THIS_MODULE,
	.open    = dcb_info_open,
	.read    = seq_read,
	.llseek  = seq_lseek,
	.release = seq_release,
};
#endif /* CONFIG_CHELSIO_T4_DCB */

static int resources_show(struct seq_file *seq, void *v)
{
	struct adapter *adapter = seq->private;
	struct pf_resources *pfres = &adapter->params.pfres;

	#define S(desc, fmt, var) \
		seq_printf(seq, "%-60s " fmt "\n", \
			   desc " (" #var "):", pfres->var)

	S("Virtual Interfaces", "%d", nvi);
	S("Egress Queues", "%d", neq);
	S("Ethernet Control", "%d", nethctrl);
	S("Ingress Queues/w Free Lists/Interrupts", "%d", niqflint);
	S("Ingress Queues", "%d", niq);
	S("Traffic Class", "%d", tc);
	S("Port Access Rights Mask", "%#x", pmask);
	S("MAC Address Filters", "%d", nexactf);
	S("Firmware Command Read Capabilities", "%#x", r_caps);
	S("Firmware Command Write/Execute Capabilities", "%#x", wx_caps);

	#undef S

	return 0;
}
DEFINE_SHOW_ATTRIBUTE(resources);

/**
 * ethqset2pinfo - return port_info of an Ethernet Queue Set
 * @adap: the adapter
 * @qset: Ethernet Queue Set
 */
static inline struct port_info *ethqset2pinfo(struct adapter *adap, int qset)
{
	int pidx;

	for_each_port(adap, pidx) {
		struct port_info *pi = adap2pinfo(adap, pidx);

		if (qset >= pi->first_qset &&
		    qset < pi->first_qset + pi->nqsets)
			return pi;
	}

	/* should never happen! */
	BUG();
	return NULL;
}

static int sge_qinfo_uld_txq_entries(const struct adapter *adap, int uld)
{
	const struct sge_uld_txq_info *utxq_info = adap->sge.uld_txq_info[uld];

	if (!utxq_info)
		return 0;

	return DIV_ROUND_UP(utxq_info->ntxq, 4);
}

static int sge_qinfo_uld_rspq_entries(const struct adapter *adap, int uld,
				      bool ciq)
{
	const struct sge_uld_rxq_info *urxq_info = adap->sge.uld_rxq_info[uld];

	if (!urxq_info)
		return 0;

	return ciq ? DIV_ROUND_UP(urxq_info->nciq, 4) :
		     DIV_ROUND_UP(urxq_info->nrxq, 4);
}

static int sge_qinfo_uld_rxq_entries(const struct adapter *adap, int uld)
{
	return sge_qinfo_uld_rspq_entries(adap, uld, false);
}

static int sge_qinfo_uld_ciq_entries(const struct adapter *adap, int uld)
{
	return sge_qinfo_uld_rspq_entries(adap, uld, true);
}

static int sge_qinfo_show(struct seq_file *seq, void *v)
{
	int eth_entries, ctrl_entries, eohw_entries = 0, eosw_entries = 0;
	int uld_rxq_entries[CXGB4_ULD_MAX] = { 0 };
	int uld_ciq_entries[CXGB4_ULD_MAX] = { 0 };
	int uld_txq_entries[CXGB4_TX_MAX] = { 0 };
	const struct sge_uld_txq_info *utxq_info;
	const struct sge_uld_rxq_info *urxq_info;
	struct cxgb4_tc_port_mqprio *port_mqprio;
	struct adapter *adap = seq->private;
	int i, j, n, r = (uintptr_t)v - 1;
	struct sge *s = &adap->sge;

	eth_entries = DIV_ROUND_UP(adap->sge.ethqsets, 4);
	ctrl_entries = DIV_ROUND_UP(MAX_CTRL_QUEUES, 4);

	if (r)
		seq_putc(seq, '\n');

#define S3(fmt_spec, s, v) \
do { \
	seq_printf(seq, "%-12s", s); \
	for (i = 0; i < n; ++i) \
		seq_printf(seq, " %16" fmt_spec, v); \
		seq_putc(seq, '\n'); \
} while (0)
#define S(s, v) S3("s", s, v)
#define T3(fmt_spec, s, v) S3(fmt_spec, s, tx[i].v)
#define T(s, v) S3("u", s, tx[i].v)
#define TL(s, v) T3("lu", s, v)
#define R3(fmt_spec, s, v) S3(fmt_spec, s, rx[i].v)
#define R(s, v) S3("u", s, rx[i].v)
#define RL(s, v) R3("lu", s, v)

	if (r < eth_entries) {
		int base_qset = r * 4;
		const struct sge_eth_rxq *rx = &s->ethrxq[base_qset];
		const struct sge_eth_txq *tx = &s->ethtxq[base_qset];

		n = min(4, s->ethqsets - 4 * r);

		S("QType:", "Ethernet");
		S("Interface:",
		  rx[i].rspq.netdev ? rx[i].rspq.netdev->name : "N/A");
		T("TxQ ID:", q.cntxt_id);
		T("TxQ size:", q.size);
		T("TxQ inuse:", q.in_use);
		T("TxQ CIDX:", q.cidx);
		T("TxQ PIDX:", q.pidx);
#ifdef CONFIG_CHELSIO_T4_DCB
		T("DCB Prio:", dcb_prio);
		S3("u", "DCB PGID:",
		   (ethqset2pinfo(adap, base_qset + i)->dcb.pgid >>
		    4*(7-tx[i].dcb_prio)) & 0xf);
		S3("u", "DCB PFC:",
		   (ethqset2pinfo(adap, base_qset + i)->dcb.pfcen >>
		    1*(7-tx[i].dcb_prio)) & 0x1);
#endif
		R("RspQ ID:", rspq.abs_id);
		R("RspQ size:", rspq.size);
		R("RspQE size:", rspq.iqe_len);
		R("RspQ CIDX:", rspq.cidx);
		R("RspQ Gen:", rspq.gen);
		S3("u", "Intr delay:", qtimer_val(adap, &rx[i].rspq));
		S3("u", "Intr pktcnt:", s->counter_val[rx[i].rspq.pktcnt_idx]);
		R("FL ID:", fl.cntxt_id);
		R("FL size:", fl.size - 8);
		R("FL pend:", fl.pend_cred);
		R("FL avail:", fl.avail);
		R("FL PIDX:", fl.pidx);
		R("FL CIDX:", fl.cidx);
		RL("RxPackets:", stats.pkts);
		RL("RxCSO:", stats.rx_cso);
		RL("VLANxtract:", stats.vlan_ex);
		RL("LROmerged:", stats.lro_merged);
		RL("LROpackets:", stats.lro_pkts);
		RL("RxDrops:", stats.rx_drops);
		RL("RxBadPkts:", stats.bad_rx_pkts);
		TL("TSO:", tso);
		TL("USO:", uso);
		TL("TxCSO:", tx_cso);
		TL("VLANins:", vlan_ins);
		TL("TxQFull:", q.stops);
		TL("TxQRestarts:", q.restarts);
		TL("TxMapErr:", mapping_err);
		RL("FLAllocErr:", fl.alloc_failed);
		RL("FLLrgAlcErr:", fl.large_alloc_failed);
		RL("FLMapErr:", fl.mapping_err);
		RL("FLLow:", fl.low);
		RL("FLStarving:", fl.starving);

		goto out;
	}

	r -= eth_entries;
	for_each_port(adap, j) {
		struct port_info *pi = adap2pinfo(adap, j);
		const struct sge_eth_rxq *rx;

		mutex_lock(&pi->vi_mirror_mutex);
		if (!pi->vi_mirror_count) {
			mutex_unlock(&pi->vi_mirror_mutex);
			continue;
		}

		if (r >= DIV_ROUND_UP(pi->nmirrorqsets, 4)) {
			r -= DIV_ROUND_UP(pi->nmirrorqsets, 4);
			mutex_unlock(&pi->vi_mirror_mutex);
			continue;
		}

		rx = &s->mirror_rxq[j][r * 4];
		n = min(4, pi->nmirrorqsets - 4 * r);

		S("QType:", "Mirror-Rxq");
		S("Interface:",
		  rx[i].rspq.netdev ? rx[i].rspq.netdev->name : "N/A");
		R("RspQ ID:", rspq.abs_id);
		R("RspQ size:", rspq.size);
		R("RspQE size:", rspq.iqe_len);
		R("RspQ CIDX:", rspq.cidx);
		R("RspQ Gen:", rspq.gen);
		S3("u", "Intr delay:", qtimer_val(adap, &rx[i].rspq));
		S3("u", "Intr pktcnt:", s->counter_val[rx[i].rspq.pktcnt_idx]);
		R("FL ID:", fl.cntxt_id);
		R("FL size:", fl.size - 8);
		R("FL pend:", fl.pend_cred);
		R("FL avail:", fl.avail);
		R("FL PIDX:", fl.pidx);
		R("FL CIDX:", fl.cidx);
		RL("RxPackets:", stats.pkts);
		RL("RxCSO:", stats.rx_cso);
		RL("VLANxtract:", stats.vlan_ex);
		RL("LROmerged:", stats.lro_merged);
		RL("LROpackets:", stats.lro_pkts);
		RL("RxDrops:", stats.rx_drops);
		RL("RxBadPkts:", stats.bad_rx_pkts);
		RL("FLAllocErr:", fl.alloc_failed);
		RL("FLLrgAlcErr:", fl.large_alloc_failed);
		RL("FLMapErr:", fl.mapping_err);
		RL("FLLow:", fl.low);
		RL("FLStarving:", fl.starving);

		mutex_unlock(&pi->vi_mirror_mutex);
		goto out;
	}

	if (!adap->tc_mqprio)
		goto skip_mqprio;

	mutex_lock(&adap->tc_mqprio->mqprio_mutex);
	if (!refcount_read(&adap->tc_mqprio->refcnt)) {
		mutex_unlock(&adap->tc_mqprio->mqprio_mutex);
		goto skip_mqprio;
	}

	eohw_entries = DIV_ROUND_UP(adap->sge.eoqsets, 4);
	if (r < eohw_entries) {
		int base_qset = r * 4;
		const struct sge_ofld_rxq *rx = &s->eohw_rxq[base_qset];
		const struct sge_eohw_txq *tx = &s->eohw_txq[base_qset];

		n = min(4, s->eoqsets - 4 * r);

		S("QType:", "ETHOFLD");
		S("Interface:",
		  rx[i].rspq.netdev ? rx[i].rspq.netdev->name : "N/A");
		T("TxQ ID:", q.cntxt_id);
		T("TxQ size:", q.size);
		T("TxQ inuse:", q.in_use);
		T("TxQ CIDX:", q.cidx);
		T("TxQ PIDX:", q.pidx);
		R("RspQ ID:", rspq.abs_id);
		R("RspQ size:", rspq.size);
		R("RspQE size:", rspq.iqe_len);
		R("RspQ CIDX:", rspq.cidx);
		R("RspQ Gen:", rspq.gen);
		S3("u", "Intr delay:", qtimer_val(adap, &rx[i].rspq));
		S3("u", "Intr pktcnt:", s->counter_val[rx[i].rspq.pktcnt_idx]);
		R("FL ID:", fl.cntxt_id);
		S3("u", "FL size:", rx->fl.size ? rx->fl.size - 8 : 0);
		R("FL pend:", fl.pend_cred);
		R("FL avail:", fl.avail);
		R("FL PIDX:", fl.pidx);
		R("FL CIDX:", fl.cidx);
		RL("RxPackets:", stats.pkts);
		RL("RxImm:", stats.imm);
		RL("RxAN", stats.an);
		RL("RxNoMem", stats.nomem);
		TL("TSO:", tso);
		TL("USO:", uso);
		TL("TxCSO:", tx_cso);
		TL("VLANins:", vlan_ins);
		TL("TxQFull:", q.stops);
		TL("TxQRestarts:", q.restarts);
		TL("TxMapErr:", mapping_err);
		RL("FLAllocErr:", fl.alloc_failed);
		RL("FLLrgAlcErr:", fl.large_alloc_failed);
		RL("FLMapErr:", fl.mapping_err);
		RL("FLLow:", fl.low);
		RL("FLStarving:", fl.starving);

		mutex_unlock(&adap->tc_mqprio->mqprio_mutex);
		goto out;
	}

	r -= eohw_entries;
	for (j = 0; j < adap->params.nports; j++) {
		int entries;
		u8 tc;

		port_mqprio = &adap->tc_mqprio->port_mqprio[j];
		entries = 0;
		for (tc = 0; tc < port_mqprio->mqprio.qopt.num_tc; tc++)
			entries += port_mqprio->mqprio.qopt.count[tc];

		if (!entries)
			continue;

		eosw_entries = DIV_ROUND_UP(entries, 4);
		if (r < eosw_entries) {
			const struct sge_eosw_txq *tx;

			n = min(4, entries - 4 * r);
			tx = &port_mqprio->eosw_txq[4 * r];

			S("QType:", "EOSW-TXQ");
			S("Interface:",
			  adap->port[j] ? adap->port[j]->name : "N/A");
			T("EOTID:", hwtid);
			T("HWQID:", hwqid);
			T("State:", state);
			T("Size:", ndesc);
			T("In-Use:", inuse);
			T("Credits:", cred);
			T("Compl:", ncompl);
			T("Last-Compl:", last_compl);
			T("PIDX:", pidx);
			T("Last-PIDX:", last_pidx);
			T("CIDX:", cidx);
			T("Last-CIDX:", last_cidx);
			T("FLOWC-IDX:", flowc_idx);

			mutex_unlock(&adap->tc_mqprio->mqprio_mutex);
			goto out;
		}

		r -= eosw_entries;
	}
	mutex_unlock(&adap->tc_mqprio->mqprio_mutex);

skip_mqprio:
	if (!is_uld(adap))
		goto skip_uld;

	mutex_lock(&uld_mutex);
	if (s->uld_txq_info)
		for (i = 0; i < ARRAY_SIZE(uld_txq_entries); i++)
			uld_txq_entries[i] = sge_qinfo_uld_txq_entries(adap, i);

	if (s->uld_rxq_info) {
		for (i = 0; i < ARRAY_SIZE(uld_rxq_entries); i++) {
			uld_rxq_entries[i] = sge_qinfo_uld_rxq_entries(adap, i);
			uld_ciq_entries[i] = sge_qinfo_uld_ciq_entries(adap, i);
		}
	}

	if (r < uld_txq_entries[CXGB4_TX_OFLD]) {
		const struct sge_uld_txq *tx;

		utxq_info = s->uld_txq_info[CXGB4_TX_OFLD];
		tx = &utxq_info->uldtxq[r * 4];
		n = min(4, utxq_info->ntxq - 4 * r);

		S("QType:", "OFLD-TXQ");
		T("TxQ ID:", q.cntxt_id);
		T("TxQ size:", q.size);
		T("TxQ inuse:", q.in_use);
		T("TxQ CIDX:", q.cidx);
		T("TxQ PIDX:", q.pidx);

		goto unlock;
	}

	r -= uld_txq_entries[CXGB4_TX_OFLD];
	if (r < uld_rxq_entries[CXGB4_ULD_RDMA]) {
		const struct sge_ofld_rxq *rx;

		urxq_info = s->uld_rxq_info[CXGB4_ULD_RDMA];
		rx = &urxq_info->uldrxq[r * 4];
		n = min(4, urxq_info->nrxq - 4 * r);

		S("QType:", "RDMA-CPL");
		S("Interface:",
		  rx[i].rspq.netdev ? rx[i].rspq.netdev->name : "N/A");
		R("RspQ ID:", rspq.abs_id);
		R("RspQ size:", rspq.size);
		R("RspQE size:", rspq.iqe_len);
		R("RspQ CIDX:", rspq.cidx);
		R("RspQ Gen:", rspq.gen);
		S3("u", "Intr delay:", qtimer_val(adap, &rx[i].rspq));
		S3("u", "Intr pktcnt:",	s->counter_val[rx[i].rspq.pktcnt_idx]);
		R("FL ID:", fl.cntxt_id);
		R("FL size:", fl.size - 8);
		R("FL pend:", fl.pend_cred);
		R("FL avail:", fl.avail);
		R("FL PIDX:", fl.pidx);
		R("FL CIDX:", fl.cidx);

		goto unlock;
	}

	r -= uld_rxq_entries[CXGB4_ULD_RDMA];
	if (r < uld_ciq_entries[CXGB4_ULD_RDMA]) {
		const struct sge_ofld_rxq *rx;
		int ciq_idx = 0;

		urxq_info = s->uld_rxq_info[CXGB4_ULD_RDMA];
		ciq_idx = urxq_info->nrxq + (r * 4);
		rx = &urxq_info->uldrxq[ciq_idx];
		n = min(4, urxq_info->nciq - 4 * r);

		S("QType:", "RDMA-CIQ");
		S("Interface:",
		  rx[i].rspq.netdev ? rx[i].rspq.netdev->name : "N/A");
		R("RspQ ID:", rspq.abs_id);
		R("RspQ size:", rspq.size);
		R("RspQE size:", rspq.iqe_len);
		R("RspQ CIDX:", rspq.cidx);
		R("RspQ Gen:", rspq.gen);
		S3("u", "Intr delay:", qtimer_val(adap, &rx[i].rspq));
		S3("u", "Intr pktcnt:",	s->counter_val[rx[i].rspq.pktcnt_idx]);

		goto unlock;
	}

	r -= uld_ciq_entries[CXGB4_ULD_RDMA];
	if (r < uld_rxq_entries[CXGB4_ULD_ISCSI]) {
		const struct sge_ofld_rxq *rx;

		urxq_info = s->uld_rxq_info[CXGB4_ULD_ISCSI];
		rx = &urxq_info->uldrxq[r * 4];
		n = min(4, urxq_info->nrxq - 4 * r);

		S("QType:", "iSCSI");
		R("RspQ ID:", rspq.abs_id);
		R("RspQ size:", rspq.size);
		R("RspQE size:", rspq.iqe_len);
		R("RspQ CIDX:", rspq.cidx);
		R("RspQ Gen:", rspq.gen);
		S3("u", "Intr delay:", qtimer_val(adap, &rx[i].rspq));
		S3("u", "Intr pktcnt:",	s->counter_val[rx[i].rspq.pktcnt_idx]);
		R("FL ID:", fl.cntxt_id);
		R("FL size:", fl.size - 8);
		R("FL pend:", fl.pend_cred);
		R("FL avail:", fl.avail);
		R("FL PIDX:", fl.pidx);
		R("FL CIDX:", fl.cidx);

		goto unlock;
	}

	r -= uld_rxq_entries[CXGB4_ULD_ISCSI];
	if (r < uld_rxq_entries[CXGB4_ULD_ISCSIT]) {
		const struct sge_ofld_rxq *rx;

		urxq_info = s->uld_rxq_info[CXGB4_ULD_ISCSIT];
		rx = &urxq_info->uldrxq[r * 4];
		n = min(4, urxq_info->nrxq - 4 * r);

		S("QType:", "iSCSIT");
		R("RspQ ID:", rspq.abs_id);
		R("RspQ size:", rspq.size);
		R("RspQE size:", rspq.iqe_len);
		R("RspQ CIDX:", rspq.cidx);
		R("RspQ Gen:", rspq.gen);
		S3("u", "Intr delay:", qtimer_val(adap, &rx[i].rspq));
		S3("u", "Intr pktcnt:",	s->counter_val[rx[i].rspq.pktcnt_idx]);
		R("FL ID:", fl.cntxt_id);
		R("FL size:", fl.size - 8);
		R("FL pend:", fl.pend_cred);
		R("FL avail:", fl.avail);
		R("FL PIDX:", fl.pidx);
		R("FL CIDX:", fl.cidx);

		goto unlock;
	}

	r -= uld_rxq_entries[CXGB4_ULD_ISCSIT];
	if (r < uld_rxq_entries[CXGB4_ULD_TLS]) {
		const struct sge_ofld_rxq *rx;

		urxq_info = s->uld_rxq_info[CXGB4_ULD_TLS];
		rx = &urxq_info->uldrxq[r * 4];
		n = min(4, urxq_info->nrxq - 4 * r);

		S("QType:", "TLS");
		R("RspQ ID:", rspq.abs_id);
		R("RspQ size:", rspq.size);
		R("RspQE size:", rspq.iqe_len);
		R("RspQ CIDX:", rspq.cidx);
		R("RspQ Gen:", rspq.gen);
		S3("u", "Intr delay:", qtimer_val(adap, &rx[i].rspq));
		S3("u", "Intr pktcnt:",	s->counter_val[rx[i].rspq.pktcnt_idx]);
		R("FL ID:", fl.cntxt_id);
		R("FL size:", fl.size - 8);
		R("FL pend:", fl.pend_cred);
		R("FL avail:", fl.avail);
		R("FL PIDX:", fl.pidx);
		R("FL CIDX:", fl.cidx);

		goto unlock;
	}

	r -= uld_rxq_entries[CXGB4_ULD_TLS];
	if (r < uld_txq_entries[CXGB4_TX_CRYPTO]) {
		const struct sge_ofld_rxq *rx;
		const struct sge_uld_txq *tx;

		utxq_info = s->uld_txq_info[CXGB4_TX_CRYPTO];
		urxq_info = s->uld_rxq_info[CXGB4_ULD_CRYPTO];
		tx = &utxq_info->uldtxq[r * 4];
		rx = &urxq_info->uldrxq[r * 4];
		n = min(4, utxq_info->ntxq - 4 * r);

		S("QType:", "Crypto");
		T("TxQ ID:", q.cntxt_id);
		T("TxQ size:", q.size);
		T("TxQ inuse:", q.in_use);
		T("TxQ CIDX:", q.cidx);
		T("TxQ PIDX:", q.pidx);
		R("RspQ ID:", rspq.abs_id);
		R("RspQ size:", rspq.size);
		R("RspQE size:", rspq.iqe_len);
		R("RspQ CIDX:", rspq.cidx);
		R("RspQ Gen:", rspq.gen);
		S3("u", "Intr delay:", qtimer_val(adap, &rx[i].rspq));
		S3("u", "Intr pktcnt:",	s->counter_val[rx[i].rspq.pktcnt_idx]);
		R("FL ID:", fl.cntxt_id);
		R("FL size:", fl.size - 8);
		R("FL pend:", fl.pend_cred);
		R("FL avail:", fl.avail);
		R("FL PIDX:", fl.pidx);
		R("FL CIDX:", fl.cidx);

		goto unlock;
	}

	r -= uld_txq_entries[CXGB4_TX_CRYPTO];
	mutex_unlock(&uld_mutex);

skip_uld:
	if (r < ctrl_entries) {
		const struct sge_ctrl_txq *tx = &s->ctrlq[r * 4];

		n = min(4, adap->params.nports - 4 * r);

		S("QType:", "Control");
		T("TxQ ID:", q.cntxt_id);
		T("TxQ size:", q.size);
		T("TxQ inuse:", q.in_use);
		T("TxQ CIDX:", q.cidx);
		T("TxQ PIDX:", q.pidx);
		TL("TxQFull:", q.stops);
		TL("TxQRestarts:", q.restarts);

		goto out;
	}

	r -= ctrl_entries;
	if (r < 1) {
		const struct sge_rspq *evtq = &s->fw_evtq;

		seq_printf(seq, "%-12s %16s\n", "QType:", "FW event queue");
		seq_printf(seq, "%-12s %16u\n", "RspQ ID:", evtq->abs_id);
		seq_printf(seq, "%-12s %16u\n", "RspQ size:", evtq->size);
		seq_printf(seq, "%-12s %16u\n", "RspQE size:", evtq->iqe_len);
		seq_printf(seq, "%-12s %16u\n", "RspQ CIDX:", evtq->cidx);
		seq_printf(seq, "%-12s %16u\n", "RspQ Gen:", evtq->gen);
		seq_printf(seq, "%-12s %16u\n", "Intr delay:",
			   qtimer_val(adap, evtq));
		seq_printf(seq, "%-12s %16u\n", "Intr pktcnt:",
			   s->counter_val[evtq->pktcnt_idx]);

		goto out;
	}

#undef R
#undef RL
#undef T
#undef TL
#undef S
#undef R3
#undef T3
#undef S3
out:
	return 0;

unlock:
	mutex_unlock(&uld_mutex);
	return 0;
}

static int sge_queue_entries(struct adapter *adap)
{
	int i, tot_uld_entries = 0, eohw_entries = 0, eosw_entries = 0;
	int mirror_rxq_entries = 0;

	if (adap->tc_mqprio) {
		struct cxgb4_tc_port_mqprio *port_mqprio;
		u8 tc;

		mutex_lock(&adap->tc_mqprio->mqprio_mutex);
		if (adap->sge.eohw_txq)
			eohw_entries = DIV_ROUND_UP(adap->sge.eoqsets, 4);

		for (i = 0; i < adap->params.nports; i++) {
			u32 entries = 0;

			port_mqprio = &adap->tc_mqprio->port_mqprio[i];
			for (tc = 0; tc < port_mqprio->mqprio.qopt.num_tc; tc++)
				entries += port_mqprio->mqprio.qopt.count[tc];

			if (entries)
				eosw_entries += DIV_ROUND_UP(entries, 4);
		}
		mutex_unlock(&adap->tc_mqprio->mqprio_mutex);
	}

	for_each_port(adap, i) {
		struct port_info *pi = adap2pinfo(adap, i);

		mutex_lock(&pi->vi_mirror_mutex);
		if (pi->vi_mirror_count)
			mirror_rxq_entries += DIV_ROUND_UP(pi->nmirrorqsets, 4);
		mutex_unlock(&pi->vi_mirror_mutex);
	}

	if (!is_uld(adap))
		goto lld_only;

	if (!is_uld(adap))
		goto lld_only;

	mutex_lock(&uld_mutex);
	for (i = 0; i < CXGB4_TX_MAX; i++)
		tot_uld_entries += sge_qinfo_uld_txq_entries(adap, i);

	for (i = 0; i < CXGB4_ULD_MAX; i++) {
		tot_uld_entries += sge_qinfo_uld_rxq_entries(adap, i);
		tot_uld_entries += sge_qinfo_uld_ciq_entries(adap, i);
	}
	mutex_unlock(&uld_mutex);

lld_only:
<<<<<<< HEAD
	return DIV_ROUND_UP(adap->sge.ethqsets, 4) +
	       tot_uld_entries +
=======
	return DIV_ROUND_UP(adap->sge.ethqsets, 4) + mirror_rxq_entries +
	       eohw_entries + eosw_entries + tot_uld_entries +
>>>>>>> d1988041
	       DIV_ROUND_UP(MAX_CTRL_QUEUES, 4) + 1;
}

static void *sge_queue_start(struct seq_file *seq, loff_t *pos)
{
	int entries = sge_queue_entries(seq->private);

	return *pos < entries ? (void *)((uintptr_t)*pos + 1) : NULL;
}

static void sge_queue_stop(struct seq_file *seq, void *v)
{
}

static void *sge_queue_next(struct seq_file *seq, void *v, loff_t *pos)
{
	int entries = sge_queue_entries(seq->private);

	++*pos;
	return *pos < entries ? (void *)((uintptr_t)*pos + 1) : NULL;
}

static const struct seq_operations sge_qinfo_seq_ops = {
	.start = sge_queue_start,
	.next  = sge_queue_next,
	.stop  = sge_queue_stop,
	.show  = sge_qinfo_show
};

static int sge_qinfo_open(struct inode *inode, struct file *file)
{
	int res = seq_open(file, &sge_qinfo_seq_ops);

	if (!res) {
		struct seq_file *seq = file->private_data;

		seq->private = inode->i_private;
	}
	return res;
}

static const struct file_operations sge_qinfo_debugfs_fops = {
	.owner   = THIS_MODULE,
	.open    = sge_qinfo_open,
	.read    = seq_read,
	.llseek  = seq_lseek,
	.release = seq_release,
};

int mem_open(struct inode *inode, struct file *file)
{
	unsigned int mem;
	struct adapter *adap;

	file->private_data = inode->i_private;

	mem = (uintptr_t)file->private_data & 0x7;
	adap = file->private_data - mem;

	(void)t4_fwcache(adap, FW_PARAM_DEV_FWCACHE_FLUSH);

	return 0;
}

static ssize_t mem_read(struct file *file, char __user *buf, size_t count,
			loff_t *ppos)
{
	loff_t pos = *ppos;
	loff_t avail = file_inode(file)->i_size;
	unsigned int mem = (uintptr_t)file->private_data & 0x7;
	struct adapter *adap = file->private_data - mem;
	__be32 *data;
	int ret;

	if (pos < 0)
		return -EINVAL;
	if (pos >= avail)
		return 0;
	if (count > avail - pos)
		count = avail - pos;

	data = kvzalloc(count, GFP_KERNEL);
	if (!data)
		return -ENOMEM;

	spin_lock(&adap->win0_lock);
	ret = t4_memory_rw(adap, 0, mem, pos, count, data, T4_MEMORY_READ);
	spin_unlock(&adap->win0_lock);
	if (ret) {
		kvfree(data);
		return ret;
	}
	ret = copy_to_user(buf, data, count);

	kvfree(data);
	if (ret)
		return -EFAULT;

	*ppos = pos + count;
	return count;
}
static const struct file_operations mem_debugfs_fops = {
	.owner   = THIS_MODULE,
	.open    = simple_open,
	.read    = mem_read,
	.llseek  = default_llseek,
};

static int tid_info_show(struct seq_file *seq, void *v)
{
	struct adapter *adap = seq->private;
	const struct tid_info *t;
	enum chip_type chip;

	t = &adap->tids;
	chip = CHELSIO_CHIP_VERSION(adap->params.chip);
	if (t4_read_reg(adap, LE_DB_CONFIG_A) & HASHEN_F) {
		unsigned int sb;
		seq_printf(seq, "Connections in use: %u\n",
			   atomic_read(&t->conns_in_use));

		if (chip <= CHELSIO_T5)
			sb = t4_read_reg(adap, LE_DB_SERVER_INDEX_A) / 4;
		else
			sb = t4_read_reg(adap, LE_DB_SRVR_START_INDEX_A);

		if (sb) {
			seq_printf(seq, "TID range: %u..%u/%u..%u", t->tid_base,
				   sb - 1, adap->tids.hash_base,
				   t->tid_base + t->ntids - 1);
			seq_printf(seq, ", in use: %u/%u\n",
				   atomic_read(&t->tids_in_use),
				   atomic_read(&t->hash_tids_in_use));
		} else if (adap->flags & CXGB4_FW_OFLD_CONN) {
			seq_printf(seq, "TID range: %u..%u/%u..%u",
				   t->aftid_base,
				   t->aftid_end,
				   adap->tids.hash_base,
				   t->tid_base + t->ntids - 1);
			seq_printf(seq, ", in use: %u/%u\n",
				   atomic_read(&t->tids_in_use),
				   atomic_read(&t->hash_tids_in_use));
		} else {
			seq_printf(seq, "TID range: %u..%u",
				   adap->tids.hash_base,
				   t->tid_base + t->ntids - 1);
			seq_printf(seq, ", in use: %u\n",
				   atomic_read(&t->hash_tids_in_use));
		}
	} else if (t->ntids) {
		seq_printf(seq, "Connections in use: %u\n",
			   atomic_read(&t->conns_in_use));

		seq_printf(seq, "TID range: %u..%u", t->tid_base,
			   t->tid_base + t->ntids - 1);
		seq_printf(seq, ", in use: %u\n",
			   atomic_read(&t->tids_in_use));
	}

	if (t->nstids)
		seq_printf(seq, "STID range: %u..%u, in use-IPv4/IPv6: %u/%u\n",
			   (!t->stid_base &&
			   (chip <= CHELSIO_T5)) ?
			   t->stid_base + 1 : t->stid_base,
			   t->stid_base + t->nstids - 1,
			   t->stids_in_use - t->v6_stids_in_use,
			   t->v6_stids_in_use);

	if (t->natids)
		seq_printf(seq, "ATID range: 0..%u, in use: %u\n",
			   t->natids - 1, t->atids_in_use);
	seq_printf(seq, "FTID range: %u..%u\n", t->ftid_base,
		   t->ftid_base + t->nftids - 1);
	if (t->nsftids)
		seq_printf(seq, "SFTID range: %u..%u in use: %u\n",
			   t->sftid_base, t->sftid_base + t->nsftids - 2,
			   t->sftids_in_use);
	if (t->nhpftids)
		seq_printf(seq, "HPFTID range: %u..%u\n", t->hpftid_base,
			   t->hpftid_base + t->nhpftids - 1);
	if (t->neotids)
		seq_printf(seq, "EOTID range: %u..%u, in use: %u\n",
			   t->eotid_base, t->eotid_base + t->neotids - 1,
			   atomic_read(&t->eotids_in_use));
	if (t->ntids)
		seq_printf(seq, "HW TID usage: %u IP users, %u IPv6 users\n",
			   t4_read_reg(adap, LE_DB_ACT_CNT_IPV4_A),
			   t4_read_reg(adap, LE_DB_ACT_CNT_IPV6_A));
	return 0;
}
DEFINE_SHOW_ATTRIBUTE(tid_info);

static void add_debugfs_mem(struct adapter *adap, const char *name,
			    unsigned int idx, unsigned int size_mb)
{
	debugfs_create_file_size(name, 0400, adap->debugfs_root,
				 (void *)adap + idx, &mem_debugfs_fops,
				 size_mb << 20);
}

static ssize_t blocked_fl_read(struct file *filp, char __user *ubuf,
			       size_t count, loff_t *ppos)
{
	int len;
	const struct adapter *adap = filp->private_data;
	char *buf;
	ssize_t size = (adap->sge.egr_sz + 3) / 4 +
			adap->sge.egr_sz / 32 + 2; /* includes ,/\n/\0 */

	buf = kzalloc(size, GFP_KERNEL);
	if (!buf)
		return -ENOMEM;

	len = snprintf(buf, size - 1, "%*pb\n",
		       adap->sge.egr_sz, adap->sge.blocked_fl);
	len += sprintf(buf + len, "\n");
	size = simple_read_from_buffer(ubuf, count, ppos, buf, len);
	kfree(buf);
	return size;
}

static ssize_t blocked_fl_write(struct file *filp, const char __user *ubuf,
				size_t count, loff_t *ppos)
{
	int err;
	unsigned long *t;
	struct adapter *adap = filp->private_data;

	t = kcalloc(BITS_TO_LONGS(adap->sge.egr_sz), sizeof(long), GFP_KERNEL);
	if (!t)
		return -ENOMEM;

	err = bitmap_parse_user(ubuf, count, t, adap->sge.egr_sz);
	if (err) {
		kfree(t);
		return err;
	}

	bitmap_copy(adap->sge.blocked_fl, t, adap->sge.egr_sz);
	kfree(t);
	return count;
}

static const struct file_operations blocked_fl_fops = {
	.owner   = THIS_MODULE,
	.open    = simple_open,
	.read    = blocked_fl_read,
	.write   = blocked_fl_write,
	.llseek  = generic_file_llseek,
};

static void mem_region_show(struct seq_file *seq, const char *name,
			    unsigned int from, unsigned int to)
{
	char buf[40];

	string_get_size((u64)to - from + 1, 1, STRING_UNITS_2, buf,
			sizeof(buf));
	seq_printf(seq, "%-15s %#x-%#x [%s]\n", name, from, to, buf);
}

static int meminfo_show(struct seq_file *seq, void *v)
{
	static const char * const memory[] = { "EDC0:", "EDC1:", "MC:",
					       "MC0:", "MC1:", "HMA:"};
	struct adapter *adap = seq->private;
	struct cudbg_meminfo meminfo;
	int i, rc;

	memset(&meminfo, 0, sizeof(struct cudbg_meminfo));
	rc = cudbg_fill_meminfo(adap, &meminfo);
	if (rc)
		return -ENXIO;

	for (i = 0; i < meminfo.avail_c; i++)
		mem_region_show(seq, memory[meminfo.avail[i].idx],
				meminfo.avail[i].base,
				meminfo.avail[i].limit - 1);

	seq_putc(seq, '\n');
	for (i = 0; i < meminfo.mem_c; i++) {
		if (meminfo.mem[i].idx >= ARRAY_SIZE(cudbg_region))
			continue;                        /* skip holes */
		if (!meminfo.mem[i].limit)
			meminfo.mem[i].limit =
				i < meminfo.mem_c - 1 ?
				meminfo.mem[i + 1].base - 1 : ~0;
		mem_region_show(seq, cudbg_region[meminfo.mem[i].idx],
				meminfo.mem[i].base, meminfo.mem[i].limit);
	}

	seq_putc(seq, '\n');
	mem_region_show(seq, "uP RAM:", meminfo.up_ram_lo, meminfo.up_ram_hi);
	mem_region_show(seq, "uP Extmem2:", meminfo.up_extmem2_lo,
			meminfo.up_extmem2_hi);

	seq_printf(seq, "\n%u Rx pages (%u free) of size %uKiB for %u channels\n",
		   meminfo.rx_pages_data[0], meminfo.free_rx_cnt,
		   meminfo.rx_pages_data[1], meminfo.rx_pages_data[2]);

	seq_printf(seq, "%u Tx pages (%u free) of size %u%ciB for %u channels\n",
		   meminfo.tx_pages_data[0], meminfo.free_tx_cnt,
		   meminfo.tx_pages_data[1], meminfo.tx_pages_data[2],
		   meminfo.tx_pages_data[3]);

	seq_printf(seq, "%u p-structs (%u free)\n\n",
		   meminfo.p_structs, meminfo.p_structs_free_cnt);

	for (i = 0; i < 4; i++)
		/* For T6 these are MAC buffer groups */
		seq_printf(seq, "Port %d using %u pages out of %u allocated\n",
			   i, meminfo.port_used[i], meminfo.port_alloc[i]);

	for (i = 0; i < adap->params.arch.nchan; i++)
		/* For T6 these are MAC buffer groups */
		seq_printf(seq,
			   "Loopback %d using %u pages out of %u allocated\n",
			   i, meminfo.loopback_used[i],
			   meminfo.loopback_alloc[i]);

	return 0;
}
DEFINE_SHOW_ATTRIBUTE(meminfo);

static int chcr_stats_show(struct seq_file *seq, void *v)
{
#if IS_ENABLED(CONFIG_CHELSIO_TLS_DEVICE)
	struct ch_ktls_port_stats_debug *ktls_port;
	int i = 0;
#endif
	struct adapter *adap = seq->private;

	seq_puts(seq, "Chelsio Crypto Accelerator Stats \n");
	seq_printf(seq, "Cipher Ops: %10u \n",
		   atomic_read(&adap->chcr_stats.cipher_rqst));
	seq_printf(seq, "Digest Ops: %10u \n",
		   atomic_read(&adap->chcr_stats.digest_rqst));
	seq_printf(seq, "Aead Ops: %10u \n",
		   atomic_read(&adap->chcr_stats.aead_rqst));
	seq_printf(seq, "Completion: %10u \n",
		   atomic_read(&adap->chcr_stats.complete));
	seq_printf(seq, "Error: %10u \n",
		   atomic_read(&adap->chcr_stats.error));
	seq_printf(seq, "Fallback: %10u \n",
		   atomic_read(&adap->chcr_stats.fallback));
	seq_printf(seq, "TLS PDU Tx: %10u\n",
		   atomic_read(&adap->chcr_stats.tls_pdu_tx));
	seq_printf(seq, "TLS PDU Rx: %10u\n",
		   atomic_read(&adap->chcr_stats.tls_pdu_rx));
	seq_printf(seq, "TLS Keys (DDR) Count: %10u\n",
		   atomic_read(&adap->chcr_stats.tls_key));
#if IS_ENABLED(CONFIG_CHELSIO_IPSEC_INLINE)
	seq_puts(seq, "\nChelsio Inline IPsec Crypto Accelerator Stats\n");
	seq_printf(seq, "IPSec PDU: %10u\n",
		   atomic_read(&adap->ch_ipsec_stats.ipsec_cnt));
#endif
#if IS_ENABLED(CONFIG_CHELSIO_TLS_DEVICE)
	seq_puts(seq, "\nChelsio KTLS Crypto Accelerator Stats\n");
	seq_printf(seq, "Tx TLS offload refcount:          %20u\n",
		   refcount_read(&adap->chcr_ktls.ktls_refcount));
	seq_printf(seq, "Tx records send:                  %20llu\n",
		   atomic64_read(&adap->ch_ktls_stats.ktls_tx_send_records));
	seq_printf(seq, "Tx partial start of records:      %20llu\n",
		   atomic64_read(&adap->ch_ktls_stats.ktls_tx_start_pkts));
	seq_printf(seq, "Tx partial middle of records:     %20llu\n",
		   atomic64_read(&adap->ch_ktls_stats.ktls_tx_middle_pkts));
	seq_printf(seq, "Tx partial end of record:         %20llu\n",
		   atomic64_read(&adap->ch_ktls_stats.ktls_tx_end_pkts));
	seq_printf(seq, "Tx complete records:              %20llu\n",
		   atomic64_read(&adap->ch_ktls_stats.ktls_tx_complete_pkts));
	seq_printf(seq, "TX trim pkts :                    %20llu\n",
		   atomic64_read(&adap->ch_ktls_stats.ktls_tx_trimmed_pkts));
	seq_printf(seq, "TX sw fallback :                  %20llu\n",
		   atomic64_read(&adap->ch_ktls_stats.ktls_tx_fallback));
	while (i < MAX_NPORTS) {
		ktls_port = &adap->ch_ktls_stats.ktls_port[i];
		seq_printf(seq, "Port %d\n", i);
		seq_printf(seq, "Tx connection created:            %20llu\n",
			   atomic64_read(&ktls_port->ktls_tx_connection_open));
		seq_printf(seq, "Tx connection failed:             %20llu\n",
			   atomic64_read(&ktls_port->ktls_tx_connection_fail));
		seq_printf(seq, "Tx connection closed:             %20llu\n",
			   atomic64_read(&ktls_port->ktls_tx_connection_close));
		i++;
	}
#endif
	return 0;
}
DEFINE_SHOW_ATTRIBUTE(chcr_stats);

#define PRINT_ADAP_STATS(string, value) \
	seq_printf(seq, "%-25s %-20llu\n", (string), \
		   (unsigned long long)(value))

#define PRINT_CH_STATS(string, value) \
do { \
	seq_printf(seq, "%-25s ", (string)); \
	for (i = 0; i < adap->params.arch.nchan; i++) \
		seq_printf(seq, "%-20llu ", \
			   (unsigned long long)stats.value[i]); \
	seq_printf(seq, "\n"); \
} while (0)

#define PRINT_CH_STATS2(string, value) \
do { \
	seq_printf(seq, "%-25s ", (string)); \
	for (i = 0; i < adap->params.arch.nchan; i++) \
		seq_printf(seq, "%-20llu ", \
			   (unsigned long long)stats[i].value); \
	seq_printf(seq, "\n"); \
} while (0)

static void show_tcp_stats(struct seq_file *seq)
{
	struct adapter *adap = seq->private;
	struct tp_tcp_stats v4, v6;

	spin_lock(&adap->stats_lock);
	t4_tp_get_tcp_stats(adap, &v4, &v6, false);
	spin_unlock(&adap->stats_lock);

	PRINT_ADAP_STATS("tcp_ipv4_out_rsts:", v4.tcp_out_rsts);
	PRINT_ADAP_STATS("tcp_ipv4_in_segs:", v4.tcp_in_segs);
	PRINT_ADAP_STATS("tcp_ipv4_out_segs:", v4.tcp_out_segs);
	PRINT_ADAP_STATS("tcp_ipv4_retrans_segs:", v4.tcp_retrans_segs);
	PRINT_ADAP_STATS("tcp_ipv6_out_rsts:", v6.tcp_out_rsts);
	PRINT_ADAP_STATS("tcp_ipv6_in_segs:", v6.tcp_in_segs);
	PRINT_ADAP_STATS("tcp_ipv6_out_segs:", v6.tcp_out_segs);
	PRINT_ADAP_STATS("tcp_ipv6_retrans_segs:", v6.tcp_retrans_segs);
}

static void show_ddp_stats(struct seq_file *seq)
{
	struct adapter *adap = seq->private;
	struct tp_usm_stats stats;

	spin_lock(&adap->stats_lock);
	t4_get_usm_stats(adap, &stats, false);
	spin_unlock(&adap->stats_lock);

	PRINT_ADAP_STATS("usm_ddp_frames:", stats.frames);
	PRINT_ADAP_STATS("usm_ddp_octets:", stats.octets);
	PRINT_ADAP_STATS("usm_ddp_drops:", stats.drops);
}

static void show_rdma_stats(struct seq_file *seq)
{
	struct adapter *adap = seq->private;
	struct tp_rdma_stats stats;

	spin_lock(&adap->stats_lock);
	t4_tp_get_rdma_stats(adap, &stats, false);
	spin_unlock(&adap->stats_lock);

	PRINT_ADAP_STATS("rdma_no_rqe_mod_defer:", stats.rqe_dfr_mod);
	PRINT_ADAP_STATS("rdma_no_rqe_pkt_defer:", stats.rqe_dfr_pkt);
}

static void show_tp_err_adapter_stats(struct seq_file *seq)
{
	struct adapter *adap = seq->private;
	struct tp_err_stats stats;

	spin_lock(&adap->stats_lock);
	t4_tp_get_err_stats(adap, &stats, false);
	spin_unlock(&adap->stats_lock);

	PRINT_ADAP_STATS("tp_err_ofld_no_neigh:", stats.ofld_no_neigh);
	PRINT_ADAP_STATS("tp_err_ofld_cong_defer:", stats.ofld_cong_defer);
}

static void show_cpl_stats(struct seq_file *seq)
{
	struct adapter *adap = seq->private;
	struct tp_cpl_stats stats;
	u8 i;

	spin_lock(&adap->stats_lock);
	t4_tp_get_cpl_stats(adap, &stats, false);
	spin_unlock(&adap->stats_lock);

	PRINT_CH_STATS("tp_cpl_requests:", req);
	PRINT_CH_STATS("tp_cpl_responses:", rsp);
}

static void show_tp_err_channel_stats(struct seq_file *seq)
{
	struct adapter *adap = seq->private;
	struct tp_err_stats stats;
	u8 i;

	spin_lock(&adap->stats_lock);
	t4_tp_get_err_stats(adap, &stats, false);
	spin_unlock(&adap->stats_lock);

	PRINT_CH_STATS("tp_mac_in_errs:", mac_in_errs);
	PRINT_CH_STATS("tp_hdr_in_errs:", hdr_in_errs);
	PRINT_CH_STATS("tp_tcp_in_errs:", tcp_in_errs);
	PRINT_CH_STATS("tp_tcp6_in_errs:", tcp6_in_errs);
	PRINT_CH_STATS("tp_tnl_cong_drops:", tnl_cong_drops);
	PRINT_CH_STATS("tp_tnl_tx_drops:", tnl_tx_drops);
	PRINT_CH_STATS("tp_ofld_vlan_drops:", ofld_vlan_drops);
	PRINT_CH_STATS("tp_ofld_chan_drops:", ofld_chan_drops);
}

static void show_fcoe_stats(struct seq_file *seq)
{
	struct adapter *adap = seq->private;
	struct tp_fcoe_stats stats[NCHAN];
	u8 i;

	spin_lock(&adap->stats_lock);
	for (i = 0; i < adap->params.arch.nchan; i++)
		t4_get_fcoe_stats(adap, i, &stats[i], false);
	spin_unlock(&adap->stats_lock);

	PRINT_CH_STATS2("fcoe_octets_ddp", octets_ddp);
	PRINT_CH_STATS2("fcoe_frames_ddp", frames_ddp);
	PRINT_CH_STATS2("fcoe_frames_drop", frames_drop);
}

#undef PRINT_CH_STATS2
#undef PRINT_CH_STATS
#undef PRINT_ADAP_STATS

static int tp_stats_show(struct seq_file *seq, void *v)
{
	struct adapter *adap = seq->private;

	seq_puts(seq, "\n--------Adapter Stats--------\n");
	show_tcp_stats(seq);
	show_ddp_stats(seq);
	show_rdma_stats(seq);
	show_tp_err_adapter_stats(seq);

	seq_puts(seq, "\n-------- Channel Stats --------\n");
	if (adap->params.arch.nchan == NCHAN)
		seq_printf(seq, "%-25s %-20s %-20s %-20s %-20s\n",
			   " ", "channel 0", "channel 1",
			   "channel 2", "channel 3");
	else
		seq_printf(seq, "%-25s %-20s %-20s\n",
			   " ", "channel 0", "channel 1");
	show_cpl_stats(seq);
	show_tp_err_channel_stats(seq);
	show_fcoe_stats(seq);

	return 0;
}
DEFINE_SHOW_ATTRIBUTE(tp_stats);

/* Add an array of Debug FS files.
 */
void add_debugfs_files(struct adapter *adap,
		       struct t4_debugfs_entry *files,
		       unsigned int nfiles)
{
	int i;

	/* debugfs support is best effort */
	for (i = 0; i < nfiles; i++)
		debugfs_create_file(files[i].name, files[i].mode,
				    adap->debugfs_root,
				    (void *)adap + files[i].data,
				    files[i].ops);
}

int t4_setup_debugfs(struct adapter *adap)
{
	int i;
	u32 size = 0;

	static struct t4_debugfs_entry t4_debugfs_files[] = {
		{ "cim_la", &cim_la_fops, 0400, 0 },
		{ "cim_pif_la", &cim_pif_la_fops, 0400, 0 },
		{ "cim_ma_la", &cim_ma_la_fops, 0400, 0 },
		{ "cim_qcfg", &cim_qcfg_fops, 0400, 0 },
		{ "clk", &clk_fops, 0400, 0 },
		{ "devlog", &devlog_fops, 0400, 0 },
		{ "mboxlog", &mboxlog_fops, 0400, 0 },
		{ "mbox0", &mbox_debugfs_fops, 0600, 0 },
		{ "mbox1", &mbox_debugfs_fops, 0600, 1 },
		{ "mbox2", &mbox_debugfs_fops, 0600, 2 },
		{ "mbox3", &mbox_debugfs_fops, 0600, 3 },
		{ "mbox4", &mbox_debugfs_fops, 0600, 4 },
		{ "mbox5", &mbox_debugfs_fops, 0600, 5 },
		{ "mbox6", &mbox_debugfs_fops, 0600, 6 },
		{ "mbox7", &mbox_debugfs_fops, 0600, 7 },
		{ "trace0", &mps_trc_debugfs_fops, 0600, 0 },
		{ "trace1", &mps_trc_debugfs_fops, 0600, 1 },
		{ "trace2", &mps_trc_debugfs_fops, 0600, 2 },
		{ "trace3", &mps_trc_debugfs_fops, 0600, 3 },
		{ "l2t", &t4_l2t_fops, 0400, 0},
		{ "mps_tcam", &mps_tcam_debugfs_fops, 0400, 0 },
		{ "rss", &rss_debugfs_fops, 0400, 0 },
		{ "rss_config", &rss_config_fops, 0400, 0 },
		{ "rss_key", &rss_key_debugfs_fops, 0400, 0 },
		{ "rss_pf_config", &rss_pf_config_debugfs_fops, 0400, 0 },
		{ "rss_vf_config", &rss_vf_config_debugfs_fops, 0400, 0 },
		{ "resources", &resources_fops, 0400, 0 },
#ifdef CONFIG_CHELSIO_T4_DCB
		{ "dcb_info", &dcb_info_debugfs_fops, 0400, 0 },
#endif
		{ "sge_qinfo", &sge_qinfo_debugfs_fops, 0400, 0 },
		{ "ibq_tp0",  &cim_ibq_fops, 0400, 0 },
		{ "ibq_tp1",  &cim_ibq_fops, 0400, 1 },
		{ "ibq_ulp",  &cim_ibq_fops, 0400, 2 },
		{ "ibq_sge0", &cim_ibq_fops, 0400, 3 },
		{ "ibq_sge1", &cim_ibq_fops, 0400, 4 },
		{ "ibq_ncsi", &cim_ibq_fops, 0400, 5 },
		{ "obq_ulp0", &cim_obq_fops, 0400, 0 },
		{ "obq_ulp1", &cim_obq_fops, 0400, 1 },
		{ "obq_ulp2", &cim_obq_fops, 0400, 2 },
		{ "obq_ulp3", &cim_obq_fops, 0400, 3 },
		{ "obq_sge",  &cim_obq_fops, 0400, 4 },
		{ "obq_ncsi", &cim_obq_fops, 0400, 5 },
		{ "tp_la", &tp_la_fops, 0400, 0 },
		{ "ulprx_la", &ulprx_la_fops, 0400, 0 },
		{ "sensors", &sensors_fops, 0400, 0 },
		{ "pm_stats", &pm_stats_debugfs_fops, 0400, 0 },
		{ "tx_rate", &tx_rate_fops, 0400, 0 },
		{ "cctrl", &cctrl_tbl_fops, 0400, 0 },
#if IS_ENABLED(CONFIG_IPV6)
		{ "clip_tbl", &clip_tbl_fops, 0400, 0 },
#endif
		{ "tids", &tid_info_fops, 0400, 0},
		{ "blocked_fl", &blocked_fl_fops, 0600, 0 },
		{ "meminfo", &meminfo_fops, 0400, 0 },
		{ "crypto", &chcr_stats_fops, 0400, 0 },
		{ "tp_stats", &tp_stats_fops, 0400, 0 },
	};

	/* Debug FS nodes common to all T5 and later adapters.
	 */
	static struct t4_debugfs_entry t5_debugfs_files[] = {
		{ "obq_sge_rx_q0", &cim_obq_fops, 0400, 6 },
		{ "obq_sge_rx_q1", &cim_obq_fops, 0400, 7 },
	};

	add_debugfs_files(adap,
			  t4_debugfs_files,
			  ARRAY_SIZE(t4_debugfs_files));
	if (!is_t4(adap->params.chip))
		add_debugfs_files(adap,
				  t5_debugfs_files,
				  ARRAY_SIZE(t5_debugfs_files));

	i = t4_read_reg(adap, MA_TARGET_MEM_ENABLE_A);
	if (i & EDRAM0_ENABLE_F) {
		size = t4_read_reg(adap, MA_EDRAM0_BAR_A);
		add_debugfs_mem(adap, "edc0", MEM_EDC0, EDRAM0_SIZE_G(size));
	}
	if (i & EDRAM1_ENABLE_F) {
		size = t4_read_reg(adap, MA_EDRAM1_BAR_A);
		add_debugfs_mem(adap, "edc1", MEM_EDC1, EDRAM1_SIZE_G(size));
	}
	if (is_t5(adap->params.chip)) {
		if (i & EXT_MEM0_ENABLE_F) {
			size = t4_read_reg(adap, MA_EXT_MEMORY0_BAR_A);
			add_debugfs_mem(adap, "mc0", MEM_MC0,
					EXT_MEM0_SIZE_G(size));
		}
		if (i & EXT_MEM1_ENABLE_F) {
			size = t4_read_reg(adap, MA_EXT_MEMORY1_BAR_A);
			add_debugfs_mem(adap, "mc1", MEM_MC1,
					EXT_MEM1_SIZE_G(size));
		}
	} else {
		if (i & EXT_MEM_ENABLE_F) {
			size = t4_read_reg(adap, MA_EXT_MEMORY_BAR_A);
			add_debugfs_mem(adap, "mc", MEM_MC,
					EXT_MEM_SIZE_G(size));
		}

		if (i & HMA_MUX_F) {
			size = t4_read_reg(adap, MA_EXT_MEMORY1_BAR_A);
			add_debugfs_mem(adap, "hma", MEM_HMA,
					EXT_MEM1_SIZE_G(size));
		}
	}

	debugfs_create_file_size("flash", 0400, adap->debugfs_root, adap,
				 &flash_debugfs_fops, adap->params.sf_size);
	debugfs_create_bool("use_backdoor", 0600,
			    adap->debugfs_root, &adap->use_bd);
	debugfs_create_bool("trace_rss", 0600,
			    adap->debugfs_root, &adap->trace_rss);

	return 0;
}<|MERGE_RESOLUTION|>--- conflicted
+++ resolved
@@ -3188,9 +3188,6 @@
 	if (!is_uld(adap))
 		goto lld_only;
 
-	if (!is_uld(adap))
-		goto lld_only;
-
 	mutex_lock(&uld_mutex);
 	for (i = 0; i < CXGB4_TX_MAX; i++)
 		tot_uld_entries += sge_qinfo_uld_txq_entries(adap, i);
@@ -3202,13 +3199,8 @@
 	mutex_unlock(&uld_mutex);
 
 lld_only:
-<<<<<<< HEAD
-	return DIV_ROUND_UP(adap->sge.ethqsets, 4) +
-	       tot_uld_entries +
-=======
 	return DIV_ROUND_UP(adap->sge.ethqsets, 4) + mirror_rxq_entries +
 	       eohw_entries + eosw_entries + tot_uld_entries +
->>>>>>> d1988041
 	       DIV_ROUND_UP(MAX_CTRL_QUEUES, 4) + 1;
 }
 
