/*
 * aQuantia Corporation Network Driver
 * Copyright (C) 2014-2017 aQuantia Corporation. All rights reserved
 *
 * This program is free software; you can redistribute it and/or modify it
 * under the terms and conditions of the GNU General Public License,
 * version 2, as published by the Free Software Foundation.
 */

/* File aq_nic.c: Definition of common code for NIC. */

#include "aq_nic.h"
#include "aq_ring.h"
#include "aq_vec.h"
#include "aq_hw.h"
#include "aq_pci_func.h"

#include <linux/moduleparam.h>
#include <linux/netdevice.h>
#include <linux/etherdevice.h>
#include <linux/timer.h>
#include <linux/cpu.h>
#include <linux/ip.h>
#include <linux/tcp.h>
#include <net/ip.h>

static unsigned int aq_itr = AQ_CFG_INTERRUPT_MODERATION_AUTO;
module_param_named(aq_itr, aq_itr, uint, 0644);
MODULE_PARM_DESC(aq_itr, "Interrupt throttling mode");

static unsigned int aq_itr_tx;
module_param_named(aq_itr_tx, aq_itr_tx, uint, 0644);
MODULE_PARM_DESC(aq_itr_tx, "TX interrupt throttle rate");

static unsigned int aq_itr_rx;
module_param_named(aq_itr_rx, aq_itr_rx, uint, 0644);
MODULE_PARM_DESC(aq_itr_rx, "RX interrupt throttle rate");

static void aq_nic_update_ndev_stats(struct aq_nic_s *self);

static void aq_nic_rss_init(struct aq_nic_s *self, unsigned int num_rss_queues)
{
	struct aq_nic_cfg_s *cfg = &self->aq_nic_cfg;
	struct aq_rss_parameters *rss_params = &cfg->aq_rss;
	int i = 0;

	static u8 rss_key[40] = {
		0x1e, 0xad, 0x71, 0x87, 0x65, 0xfc, 0x26, 0x7d,
		0x0d, 0x45, 0x67, 0x74, 0xcd, 0x06, 0x1a, 0x18,
		0xb6, 0xc1, 0xf0, 0xc7, 0xbb, 0x18, 0xbe, 0xf8,
		0x19, 0x13, 0x4b, 0xa9, 0xd0, 0x3e, 0xfe, 0x70,
		0x25, 0x03, 0xab, 0x50, 0x6a, 0x8b, 0x82, 0x0c
	};

	rss_params->hash_secret_key_size = sizeof(rss_key);
	memcpy(rss_params->hash_secret_key, rss_key, sizeof(rss_key));
	rss_params->indirection_table_size = AQ_CFG_RSS_INDIRECTION_TABLE_MAX;

	for (i = rss_params->indirection_table_size; i--;)
		rss_params->indirection_table[i] = i & (num_rss_queues - 1);
}

/* Checks hw_caps and 'corrects' aq_nic_cfg in runtime */
void aq_nic_cfg_start(struct aq_nic_s *self)
{
	struct aq_nic_cfg_s *cfg = &self->aq_nic_cfg;

	cfg->tcs = AQ_CFG_TCS_DEF;

	cfg->is_polling = AQ_CFG_IS_POLLING_DEF;

	cfg->itr = aq_itr;
	cfg->tx_itr = aq_itr_tx;
	cfg->rx_itr = aq_itr_rx;

	cfg->is_rss = AQ_CFG_IS_RSS_DEF;
	cfg->num_rss_queues = AQ_CFG_NUM_RSS_QUEUES_DEF;
	cfg->aq_rss.base_cpu_number = AQ_CFG_RSS_BASE_CPU_NUM_DEF;
	cfg->flow_control = AQ_CFG_FC_MODE;

	cfg->mtu = AQ_CFG_MTU_DEF;
	cfg->link_speed_msk = AQ_CFG_SPEED_MSK;
	cfg->is_autoneg = AQ_CFG_IS_AUTONEG_DEF;

	cfg->is_lro = AQ_CFG_IS_LRO_DEF;

	cfg->vlan_id = 0U;

	aq_nic_rss_init(self, cfg->num_rss_queues);

	/*descriptors */
	cfg->rxds = min(cfg->aq_hw_caps->rxds, AQ_CFG_RXDS_DEF);
	cfg->txds = min(cfg->aq_hw_caps->txds, AQ_CFG_TXDS_DEF);

	/*rss rings */
	cfg->vecs = min(cfg->aq_hw_caps->vecs, AQ_CFG_VECS_DEF);
	cfg->vecs = min(cfg->vecs, num_online_cpus());
	/* cfg->vecs should be power of 2 for RSS */
	if (cfg->vecs >= 8U)
		cfg->vecs = 8U;
	else if (cfg->vecs >= 4U)
		cfg->vecs = 4U;
	else if (cfg->vecs >= 2U)
		cfg->vecs = 2U;
	else
		cfg->vecs = 1U;

	cfg->num_rss_queues = min(cfg->vecs, AQ_CFG_NUM_RSS_QUEUES_DEF);

	cfg->irq_type = aq_pci_func_get_irq_type(self);

	if ((cfg->irq_type == AQ_HW_IRQ_LEGACY) ||
	    (cfg->aq_hw_caps->vecs == 1U) ||
	    (cfg->vecs == 1U)) {
		cfg->is_rss = 0U;
		cfg->vecs = 1U;
	}

	cfg->link_speed_msk &= cfg->aq_hw_caps->link_speed_msk;
	cfg->hw_features = cfg->aq_hw_caps->hw_features;
}

static int aq_nic_update_link_status(struct aq_nic_s *self)
{
	int err = self->aq_fw_ops->update_link_status(self->aq_hw);

	if (err)
		return err;

	if (self->link_status.mbps != self->aq_hw->aq_link_status.mbps) {
		pr_info("%s: link change old %d new %d\n",
			AQ_CFG_DRV_NAME, self->link_status.mbps,
			self->aq_hw->aq_link_status.mbps);
		aq_nic_update_interrupt_moderation_settings(self);
	}

	self->link_status = self->aq_hw->aq_link_status;
	if (!netif_carrier_ok(self->ndev) && self->link_status.mbps) {
		aq_utils_obj_set(&self->flags,
				 AQ_NIC_FLAG_STARTED);
		aq_utils_obj_clear(&self->flags,
				   AQ_NIC_LINK_DOWN);
		netif_carrier_on(self->ndev);
		netif_tx_wake_all_queues(self->ndev);
	}
	if (netif_carrier_ok(self->ndev) && !self->link_status.mbps) {
		netif_carrier_off(self->ndev);
		netif_tx_disable(self->ndev);
		aq_utils_obj_set(&self->flags, AQ_NIC_LINK_DOWN);
	}
	return 0;
}

static void aq_nic_service_timer_cb(struct timer_list *t)
{
	struct aq_nic_s *self = from_timer(self, t, service_timer);
	int ctimer = AQ_CFG_SERVICE_TIMER_INTERVAL;
	int err = 0;

	if (aq_utils_obj_test(&self->flags, AQ_NIC_FLAGS_IS_NOT_READY))
		goto err_exit;

	err = aq_nic_update_link_status(self);
	if (err)
		goto err_exit;

	if (self->aq_fw_ops->update_stats)
		self->aq_fw_ops->update_stats(self->aq_hw);

	aq_nic_update_ndev_stats(self);

	/* If no link - use faster timer rate to detect link up asap */
	if (!netif_carrier_ok(self->ndev))
		ctimer = max(ctimer / 2, 1);

err_exit:
	mod_timer(&self->service_timer, jiffies + ctimer);
}

static void aq_nic_polling_timer_cb(struct timer_list *t)
{
	struct aq_nic_s *self = from_timer(self, t, polling_timer);
	struct aq_vec_s *aq_vec = NULL;
	unsigned int i = 0U;

	for (i = 0U, aq_vec = self->aq_vec[0];
		self->aq_vecs > i; ++i, aq_vec = self->aq_vec[i])
		aq_vec_isr(i, (void *)aq_vec);

	mod_timer(&self->polling_timer, jiffies +
		AQ_CFG_POLLING_TIMER_INTERVAL);
}

<<<<<<< HEAD
static struct net_device *aq_nic_ndev_alloc(void)
{
	return alloc_etherdev_mq(sizeof(struct aq_nic_s), AQ_CFG_VECS_MAX);
}

struct aq_nic_s *aq_nic_alloc_cold(const struct net_device_ops *ndev_ops,
				   const struct ethtool_ops *et_ops,
				   struct pci_dev *pdev,
				   struct aq_pci_func_s *aq_pci_func,
				   unsigned int port,
				   const struct aq_hw_ops *aq_hw_ops)
{
	struct net_device *ndev = NULL;
	struct aq_nic_s *self = NULL;
	int err = 0;

	ndev = aq_nic_ndev_alloc();
	if (!ndev) {
		err = -ENOMEM;
		goto err_exit;
	}

	self = netdev_priv(ndev);

	ndev->netdev_ops = ndev_ops;
	ndev->ethtool_ops = et_ops;

	SET_NETDEV_DEV(ndev, &pdev->dev);

	ndev->if_port = port;
	self->ndev = ndev;

	self->aq_pci_func = aq_pci_func;

	self->aq_hw_ops = *aq_hw_ops;
	self->port = (u8)port;

	self->aq_hw = self->aq_hw_ops.create(aq_pci_func, self->port,
						&self->aq_hw_ops);
	err = self->aq_hw_ops.get_hw_caps(self->aq_hw, &self->aq_hw_caps,
					  pdev->device, pdev->subsystem_device);
	if (err < 0)
		goto err_exit;

	aq_nic_cfg_init_defaults(self);

err_exit:
	if (err < 0) {
		aq_nic_free_hot_resources(self);
		self = NULL;
	}
	return self;
}

=======
>>>>>>> 03a0dded
int aq_nic_ndev_register(struct aq_nic_s *self)
{
	int err = 0;

	if (!self->ndev) {
		err = -EINVAL;
		goto err_exit;
	}

	err = hw_atl_utils_initfw(self->aq_hw, &self->aq_fw_ops);
	if (err)
		goto err_exit;

	err = self->aq_fw_ops->get_mac_permanent(self->aq_hw,
			    self->ndev->dev_addr);
	if (err)
		goto err_exit;

#if defined(AQ_CFG_MAC_ADDR_PERMANENT)
	{
		static u8 mac_addr_permanent[] = AQ_CFG_MAC_ADDR_PERMANENT;

		ether_addr_copy(self->ndev->dev_addr, mac_addr_permanent);
	}
#endif

	for (self->aq_vecs = 0; self->aq_vecs < aq_nic_get_cfg(self)->vecs;
	     self->aq_vecs++) {
		self->aq_vec[self->aq_vecs] =
		    aq_vec_alloc(self, self->aq_vecs, aq_nic_get_cfg(self));
		if (!self->aq_vec[self->aq_vecs]) {
			err = -ENOMEM;
			goto err_exit;
		}
	}

	netif_carrier_off(self->ndev);

	netif_tx_disable(self->ndev);

	err = register_netdev(self->ndev);
	if (err)
		goto err_exit;

err_exit:
	return err;
}

void aq_nic_ndev_init(struct aq_nic_s *self)
{
	const struct aq_hw_caps_s *aq_hw_caps = self->aq_nic_cfg.aq_hw_caps;
	struct aq_nic_cfg_s *aq_nic_cfg = &self->aq_nic_cfg;

	self->ndev->hw_features |= aq_hw_caps->hw_features;
	self->ndev->features = aq_hw_caps->hw_features;
	self->ndev->priv_flags = aq_hw_caps->hw_priv_flags;
	self->ndev->mtu = aq_nic_cfg->mtu - ETH_HLEN;
	self->ndev->max_mtu = aq_hw_caps->mtu - ETH_FCS_LEN - ETH_HLEN;

}

void aq_nic_set_tx_ring(struct aq_nic_s *self, unsigned int idx,
			struct aq_ring_s *ring)
{
	self->aq_ring_tx[idx] = ring;
}

struct net_device *aq_nic_get_ndev(struct aq_nic_s *self)
{
	return self->ndev;
}

int aq_nic_init(struct aq_nic_s *self)
{
	struct aq_vec_s *aq_vec = NULL;
	int err = 0;
	unsigned int i = 0U;

	self->power_state = AQ_HW_POWER_STATE_D0;
	err = self->aq_hw_ops->hw_reset(self->aq_hw);
	if (err < 0)
		goto err_exit;

	err = self->aq_hw_ops->hw_init(self->aq_hw,
				       aq_nic_get_ndev(self)->dev_addr);
	if (err < 0)
		goto err_exit;

	for (i = 0U, aq_vec = self->aq_vec[0];
		self->aq_vecs > i; ++i, aq_vec = self->aq_vec[i])
		aq_vec_init(aq_vec, self->aq_hw_ops, self->aq_hw);

	netif_carrier_off(self->ndev);

err_exit:
	return err;
}

int aq_nic_start(struct aq_nic_s *self)
{
	struct aq_vec_s *aq_vec = NULL;
	int err = 0;
	unsigned int i = 0U;

	err = self->aq_hw_ops->hw_multicast_list_set(self->aq_hw,
						    self->mc_list.ar,
						    self->mc_list.count);
	if (err < 0)
		goto err_exit;

	err = self->aq_hw_ops->hw_packet_filter_set(self->aq_hw,
						   self->packet_filter);
	if (err < 0)
		goto err_exit;

	for (i = 0U, aq_vec = self->aq_vec[0];
		self->aq_vecs > i; ++i, aq_vec = self->aq_vec[i]) {
		err = aq_vec_start(aq_vec);
		if (err < 0)
			goto err_exit;
	}

	err = self->aq_hw_ops->hw_start(self->aq_hw);
	if (err < 0)
		goto err_exit;

	err = aq_nic_update_interrupt_moderation_settings(self);
	if (err)
		goto err_exit;
	timer_setup(&self->service_timer, aq_nic_service_timer_cb, 0);
	mod_timer(&self->service_timer, jiffies +
			AQ_CFG_SERVICE_TIMER_INTERVAL);

	if (self->aq_nic_cfg.is_polling) {
		timer_setup(&self->polling_timer, aq_nic_polling_timer_cb, 0);
		mod_timer(&self->polling_timer, jiffies +
			  AQ_CFG_POLLING_TIMER_INTERVAL);
	} else {
		for (i = 0U, aq_vec = self->aq_vec[0];
			self->aq_vecs > i; ++i, aq_vec = self->aq_vec[i]) {
			err = aq_pci_func_alloc_irq(self, i,
						    self->ndev->name, aq_vec,
						    aq_vec_get_affinity_mask(aq_vec));
			if (err < 0)
				goto err_exit;
		}

		err = self->aq_hw_ops->hw_irq_enable(self->aq_hw,
				    AQ_CFG_IRQ_MASK);
		if (err < 0)
			goto err_exit;
	}

	err = netif_set_real_num_tx_queues(self->ndev, self->aq_vecs);
	if (err < 0)
		goto err_exit;

	err = netif_set_real_num_rx_queues(self->ndev, self->aq_vecs);
	if (err < 0)
		goto err_exit;

	netif_tx_start_all_queues(self->ndev);

err_exit:
	return err;
}

static unsigned int aq_nic_map_skb(struct aq_nic_s *self,
				   struct sk_buff *skb,
				   struct aq_ring_s *ring)
{
	unsigned int ret = 0U;
	unsigned int nr_frags = skb_shinfo(skb)->nr_frags;
	unsigned int frag_count = 0U;
	unsigned int dx = ring->sw_tail;
	struct aq_ring_buff_s *first = NULL;
	struct aq_ring_buff_s *dx_buff = &ring->buff_ring[dx];

	if (unlikely(skb_is_gso(skb))) {
		dx_buff->flags = 0U;
		dx_buff->len_pkt = skb->len;
		dx_buff->len_l2 = ETH_HLEN;
		dx_buff->len_l3 = ip_hdrlen(skb);
		dx_buff->len_l4 = tcp_hdrlen(skb);
		dx_buff->mss = skb_shinfo(skb)->gso_size;
		dx_buff->is_txc = 1U;
		dx_buff->eop_index = 0xffffU;

		dx_buff->is_ipv6 =
			(ip_hdr(skb)->version == 6) ? 1U : 0U;

		dx = aq_ring_next_dx(ring, dx);
		dx_buff = &ring->buff_ring[dx];
		++ret;
	}

	dx_buff->flags = 0U;
	dx_buff->len = skb_headlen(skb);
	dx_buff->pa = dma_map_single(aq_nic_get_dev(self),
				     skb->data,
				     dx_buff->len,
				     DMA_TO_DEVICE);

	if (unlikely(dma_mapping_error(aq_nic_get_dev(self), dx_buff->pa)))
		goto exit;

	first = dx_buff;
	dx_buff->len_pkt = skb->len;
	dx_buff->is_sop = 1U;
	dx_buff->is_mapped = 1U;
	++ret;

	if (skb->ip_summed == CHECKSUM_PARTIAL) {
		dx_buff->is_ip_cso = (htons(ETH_P_IP) == skb->protocol) ?
			1U : 0U;

		if (ip_hdr(skb)->version == 4) {
			dx_buff->is_tcp_cso =
				(ip_hdr(skb)->protocol == IPPROTO_TCP) ?
					1U : 0U;
			dx_buff->is_udp_cso =
				(ip_hdr(skb)->protocol == IPPROTO_UDP) ?
					1U : 0U;
		} else if (ip_hdr(skb)->version == 6) {
			dx_buff->is_tcp_cso =
				(ipv6_hdr(skb)->nexthdr == NEXTHDR_TCP) ?
					1U : 0U;
			dx_buff->is_udp_cso =
				(ipv6_hdr(skb)->nexthdr == NEXTHDR_UDP) ?
					1U : 0U;
		}
	}

	for (; nr_frags--; ++frag_count) {
		unsigned int frag_len = 0U;
		unsigned int buff_offset = 0U;
		unsigned int buff_size = 0U;
		dma_addr_t frag_pa;
		skb_frag_t *frag = &skb_shinfo(skb)->frags[frag_count];

		frag_len = skb_frag_size(frag);

		while (frag_len) {
			if (frag_len > AQ_CFG_TX_FRAME_MAX)
				buff_size = AQ_CFG_TX_FRAME_MAX;
			else
				buff_size = frag_len;

			frag_pa = skb_frag_dma_map(aq_nic_get_dev(self),
						   frag,
						   buff_offset,
						   buff_size,
						   DMA_TO_DEVICE);

			if (unlikely(dma_mapping_error(aq_nic_get_dev(self),
						       frag_pa)))
				goto mapping_error;

			dx = aq_ring_next_dx(ring, dx);
			dx_buff = &ring->buff_ring[dx];

			dx_buff->flags = 0U;
			dx_buff->len = buff_size;
			dx_buff->pa = frag_pa;
			dx_buff->is_mapped = 1U;
			dx_buff->eop_index = 0xffffU;

			frag_len -= buff_size;
			buff_offset += buff_size;

			++ret;
		}
	}

	first->eop_index = dx;
	dx_buff->is_eop = 1U;
	dx_buff->skb = skb;
	goto exit;

mapping_error:
	for (dx = ring->sw_tail;
	     ret > 0;
	     --ret, dx = aq_ring_next_dx(ring, dx)) {
		dx_buff = &ring->buff_ring[dx];

		if (!dx_buff->is_txc && dx_buff->pa) {
			if (unlikely(dx_buff->is_sop)) {
				dma_unmap_single(aq_nic_get_dev(self),
						 dx_buff->pa,
						 dx_buff->len,
						 DMA_TO_DEVICE);
			} else {
				dma_unmap_page(aq_nic_get_dev(self),
					       dx_buff->pa,
					       dx_buff->len,
					       DMA_TO_DEVICE);
			}
		}
	}

exit:
	return ret;
}

int aq_nic_xmit(struct aq_nic_s *self, struct sk_buff *skb)
{
	struct aq_ring_s *ring = NULL;
	unsigned int frags = 0U;
	unsigned int vec = skb->queue_mapping % self->aq_nic_cfg.vecs;
	unsigned int tc = 0U;
	int err = NETDEV_TX_OK;

	frags = skb_shinfo(skb)->nr_frags + 1;

	ring = self->aq_ring_tx[AQ_NIC_TCVEC2RING(self, tc, vec)];

	if (frags > AQ_CFG_SKB_FRAGS_MAX) {
		dev_kfree_skb_any(skb);
		goto err_exit;
	}

	aq_ring_update_queue_state(ring);

	/* Above status update may stop the queue. Check this. */
	if (__netif_subqueue_stopped(self->ndev, ring->idx)) {
		err = NETDEV_TX_BUSY;
		goto err_exit;
	}

	frags = aq_nic_map_skb(self, skb, ring);

	if (likely(frags)) {
		err = self->aq_hw_ops->hw_ring_tx_xmit(self->aq_hw,
						       ring, frags);
		if (err >= 0) {
			++ring->stats.tx.packets;
			ring->stats.tx.bytes += skb->len;
		}
	} else {
		err = NETDEV_TX_BUSY;
	}

err_exit:
	return err;
}

int aq_nic_update_interrupt_moderation_settings(struct aq_nic_s *self)
{
	return self->aq_hw_ops->hw_interrupt_moderation_set(self->aq_hw);
}

int aq_nic_set_packet_filter(struct aq_nic_s *self, unsigned int flags)
{
	int err = 0;

	err = self->aq_hw_ops->hw_packet_filter_set(self->aq_hw, flags);
	if (err < 0)
		goto err_exit;

	self->packet_filter = flags;

err_exit:
	return err;
}

int aq_nic_set_multicast_list(struct aq_nic_s *self, struct net_device *ndev)
{
	struct netdev_hw_addr *ha = NULL;
	unsigned int i = 0U;

	self->mc_list.count = 0U;

	netdev_for_each_mc_addr(ha, ndev) {
		ether_addr_copy(self->mc_list.ar[i++], ha->addr);
		++self->mc_list.count;

		if (i >= AQ_CFG_MULTICAST_ADDRESS_MAX)
			break;
	}

	if (i >= AQ_CFG_MULTICAST_ADDRESS_MAX) {
		/* Number of filters is too big: atlantic does not support this.
		 * Force all multi filter to support this.
		 * With this we disable all UC filters and setup "all pass"
		 * multicast mask
		 */
		self->packet_filter |= IFF_ALLMULTI;
		self->aq_nic_cfg.mc_list_count = 0;
		return self->aq_hw_ops->hw_packet_filter_set(self->aq_hw,
							     self->packet_filter);
	} else {
		return self->aq_hw_ops->hw_multicast_list_set(self->aq_hw,
						    self->mc_list.ar,
						    self->mc_list.count);
	}
}

int aq_nic_set_mtu(struct aq_nic_s *self, int new_mtu)
{
	self->aq_nic_cfg.mtu = new_mtu;

	return 0;
}

int aq_nic_set_mac(struct aq_nic_s *self, struct net_device *ndev)
{
	return self->aq_hw_ops->hw_set_mac_address(self->aq_hw, ndev->dev_addr);
}

unsigned int aq_nic_get_link_speed(struct aq_nic_s *self)
{
	return self->link_status.mbps;
}

int aq_nic_get_regs(struct aq_nic_s *self, struct ethtool_regs *regs, void *p)
{
	u32 *regs_buff = p;
	int err = 0;

	regs->version = 1;

	err = self->aq_hw_ops->hw_get_regs(self->aq_hw,
					   self->aq_nic_cfg.aq_hw_caps,
					   regs_buff);
	if (err < 0)
		goto err_exit;

err_exit:
	return err;
}

int aq_nic_get_regs_count(struct aq_nic_s *self)
{
	return self->aq_nic_cfg.aq_hw_caps->mac_regs_count;
}

void aq_nic_get_stats(struct aq_nic_s *self, u64 *data)
{
	unsigned int i = 0U;
	unsigned int count = 0U;
	struct aq_vec_s *aq_vec = NULL;
<<<<<<< HEAD
	struct aq_stats_s *stats = self->aq_hw_ops.hw_get_hw_stats(self->aq_hw);
=======
	struct aq_stats_s *stats = self->aq_hw_ops->hw_get_hw_stats(self->aq_hw);
>>>>>>> 03a0dded

	if (!stats)
		goto err_exit;

	data[i] = stats->uprc + stats->mprc + stats->bprc;
	data[++i] = stats->uprc;
	data[++i] = stats->mprc;
	data[++i] = stats->bprc;
	data[++i] = stats->erpt;
	data[++i] = stats->uptc + stats->mptc + stats->bptc;
	data[++i] = stats->uptc;
	data[++i] = stats->mptc;
	data[++i] = stats->bptc;
	data[++i] = stats->ubrc;
	data[++i] = stats->ubtc;
	data[++i] = stats->mbrc;
	data[++i] = stats->mbtc;
	data[++i] = stats->bbrc;
	data[++i] = stats->bbtc;
	data[++i] = stats->ubrc + stats->mbrc + stats->bbrc;
	data[++i] = stats->ubtc + stats->mbtc + stats->bbtc;
	data[++i] = stats->dma_pkt_rc;
	data[++i] = stats->dma_pkt_tc;
	data[++i] = stats->dma_oct_rc;
	data[++i] = stats->dma_oct_tc;
	data[++i] = stats->dpc;

	i++;

	data += i;
<<<<<<< HEAD
	count = 0U;
=======
>>>>>>> 03a0dded

	for (i = 0U, aq_vec = self->aq_vec[0];
		aq_vec && self->aq_vecs > i; ++i, aq_vec = self->aq_vec[i]) {
		data += count;
		aq_vec_get_sw_stats(aq_vec, data, &count);
	}

err_exit:;
}

static void aq_nic_update_ndev_stats(struct aq_nic_s *self)
{
	struct net_device *ndev = self->ndev;
<<<<<<< HEAD
	struct aq_stats_s *stats = self->aq_hw_ops.hw_get_hw_stats(self->aq_hw);
=======
	struct aq_stats_s *stats = self->aq_hw_ops->hw_get_hw_stats(self->aq_hw);
>>>>>>> 03a0dded

	ndev->stats.rx_packets = stats->uprc + stats->mprc + stats->bprc;
	ndev->stats.rx_bytes = stats->ubrc + stats->mbrc + stats->bbrc;
	ndev->stats.rx_errors = stats->erpr;
	ndev->stats.tx_packets = stats->uptc + stats->mptc + stats->bptc;
	ndev->stats.tx_bytes = stats->ubtc + stats->mbtc + stats->bbtc;
	ndev->stats.tx_errors = stats->erpt;
	ndev->stats.multicast = stats->mprc;
}

void aq_nic_get_link_ksettings(struct aq_nic_s *self,
			       struct ethtool_link_ksettings *cmd)
{
	if (self->aq_nic_cfg.aq_hw_caps->media_type == AQ_HW_MEDIA_TYPE_FIBRE)
		cmd->base.port = PORT_FIBRE;
	else
		cmd->base.port = PORT_TP;
	/* This driver supports only 10G capable adapters, so DUPLEX_FULL */
	cmd->base.duplex = DUPLEX_FULL;
	cmd->base.autoneg = self->aq_nic_cfg.is_autoneg;

	ethtool_link_ksettings_zero_link_mode(cmd, supported);

	if (self->aq_nic_cfg.aq_hw_caps->link_speed_msk & AQ_NIC_RATE_10G)
		ethtool_link_ksettings_add_link_mode(cmd, supported,
						     10000baseT_Full);

	if (self->aq_nic_cfg.aq_hw_caps->link_speed_msk & AQ_NIC_RATE_5G)
		ethtool_link_ksettings_add_link_mode(cmd, supported,
						     5000baseT_Full);

	if (self->aq_nic_cfg.aq_hw_caps->link_speed_msk & AQ_NIC_RATE_2GS)
		ethtool_link_ksettings_add_link_mode(cmd, supported,
						     2500baseT_Full);

	if (self->aq_nic_cfg.aq_hw_caps->link_speed_msk & AQ_NIC_RATE_1G)
		ethtool_link_ksettings_add_link_mode(cmd, supported,
						     1000baseT_Full);

	if (self->aq_nic_cfg.aq_hw_caps->link_speed_msk & AQ_NIC_RATE_100M)
		ethtool_link_ksettings_add_link_mode(cmd, supported,
						     100baseT_Full);

	if (self->aq_nic_cfg.aq_hw_caps->flow_control)
		ethtool_link_ksettings_add_link_mode(cmd, supported,
						     Pause);

	ethtool_link_ksettings_add_link_mode(cmd, supported, Autoneg);

	if (self->aq_nic_cfg.aq_hw_caps->media_type == AQ_HW_MEDIA_TYPE_FIBRE)
		ethtool_link_ksettings_add_link_mode(cmd, supported, FIBRE);
	else
		ethtool_link_ksettings_add_link_mode(cmd, supported, TP);

	ethtool_link_ksettings_zero_link_mode(cmd, advertising);

	if (self->aq_nic_cfg.is_autoneg)
		ethtool_link_ksettings_add_link_mode(cmd, advertising, Autoneg);

	if (self->aq_nic_cfg.link_speed_msk  & AQ_NIC_RATE_10G)
		ethtool_link_ksettings_add_link_mode(cmd, advertising,
						     10000baseT_Full);

	if (self->aq_nic_cfg.link_speed_msk  & AQ_NIC_RATE_5G)
		ethtool_link_ksettings_add_link_mode(cmd, advertising,
						     5000baseT_Full);

	if (self->aq_nic_cfg.link_speed_msk  & AQ_NIC_RATE_2GS)
		ethtool_link_ksettings_add_link_mode(cmd, advertising,
						     2500baseT_Full);

	if (self->aq_nic_cfg.link_speed_msk  & AQ_NIC_RATE_1G)
		ethtool_link_ksettings_add_link_mode(cmd, advertising,
						     1000baseT_Full);

	if (self->aq_nic_cfg.link_speed_msk  & AQ_NIC_RATE_100M)
		ethtool_link_ksettings_add_link_mode(cmd, advertising,
						     100baseT_Full);

	if (self->aq_nic_cfg.flow_control)
		ethtool_link_ksettings_add_link_mode(cmd, advertising,
						     Pause);

	if (self->aq_nic_cfg.aq_hw_caps->media_type == AQ_HW_MEDIA_TYPE_FIBRE)
		ethtool_link_ksettings_add_link_mode(cmd, advertising, FIBRE);
	else
		ethtool_link_ksettings_add_link_mode(cmd, advertising, TP);
}

int aq_nic_set_link_ksettings(struct aq_nic_s *self,
			      const struct ethtool_link_ksettings *cmd)
{
	u32 speed = 0U;
	u32 rate = 0U;
	int err = 0;

	if (cmd->base.autoneg == AUTONEG_ENABLE) {
		rate = self->aq_nic_cfg.aq_hw_caps->link_speed_msk;
		self->aq_nic_cfg.is_autoneg = true;
	} else {
		speed = cmd->base.speed;

		switch (speed) {
		case SPEED_100:
			rate = AQ_NIC_RATE_100M;
			break;

		case SPEED_1000:
			rate = AQ_NIC_RATE_1G;
			break;

		case SPEED_2500:
			rate = AQ_NIC_RATE_2GS;
			break;

		case SPEED_5000:
			rate = AQ_NIC_RATE_5G;
			break;

		case SPEED_10000:
			rate = AQ_NIC_RATE_10G;
			break;

		default:
			err = -1;
			goto err_exit;
		break;
		}
		if (!(self->aq_nic_cfg.aq_hw_caps->link_speed_msk & rate)) {
			err = -1;
			goto err_exit;
		}

		self->aq_nic_cfg.is_autoneg = false;
	}

	err = self->aq_fw_ops->set_link_speed(self->aq_hw, rate);
	if (err < 0)
		goto err_exit;

	self->aq_nic_cfg.link_speed_msk = rate;

err_exit:
	return err;
}

struct aq_nic_cfg_s *aq_nic_get_cfg(struct aq_nic_s *self)
{
	return &self->aq_nic_cfg;
}

u32 aq_nic_get_fw_version(struct aq_nic_s *self)
{
	u32 fw_version = 0U;

	self->aq_hw_ops->hw_get_fw_version(self->aq_hw, &fw_version);

	return fw_version;
}

int aq_nic_stop(struct aq_nic_s *self)
{
	struct aq_vec_s *aq_vec = NULL;
	unsigned int i = 0U;

	netif_tx_disable(self->ndev);
	netif_carrier_off(self->ndev);

	del_timer_sync(&self->service_timer);

	self->aq_hw_ops->hw_irq_disable(self->aq_hw, AQ_CFG_IRQ_MASK);

	if (self->aq_nic_cfg.is_polling)
		del_timer_sync(&self->polling_timer);
	else
		aq_pci_func_free_irqs(self);

	for (i = 0U, aq_vec = self->aq_vec[0];
		self->aq_vecs > i; ++i, aq_vec = self->aq_vec[i])
		aq_vec_stop(aq_vec);

	return self->aq_hw_ops->hw_stop(self->aq_hw);
}

void aq_nic_deinit(struct aq_nic_s *self)
{
	struct aq_vec_s *aq_vec = NULL;
	unsigned int i = 0U;

	if (!self)
		goto err_exit;

	for (i = 0U, aq_vec = self->aq_vec[0];
		self->aq_vecs > i; ++i, aq_vec = self->aq_vec[i])
		aq_vec_deinit(aq_vec);

	if (self->power_state == AQ_HW_POWER_STATE_D0) {
		(void)self->aq_hw_ops->hw_deinit(self->aq_hw);
	} else {
		(void)self->aq_hw_ops->hw_set_power(self->aq_hw,
						   self->power_state);
	}

err_exit:;
}

void aq_nic_free_vectors(struct aq_nic_s *self)
{
	unsigned int i = 0U;

	if (!self)
		goto err_exit;

	for (i = ARRAY_SIZE(self->aq_vec); i--;) {
		if (self->aq_vec[i]) {
			aq_vec_free(self->aq_vec[i]);
			self->aq_vec[i] = NULL;
		}
	}

err_exit:;
}

int aq_nic_change_pm_state(struct aq_nic_s *self, pm_message_t *pm_msg)
{
	int err = 0;

	if (!netif_running(self->ndev)) {
		err = 0;
		goto out;
	}
	rtnl_lock();
	if (pm_msg->event & PM_EVENT_SLEEP || pm_msg->event & PM_EVENT_FREEZE) {
		self->power_state = AQ_HW_POWER_STATE_D3;
		netif_device_detach(self->ndev);
		netif_tx_stop_all_queues(self->ndev);

		err = aq_nic_stop(self);
		if (err < 0)
			goto err_exit;

		aq_nic_deinit(self);
	} else {
		err = aq_nic_init(self);
		if (err < 0)
			goto err_exit;

		err = aq_nic_start(self);
		if (err < 0)
			goto err_exit;

		netif_device_attach(self->ndev);
		netif_tx_start_all_queues(self->ndev);
	}

err_exit:
	rtnl_unlock();
out:
	return err;
}<|MERGE_RESOLUTION|>--- conflicted
+++ resolved
@@ -191,63 +191,6 @@
 		AQ_CFG_POLLING_TIMER_INTERVAL);
 }
 
-<<<<<<< HEAD
-static struct net_device *aq_nic_ndev_alloc(void)
-{
-	return alloc_etherdev_mq(sizeof(struct aq_nic_s), AQ_CFG_VECS_MAX);
-}
-
-struct aq_nic_s *aq_nic_alloc_cold(const struct net_device_ops *ndev_ops,
-				   const struct ethtool_ops *et_ops,
-				   struct pci_dev *pdev,
-				   struct aq_pci_func_s *aq_pci_func,
-				   unsigned int port,
-				   const struct aq_hw_ops *aq_hw_ops)
-{
-	struct net_device *ndev = NULL;
-	struct aq_nic_s *self = NULL;
-	int err = 0;
-
-	ndev = aq_nic_ndev_alloc();
-	if (!ndev) {
-		err = -ENOMEM;
-		goto err_exit;
-	}
-
-	self = netdev_priv(ndev);
-
-	ndev->netdev_ops = ndev_ops;
-	ndev->ethtool_ops = et_ops;
-
-	SET_NETDEV_DEV(ndev, &pdev->dev);
-
-	ndev->if_port = port;
-	self->ndev = ndev;
-
-	self->aq_pci_func = aq_pci_func;
-
-	self->aq_hw_ops = *aq_hw_ops;
-	self->port = (u8)port;
-
-	self->aq_hw = self->aq_hw_ops.create(aq_pci_func, self->port,
-						&self->aq_hw_ops);
-	err = self->aq_hw_ops.get_hw_caps(self->aq_hw, &self->aq_hw_caps,
-					  pdev->device, pdev->subsystem_device);
-	if (err < 0)
-		goto err_exit;
-
-	aq_nic_cfg_init_defaults(self);
-
-err_exit:
-	if (err < 0) {
-		aq_nic_free_hot_resources(self);
-		self = NULL;
-	}
-	return self;
-}
-
-=======
->>>>>>> 03a0dded
 int aq_nic_ndev_register(struct aq_nic_s *self)
 {
 	int err = 0;
@@ -689,11 +632,7 @@
 	unsigned int i = 0U;
 	unsigned int count = 0U;
 	struct aq_vec_s *aq_vec = NULL;
-<<<<<<< HEAD
-	struct aq_stats_s *stats = self->aq_hw_ops.hw_get_hw_stats(self->aq_hw);
-=======
 	struct aq_stats_s *stats = self->aq_hw_ops->hw_get_hw_stats(self->aq_hw);
->>>>>>> 03a0dded
 
 	if (!stats)
 		goto err_exit;
@@ -724,10 +663,6 @@
 	i++;
 
 	data += i;
-<<<<<<< HEAD
-	count = 0U;
-=======
->>>>>>> 03a0dded
 
 	for (i = 0U, aq_vec = self->aq_vec[0];
 		aq_vec && self->aq_vecs > i; ++i, aq_vec = self->aq_vec[i]) {
@@ -741,11 +676,7 @@
 static void aq_nic_update_ndev_stats(struct aq_nic_s *self)
 {
 	struct net_device *ndev = self->ndev;
-<<<<<<< HEAD
-	struct aq_stats_s *stats = self->aq_hw_ops.hw_get_hw_stats(self->aq_hw);
-=======
 	struct aq_stats_s *stats = self->aq_hw_ops->hw_get_hw_stats(self->aq_hw);
->>>>>>> 03a0dded
 
 	ndev->stats.rx_packets = stats->uprc + stats->mprc + stats->bprc;
 	ndev->stats.rx_bytes = stats->ubrc + stats->mbrc + stats->bbrc;
