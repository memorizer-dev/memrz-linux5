--- conflicted
+++ resolved
@@ -475,19 +475,12 @@
 int hw_atl_utils_fw_downld_dwords(struct aq_hw_s *self, u32 a,
 				  u32 *p, u32 cnt);
 
-<<<<<<< HEAD
-int hw_atl_utils_fw_rpc_call(struct aq_hw_s *self, unsigned int rpc_size);
-
-int hw_atl_utils_fw_rpc_wait(struct aq_hw_s *self,
-			     struct hw_aq_atl_utils_fw_rpc **rpc);
-=======
 int hw_atl_utils_fw_set_wol(struct aq_hw_s *self, bool wol_enabled, u8 *mac);
 
 int hw_atl_utils_fw_rpc_call(struct aq_hw_s *self, unsigned int rpc_size);
 
 int hw_atl_utils_fw_rpc_wait(struct aq_hw_s *self,
 			     struct hw_atl_utils_fw_rpc **rpc);
->>>>>>> f7688b48
 
 extern const struct aq_fw_ops aq_fw_1x_ops;
 extern const struct aq_fw_ops aq_fw_2x_ops;
