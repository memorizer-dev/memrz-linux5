--- conflicted
+++ resolved
@@ -1000,11 +1000,7 @@
 
 	__ibmvnic_set_mac(netdev, adapter->mac_addr);
 
-<<<<<<< HEAD
-	netdev_dbg(netdev, "[S:%d] Login succeeded\n", adapter->state);
-=======
 	netdev_dbg(netdev, "[S:%s] Login succeeded\n", adapter_state_to_string(adapter->state));
->>>>>>> 3b17187f
 	return 0;
 }
 
@@ -1449,14 +1445,9 @@
 	struct ibmvnic_adapter *adapter = netdev_priv(netdev);
 	int rc;
 
-<<<<<<< HEAD
-	netdev_dbg(netdev, "[S:%d FOP:%d FRR:%d] Closing\n",
-		   adapter->state, adapter->failover_pending,
-=======
 	netdev_dbg(netdev, "[S:%s FOP:%d FRR:%d] Closing\n",
 		   adapter_state_to_string(adapter->state),
 		   adapter->failover_pending,
->>>>>>> 3b17187f
 		   adapter->force_reset_recovery);
 
 	/* If device failover is pending, just set device state and return.
@@ -2049,17 +2040,11 @@
 	int rc;
 
 	netdev_dbg(adapter->netdev,
-<<<<<<< HEAD
-		   "[S:%d FOP:%d] Reset reason %d, reset_state %d\n",
-		   adapter->state, adapter->failover_pending,
-		   rwi->reset_reason, reset_state);
-=======
 		   "[S:%s FOP:%d] Reset reason: %s, reset_state: %s\n",
 		   adapter_state_to_string(adapter->state),
 		   adapter->failover_pending,
 		   reset_reason_to_string(rwi->reset_reason),
 		   adapter_state_to_string(reset_state));
->>>>>>> 3b17187f
 
 	adapter->reset_reason = rwi->reset_reason;
 	/* requestor of VNIC_RESET_CHANGE_PARAM already has the rtnl lock */
@@ -2257,14 +2242,9 @@
 	if (!(adapter->reset_reason == VNIC_RESET_CHANGE_PARAM))
 		rtnl_unlock();
 
-<<<<<<< HEAD
-	netdev_dbg(adapter->netdev, "[S:%d FOP:%d] Reset done, rc %d\n",
-		   adapter->state, adapter->failover_pending, rc);
-=======
 	netdev_dbg(adapter->netdev, "[S:%s FOP:%d] Reset done, rc %d\n",
 		   adapter_state_to_string(adapter->state),
 		   adapter->failover_pending, rc);
->>>>>>> 3b17187f
 	return rc;
 }
 
@@ -2341,14 +2321,9 @@
 	/* restore adapter state if reset failed */
 	if (rc)
 		adapter->state = reset_state;
-<<<<<<< HEAD
-	netdev_dbg(adapter->netdev, "[S:%d FOP:%d] Hard reset done, rc %d\n",
-		   adapter->state, adapter->failover_pending, rc);
-=======
 	netdev_dbg(adapter->netdev, "[S:%s FOP:%d] Hard reset done, rc %d\n",
 		   adapter_state_to_string(adapter->state),
 		   adapter->failover_pending, rc);
->>>>>>> 3b17187f
 	return rc;
 }
 
@@ -2549,14 +2524,9 @@
 	clear_bit_unlock(0, &adapter->resetting);
 
 	netdev_dbg(adapter->netdev,
-<<<<<<< HEAD
-		   "[S:%d FRR:%d WFR:%d] Done processing resets\n",
-		   adapter->state, adapter->force_reset_recovery,
-=======
 		   "[S:%s FRR:%d WFR:%d] Done processing resets\n",
 		   adapter_state_to_string(adapter->state),
 		   adapter->force_reset_recovery,
->>>>>>> 3b17187f
 		   adapter->wait_for_reset);
 }
 
@@ -2580,12 +2550,7 @@
 
 	spin_lock_irqsave(&adapter->rwi_lock, flags);
 
-<<<<<<< HEAD
-	/*
-	 * If failover is pending don't schedule any other reset.
-=======
 	/* If failover is pending don't schedule any other reset.
->>>>>>> 3b17187f
 	 * Instead let the failover complete. If there is already a
 	 * a failover reset scheduled, we will detect and drop the
 	 * duplicate reset when walking the ->rwi_list below.
@@ -2605,18 +2570,10 @@
 		goto err;
 	}
 
-<<<<<<< HEAD
-	list_for_each(entry, &adapter->rwi_list) {
-		tmp = list_entry(entry, struct ibmvnic_rwi, list);
-		if (tmp->reset_reason == reason) {
-			netdev_dbg(netdev, "Skipping matching reset, reason=%d\n",
-				   reason);
-=======
 	list_for_each_entry(tmp, &adapter->rwi_list, list) {
 		if (tmp->reset_reason == reason) {
 			netdev_dbg(netdev, "Skipping matching reset, reason=%s\n",
 				   reset_reason_to_string(reason));
->>>>>>> 3b17187f
 			ret = EBUSY;
 			goto err;
 		}
@@ -2636,14 +2593,9 @@
 	}
 	rwi->reset_reason = reason;
 	list_add_tail(&rwi->list, &adapter->rwi_list);
-<<<<<<< HEAD
-	netdev_dbg(adapter->netdev, "Scheduling reset (reason %d)\n", reason);
-	schedule_work(&adapter->ibmvnic_reset);
-=======
 	netdev_dbg(adapter->netdev, "Scheduling reset (reason %s)\n",
 		   reset_reason_to_string(reason));
 	queue_work(system_long_wq, &adapter->ibmvnic_reset);
->>>>>>> 3b17187f
 
 	ret = 0;
 err:
@@ -5141,26 +5093,7 @@
 				if (!adapter->init_done_rc)
 					adapter->init_done_rc = -EAGAIN;
 			}
-<<<<<<< HEAD
-			rc = ibmvnic_reset(adapter, VNIC_RESET_FAILOVER);
-			if (rc && rc != -EBUSY) {
-				/* We were unable to schedule the failover
-				 * reset either because the adapter was still
-				 * probing (eg: during kexec) or we could not
-				 * allocate memory. Clear the failover_pending
-				 * flag since no one else will. We ignore
-				 * EBUSY because it means either FAILOVER reset
-				 * is already scheduled or the adapter is
-				 * being removed.
-				 */
-				netdev_err(netdev,
-					   "Error %ld scheduling failover reset\n",
-					   rc);
-				adapter->failover_pending = false;
-			}
-=======
-
->>>>>>> 3b17187f
+
 			break;
 		case IBMVNIC_CRQ_INIT_COMPLETE:
 			dev_info(dev, "Partner initialization complete\n");
