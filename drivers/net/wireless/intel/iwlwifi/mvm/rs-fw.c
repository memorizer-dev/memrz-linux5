/******************************************************************************
 *
 * This file is provided under a dual BSD/GPLv2 license.  When using or
 * redistributing this file, you may do so under either license.
 *
 * GPL LICENSE SUMMARY
 *
 * Copyright(c) 2017        Intel Deutschland GmbH
 * Copyright(c) 2018 - 2020 Intel Corporation
 *
 * This program is free software; you can redistribute it and/or modify
 * it under the terms of version 2 of the GNU General Public License as
 * published by the Free Software Foundation.
 *
 * This program is distributed in the hope that it will be useful, but
 * WITHOUT ANY WARRANTY; without even the implied warranty of
 * MERCHANTABILITY or FITNESS FOR A PARTICULAR PURPOSE.  See the GNU
 * General Public License for more details.
 *
 * The full GNU General Public License is included in this distribution
 * in the file called COPYING.
 *
 * Contact Information:
 *  Intel Linux Wireless <linuxwifi@intel.com>
 * Intel Corporation, 5200 N.E. Elam Young Parkway, Hillsboro, OR 97124-6497
 *
 * BSD LICENSE
 *
 * Copyright(c) 2017        Intel Deutschland GmbH
 * Copyright(c) 2018 - 2020 Intel Corporation
 * All rights reserved.
 *
 * Redistribution and use in source and binary forms, with or without
 * modification, are permitted provided that the following conditions
 * are met:
 *
 *  * Redistributions of source code must retain the above copyright
 *    notice, this list of conditions and the following disclaimer.
 *  * Redistributions in binary form must reproduce the above copyright
 *    notice, this list of conditions and the following disclaimer in
 *    the documentation and/or other materials provided with the
 *    distribution.
 *  * Neither the name Intel Corporation nor the names of its
 *    contributors may be used to endorse or promote products derived
 *    from this software without specific prior written permission.
 *
 * THIS SOFTWARE IS PROVIDED BY THE COPYRIGHT HOLDERS AND CONTRIBUTORS
 * "AS IS" AND ANY EXPRESS OR IMPLIED WARRANTIES, INCLUDING, BUT NOT
 * LIMITED TO, THE IMPLIED WARRANTIES OF MERCHANTABILITY AND FITNESS FOR
 * A PARTICULAR PURPOSE ARE DISCLAIMED. IN NO EVENT SHALL THE COPYRIGHT
 * OWNER OR CONTRIBUTORS BE LIABLE FOR ANY DIRECT, INDIRECT, INCIDENTAL,
 * SPECIAL, EXEMPLARY, OR CONSEQUENTIAL DAMAGES (INCLUDING, BUT NOT
 * LIMITED TO, PROCUREMENT OF SUBSTITUTE GOODS OR SERVICES; LOSS OF USE,
 * DATA, OR PROFITS; OR BUSINESS INTERRUPTION) HOWEVER CAUSED AND ON ANY
 * THEORY OF LIABILITY, WHETHER IN CONTRACT, STRICT LIABILITY, OR TORT
 * (INCLUDING NEGLIGENCE OR OTHERWISE) ARISING IN ANY WAY OUT OF THE USE
 * OF THIS SOFTWARE, EVEN IF ADVISED OF THE POSSIBILITY OF SUCH DAMAGE.
 *
 *****************************************************************************/
#include "rs.h"
#include "fw-api.h"
#include "sta.h"
#include "iwl-op-mode.h"
#include "mvm.h"

static u8 rs_fw_bw_from_sta_bw(struct ieee80211_sta *sta)
{
	switch (sta->bandwidth) {
	case IEEE80211_STA_RX_BW_160:
		return IWL_TLC_MNG_CH_WIDTH_160MHZ;
	case IEEE80211_STA_RX_BW_80:
		return IWL_TLC_MNG_CH_WIDTH_80MHZ;
	case IEEE80211_STA_RX_BW_40:
		return IWL_TLC_MNG_CH_WIDTH_40MHZ;
	case IEEE80211_STA_RX_BW_20:
	default:
		return IWL_TLC_MNG_CH_WIDTH_20MHZ;
	}
}

static u8 rs_fw_set_active_chains(u8 chains)
{
	u8 fw_chains = 0;

	if (chains & ANT_A)
		fw_chains |= IWL_TLC_MNG_CHAIN_A_MSK;
	if (chains & ANT_B)
		fw_chains |= IWL_TLC_MNG_CHAIN_B_MSK;
	if (chains & ANT_C)
		WARN(false,
		     "tlc offload doesn't support antenna C. chains: 0x%x\n",
		     chains);

	return fw_chains;
}

static u8 rs_fw_sgi_cw_support(struct ieee80211_sta *sta)
{
	struct ieee80211_sta_ht_cap *ht_cap = &sta->ht_cap;
	struct ieee80211_sta_vht_cap *vht_cap = &sta->vht_cap;
	struct ieee80211_sta_he_cap *he_cap = &sta->he_cap;
	u8 supp = 0;

	if (he_cap->has_he)
		return 0;

	if (ht_cap->cap & IEEE80211_HT_CAP_SGI_20)
		supp |= BIT(IWL_TLC_MNG_CH_WIDTH_20MHZ);
	if (ht_cap->cap & IEEE80211_HT_CAP_SGI_40)
		supp |= BIT(IWL_TLC_MNG_CH_WIDTH_40MHZ);
	if (vht_cap->cap & IEEE80211_VHT_CAP_SHORT_GI_80)
		supp |= BIT(IWL_TLC_MNG_CH_WIDTH_80MHZ);
	if (vht_cap->cap & IEEE80211_VHT_CAP_SHORT_GI_160)
		supp |= BIT(IWL_TLC_MNG_CH_WIDTH_160MHZ);

	return supp;
}

static u16 rs_fw_get_config_flags(struct iwl_mvm *mvm,
				  struct ieee80211_sta *sta,
				  struct ieee80211_supported_band *sband)
{
	struct ieee80211_sta_ht_cap *ht_cap = &sta->ht_cap;
	struct ieee80211_sta_vht_cap *vht_cap = &sta->vht_cap;
	struct ieee80211_sta_he_cap *he_cap = &sta->he_cap;
	bool vht_ena = vht_cap->vht_supported;
	u16 flags = 0;

	if (mvm->cfg->ht_params->stbc &&
	    (num_of_ant(iwl_mvm_get_valid_tx_ant(mvm)) > 1)) {
		if (he_cap->has_he) {
			if (he_cap->he_cap_elem.phy_cap_info[2] &
			    IEEE80211_HE_PHY_CAP2_STBC_RX_UNDER_80MHZ)
				flags |= IWL_TLC_MNG_CFG_FLAGS_STBC_MSK;

			if (he_cap->he_cap_elem.phy_cap_info[7] &
			    IEEE80211_HE_PHY_CAP7_STBC_RX_ABOVE_80MHZ)
				flags |= IWL_TLC_MNG_CFG_FLAGS_HE_STBC_160MHZ_MSK;
		} else if ((ht_cap->cap & IEEE80211_HT_CAP_RX_STBC) ||
			   (vht_ena &&
			    (vht_cap->cap & IEEE80211_VHT_CAP_RXSTBC_MASK)))
			flags |= IWL_TLC_MNG_CFG_FLAGS_STBC_MSK;
	}

	if (mvm->cfg->ht_params->ldpc &&
	    ((ht_cap->cap & IEEE80211_HT_CAP_LDPC_CODING) ||
	     (vht_ena && (vht_cap->cap & IEEE80211_VHT_CAP_RXLDPC))))
		flags |= IWL_TLC_MNG_CFG_FLAGS_LDPC_MSK;

	/* consider LDPC support in case of HE */
	if (he_cap->has_he && (he_cap->he_cap_elem.phy_cap_info[1] &
	    IEEE80211_HE_PHY_CAP1_LDPC_CODING_IN_PAYLOAD))
		flags |= IWL_TLC_MNG_CFG_FLAGS_LDPC_MSK;

	if (sband->iftype_data && sband->iftype_data->he_cap.has_he &&
	    !(sband->iftype_data->he_cap.he_cap_elem.phy_cap_info[1] &
	     IEEE80211_HE_PHY_CAP1_LDPC_CODING_IN_PAYLOAD))
		flags &= ~IWL_TLC_MNG_CFG_FLAGS_LDPC_MSK;

	if (he_cap->has_he &&
	    (he_cap->he_cap_elem.phy_cap_info[3] &
	     IEEE80211_HE_PHY_CAP3_DCM_MAX_CONST_RX_MASK))
		flags |= IWL_TLC_MNG_CFG_FLAGS_HE_DCM_NSS_1_MSK;

	return flags;
}

static
int rs_fw_vht_highest_rx_mcs_index(const struct ieee80211_sta_vht_cap *vht_cap,
				   int nss)
{
	u16 rx_mcs = le16_to_cpu(vht_cap->vht_mcs.rx_mcs_map) &
		(0x3 << (2 * (nss - 1)));
	rx_mcs >>= (2 * (nss - 1));

	switch (rx_mcs) {
	case IEEE80211_VHT_MCS_SUPPORT_0_7:
		return IWL_TLC_MNG_HT_RATE_MCS7;
	case IEEE80211_VHT_MCS_SUPPORT_0_8:
		return IWL_TLC_MNG_HT_RATE_MCS8;
	case IEEE80211_VHT_MCS_SUPPORT_0_9:
		return IWL_TLC_MNG_HT_RATE_MCS9;
	default:
		WARN_ON_ONCE(1);
		break;
	}

	return 0;
}

static void
rs_fw_vht_set_enabled_rates(const struct ieee80211_sta *sta,
			    const struct ieee80211_sta_vht_cap *vht_cap,
			    struct iwl_tlc_config_cmd *cmd)
{
	u16 supp;
	int i, highest_mcs;
<<<<<<< HEAD
	u8 nss = sta->rx_nss;

	/* the station support only a single receive chain */
	if (sta->smps_mode == IEEE80211_SMPS_STATIC)
		nss = 1;

	for (i = 0; i < nss && i < IWL_TLC_NSS_MAX; i++) {
		highest_mcs = rs_fw_vht_highest_rx_mcs_index(vht_cap, i + 1);
=======
	u8 max_nss = sta->rx_nss;
	struct ieee80211_vht_cap ieee_vht_cap = {
		.vht_cap_info = cpu_to_le32(vht_cap->cap),
		.supp_mcs = vht_cap->vht_mcs,
	};

	/* the station support only a single receive chain */
	if (sta->smps_mode == IEEE80211_SMPS_STATIC)
		max_nss = 1;

	for (i = 0; i < max_nss && i < IWL_TLC_NSS_MAX; i++) {
		int nss = i + 1;

		highest_mcs = rs_fw_vht_highest_rx_mcs_index(vht_cap, nss);
>>>>>>> d1988041
		if (!highest_mcs)
			continue;

		supp = BIT(highest_mcs + 1) - 1;
		if (sta->bandwidth == IEEE80211_STA_RX_BW_20)
			supp &= ~BIT(IWL_TLC_MNG_HT_RATE_MCS9);

		cmd->ht_rates[i][IWL_TLC_HT_BW_NONE_160] = cpu_to_le16(supp);
		/*
		 * Check if VHT extended NSS indicates that the bandwidth/NSS
		 * configuration is supported - only for MCS 0 since we already
		 * decoded the MCS bits anyway ourselves.
		 */
		if (sta->bandwidth == IEEE80211_STA_RX_BW_160 &&
		    ieee80211_get_vht_max_nss(&ieee_vht_cap,
					      IEEE80211_VHT_CHANWIDTH_160MHZ,
					      0, true, nss) >= nss)
			cmd->ht_rates[i][IWL_TLC_HT_BW_160] =
				cmd->ht_rates[i][IWL_TLC_HT_BW_NONE_160];
	}
}

static u16 rs_fw_he_ieee80211_mcs_to_rs_mcs(u16 mcs)
{
	switch (mcs) {
	case IEEE80211_HE_MCS_SUPPORT_0_7:
		return BIT(IWL_TLC_MNG_HT_RATE_MCS7 + 1) - 1;
	case IEEE80211_HE_MCS_SUPPORT_0_9:
		return BIT(IWL_TLC_MNG_HT_RATE_MCS9 + 1) - 1;
	case IEEE80211_HE_MCS_SUPPORT_0_11:
		return BIT(IWL_TLC_MNG_HT_RATE_MCS11 + 1) - 1;
	case IEEE80211_HE_MCS_NOT_SUPPORTED:
		return 0;
	}

	WARN(1, "invalid HE MCS %d\n", mcs);
	return 0;
}

static void
rs_fw_he_set_enabled_rates(const struct ieee80211_sta *sta,
			   struct ieee80211_supported_band *sband,
			   struct iwl_tlc_config_cmd *cmd)
{
	const struct ieee80211_sta_he_cap *he_cap = &sta->he_cap;
	u16 mcs_160 = le16_to_cpu(he_cap->he_mcs_nss_supp.rx_mcs_160);
	u16 mcs_80 = le16_to_cpu(he_cap->he_mcs_nss_supp.rx_mcs_80);
	u16 tx_mcs_80 =
		le16_to_cpu(sband->iftype_data->he_cap.he_mcs_nss_supp.tx_mcs_80);
	u16 tx_mcs_160 =
		le16_to_cpu(sband->iftype_data->he_cap.he_mcs_nss_supp.tx_mcs_160);
	int i;
	u8 nss = sta->rx_nss;

	/* the station support only a single receive chain */
	if (sta->smps_mode == IEEE80211_SMPS_STATIC)
		nss = 1;

	for (i = 0; i < nss && i < IWL_TLC_NSS_MAX; i++) {
		u16 _mcs_160 = (mcs_160 >> (2 * i)) & 0x3;
		u16 _mcs_80 = (mcs_80 >> (2 * i)) & 0x3;
		u16 _tx_mcs_160 = (tx_mcs_160 >> (2 * i)) & 0x3;
		u16 _tx_mcs_80 = (tx_mcs_80 >> (2 * i)) & 0x3;

		/* If one side doesn't support - mark both as not supporting */
		if (_mcs_80 == IEEE80211_HE_MCS_NOT_SUPPORTED ||
		    _tx_mcs_80 == IEEE80211_HE_MCS_NOT_SUPPORTED) {
			_mcs_80 = IEEE80211_HE_MCS_NOT_SUPPORTED;
			_tx_mcs_80 = IEEE80211_HE_MCS_NOT_SUPPORTED;
		}
		if (_mcs_80 > _tx_mcs_80)
			_mcs_80 = _tx_mcs_80;
		cmd->ht_rates[i][IWL_TLC_HT_BW_NONE_160] =
			cpu_to_le16(rs_fw_he_ieee80211_mcs_to_rs_mcs(_mcs_80));

		/* If one side doesn't support - mark both as not supporting */
		if (_mcs_160 == IEEE80211_HE_MCS_NOT_SUPPORTED ||
		    _tx_mcs_160 == IEEE80211_HE_MCS_NOT_SUPPORTED) {
			_mcs_160 = IEEE80211_HE_MCS_NOT_SUPPORTED;
			_tx_mcs_160 = IEEE80211_HE_MCS_NOT_SUPPORTED;
		}
		if (_mcs_160 > _tx_mcs_160)
			_mcs_160 = _tx_mcs_160;
		cmd->ht_rates[i][IWL_TLC_HT_BW_160] =
			cpu_to_le16(rs_fw_he_ieee80211_mcs_to_rs_mcs(_mcs_160));
	}
}

static void rs_fw_set_supp_rates(struct ieee80211_sta *sta,
				 struct ieee80211_supported_band *sband,
				 struct iwl_tlc_config_cmd *cmd)
{
	int i;
	unsigned long tmp;
	unsigned long supp; /* must be unsigned long for for_each_set_bit */
	const struct ieee80211_sta_ht_cap *ht_cap = &sta->ht_cap;
	const struct ieee80211_sta_vht_cap *vht_cap = &sta->vht_cap;
	const struct ieee80211_sta_he_cap *he_cap = &sta->he_cap;

	/* non HT rates */
	supp = 0;
	tmp = sta->supp_rates[sband->band];
	for_each_set_bit(i, &tmp, BITS_PER_LONG)
		supp |= BIT(sband->bitrates[i].hw_value);

	cmd->non_ht_rates = cpu_to_le16(supp);
	cmd->mode = IWL_TLC_MNG_MODE_NON_HT;

	/* HT/VHT rates */
	if (he_cap->has_he) {
		cmd->mode = IWL_TLC_MNG_MODE_HE;
		rs_fw_he_set_enabled_rates(sta, sband, cmd);
	} else if (vht_cap->vht_supported) {
		cmd->mode = IWL_TLC_MNG_MODE_VHT;
		rs_fw_vht_set_enabled_rates(sta, vht_cap, cmd);
	} else if (ht_cap->ht_supported) {
		cmd->mode = IWL_TLC_MNG_MODE_HT;
		cmd->ht_rates[IWL_TLC_NSS_1][IWL_TLC_HT_BW_NONE_160] =
			cpu_to_le16(ht_cap->mcs.rx_mask[0]);

		/* the station support only a single receive chain */
		if (sta->smps_mode == IEEE80211_SMPS_STATIC)
			cmd->ht_rates[IWL_TLC_NSS_2][IWL_TLC_HT_BW_NONE_160] =
				0;
		else
			cmd->ht_rates[IWL_TLC_NSS_2][IWL_TLC_HT_BW_NONE_160] =
				cpu_to_le16(ht_cap->mcs.rx_mask[1]);
	}
}

void iwl_mvm_tlc_update_notif(struct iwl_mvm *mvm,
			      struct iwl_rx_cmd_buffer *rxb)
{
	struct iwl_rx_packet *pkt = rxb_addr(rxb);
	struct iwl_tlc_update_notif *notif;
	struct ieee80211_sta *sta;
	struct iwl_mvm_sta *mvmsta;
	struct iwl_lq_sta_rs_fw *lq_sta;
	u32 flags;

	rcu_read_lock();

	notif = (void *)pkt->data;
	sta = rcu_dereference(mvm->fw_id_to_mac_id[notif->sta_id]);
	if (IS_ERR_OR_NULL(sta)) {
		IWL_ERR(mvm, "Invalid sta id (%d) in FW TLC notification\n",
			notif->sta_id);
		goto out;
	}

	mvmsta = iwl_mvm_sta_from_mac80211(sta);

	if (!mvmsta) {
		IWL_ERR(mvm, "Invalid sta id (%d) in FW TLC notification\n",
			notif->sta_id);
		goto out;
	}

	flags = le32_to_cpu(notif->flags);

	lq_sta = &mvmsta->lq_sta.rs_fw;

	if (flags & IWL_TLC_NOTIF_FLAG_RATE) {
		char pretty_rate[100];
		lq_sta->last_rate_n_flags = le32_to_cpu(notif->rate);
		rs_pretty_print_rate(pretty_rate, sizeof(pretty_rate),
				     lq_sta->last_rate_n_flags);
		IWL_DEBUG_RATE(mvm, "new rate: %s\n", pretty_rate);
	}

	if (flags & IWL_TLC_NOTIF_FLAG_AMSDU && !mvmsta->orig_amsdu_len) {
		u16 size = le32_to_cpu(notif->amsdu_size);
		int i;

		if (sta->max_amsdu_len < size) {
			/*
			 * In debug sta->max_amsdu_len < size
			 * so also check with orig_amsdu_len which holds the
			 * original data before debugfs changed the value
			 */
			WARN_ON(mvmsta->orig_amsdu_len < size);
			goto out;
		}

		mvmsta->amsdu_enabled = le32_to_cpu(notif->amsdu_enabled);
		mvmsta->max_amsdu_len = size;
		sta->max_rc_amsdu_len = mvmsta->max_amsdu_len;

		for (i = 0; i < IWL_MAX_TID_COUNT; i++) {
			if (mvmsta->amsdu_enabled & BIT(i))
				sta->max_tid_amsdu_len[i] =
					iwl_mvm_max_amsdu_size(mvm, sta, i);
			else
				/*
				 * Not so elegant, but this will effectively
				 * prevent AMSDU on this TID
				 */
				sta->max_tid_amsdu_len[i] = 1;
		}

		IWL_DEBUG_RATE(mvm,
			       "AMSDU update. AMSDU size: %d, AMSDU selected size: %d, AMSDU TID bitmap 0x%X\n",
			       le32_to_cpu(notif->amsdu_size), size,
			       mvmsta->amsdu_enabled);
	}
out:
	rcu_read_unlock();
}

u16 rs_fw_get_max_amsdu_len(struct ieee80211_sta *sta)
{
	const struct ieee80211_sta_vht_cap *vht_cap = &sta->vht_cap;
	const struct ieee80211_sta_ht_cap *ht_cap = &sta->ht_cap;

	if (vht_cap->vht_supported) {
		switch (vht_cap->cap & IEEE80211_VHT_CAP_MAX_MPDU_MASK) {
		case IEEE80211_VHT_CAP_MAX_MPDU_LENGTH_11454:
			return IEEE80211_MAX_MPDU_LEN_VHT_11454;
		case IEEE80211_VHT_CAP_MAX_MPDU_LENGTH_7991:
			return IEEE80211_MAX_MPDU_LEN_VHT_7991;
		default:
			return IEEE80211_MAX_MPDU_LEN_VHT_3895;
		}
	} else if (ht_cap->ht_supported) {
		if (ht_cap->cap & IEEE80211_HT_CAP_MAX_AMSDU)
			/*
			 * agg is offloaded so we need to assume that agg
			 * are enabled and max mpdu in ampdu is 4095
			 * (spec 802.11-2016 9.3.2.1)
			 */
			return IEEE80211_MAX_MPDU_LEN_HT_BA;
		else
			return IEEE80211_MAX_MPDU_LEN_HT_3839;
	}

	/* in legacy mode no amsdu is enabled so return zero */
	return 0;
}

void rs_fw_rate_init(struct iwl_mvm *mvm, struct ieee80211_sta *sta,
		     enum nl80211_band band, bool update)
{
	struct ieee80211_hw *hw = mvm->hw;
	struct iwl_mvm_sta *mvmsta = iwl_mvm_sta_from_mac80211(sta);
	struct iwl_lq_sta_rs_fw *lq_sta = &mvmsta->lq_sta.rs_fw;
	u32 cmd_id = iwl_cmd_id(TLC_MNG_CONFIG_CMD, DATA_PATH_GROUP, 0);
	struct ieee80211_supported_band *sband = hw->wiphy->bands[band];
	u16 max_amsdu_len = rs_fw_get_max_amsdu_len(sta);
	struct iwl_tlc_config_cmd cfg_cmd = {
		.sta_id = mvmsta->sta_id,
		.max_ch_width = update ?
			rs_fw_bw_from_sta_bw(sta) : RATE_MCS_CHAN_WIDTH_20,
		.flags = cpu_to_le16(rs_fw_get_config_flags(mvm, sta, sband)),
		.chains = rs_fw_set_active_chains(iwl_mvm_get_valid_tx_ant(mvm)),
		.sgi_ch_width_supp = rs_fw_sgi_cw_support(sta),
		.max_mpdu_len = cpu_to_le16(max_amsdu_len),
		.amsdu = iwl_mvm_is_csum_supported(mvm),
	};
	int ret;
	u16 cmd_size = sizeof(cfg_cmd);

	/* In old versions of the API the struct is 4 bytes smaller */
	if (iwl_fw_lookup_cmd_ver(mvm->fw, DATA_PATH_GROUP,
				  TLC_MNG_CONFIG_CMD, 0) < 3)
		cmd_size -= 4;

	memset(lq_sta, 0, offsetof(typeof(*lq_sta), pers));

#ifdef CONFIG_IWLWIFI_DEBUGFS
	iwl_mvm_reset_frame_stats(mvm);
#endif
	rs_fw_set_supp_rates(sta, sband, &cfg_cmd);

	/*
	 * since TLC offload works with one mode we can assume
	 * that only vht/ht is used and also set it as station max amsdu
	 */
	sta->max_amsdu_len = max_amsdu_len;

	ret = iwl_mvm_send_cmd_pdu(mvm, cmd_id, CMD_ASYNC, cmd_size,
				   &cfg_cmd);
	if (ret)
		IWL_ERR(mvm, "Failed to send rate scale config (%d)\n", ret);
}

int rs_fw_tx_protection(struct iwl_mvm *mvm, struct iwl_mvm_sta *mvmsta,
			bool enable)
{
	/* TODO: need to introduce a new FW cmd since LQ cmd is not relevant */
	IWL_DEBUG_RATE(mvm, "tx protection - not implemented yet.\n");
	return 0;
}

void iwl_mvm_rs_add_sta(struct iwl_mvm *mvm, struct iwl_mvm_sta *mvmsta)
{
	struct iwl_lq_sta_rs_fw *lq_sta = &mvmsta->lq_sta.rs_fw;

	IWL_DEBUG_RATE(mvm, "create station rate scale window\n");

	lq_sta->pers.drv = mvm;
	lq_sta->pers.sta_id = mvmsta->sta_id;
	lq_sta->pers.chains = 0;
	memset(lq_sta->pers.chain_signal, 0, sizeof(lq_sta->pers.chain_signal));
	lq_sta->pers.last_rssi = S8_MIN;
	lq_sta->last_rate_n_flags = 0;

#ifdef CONFIG_MAC80211_DEBUGFS
	lq_sta->pers.dbg_fixed_rate = 0;
#endif
}<|MERGE_RESOLUTION|>--- conflicted
+++ resolved
@@ -195,16 +195,6 @@
 {
 	u16 supp;
 	int i, highest_mcs;
-<<<<<<< HEAD
-	u8 nss = sta->rx_nss;
-
-	/* the station support only a single receive chain */
-	if (sta->smps_mode == IEEE80211_SMPS_STATIC)
-		nss = 1;
-
-	for (i = 0; i < nss && i < IWL_TLC_NSS_MAX; i++) {
-		highest_mcs = rs_fw_vht_highest_rx_mcs_index(vht_cap, i + 1);
-=======
 	u8 max_nss = sta->rx_nss;
 	struct ieee80211_vht_cap ieee_vht_cap = {
 		.vht_cap_info = cpu_to_le32(vht_cap->cap),
@@ -219,7 +209,6 @@
 		int nss = i + 1;
 
 		highest_mcs = rs_fw_vht_highest_rx_mcs_index(vht_cap, nss);
->>>>>>> d1988041
 		if (!highest_mcs)
 			continue;
 
