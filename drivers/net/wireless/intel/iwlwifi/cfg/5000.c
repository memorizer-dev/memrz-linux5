--- conflicted
+++ resolved
@@ -3,25 +3,6 @@
  *
  * Copyright(c) 2007 - 2014 Intel Corporation. All rights reserved.
  * Copyright(c) 2018 - 2019 Intel Corporation
-<<<<<<< HEAD
- *
- * This program is free software; you can redistribute it and/or modify it
- * under the terms of version 2 of the GNU General Public License as
- * published by the Free Software Foundation.
- *
- * This program is distributed in the hope that it will be useful, but WITHOUT
- * ANY WARRANTY; without even the implied warranty of MERCHANTABILITY or
- * FITNESS FOR A PARTICULAR PURPOSE.  See the GNU General Public License for
- * more details.
- *
- * You should have received a copy of the GNU General Public License along with
- * this program; if not, write to the Free Software Foundation, Inc.,
- * 51 Franklin Street, Fifth Floor, Boston, MA 02110, USA
- *
- * The full GNU General Public License is included in this distribution in the
- * file called LICENSE.
-=======
->>>>>>> f7688b48
  *
  * Contact Information:
  *  Intel Linux Wireless <linuxwifi@intel.com>
@@ -144,11 +125,7 @@
 	.ht_params = &iwl5000_ht_params,
 	.led_mode = IWL_LED_BLINK,
 	.internal_wimax_coex = true,
-<<<<<<< HEAD
-	.csr = &iwl_csr_v1,
-=======
 	.trans.csr = &iwl_csr_v1,
->>>>>>> f7688b48
 };
 
 #define IWL_DEVICE_5150						\
