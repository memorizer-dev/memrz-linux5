--- conflicted
+++ resolved
@@ -242,11 +242,7 @@
 	if (mac->opmode != NL80211_IFTYPE_STATION)
 		return;
 
-<<<<<<< HEAD
-	mutex_lock(&rtlpriv->locks.ps_mutex);
-=======
 	spin_lock_irqsave(&rtlpriv->locks.ips_lock, flags);
->>>>>>> dc0d633e
 
 	if (ppsc->inactiveps) {
 		rtstate = ppsc->rfpwr_state;
@@ -262,11 +258,7 @@
 		}
 	}
 
-<<<<<<< HEAD
-	mutex_unlock(&rtlpriv->locks.ps_mutex);
-=======
 	spin_unlock_irqrestore(&rtlpriv->locks.ips_lock, flags);
->>>>>>> dc0d633e
 }
 
 /*for FW LPS*/
