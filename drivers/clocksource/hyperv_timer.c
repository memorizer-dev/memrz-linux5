--- conflicted
+++ resolved
@@ -343,10 +343,6 @@
 
 static u64 notrace read_hv_sched_clock_tsc(void)
 {
-<<<<<<< HEAD
-	return (read_hv_clock_tsc(NULL) - hv_sched_clock_offset) *
-		(NSEC_PER_SEC / HV_CLOCK_HZ);
-=======
 	return (read_hv_clock_tsc() - hv_sched_clock_offset) *
 		(NSEC_PER_SEC / HV_CLOCK_HZ);
 }
@@ -378,7 +374,6 @@
 {
 	hv_enable_vdso_clocksource();
 	return 0;
->>>>>>> d1988041
 }
 
 static struct clocksource hyperv_cs_tsc = {
@@ -411,11 +406,7 @@
 
 static u64 notrace read_hv_sched_clock_msr(void)
 {
-<<<<<<< HEAD
-	return (read_hv_clock_msr(NULL) - hv_sched_clock_offset) *
-=======
 	return (read_hv_clock_msr() - hv_sched_clock_offset) *
->>>>>>> d1988041
 		(NSEC_PER_SEC / HV_CLOCK_HZ);
 }
 
