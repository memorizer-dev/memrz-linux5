// SPDX-License-Identifier: GPL-2.0-or-later
//
// core.c  --  Voltage/Current Regulator framework.
//
// Copyright 2007, 2008 Wolfson Microelectronics PLC.
// Copyright 2008 SlimLogic Ltd.
//
// Author: Liam Girdwood <lrg@slimlogic.co.uk>

#include <linux/kernel.h>
#include <linux/init.h>
#include <linux/debugfs.h>
#include <linux/device.h>
#include <linux/slab.h>
#include <linux/async.h>
#include <linux/err.h>
#include <linux/mutex.h>
#include <linux/suspend.h>
#include <linux/delay.h>
#include <linux/gpio/consumer.h>
#include <linux/of.h>
#include <linux/regmap.h>
#include <linux/regulator/of_regulator.h>
#include <linux/regulator/consumer.h>
#include <linux/regulator/coupler.h>
#include <linux/regulator/driver.h>
#include <linux/regulator/machine.h>
#include <linux/module.h>

#define CREATE_TRACE_POINTS
#include <trace/events/regulator.h>

#include "dummy.h"
#include "internal.h"

#define rdev_crit(rdev, fmt, ...)					\
	pr_crit("%s: " fmt, rdev_get_name(rdev), ##__VA_ARGS__)
#define rdev_err(rdev, fmt, ...)					\
	pr_err("%s: " fmt, rdev_get_name(rdev), ##__VA_ARGS__)
#define rdev_warn(rdev, fmt, ...)					\
	pr_warn("%s: " fmt, rdev_get_name(rdev), ##__VA_ARGS__)
#define rdev_info(rdev, fmt, ...)					\
	pr_info("%s: " fmt, rdev_get_name(rdev), ##__VA_ARGS__)
#define rdev_dbg(rdev, fmt, ...)					\
	pr_debug("%s: " fmt, rdev_get_name(rdev), ##__VA_ARGS__)

static DEFINE_WW_CLASS(regulator_ww_class);
static DEFINE_MUTEX(regulator_nesting_mutex);
static DEFINE_MUTEX(regulator_list_mutex);
static LIST_HEAD(regulator_map_list);
static LIST_HEAD(regulator_ena_gpio_list);
static LIST_HEAD(regulator_supply_alias_list);
static LIST_HEAD(regulator_coupler_list);
static bool has_full_constraints;

static struct dentry *debugfs_root;

/*
 * struct regulator_map
 *
 * Used to provide symbolic supply names to devices.
 */
struct regulator_map {
	struct list_head list;
	const char *dev_name;   /* The dev_name() for the consumer */
	const char *supply;
	struct regulator_dev *regulator;
};

/*
 * struct regulator_enable_gpio
 *
 * Management for shared enable GPIO pin
 */
struct regulator_enable_gpio {
	struct list_head list;
	struct gpio_desc *gpiod;
	u32 enable_count;	/* a number of enabled shared GPIO */
	u32 request_count;	/* a number of requested shared GPIO */
};

/*
 * struct regulator_supply_alias
 *
 * Used to map lookups for a supply onto an alternative device.
 */
struct regulator_supply_alias {
	struct list_head list;
	struct device *src_dev;
	const char *src_supply;
	struct device *alias_dev;
	const char *alias_supply;
};

static int _regulator_is_enabled(struct regulator_dev *rdev);
static int _regulator_disable(struct regulator *regulator);
static int _regulator_get_current_limit(struct regulator_dev *rdev);
static unsigned int _regulator_get_mode(struct regulator_dev *rdev);
static int _notifier_call_chain(struct regulator_dev *rdev,
				  unsigned long event, void *data);
static int _regulator_do_set_voltage(struct regulator_dev *rdev,
				     int min_uV, int max_uV);
static int regulator_balance_voltage(struct regulator_dev *rdev,
				     suspend_state_t state);
static struct regulator *create_regulator(struct regulator_dev *rdev,
					  struct device *dev,
					  const char *supply_name);
static void _regulator_put(struct regulator *regulator);

const char *rdev_get_name(struct regulator_dev *rdev)
{
	if (rdev->constraints && rdev->constraints->name)
		return rdev->constraints->name;
	else if (rdev->desc->name)
		return rdev->desc->name;
	else
		return "";
}

static bool have_full_constraints(void)
{
	return has_full_constraints || of_have_populated_dt();
}

static bool regulator_ops_is_valid(struct regulator_dev *rdev, int ops)
{
	if (!rdev->constraints) {
		rdev_err(rdev, "no constraints\n");
		return false;
	}

	if (rdev->constraints->valid_ops_mask & ops)
		return true;

	return false;
}

/**
 * regulator_lock_nested - lock a single regulator
 * @rdev:		regulator source
 * @ww_ctx:		w/w mutex acquire context
 *
 * This function can be called many times by one task on
 * a single regulator and its mutex will be locked only
 * once. If a task, which is calling this function is other
 * than the one, which initially locked the mutex, it will
 * wait on mutex.
 */
static inline int regulator_lock_nested(struct regulator_dev *rdev,
					struct ww_acquire_ctx *ww_ctx)
{
	bool lock = false;
	int ret = 0;

	mutex_lock(&regulator_nesting_mutex);

	if (ww_ctx || !ww_mutex_trylock(&rdev->mutex)) {
		if (rdev->mutex_owner == current)
			rdev->ref_cnt++;
		else
			lock = true;

		if (lock) {
			mutex_unlock(&regulator_nesting_mutex);
			ret = ww_mutex_lock(&rdev->mutex, ww_ctx);
			mutex_lock(&regulator_nesting_mutex);
		}
	} else {
		lock = true;
	}

	if (lock && ret != -EDEADLK) {
		rdev->ref_cnt++;
		rdev->mutex_owner = current;
	}

	mutex_unlock(&regulator_nesting_mutex);

	return ret;
}

/**
 * regulator_lock - lock a single regulator
 * @rdev:		regulator source
 *
 * This function can be called many times by one task on
 * a single regulator and its mutex will be locked only
 * once. If a task, which is calling this function is other
 * than the one, which initially locked the mutex, it will
 * wait on mutex.
 */
void regulator_lock(struct regulator_dev *rdev)
{
	regulator_lock_nested(rdev, NULL);
}
EXPORT_SYMBOL_GPL(regulator_lock);

/**
 * regulator_unlock - unlock a single regulator
 * @rdev:		regulator_source
 *
 * This function unlocks the mutex when the
 * reference counter reaches 0.
 */
void regulator_unlock(struct regulator_dev *rdev)
{
	mutex_lock(&regulator_nesting_mutex);

	if (--rdev->ref_cnt == 0) {
		rdev->mutex_owner = NULL;
		ww_mutex_unlock(&rdev->mutex);
	}

	WARN_ON_ONCE(rdev->ref_cnt < 0);

	mutex_unlock(&regulator_nesting_mutex);
}
EXPORT_SYMBOL_GPL(regulator_unlock);

static bool regulator_supply_is_couple(struct regulator_dev *rdev)
{
	struct regulator_dev *c_rdev;
	int i;

	for (i = 1; i < rdev->coupling_desc.n_coupled; i++) {
		c_rdev = rdev->coupling_desc.coupled_rdevs[i];

		if (rdev->supply->rdev == c_rdev)
			return true;
	}

	return false;
}

static void regulator_unlock_recursive(struct regulator_dev *rdev,
				       unsigned int n_coupled)
{
	struct regulator_dev *c_rdev;
	int i;

	for (i = n_coupled; i > 0; i--) {
		c_rdev = rdev->coupling_desc.coupled_rdevs[i - 1];

		if (!c_rdev)
			continue;

		if (c_rdev->supply && !regulator_supply_is_couple(c_rdev))
			regulator_unlock_recursive(
					c_rdev->supply->rdev,
					c_rdev->coupling_desc.n_coupled);

		regulator_unlock(c_rdev);
	}
}

static int regulator_lock_recursive(struct regulator_dev *rdev,
				    struct regulator_dev **new_contended_rdev,
				    struct regulator_dev **old_contended_rdev,
				    struct ww_acquire_ctx *ww_ctx)
{
	struct regulator_dev *c_rdev;
	int i, err;

	for (i = 0; i < rdev->coupling_desc.n_coupled; i++) {
		c_rdev = rdev->coupling_desc.coupled_rdevs[i];

		if (!c_rdev)
			continue;

		if (c_rdev != *old_contended_rdev) {
			err = regulator_lock_nested(c_rdev, ww_ctx);
			if (err) {
				if (err == -EDEADLK) {
					*new_contended_rdev = c_rdev;
					goto err_unlock;
				}

				/* shouldn't happen */
				WARN_ON_ONCE(err != -EALREADY);
			}
		} else {
			*old_contended_rdev = NULL;
		}

		if (c_rdev->supply && !regulator_supply_is_couple(c_rdev)) {
			err = regulator_lock_recursive(c_rdev->supply->rdev,
						       new_contended_rdev,
						       old_contended_rdev,
						       ww_ctx);
			if (err) {
				regulator_unlock(c_rdev);
				goto err_unlock;
			}
		}
	}

	return 0;

err_unlock:
	regulator_unlock_recursive(rdev, i);

	return err;
}

/**
 * regulator_unlock_dependent - unlock regulator's suppliers and coupled
 *				regulators
 * @rdev:			regulator source
 * @ww_ctx:			w/w mutex acquire context
 *
 * Unlock all regulators related with rdev by coupling or supplying.
 */
static void regulator_unlock_dependent(struct regulator_dev *rdev,
				       struct ww_acquire_ctx *ww_ctx)
{
	regulator_unlock_recursive(rdev, rdev->coupling_desc.n_coupled);
	ww_acquire_fini(ww_ctx);
}

/**
 * regulator_lock_dependent - lock regulator's suppliers and coupled regulators
 * @rdev:			regulator source
 * @ww_ctx:			w/w mutex acquire context
 *
 * This function as a wrapper on regulator_lock_recursive(), which locks
 * all regulators related with rdev by coupling or supplying.
 */
static void regulator_lock_dependent(struct regulator_dev *rdev,
				     struct ww_acquire_ctx *ww_ctx)
{
	struct regulator_dev *new_contended_rdev = NULL;
	struct regulator_dev *old_contended_rdev = NULL;
	int err;

	mutex_lock(&regulator_list_mutex);

	ww_acquire_init(ww_ctx, &regulator_ww_class);

	do {
		if (new_contended_rdev) {
			ww_mutex_lock_slow(&new_contended_rdev->mutex, ww_ctx);
			old_contended_rdev = new_contended_rdev;
			old_contended_rdev->ref_cnt++;
		}

		err = regulator_lock_recursive(rdev,
					       &new_contended_rdev,
					       &old_contended_rdev,
					       ww_ctx);

		if (old_contended_rdev)
			regulator_unlock(old_contended_rdev);

	} while (err == -EDEADLK);

	ww_acquire_done(ww_ctx);

	mutex_unlock(&regulator_list_mutex);
}

/**
 * of_get_child_regulator - get a child regulator device node
 * based on supply name
 * @parent: Parent device node
 * @prop_name: Combination regulator supply name and "-supply"
 *
 * Traverse all child nodes.
 * Extract the child regulator device node corresponding to the supply name.
 * returns the device node corresponding to the regulator if found, else
 * returns NULL.
 */
static struct device_node *of_get_child_regulator(struct device_node *parent,
						  const char *prop_name)
{
	struct device_node *regnode = NULL;
	struct device_node *child = NULL;

	for_each_child_of_node(parent, child) {
		regnode = of_parse_phandle(child, prop_name, 0);

		if (!regnode) {
			regnode = of_get_child_regulator(child, prop_name);
			if (regnode)
				goto err_node_put;
		} else {
			goto err_node_put;
		}
	}
	return NULL;

err_node_put:
	of_node_put(child);
	return regnode;
}

/**
 * of_get_regulator - get a regulator device node based on supply name
 * @dev: Device pointer for the consumer (of regulator) device
 * @supply: regulator supply name
 *
 * Extract the regulator device node corresponding to the supply name.
 * returns the device node corresponding to the regulator if found, else
 * returns NULL.
 */
static struct device_node *of_get_regulator(struct device *dev, const char *supply)
{
	struct device_node *regnode = NULL;
	char prop_name[32]; /* 32 is max size of property name */

	dev_dbg(dev, "Looking up %s-supply from device tree\n", supply);

	snprintf(prop_name, 32, "%s-supply", supply);
	regnode = of_parse_phandle(dev->of_node, prop_name, 0);

	if (!regnode) {
		regnode = of_get_child_regulator(dev->of_node, prop_name);
		if (regnode)
			return regnode;

		dev_dbg(dev, "Looking up %s property in node %pOF failed\n",
				prop_name, dev->of_node);
		return NULL;
	}
	return regnode;
}

/* Platform voltage constraint check */
int regulator_check_voltage(struct regulator_dev *rdev,
			    int *min_uV, int *max_uV)
{
	BUG_ON(*min_uV > *max_uV);

	if (!regulator_ops_is_valid(rdev, REGULATOR_CHANGE_VOLTAGE)) {
		rdev_err(rdev, "voltage operation not allowed\n");
		return -EPERM;
	}

	if (*max_uV > rdev->constraints->max_uV)
		*max_uV = rdev->constraints->max_uV;
	if (*min_uV < rdev->constraints->min_uV)
		*min_uV = rdev->constraints->min_uV;

	if (*min_uV > *max_uV) {
		rdev_err(rdev, "unsupportable voltage range: %d-%duV\n",
			 *min_uV, *max_uV);
		return -EINVAL;
	}

	return 0;
}

/* return 0 if the state is valid */
static int regulator_check_states(suspend_state_t state)
{
	return (state > PM_SUSPEND_MAX || state == PM_SUSPEND_TO_IDLE);
}

/* Make sure we select a voltage that suits the needs of all
 * regulator consumers
 */
int regulator_check_consumers(struct regulator_dev *rdev,
			      int *min_uV, int *max_uV,
			      suspend_state_t state)
{
	struct regulator *regulator;
	struct regulator_voltage *voltage;

	list_for_each_entry(regulator, &rdev->consumer_list, list) {
		voltage = &regulator->voltage[state];
		/*
		 * Assume consumers that didn't say anything are OK
		 * with anything in the constraint range.
		 */
		if (!voltage->min_uV && !voltage->max_uV)
			continue;

		if (*max_uV > voltage->max_uV)
			*max_uV = voltage->max_uV;
		if (*min_uV < voltage->min_uV)
			*min_uV = voltage->min_uV;
	}

	if (*min_uV > *max_uV) {
		rdev_err(rdev, "Restricting voltage, %u-%uuV\n",
			*min_uV, *max_uV);
		return -EINVAL;
	}

	return 0;
}

/* current constraint check */
static int regulator_check_current_limit(struct regulator_dev *rdev,
					int *min_uA, int *max_uA)
{
	BUG_ON(*min_uA > *max_uA);

	if (!regulator_ops_is_valid(rdev, REGULATOR_CHANGE_CURRENT)) {
		rdev_err(rdev, "current operation not allowed\n");
		return -EPERM;
	}

	if (*max_uA > rdev->constraints->max_uA)
		*max_uA = rdev->constraints->max_uA;
	if (*min_uA < rdev->constraints->min_uA)
		*min_uA = rdev->constraints->min_uA;

	if (*min_uA > *max_uA) {
		rdev_err(rdev, "unsupportable current range: %d-%duA\n",
			 *min_uA, *max_uA);
		return -EINVAL;
	}

	return 0;
}

/* operating mode constraint check */
static int regulator_mode_constrain(struct regulator_dev *rdev,
				    unsigned int *mode)
{
	switch (*mode) {
	case REGULATOR_MODE_FAST:
	case REGULATOR_MODE_NORMAL:
	case REGULATOR_MODE_IDLE:
	case REGULATOR_MODE_STANDBY:
		break;
	default:
		rdev_err(rdev, "invalid mode %x specified\n", *mode);
		return -EINVAL;
	}

	if (!regulator_ops_is_valid(rdev, REGULATOR_CHANGE_MODE)) {
		rdev_err(rdev, "mode operation not allowed\n");
		return -EPERM;
	}

	/* The modes are bitmasks, the most power hungry modes having
	 * the lowest values. If the requested mode isn't supported
	 * try higher modes. */
	while (*mode) {
		if (rdev->constraints->valid_modes_mask & *mode)
			return 0;
		*mode /= 2;
	}

	return -EINVAL;
}

static inline struct regulator_state *
regulator_get_suspend_state(struct regulator_dev *rdev, suspend_state_t state)
{
	if (rdev->constraints == NULL)
		return NULL;

	switch (state) {
	case PM_SUSPEND_STANDBY:
		return &rdev->constraints->state_standby;
	case PM_SUSPEND_MEM:
		return &rdev->constraints->state_mem;
	case PM_SUSPEND_MAX:
		return &rdev->constraints->state_disk;
	default:
		return NULL;
	}
}

static ssize_t regulator_uV_show(struct device *dev,
				struct device_attribute *attr, char *buf)
{
	struct regulator_dev *rdev = dev_get_drvdata(dev);
	int uV;

	regulator_lock(rdev);
	uV = regulator_get_voltage_rdev(rdev);
	regulator_unlock(rdev);

	if (uV < 0)
		return uV;
	return sprintf(buf, "%d\n", uV);
}
static DEVICE_ATTR(microvolts, 0444, regulator_uV_show, NULL);

static ssize_t regulator_uA_show(struct device *dev,
				struct device_attribute *attr, char *buf)
{
	struct regulator_dev *rdev = dev_get_drvdata(dev);

	return sprintf(buf, "%d\n", _regulator_get_current_limit(rdev));
}
static DEVICE_ATTR(microamps, 0444, regulator_uA_show, NULL);

static ssize_t name_show(struct device *dev, struct device_attribute *attr,
			 char *buf)
{
	struct regulator_dev *rdev = dev_get_drvdata(dev);

	return sprintf(buf, "%s\n", rdev_get_name(rdev));
}
static DEVICE_ATTR_RO(name);

static const char *regulator_opmode_to_str(int mode)
{
	switch (mode) {
	case REGULATOR_MODE_FAST:
		return "fast";
	case REGULATOR_MODE_NORMAL:
		return "normal";
	case REGULATOR_MODE_IDLE:
		return "idle";
	case REGULATOR_MODE_STANDBY:
		return "standby";
	}
	return "unknown";
}

static ssize_t regulator_print_opmode(char *buf, int mode)
{
	return sprintf(buf, "%s\n", regulator_opmode_to_str(mode));
}

static ssize_t regulator_opmode_show(struct device *dev,
				    struct device_attribute *attr, char *buf)
{
	struct regulator_dev *rdev = dev_get_drvdata(dev);

	return regulator_print_opmode(buf, _regulator_get_mode(rdev));
}
static DEVICE_ATTR(opmode, 0444, regulator_opmode_show, NULL);

static ssize_t regulator_print_state(char *buf, int state)
{
	if (state > 0)
		return sprintf(buf, "enabled\n");
	else if (state == 0)
		return sprintf(buf, "disabled\n");
	else
		return sprintf(buf, "unknown\n");
}

static ssize_t regulator_state_show(struct device *dev,
				   struct device_attribute *attr, char *buf)
{
	struct regulator_dev *rdev = dev_get_drvdata(dev);
	ssize_t ret;

	regulator_lock(rdev);
	ret = regulator_print_state(buf, _regulator_is_enabled(rdev));
	regulator_unlock(rdev);

	return ret;
}
static DEVICE_ATTR(state, 0444, regulator_state_show, NULL);

static ssize_t regulator_status_show(struct device *dev,
				   struct device_attribute *attr, char *buf)
{
	struct regulator_dev *rdev = dev_get_drvdata(dev);
	int status;
	char *label;

	status = rdev->desc->ops->get_status(rdev);
	if (status < 0)
		return status;

	switch (status) {
	case REGULATOR_STATUS_OFF:
		label = "off";
		break;
	case REGULATOR_STATUS_ON:
		label = "on";
		break;
	case REGULATOR_STATUS_ERROR:
		label = "error";
		break;
	case REGULATOR_STATUS_FAST:
		label = "fast";
		break;
	case REGULATOR_STATUS_NORMAL:
		label = "normal";
		break;
	case REGULATOR_STATUS_IDLE:
		label = "idle";
		break;
	case REGULATOR_STATUS_STANDBY:
		label = "standby";
		break;
	case REGULATOR_STATUS_BYPASS:
		label = "bypass";
		break;
	case REGULATOR_STATUS_UNDEFINED:
		label = "undefined";
		break;
	default:
		return -ERANGE;
	}

	return sprintf(buf, "%s\n", label);
}
static DEVICE_ATTR(status, 0444, regulator_status_show, NULL);

static ssize_t regulator_min_uA_show(struct device *dev,
				    struct device_attribute *attr, char *buf)
{
	struct regulator_dev *rdev = dev_get_drvdata(dev);

	if (!rdev->constraints)
		return sprintf(buf, "constraint not defined\n");

	return sprintf(buf, "%d\n", rdev->constraints->min_uA);
}
static DEVICE_ATTR(min_microamps, 0444, regulator_min_uA_show, NULL);

static ssize_t regulator_max_uA_show(struct device *dev,
				    struct device_attribute *attr, char *buf)
{
	struct regulator_dev *rdev = dev_get_drvdata(dev);

	if (!rdev->constraints)
		return sprintf(buf, "constraint not defined\n");

	return sprintf(buf, "%d\n", rdev->constraints->max_uA);
}
static DEVICE_ATTR(max_microamps, 0444, regulator_max_uA_show, NULL);

static ssize_t regulator_min_uV_show(struct device *dev,
				    struct device_attribute *attr, char *buf)
{
	struct regulator_dev *rdev = dev_get_drvdata(dev);

	if (!rdev->constraints)
		return sprintf(buf, "constraint not defined\n");

	return sprintf(buf, "%d\n", rdev->constraints->min_uV);
}
static DEVICE_ATTR(min_microvolts, 0444, regulator_min_uV_show, NULL);

static ssize_t regulator_max_uV_show(struct device *dev,
				    struct device_attribute *attr, char *buf)
{
	struct regulator_dev *rdev = dev_get_drvdata(dev);

	if (!rdev->constraints)
		return sprintf(buf, "constraint not defined\n");

	return sprintf(buf, "%d\n", rdev->constraints->max_uV);
}
static DEVICE_ATTR(max_microvolts, 0444, regulator_max_uV_show, NULL);

static ssize_t regulator_total_uA_show(struct device *dev,
				      struct device_attribute *attr, char *buf)
{
	struct regulator_dev *rdev = dev_get_drvdata(dev);
	struct regulator *regulator;
	int uA = 0;

	regulator_lock(rdev);
	list_for_each_entry(regulator, &rdev->consumer_list, list) {
		if (regulator->enable_count)
			uA += regulator->uA_load;
	}
	regulator_unlock(rdev);
	return sprintf(buf, "%d\n", uA);
}
static DEVICE_ATTR(requested_microamps, 0444, regulator_total_uA_show, NULL);

static ssize_t num_users_show(struct device *dev, struct device_attribute *attr,
			      char *buf)
{
	struct regulator_dev *rdev = dev_get_drvdata(dev);
	return sprintf(buf, "%d\n", rdev->use_count);
}
static DEVICE_ATTR_RO(num_users);

static ssize_t type_show(struct device *dev, struct device_attribute *attr,
			 char *buf)
{
	struct regulator_dev *rdev = dev_get_drvdata(dev);

	switch (rdev->desc->type) {
	case REGULATOR_VOLTAGE:
		return sprintf(buf, "voltage\n");
	case REGULATOR_CURRENT:
		return sprintf(buf, "current\n");
	}
	return sprintf(buf, "unknown\n");
}
static DEVICE_ATTR_RO(type);

static ssize_t regulator_suspend_mem_uV_show(struct device *dev,
				struct device_attribute *attr, char *buf)
{
	struct regulator_dev *rdev = dev_get_drvdata(dev);

	return sprintf(buf, "%d\n", rdev->constraints->state_mem.uV);
}
static DEVICE_ATTR(suspend_mem_microvolts, 0444,
		regulator_suspend_mem_uV_show, NULL);

static ssize_t regulator_suspend_disk_uV_show(struct device *dev,
				struct device_attribute *attr, char *buf)
{
	struct regulator_dev *rdev = dev_get_drvdata(dev);

	return sprintf(buf, "%d\n", rdev->constraints->state_disk.uV);
}
static DEVICE_ATTR(suspend_disk_microvolts, 0444,
		regulator_suspend_disk_uV_show, NULL);

static ssize_t regulator_suspend_standby_uV_show(struct device *dev,
				struct device_attribute *attr, char *buf)
{
	struct regulator_dev *rdev = dev_get_drvdata(dev);

	return sprintf(buf, "%d\n", rdev->constraints->state_standby.uV);
}
static DEVICE_ATTR(suspend_standby_microvolts, 0444,
		regulator_suspend_standby_uV_show, NULL);

static ssize_t regulator_suspend_mem_mode_show(struct device *dev,
				struct device_attribute *attr, char *buf)
{
	struct regulator_dev *rdev = dev_get_drvdata(dev);

	return regulator_print_opmode(buf,
		rdev->constraints->state_mem.mode);
}
static DEVICE_ATTR(suspend_mem_mode, 0444,
		regulator_suspend_mem_mode_show, NULL);

static ssize_t regulator_suspend_disk_mode_show(struct device *dev,
				struct device_attribute *attr, char *buf)
{
	struct regulator_dev *rdev = dev_get_drvdata(dev);

	return regulator_print_opmode(buf,
		rdev->constraints->state_disk.mode);
}
static DEVICE_ATTR(suspend_disk_mode, 0444,
		regulator_suspend_disk_mode_show, NULL);

static ssize_t regulator_suspend_standby_mode_show(struct device *dev,
				struct device_attribute *attr, char *buf)
{
	struct regulator_dev *rdev = dev_get_drvdata(dev);

	return regulator_print_opmode(buf,
		rdev->constraints->state_standby.mode);
}
static DEVICE_ATTR(suspend_standby_mode, 0444,
		regulator_suspend_standby_mode_show, NULL);

static ssize_t regulator_suspend_mem_state_show(struct device *dev,
				   struct device_attribute *attr, char *buf)
{
	struct regulator_dev *rdev = dev_get_drvdata(dev);

	return regulator_print_state(buf,
			rdev->constraints->state_mem.enabled);
}
static DEVICE_ATTR(suspend_mem_state, 0444,
		regulator_suspend_mem_state_show, NULL);

static ssize_t regulator_suspend_disk_state_show(struct device *dev,
				   struct device_attribute *attr, char *buf)
{
	struct regulator_dev *rdev = dev_get_drvdata(dev);

	return regulator_print_state(buf,
			rdev->constraints->state_disk.enabled);
}
static DEVICE_ATTR(suspend_disk_state, 0444,
		regulator_suspend_disk_state_show, NULL);

static ssize_t regulator_suspend_standby_state_show(struct device *dev,
				   struct device_attribute *attr, char *buf)
{
	struct regulator_dev *rdev = dev_get_drvdata(dev);

	return regulator_print_state(buf,
			rdev->constraints->state_standby.enabled);
}
static DEVICE_ATTR(suspend_standby_state, 0444,
		regulator_suspend_standby_state_show, NULL);

static ssize_t regulator_bypass_show(struct device *dev,
				     struct device_attribute *attr, char *buf)
{
	struct regulator_dev *rdev = dev_get_drvdata(dev);
	const char *report;
	bool bypass;
	int ret;

	ret = rdev->desc->ops->get_bypass(rdev, &bypass);

	if (ret != 0)
		report = "unknown";
	else if (bypass)
		report = "enabled";
	else
		report = "disabled";

	return sprintf(buf, "%s\n", report);
}
static DEVICE_ATTR(bypass, 0444,
		   regulator_bypass_show, NULL);

/* Calculate the new optimum regulator operating mode based on the new total
 * consumer load. All locks held by caller */
static int drms_uA_update(struct regulator_dev *rdev)
{
	struct regulator *sibling;
	int current_uA = 0, output_uV, input_uV, err;
	unsigned int mode;

	/*
	 * first check to see if we can set modes at all, otherwise just
	 * tell the consumer everything is OK.
	 */
	if (!regulator_ops_is_valid(rdev, REGULATOR_CHANGE_DRMS)) {
		rdev_dbg(rdev, "DRMS operation not allowed\n");
		return 0;
	}

	if (!rdev->desc->ops->get_optimum_mode &&
	    !rdev->desc->ops->set_load)
		return 0;

	if (!rdev->desc->ops->set_mode &&
	    !rdev->desc->ops->set_load)
		return -EINVAL;

	/* calc total requested load */
	list_for_each_entry(sibling, &rdev->consumer_list, list) {
		if (sibling->enable_count)
			current_uA += sibling->uA_load;
	}

	current_uA += rdev->constraints->system_load;

	if (rdev->desc->ops->set_load) {
		/* set the optimum mode for our new total regulator load */
		err = rdev->desc->ops->set_load(rdev, current_uA);
		if (err < 0)
			rdev_err(rdev, "failed to set load %d\n", current_uA);
	} else {
		/* get output voltage */
		output_uV = regulator_get_voltage_rdev(rdev);
		if (output_uV <= 0) {
			rdev_err(rdev, "invalid output voltage found\n");
			return -EINVAL;
		}

		/* get input voltage */
		input_uV = 0;
		if (rdev->supply)
			input_uV = regulator_get_voltage(rdev->supply);
		if (input_uV <= 0)
			input_uV = rdev->constraints->input_uV;
		if (input_uV <= 0) {
			rdev_err(rdev, "invalid input voltage found\n");
			return -EINVAL;
		}

		/* now get the optimum mode for our new total regulator load */
		mode = rdev->desc->ops->get_optimum_mode(rdev, input_uV,
							 output_uV, current_uA);

		/* check the new mode is allowed */
		err = regulator_mode_constrain(rdev, &mode);
		if (err < 0) {
			rdev_err(rdev, "failed to get optimum mode @ %d uA %d -> %d uV\n",
				 current_uA, input_uV, output_uV);
			return err;
		}

		err = rdev->desc->ops->set_mode(rdev, mode);
		if (err < 0)
			rdev_err(rdev, "failed to set optimum mode %x\n", mode);
	}

	return err;
}

static int suspend_set_state(struct regulator_dev *rdev,
				    suspend_state_t state)
{
	int ret = 0;
	struct regulator_state *rstate;

	rstate = regulator_get_suspend_state(rdev, state);
	if (rstate == NULL)
		return 0;

	/* If we have no suspend mode configuration don't set anything;
	 * only warn if the driver implements set_suspend_voltage or
	 * set_suspend_mode callback.
	 */
	if (rstate->enabled != ENABLE_IN_SUSPEND &&
	    rstate->enabled != DISABLE_IN_SUSPEND) {
		if (rdev->desc->ops->set_suspend_voltage ||
		    rdev->desc->ops->set_suspend_mode)
			rdev_warn(rdev, "No configuration\n");
		return 0;
	}

	if (rstate->enabled == ENABLE_IN_SUSPEND &&
		rdev->desc->ops->set_suspend_enable)
		ret = rdev->desc->ops->set_suspend_enable(rdev);
	else if (rstate->enabled == DISABLE_IN_SUSPEND &&
		rdev->desc->ops->set_suspend_disable)
		ret = rdev->desc->ops->set_suspend_disable(rdev);
	else /* OK if set_suspend_enable or set_suspend_disable is NULL */
		ret = 0;

	if (ret < 0) {
		rdev_err(rdev, "failed to enabled/disable\n");
		return ret;
	}

	if (rdev->desc->ops->set_suspend_voltage && rstate->uV > 0) {
		ret = rdev->desc->ops->set_suspend_voltage(rdev, rstate->uV);
		if (ret < 0) {
			rdev_err(rdev, "failed to set voltage\n");
			return ret;
		}
	}

	if (rdev->desc->ops->set_suspend_mode && rstate->mode > 0) {
		ret = rdev->desc->ops->set_suspend_mode(rdev, rstate->mode);
		if (ret < 0) {
			rdev_err(rdev, "failed to set mode\n");
			return ret;
		}
	}

	return ret;
}

static void print_constraints(struct regulator_dev *rdev)
{
	struct regulation_constraints *constraints = rdev->constraints;
	char buf[160] = "";
	size_t len = sizeof(buf) - 1;
	int count = 0;
	int ret;

	if (constraints->min_uV && constraints->max_uV) {
		if (constraints->min_uV == constraints->max_uV)
			count += scnprintf(buf + count, len - count, "%d mV ",
					   constraints->min_uV / 1000);
		else
			count += scnprintf(buf + count, len - count,
					   "%d <--> %d mV ",
					   constraints->min_uV / 1000,
					   constraints->max_uV / 1000);
	}

	if (!constraints->min_uV ||
	    constraints->min_uV != constraints->max_uV) {
		ret = regulator_get_voltage_rdev(rdev);
		if (ret > 0)
			count += scnprintf(buf + count, len - count,
					   "at %d mV ", ret / 1000);
	}

	if (constraints->uV_offset)
		count += scnprintf(buf + count, len - count, "%dmV offset ",
				   constraints->uV_offset / 1000);

	if (constraints->min_uA && constraints->max_uA) {
		if (constraints->min_uA == constraints->max_uA)
			count += scnprintf(buf + count, len - count, "%d mA ",
					   constraints->min_uA / 1000);
		else
			count += scnprintf(buf + count, len - count,
					   "%d <--> %d mA ",
					   constraints->min_uA / 1000,
					   constraints->max_uA / 1000);
	}

	if (!constraints->min_uA ||
	    constraints->min_uA != constraints->max_uA) {
		ret = _regulator_get_current_limit(rdev);
		if (ret > 0)
			count += scnprintf(buf + count, len - count,
					   "at %d mA ", ret / 1000);
	}

	if (constraints->valid_modes_mask & REGULATOR_MODE_FAST)
		count += scnprintf(buf + count, len - count, "fast ");
	if (constraints->valid_modes_mask & REGULATOR_MODE_NORMAL)
		count += scnprintf(buf + count, len - count, "normal ");
	if (constraints->valid_modes_mask & REGULATOR_MODE_IDLE)
		count += scnprintf(buf + count, len - count, "idle ");
	if (constraints->valid_modes_mask & REGULATOR_MODE_STANDBY)
		count += scnprintf(buf + count, len - count, "standby");

	if (!count)
		scnprintf(buf, len, "no parameters");

	rdev_dbg(rdev, "%s\n", buf);

	if ((constraints->min_uV != constraints->max_uV) &&
	    !regulator_ops_is_valid(rdev, REGULATOR_CHANGE_VOLTAGE))
		rdev_warn(rdev,
			  "Voltage range but no REGULATOR_CHANGE_VOLTAGE\n");
}

static int machine_constraints_voltage(struct regulator_dev *rdev,
	struct regulation_constraints *constraints)
{
	const struct regulator_ops *ops = rdev->desc->ops;
	int ret;

	/* do we need to apply the constraint voltage */
	if (rdev->constraints->apply_uV &&
	    rdev->constraints->min_uV && rdev->constraints->max_uV) {
		int target_min, target_max;
		int current_uV = regulator_get_voltage_rdev(rdev);

		if (current_uV == -ENOTRECOVERABLE) {
			/* This regulator can't be read and must be initialized */
			rdev_info(rdev, "Setting %d-%duV\n",
				  rdev->constraints->min_uV,
				  rdev->constraints->max_uV);
			_regulator_do_set_voltage(rdev,
						  rdev->constraints->min_uV,
						  rdev->constraints->max_uV);
			current_uV = regulator_get_voltage_rdev(rdev);
		}

		if (current_uV < 0) {
			rdev_err(rdev,
				 "failed to get the current voltage(%d)\n",
				 current_uV);
			return current_uV;
		}

		/*
		 * If we're below the minimum voltage move up to the
		 * minimum voltage, if we're above the maximum voltage
		 * then move down to the maximum.
		 */
		target_min = current_uV;
		target_max = current_uV;

		if (current_uV < rdev->constraints->min_uV) {
			target_min = rdev->constraints->min_uV;
			target_max = rdev->constraints->min_uV;
		}

		if (current_uV > rdev->constraints->max_uV) {
			target_min = rdev->constraints->max_uV;
			target_max = rdev->constraints->max_uV;
		}

		if (target_min != current_uV || target_max != current_uV) {
			rdev_info(rdev, "Bringing %duV into %d-%duV\n",
				  current_uV, target_min, target_max);
			ret = _regulator_do_set_voltage(
				rdev, target_min, target_max);
			if (ret < 0) {
				rdev_err(rdev,
					"failed to apply %d-%duV constraint(%d)\n",
					target_min, target_max, ret);
				return ret;
			}
		}
	}

	/* constrain machine-level voltage specs to fit
	 * the actual range supported by this regulator.
	 */
	if (ops->list_voltage && rdev->desc->n_voltages) {
		int	count = rdev->desc->n_voltages;
		int	i;
		int	min_uV = INT_MAX;
		int	max_uV = INT_MIN;
		int	cmin = constraints->min_uV;
		int	cmax = constraints->max_uV;

		/* it's safe to autoconfigure fixed-voltage supplies
		   and the constraints are used by list_voltage. */
		if (count == 1 && !cmin) {
			cmin = 1;
			cmax = INT_MAX;
			constraints->min_uV = cmin;
			constraints->max_uV = cmax;
		}

		/* voltage constraints are optional */
		if ((cmin == 0) && (cmax == 0))
			return 0;

		/* else require explicit machine-level constraints */
		if (cmin <= 0 || cmax <= 0 || cmax < cmin) {
			rdev_err(rdev, "invalid voltage constraints\n");
			return -EINVAL;
		}

		/* initial: [cmin..cmax] valid, [min_uV..max_uV] not */
		for (i = 0; i < count; i++) {
			int	value;

			value = ops->list_voltage(rdev, i);
			if (value <= 0)
				continue;

			/* maybe adjust [min_uV..max_uV] */
			if (value >= cmin && value < min_uV)
				min_uV = value;
			if (value <= cmax && value > max_uV)
				max_uV = value;
		}

		/* final: [min_uV..max_uV] valid iff constraints valid */
		if (max_uV < min_uV) {
			rdev_err(rdev,
				 "unsupportable voltage constraints %u-%uuV\n",
				 min_uV, max_uV);
			return -EINVAL;
		}

		/* use regulator's subset of machine constraints */
		if (constraints->min_uV < min_uV) {
			rdev_dbg(rdev, "override min_uV, %d -> %d\n",
				 constraints->min_uV, min_uV);
			constraints->min_uV = min_uV;
		}
		if (constraints->max_uV > max_uV) {
			rdev_dbg(rdev, "override max_uV, %d -> %d\n",
				 constraints->max_uV, max_uV);
			constraints->max_uV = max_uV;
		}
	}

	return 0;
}

static int machine_constraints_current(struct regulator_dev *rdev,
	struct regulation_constraints *constraints)
{
	const struct regulator_ops *ops = rdev->desc->ops;
	int ret;

	if (!constraints->min_uA && !constraints->max_uA)
		return 0;

	if (constraints->min_uA > constraints->max_uA) {
		rdev_err(rdev, "Invalid current constraints\n");
		return -EINVAL;
	}

	if (!ops->set_current_limit || !ops->get_current_limit) {
		rdev_warn(rdev, "Operation of current configuration missing\n");
		return 0;
	}

	/* Set regulator current in constraints range */
	ret = ops->set_current_limit(rdev, constraints->min_uA,
			constraints->max_uA);
	if (ret < 0) {
		rdev_err(rdev, "Failed to set current constraint, %d\n", ret);
		return ret;
	}

	return 0;
}

static int _regulator_do_enable(struct regulator_dev *rdev);

/**
 * set_machine_constraints - sets regulator constraints
 * @rdev: regulator source
 * @constraints: constraints to apply
 *
 * Allows platform initialisation code to define and constrain
 * regulator circuits e.g. valid voltage/current ranges, etc.  NOTE:
 * Constraints *must* be set by platform code in order for some
 * regulator operations to proceed i.e. set_voltage, set_current_limit,
 * set_mode.
 */
static int set_machine_constraints(struct regulator_dev *rdev,
	const struct regulation_constraints *constraints)
{
	int ret = 0;
	const struct regulator_ops *ops = rdev->desc->ops;

	if (constraints)
		rdev->constraints = kmemdup(constraints, sizeof(*constraints),
					    GFP_KERNEL);
	else
		rdev->constraints = kzalloc(sizeof(*constraints),
					    GFP_KERNEL);
	if (!rdev->constraints)
		return -ENOMEM;

	ret = machine_constraints_voltage(rdev, rdev->constraints);
	if (ret != 0)
		return ret;

	ret = machine_constraints_current(rdev, rdev->constraints);
	if (ret != 0)
		return ret;

	if (rdev->constraints->ilim_uA && ops->set_input_current_limit) {
		ret = ops->set_input_current_limit(rdev,
						   rdev->constraints->ilim_uA);
		if (ret < 0) {
			rdev_err(rdev, "failed to set input limit\n");
			return ret;
		}
	}

	/* do we need to setup our suspend state */
	if (rdev->constraints->initial_state) {
		ret = suspend_set_state(rdev, rdev->constraints->initial_state);
		if (ret < 0) {
			rdev_err(rdev, "failed to set suspend state\n");
			return ret;
		}
	}

	if (rdev->constraints->initial_mode) {
		if (!ops->set_mode) {
			rdev_err(rdev, "no set_mode operation\n");
			return -EINVAL;
		}

		ret = ops->set_mode(rdev, rdev->constraints->initial_mode);
		if (ret < 0) {
			rdev_err(rdev, "failed to set initial mode: %d\n", ret);
			return ret;
		}
	} else if (rdev->constraints->system_load) {
		/*
		 * We'll only apply the initial system load if an
		 * initial mode wasn't specified.
		 */
		drms_uA_update(rdev);
	}

	if ((rdev->constraints->ramp_delay || rdev->constraints->ramp_disable)
		&& ops->set_ramp_delay) {
		ret = ops->set_ramp_delay(rdev, rdev->constraints->ramp_delay);
		if (ret < 0) {
			rdev_err(rdev, "failed to set ramp_delay\n");
			return ret;
		}
	}

	if (rdev->constraints->pull_down && ops->set_pull_down) {
		ret = ops->set_pull_down(rdev);
		if (ret < 0) {
			rdev_err(rdev, "failed to set pull down\n");
			return ret;
		}
	}

	if (rdev->constraints->soft_start && ops->set_soft_start) {
		ret = ops->set_soft_start(rdev);
		if (ret < 0) {
			rdev_err(rdev, "failed to set soft start\n");
			return ret;
		}
	}

	if (rdev->constraints->over_current_protection
		&& ops->set_over_current_protection) {
		ret = ops->set_over_current_protection(rdev);
		if (ret < 0) {
			rdev_err(rdev, "failed to set over current protection\n");
			return ret;
		}
	}

	if (rdev->constraints->active_discharge && ops->set_active_discharge) {
		bool ad_state = (rdev->constraints->active_discharge ==
			      REGULATOR_ACTIVE_DISCHARGE_ENABLE) ? true : false;

		ret = ops->set_active_discharge(rdev, ad_state);
		if (ret < 0) {
			rdev_err(rdev, "failed to set active discharge\n");
			return ret;
		}
	}

	/* If the constraints say the regulator should be on at this point
	 * and we have control then make sure it is enabled.
	 */
	if (rdev->constraints->always_on || rdev->constraints->boot_on) {
		if (rdev->supply) {
			ret = regulator_enable(rdev->supply);
			if (ret < 0) {
				_regulator_put(rdev->supply);
				rdev->supply = NULL;
				return ret;
			}
		}

		ret = _regulator_do_enable(rdev);
		if (ret < 0 && ret != -EINVAL) {
			rdev_err(rdev, "failed to enable\n");
			return ret;
		}
		rdev->use_count++;
	}

	print_constraints(rdev);
	return 0;
}

/**
 * set_supply - set regulator supply regulator
 * @rdev: regulator name
 * @supply_rdev: supply regulator name
 *
 * Called by platform initialisation code to set the supply regulator for this
 * regulator. This ensures that a regulators supply will also be enabled by the
 * core if it's child is enabled.
 */
static int set_supply(struct regulator_dev *rdev,
		      struct regulator_dev *supply_rdev)
{
	int err;

	rdev_info(rdev, "supplied by %s\n", rdev_get_name(supply_rdev));

	if (!try_module_get(supply_rdev->owner))
		return -ENODEV;

	rdev->supply = create_regulator(supply_rdev, &rdev->dev, "SUPPLY");
	if (rdev->supply == NULL) {
		err = -ENOMEM;
		return err;
	}
	supply_rdev->open_count++;

	return 0;
}

/**
 * set_consumer_device_supply - Bind a regulator to a symbolic supply
 * @rdev:         regulator source
 * @consumer_dev_name: dev_name() string for device supply applies to
 * @supply:       symbolic name for supply
 *
 * Allows platform initialisation code to map physical regulator
 * sources to symbolic names for supplies for use by devices.  Devices
 * should use these symbolic names to request regulators, avoiding the
 * need to provide board-specific regulator names as platform data.
 */
static int set_consumer_device_supply(struct regulator_dev *rdev,
				      const char *consumer_dev_name,
				      const char *supply)
{
	struct regulator_map *node;
	int has_dev;

	if (supply == NULL)
		return -EINVAL;

	if (consumer_dev_name != NULL)
		has_dev = 1;
	else
		has_dev = 0;

	list_for_each_entry(node, &regulator_map_list, list) {
		if (node->dev_name && consumer_dev_name) {
			if (strcmp(node->dev_name, consumer_dev_name) != 0)
				continue;
		} else if (node->dev_name || consumer_dev_name) {
			continue;
		}

		if (strcmp(node->supply, supply) != 0)
			continue;

		pr_debug("%s: %s/%s is '%s' supply; fail %s/%s\n",
			 consumer_dev_name,
			 dev_name(&node->regulator->dev),
			 node->regulator->desc->name,
			 supply,
			 dev_name(&rdev->dev), rdev_get_name(rdev));
		return -EBUSY;
	}

	node = kzalloc(sizeof(struct regulator_map), GFP_KERNEL);
	if (node == NULL)
		return -ENOMEM;

	node->regulator = rdev;
	node->supply = supply;

	if (has_dev) {
		node->dev_name = kstrdup(consumer_dev_name, GFP_KERNEL);
		if (node->dev_name == NULL) {
			kfree(node);
			return -ENOMEM;
		}
	}

	list_add(&node->list, &regulator_map_list);
	return 0;
}

static void unset_regulator_supplies(struct regulator_dev *rdev)
{
	struct regulator_map *node, *n;

	list_for_each_entry_safe(node, n, &regulator_map_list, list) {
		if (rdev == node->regulator) {
			list_del(&node->list);
			kfree(node->dev_name);
			kfree(node);
		}
	}
}

#ifdef CONFIG_DEBUG_FS
static ssize_t constraint_flags_read_file(struct file *file,
					  char __user *user_buf,
					  size_t count, loff_t *ppos)
{
	const struct regulator *regulator = file->private_data;
	const struct regulation_constraints *c = regulator->rdev->constraints;
	char *buf;
	ssize_t ret;

	if (!c)
		return 0;

	buf = kmalloc(PAGE_SIZE, GFP_KERNEL);
	if (!buf)
		return -ENOMEM;

	ret = snprintf(buf, PAGE_SIZE,
			"always_on: %u\n"
			"boot_on: %u\n"
			"apply_uV: %u\n"
			"ramp_disable: %u\n"
			"soft_start: %u\n"
			"pull_down: %u\n"
			"over_current_protection: %u\n",
			c->always_on,
			c->boot_on,
			c->apply_uV,
			c->ramp_disable,
			c->soft_start,
			c->pull_down,
			c->over_current_protection);

	ret = simple_read_from_buffer(user_buf, count, ppos, buf, ret);
	kfree(buf);

	return ret;
}

#endif

static const struct file_operations constraint_flags_fops = {
#ifdef CONFIG_DEBUG_FS
	.open = simple_open,
	.read = constraint_flags_read_file,
	.llseek = default_llseek,
#endif
};

#define REG_STR_SIZE	64

static struct regulator *create_regulator(struct regulator_dev *rdev,
					  struct device *dev,
					  const char *supply_name)
{
	struct regulator *regulator;
	char buf[REG_STR_SIZE];
	int err, size;

	regulator = kzalloc(sizeof(*regulator), GFP_KERNEL);
	if (regulator == NULL)
		return NULL;

	regulator_lock(rdev);
	regulator->rdev = rdev;
	list_add(&regulator->list, &rdev->consumer_list);

	if (dev) {
		regulator->dev = dev;

		/* Add a link to the device sysfs entry */
		size = snprintf(buf, REG_STR_SIZE, "%s-%s",
				dev->kobj.name, supply_name);
		if (size >= REG_STR_SIZE)
			goto overflow_err;

		regulator->supply_name = kstrdup(buf, GFP_KERNEL);
		if (regulator->supply_name == NULL)
			goto overflow_err;

		err = sysfs_create_link_nowarn(&rdev->dev.kobj, &dev->kobj,
					buf);
		if (err) {
			rdev_dbg(rdev, "could not add device link %s err %d\n",
				  dev->kobj.name, err);
			/* non-fatal */
		}
	} else {
		regulator->supply_name = kstrdup_const(supply_name, GFP_KERNEL);
		if (regulator->supply_name == NULL)
			goto overflow_err;
	}

	regulator->debugfs = debugfs_create_dir(regulator->supply_name,
						rdev->debugfs);
	if (!regulator->debugfs) {
		rdev_dbg(rdev, "Failed to create debugfs directory\n");
	} else {
		debugfs_create_u32("uA_load", 0444, regulator->debugfs,
				   &regulator->uA_load);
		debugfs_create_u32("min_uV", 0444, regulator->debugfs,
				   &regulator->voltage[PM_SUSPEND_ON].min_uV);
		debugfs_create_u32("max_uV", 0444, regulator->debugfs,
				   &regulator->voltage[PM_SUSPEND_ON].max_uV);
		debugfs_create_file("constraint_flags", 0444,
				    regulator->debugfs, regulator,
				    &constraint_flags_fops);
	}

	/*
	 * Check now if the regulator is an always on regulator - if
	 * it is then we don't need to do nearly so much work for
	 * enable/disable calls.
	 */
	if (!regulator_ops_is_valid(rdev, REGULATOR_CHANGE_STATUS) &&
	    _regulator_is_enabled(rdev))
		regulator->always_on = true;

	regulator_unlock(rdev);
	return regulator;
overflow_err:
	list_del(&regulator->list);
	kfree(regulator);
	regulator_unlock(rdev);
	return NULL;
}

static int _regulator_get_enable_time(struct regulator_dev *rdev)
{
	if (rdev->constraints && rdev->constraints->enable_time)
		return rdev->constraints->enable_time;
	if (rdev->desc->ops->enable_time)
		return rdev->desc->ops->enable_time(rdev);
	return rdev->desc->enable_time;
}

static struct regulator_supply_alias *regulator_find_supply_alias(
		struct device *dev, const char *supply)
{
	struct regulator_supply_alias *map;

	list_for_each_entry(map, &regulator_supply_alias_list, list)
		if (map->src_dev == dev && strcmp(map->src_supply, supply) == 0)
			return map;

	return NULL;
}

static void regulator_supply_alias(struct device **dev, const char **supply)
{
	struct regulator_supply_alias *map;

	map = regulator_find_supply_alias(*dev, *supply);
	if (map) {
		dev_dbg(*dev, "Mapping supply %s to %s,%s\n",
				*supply, map->alias_supply,
				dev_name(map->alias_dev));
		*dev = map->alias_dev;
		*supply = map->alias_supply;
	}
}

static int regulator_match(struct device *dev, const void *data)
{
	struct regulator_dev *r = dev_to_rdev(dev);

	return strcmp(rdev_get_name(r), data) == 0;
}

static struct regulator_dev *regulator_lookup_by_name(const char *name)
{
	struct device *dev;

	dev = class_find_device(&regulator_class, NULL, name, regulator_match);

	return dev ? dev_to_rdev(dev) : NULL;
}

/**
 * regulator_dev_lookup - lookup a regulator device.
 * @dev: device for regulator "consumer".
 * @supply: Supply name or regulator ID.
 *
 * If successful, returns a struct regulator_dev that corresponds to the name
 * @supply and with the embedded struct device refcount incremented by one.
 * The refcount must be dropped by calling put_device().
 * On failure one of the following ERR-PTR-encoded values is returned:
 * -ENODEV if lookup fails permanently, -EPROBE_DEFER if lookup could succeed
 * in the future.
 */
static struct regulator_dev *regulator_dev_lookup(struct device *dev,
						  const char *supply)
{
	struct regulator_dev *r = NULL;
	struct device_node *node;
	struct regulator_map *map;
	const char *devname = NULL;

	regulator_supply_alias(&dev, &supply);

	/* first do a dt based lookup */
	if (dev && dev->of_node) {
		node = of_get_regulator(dev, supply);
		if (node) {
			r = of_find_regulator_by_node(node);
			if (r)
				return r;

			/*
			 * We have a node, but there is no device.
			 * assume it has not registered yet.
			 */
			return ERR_PTR(-EPROBE_DEFER);
		}
	}

	/* if not found, try doing it non-dt way */
	if (dev)
		devname = dev_name(dev);

	mutex_lock(&regulator_list_mutex);
	list_for_each_entry(map, &regulator_map_list, list) {
		/* If the mapping has a device set up it must match */
		if (map->dev_name &&
		    (!devname || strcmp(map->dev_name, devname)))
			continue;

		if (strcmp(map->supply, supply) == 0 &&
		    get_device(&map->regulator->dev)) {
			r = map->regulator;
			break;
		}
	}
	mutex_unlock(&regulator_list_mutex);

	if (r)
		return r;

	r = regulator_lookup_by_name(supply);
	if (r)
		return r;

	return ERR_PTR(-ENODEV);
}

static int regulator_resolve_supply(struct regulator_dev *rdev)
{
	struct regulator_dev *r;
	struct device *dev = rdev->dev.parent;
	int ret;

	/* No supply to resolve? */
	if (!rdev->supply_name)
		return 0;

	/* Supply already resolved? */
	if (rdev->supply)
		return 0;

	r = regulator_dev_lookup(dev, rdev->supply_name);
	if (IS_ERR(r)) {
		ret = PTR_ERR(r);

		/* Did the lookup explicitly defer for us? */
		if (ret == -EPROBE_DEFER)
			return ret;

		if (have_full_constraints()) {
			r = dummy_regulator_rdev;
			get_device(&r->dev);
		} else {
			dev_err(dev, "Failed to resolve %s-supply for %s\n",
				rdev->supply_name, rdev->desc->name);
			return -EPROBE_DEFER;
		}
	}

	/*
	 * If the supply's parent device is not the same as the
	 * regulator's parent device, then ensure the parent device
	 * is bound before we resolve the supply, in case the parent
	 * device get probe deferred and unregisters the supply.
	 */
	if (r->dev.parent && r->dev.parent != rdev->dev.parent) {
		if (!device_is_bound(r->dev.parent)) {
			put_device(&r->dev);
			return -EPROBE_DEFER;
		}
	}

	/* Recursively resolve the supply of the supply */
	ret = regulator_resolve_supply(r);
	if (ret < 0) {
		put_device(&r->dev);
		return ret;
	}

	ret = set_supply(rdev, r);
	if (ret < 0) {
		put_device(&r->dev);
		return ret;
	}

	/*
	 * In set_machine_constraints() we may have turned this regulator on
	 * but we couldn't propagate to the supply if it hadn't been resolved
	 * yet.  Do it now.
	 */
	if (rdev->use_count) {
		ret = regulator_enable(rdev->supply);
		if (ret < 0) {
			_regulator_put(rdev->supply);
			rdev->supply = NULL;
			return ret;
		}
	}

	return 0;
}

/* Internal regulator request function */
struct regulator *_regulator_get(struct device *dev, const char *id,
				 enum regulator_get_type get_type)
{
	struct regulator_dev *rdev;
	struct regulator *regulator;
	const char *devname = dev ? dev_name(dev) : "deviceless";
	int ret;

	if (get_type >= MAX_GET_TYPE) {
		dev_err(dev, "invalid type %d in %s\n", get_type, __func__);
		return ERR_PTR(-EINVAL);
	}

	if (id == NULL) {
		pr_err("get() with no identifier\n");
		return ERR_PTR(-EINVAL);
	}

	rdev = regulator_dev_lookup(dev, id);
	if (IS_ERR(rdev)) {
		ret = PTR_ERR(rdev);

		/*
		 * If regulator_dev_lookup() fails with error other
		 * than -ENODEV our job here is done, we simply return it.
		 */
		if (ret != -ENODEV)
			return ERR_PTR(ret);

		if (!have_full_constraints()) {
			dev_warn(dev,
				 "incomplete constraints, dummy supplies not allowed\n");
			return ERR_PTR(-ENODEV);
		}

		switch (get_type) {
		case NORMAL_GET:
			/*
			 * Assume that a regulator is physically present and
			 * enabled, even if it isn't hooked up, and just
			 * provide a dummy.
			 */
			dev_warn(dev,
				 "%s supply %s not found, using dummy regulator\n",
				 devname, id);
			rdev = dummy_regulator_rdev;
			get_device(&rdev->dev);
			break;

		case EXCLUSIVE_GET:
			dev_warn(dev,
				 "dummy supplies not allowed for exclusive requests\n");
			/* fall through */

		default:
			return ERR_PTR(-ENODEV);
		}
	}

	if (rdev->exclusive) {
		regulator = ERR_PTR(-EPERM);
		put_device(&rdev->dev);
		return regulator;
	}

	if (get_type == EXCLUSIVE_GET && rdev->open_count) {
		regulator = ERR_PTR(-EBUSY);
		put_device(&rdev->dev);
		return regulator;
	}

	mutex_lock(&regulator_list_mutex);
	ret = (rdev->coupling_desc.n_resolved != rdev->coupling_desc.n_coupled);
	mutex_unlock(&regulator_list_mutex);

	if (ret != 0) {
		regulator = ERR_PTR(-EPROBE_DEFER);
		put_device(&rdev->dev);
		return regulator;
	}

	ret = regulator_resolve_supply(rdev);
	if (ret < 0) {
		regulator = ERR_PTR(ret);
		put_device(&rdev->dev);
		return regulator;
	}

	if (!try_module_get(rdev->owner)) {
		regulator = ERR_PTR(-EPROBE_DEFER);
		put_device(&rdev->dev);
		return regulator;
	}

	regulator = create_regulator(rdev, dev, id);
	if (regulator == NULL) {
		regulator = ERR_PTR(-ENOMEM);
		put_device(&rdev->dev);
		module_put(rdev->owner);
		return regulator;
	}

	rdev->open_count++;
	if (get_type == EXCLUSIVE_GET) {
		rdev->exclusive = 1;

		ret = _regulator_is_enabled(rdev);
		if (ret > 0)
			rdev->use_count = 1;
		else
			rdev->use_count = 0;
	}

	device_link_add(dev, &rdev->dev, DL_FLAG_STATELESS);

	return regulator;
}

/**
 * regulator_get - lookup and obtain a reference to a regulator.
 * @dev: device for regulator "consumer"
 * @id: Supply name or regulator ID.
 *
 * Returns a struct regulator corresponding to the regulator producer,
 * or IS_ERR() condition containing errno.
 *
 * Use of supply names configured via regulator_set_device_supply() is
 * strongly encouraged.  It is recommended that the supply name used
 * should match the name used for the supply and/or the relevant
 * device pins in the datasheet.
 */
struct regulator *regulator_get(struct device *dev, const char *id)
{
	return _regulator_get(dev, id, NORMAL_GET);
}
EXPORT_SYMBOL_GPL(regulator_get);

/**
 * regulator_get_exclusive - obtain exclusive access to a regulator.
 * @dev: device for regulator "consumer"
 * @id: Supply name or regulator ID.
 *
 * Returns a struct regulator corresponding to the regulator producer,
 * or IS_ERR() condition containing errno.  Other consumers will be
 * unable to obtain this regulator while this reference is held and the
 * use count for the regulator will be initialised to reflect the current
 * state of the regulator.
 *
 * This is intended for use by consumers which cannot tolerate shared
 * use of the regulator such as those which need to force the
 * regulator off for correct operation of the hardware they are
 * controlling.
 *
 * Use of supply names configured via regulator_set_device_supply() is
 * strongly encouraged.  It is recommended that the supply name used
 * should match the name used for the supply and/or the relevant
 * device pins in the datasheet.
 */
struct regulator *regulator_get_exclusive(struct device *dev, const char *id)
{
	return _regulator_get(dev, id, EXCLUSIVE_GET);
}
EXPORT_SYMBOL_GPL(regulator_get_exclusive);

/**
 * regulator_get_optional - obtain optional access to a regulator.
 * @dev: device for regulator "consumer"
 * @id: Supply name or regulator ID.
 *
 * Returns a struct regulator corresponding to the regulator producer,
 * or IS_ERR() condition containing errno.
 *
 * This is intended for use by consumers for devices which can have
 * some supplies unconnected in normal use, such as some MMC devices.
 * It can allow the regulator core to provide stub supplies for other
 * supplies requested using normal regulator_get() calls without
 * disrupting the operation of drivers that can handle absent
 * supplies.
 *
 * Use of supply names configured via regulator_set_device_supply() is
 * strongly encouraged.  It is recommended that the supply name used
 * should match the name used for the supply and/or the relevant
 * device pins in the datasheet.
 */
struct regulator *regulator_get_optional(struct device *dev, const char *id)
{
	return _regulator_get(dev, id, OPTIONAL_GET);
}
EXPORT_SYMBOL_GPL(regulator_get_optional);

/* regulator_list_mutex lock held by regulator_put() */
static void _regulator_put(struct regulator *regulator)
{
	struct regulator_dev *rdev;

	if (IS_ERR_OR_NULL(regulator))
		return;

	lockdep_assert_held_once(&regulator_list_mutex);

	/* Docs say you must disable before calling regulator_put() */
	WARN_ON(regulator->enable_count);

	rdev = regulator->rdev;

	debugfs_remove_recursive(regulator->debugfs);

	if (regulator->dev) {
		device_link_remove(regulator->dev, &rdev->dev);

		/* remove any sysfs entries */
		sysfs_remove_link(&rdev->dev.kobj, regulator->supply_name);
	}

	regulator_lock(rdev);
	list_del(&regulator->list);

	rdev->open_count--;
	rdev->exclusive = 0;
	put_device(&rdev->dev);
	regulator_unlock(rdev);

	kfree_const(regulator->supply_name);
	kfree(regulator);

	module_put(rdev->owner);
}

/**
 * regulator_put - "free" the regulator source
 * @regulator: regulator source
 *
 * Note: drivers must ensure that all regulator_enable calls made on this
 * regulator source are balanced by regulator_disable calls prior to calling
 * this function.
 */
void regulator_put(struct regulator *regulator)
{
	mutex_lock(&regulator_list_mutex);
	_regulator_put(regulator);
	mutex_unlock(&regulator_list_mutex);
}
EXPORT_SYMBOL_GPL(regulator_put);

/**
 * regulator_register_supply_alias - Provide device alias for supply lookup
 *
 * @dev: device that will be given as the regulator "consumer"
 * @id: Supply name or regulator ID
 * @alias_dev: device that should be used to lookup the supply
 * @alias_id: Supply name or regulator ID that should be used to lookup the
 * supply
 *
 * All lookups for id on dev will instead be conducted for alias_id on
 * alias_dev.
 */
int regulator_register_supply_alias(struct device *dev, const char *id,
				    struct device *alias_dev,
				    const char *alias_id)
{
	struct regulator_supply_alias *map;

	map = regulator_find_supply_alias(dev, id);
	if (map)
		return -EEXIST;

	map = kzalloc(sizeof(struct regulator_supply_alias), GFP_KERNEL);
	if (!map)
		return -ENOMEM;

	map->src_dev = dev;
	map->src_supply = id;
	map->alias_dev = alias_dev;
	map->alias_supply = alias_id;

	list_add(&map->list, &regulator_supply_alias_list);

	pr_info("Adding alias for supply %s,%s -> %s,%s\n",
		id, dev_name(dev), alias_id, dev_name(alias_dev));

	return 0;
}
EXPORT_SYMBOL_GPL(regulator_register_supply_alias);

/**
 * regulator_unregister_supply_alias - Remove device alias
 *
 * @dev: device that will be given as the regulator "consumer"
 * @id: Supply name or regulator ID
 *
 * Remove a lookup alias if one exists for id on dev.
 */
void regulator_unregister_supply_alias(struct device *dev, const char *id)
{
	struct regulator_supply_alias *map;

	map = regulator_find_supply_alias(dev, id);
	if (map) {
		list_del(&map->list);
		kfree(map);
	}
}
EXPORT_SYMBOL_GPL(regulator_unregister_supply_alias);

/**
 * regulator_bulk_register_supply_alias - register multiple aliases
 *
 * @dev: device that will be given as the regulator "consumer"
 * @id: List of supply names or regulator IDs
 * @alias_dev: device that should be used to lookup the supply
 * @alias_id: List of supply names or regulator IDs that should be used to
 * lookup the supply
 * @num_id: Number of aliases to register
 *
 * @return 0 on success, an errno on failure.
 *
 * This helper function allows drivers to register several supply
 * aliases in one operation.  If any of the aliases cannot be
 * registered any aliases that were registered will be removed
 * before returning to the caller.
 */
int regulator_bulk_register_supply_alias(struct device *dev,
					 const char *const *id,
					 struct device *alias_dev,
					 const char *const *alias_id,
					 int num_id)
{
	int i;
	int ret;

	for (i = 0; i < num_id; ++i) {
		ret = regulator_register_supply_alias(dev, id[i], alias_dev,
						      alias_id[i]);
		if (ret < 0)
			goto err;
	}

	return 0;

err:
	dev_err(dev,
		"Failed to create supply alias %s,%s -> %s,%s\n",
		id[i], dev_name(dev), alias_id[i], dev_name(alias_dev));

	while (--i >= 0)
		regulator_unregister_supply_alias(dev, id[i]);

	return ret;
}
EXPORT_SYMBOL_GPL(regulator_bulk_register_supply_alias);

/**
 * regulator_bulk_unregister_supply_alias - unregister multiple aliases
 *
 * @dev: device that will be given as the regulator "consumer"
 * @id: List of supply names or regulator IDs
 * @num_id: Number of aliases to unregister
 *
 * This helper function allows drivers to unregister several supply
 * aliases in one operation.
 */
void regulator_bulk_unregister_supply_alias(struct device *dev,
					    const char *const *id,
					    int num_id)
{
	int i;

	for (i = 0; i < num_id; ++i)
		regulator_unregister_supply_alias(dev, id[i]);
}
EXPORT_SYMBOL_GPL(regulator_bulk_unregister_supply_alias);


/* Manage enable GPIO list. Same GPIO pin can be shared among regulators */
static int regulator_ena_gpio_request(struct regulator_dev *rdev,
				const struct regulator_config *config)
{
	struct regulator_enable_gpio *pin;
	struct gpio_desc *gpiod;

	gpiod = config->ena_gpiod;

	list_for_each_entry(pin, &regulator_ena_gpio_list, list) {
		if (pin->gpiod == gpiod) {
			rdev_dbg(rdev, "GPIO is already used\n");
			goto update_ena_gpio_to_rdev;
		}
	}

	pin = kzalloc(sizeof(struct regulator_enable_gpio), GFP_KERNEL);
	if (pin == NULL)
		return -ENOMEM;

	pin->gpiod = gpiod;
	list_add(&pin->list, &regulator_ena_gpio_list);

update_ena_gpio_to_rdev:
	pin->request_count++;
	rdev->ena_pin = pin;
	return 0;
}

static void regulator_ena_gpio_free(struct regulator_dev *rdev)
{
	struct regulator_enable_gpio *pin, *n;

	if (!rdev->ena_pin)
		return;

	/* Free the GPIO only in case of no use */
	list_for_each_entry_safe(pin, n, &regulator_ena_gpio_list, list) {
		if (pin->gpiod == rdev->ena_pin->gpiod) {
			if (pin->request_count <= 1) {
				pin->request_count = 0;
				gpiod_put(pin->gpiod);
				list_del(&pin->list);
				kfree(pin);
				rdev->ena_pin = NULL;
				return;
			} else {
				pin->request_count--;
			}
		}
	}
}

/**
 * regulator_ena_gpio_ctrl - balance enable_count of each GPIO and actual GPIO pin control
 * @rdev: regulator_dev structure
 * @enable: enable GPIO at initial use?
 *
 * GPIO is enabled in case of initial use. (enable_count is 0)
 * GPIO is disabled when it is not shared any more. (enable_count <= 1)
 */
static int regulator_ena_gpio_ctrl(struct regulator_dev *rdev, bool enable)
{
	struct regulator_enable_gpio *pin = rdev->ena_pin;

	if (!pin)
		return -EINVAL;

	if (enable) {
		/* Enable GPIO at initial use */
		if (pin->enable_count == 0)
			gpiod_set_value_cansleep(pin->gpiod, 1);

		pin->enable_count++;
	} else {
		if (pin->enable_count > 1) {
			pin->enable_count--;
			return 0;
		}

		/* Disable GPIO if not used */
		if (pin->enable_count <= 1) {
			gpiod_set_value_cansleep(pin->gpiod, 0);
			pin->enable_count = 0;
		}
	}

	return 0;
}

/**
 * _regulator_enable_delay - a delay helper function
 * @delay: time to delay in microseconds
 *
 * Delay for the requested amount of time as per the guidelines in:
 *
 *     Documentation/timers/timers-howto.rst
 *
 * The assumption here is that regulators will never be enabled in
 * atomic context and therefore sleeping functions can be used.
 */
static void _regulator_enable_delay(unsigned int delay)
{
	unsigned int ms = delay / 1000;
	unsigned int us = delay % 1000;

	if (ms > 0) {
		/*
		 * For small enough values, handle super-millisecond
		 * delays in the usleep_range() call below.
		 */
		if (ms < 20)
			us += ms * 1000;
		else
			msleep(ms);
	}

	/*
	 * Give the scheduler some room to coalesce with any other
	 * wakeup sources. For delays shorter than 10 us, don't even
	 * bother setting up high-resolution timers and just busy-
	 * loop.
	 */
	if (us >= 10)
		usleep_range(us, us + 100);
	else
		udelay(us);
}

static int _regulator_do_enable(struct regulator_dev *rdev)
{
	int ret, delay;

	/* Query before enabling in case configuration dependent.  */
	ret = _regulator_get_enable_time(rdev);
	if (ret >= 0) {
		delay = ret;
	} else {
		rdev_warn(rdev, "enable_time() failed: %d\n", ret);
		delay = 0;
	}

	trace_regulator_enable(rdev_get_name(rdev));

	if (rdev->desc->off_on_delay) {
		/* if needed, keep a distance of off_on_delay from last time
		 * this regulator was disabled.
		 */
		unsigned long start_jiffy = jiffies;
		unsigned long intended, max_delay, remaining;

		max_delay = usecs_to_jiffies(rdev->desc->off_on_delay);
		intended = rdev->last_off_jiffy + max_delay;

		if (time_before(start_jiffy, intended)) {
			/* calc remaining jiffies to deal with one-time
			 * timer wrapping.
			 * in case of multiple timer wrapping, either it can be
			 * detected by out-of-range remaining, or it cannot be
			 * detected and we get a penalty of
			 * _regulator_enable_delay().
			 */
			remaining = intended - start_jiffy;
			if (remaining <= max_delay)
				_regulator_enable_delay(
						jiffies_to_usecs(remaining));
		}
	}

	if (rdev->ena_pin) {
		if (!rdev->ena_gpio_state) {
			ret = regulator_ena_gpio_ctrl(rdev, true);
			if (ret < 0)
				return ret;
			rdev->ena_gpio_state = 1;
		}
	} else if (rdev->desc->ops->enable) {
		ret = rdev->desc->ops->enable(rdev);
		if (ret < 0)
			return ret;
	} else {
		return -EINVAL;
	}

	/* Allow the regulator to ramp; it would be useful to extend
	 * this for bulk operations so that the regulators can ramp
	 * together.  */
	trace_regulator_enable_delay(rdev_get_name(rdev));

	_regulator_enable_delay(delay);

	trace_regulator_enable_complete(rdev_get_name(rdev));

	return 0;
}

/**
 * _regulator_handle_consumer_enable - handle that a consumer enabled
 * @regulator: regulator source
 *
 * Some things on a regulator consumer (like the contribution towards total
 * load on the regulator) only have an effect when the consumer wants the
 * regulator enabled.  Explained in example with two consumers of the same
 * regulator:
 *   consumer A: set_load(100);       => total load = 0
 *   consumer A: regulator_enable();  => total load = 100
 *   consumer B: set_load(1000);      => total load = 100
 *   consumer B: regulator_enable();  => total load = 1100
 *   consumer A: regulator_disable(); => total_load = 1000
 *
 * This function (together with _regulator_handle_consumer_disable) is
 * responsible for keeping track of the refcount for a given regulator consumer
 * and applying / unapplying these things.
 *
 * Returns 0 upon no error; -error upon error.
 */
static int _regulator_handle_consumer_enable(struct regulator *regulator)
{
	struct regulator_dev *rdev = regulator->rdev;

	lockdep_assert_held_once(&rdev->mutex.base);

	regulator->enable_count++;
	if (regulator->uA_load && regulator->enable_count == 1)
		return drms_uA_update(rdev);

	return 0;
}

/**
 * _regulator_handle_consumer_disable - handle that a consumer disabled
 * @regulator: regulator source
 *
 * The opposite of _regulator_handle_consumer_enable().
 *
 * Returns 0 upon no error; -error upon error.
 */
static int _regulator_handle_consumer_disable(struct regulator *regulator)
{
	struct regulator_dev *rdev = regulator->rdev;

	lockdep_assert_held_once(&rdev->mutex.base);

	if (!regulator->enable_count) {
		rdev_err(rdev, "Underflow of regulator enable count\n");
		return -EINVAL;
	}

	regulator->enable_count--;
	if (regulator->uA_load && regulator->enable_count == 0)
		return drms_uA_update(rdev);

	return 0;
}

/* locks held by regulator_enable() */
static int _regulator_enable(struct regulator *regulator)
{
	struct regulator_dev *rdev = regulator->rdev;
	int ret;

	lockdep_assert_held_once(&rdev->mutex.base);

	if (rdev->use_count == 0 && rdev->supply) {
		ret = _regulator_enable(rdev->supply);
		if (ret < 0)
			return ret;
	}

	/* balance only if there are regulators coupled */
	if (rdev->coupling_desc.n_coupled > 1) {
		ret = regulator_balance_voltage(rdev, PM_SUSPEND_ON);
		if (ret < 0)
			goto err_disable_supply;
	}

	ret = _regulator_handle_consumer_enable(regulator);
	if (ret < 0)
		goto err_disable_supply;

	if (rdev->use_count == 0) {
		/* The regulator may on if it's not switchable or left on */
		ret = _regulator_is_enabled(rdev);
		if (ret == -EINVAL || ret == 0) {
			if (!regulator_ops_is_valid(rdev,
					REGULATOR_CHANGE_STATUS)) {
				ret = -EPERM;
				goto err_consumer_disable;
			}

			ret = _regulator_do_enable(rdev);
			if (ret < 0)
				goto err_consumer_disable;

			_notifier_call_chain(rdev, REGULATOR_EVENT_ENABLE,
					     NULL);
		} else if (ret < 0) {
			rdev_err(rdev, "is_enabled() failed: %d\n", ret);
			goto err_consumer_disable;
		}
		/* Fallthrough on positive return values - already enabled */
	}

	rdev->use_count++;

	return 0;

err_consumer_disable:
	_regulator_handle_consumer_disable(regulator);

err_disable_supply:
	if (rdev->use_count == 0 && rdev->supply)
		_regulator_disable(rdev->supply);

	return ret;
}

/**
 * regulator_enable - enable regulator output
 * @regulator: regulator source
 *
 * Request that the regulator be enabled with the regulator output at
 * the predefined voltage or current value.  Calls to regulator_enable()
 * must be balanced with calls to regulator_disable().
 *
 * NOTE: the output value can be set by other drivers, boot loader or may be
 * hardwired in the regulator.
 */
int regulator_enable(struct regulator *regulator)
{
	struct regulator_dev *rdev = regulator->rdev;
	struct ww_acquire_ctx ww_ctx;
	int ret;

	regulator_lock_dependent(rdev, &ww_ctx);
	ret = _regulator_enable(regulator);
	regulator_unlock_dependent(rdev, &ww_ctx);

	return ret;
}
EXPORT_SYMBOL_GPL(regulator_enable);

static int _regulator_do_disable(struct regulator_dev *rdev)
{
	int ret;

	trace_regulator_disable(rdev_get_name(rdev));

	if (rdev->ena_pin) {
		if (rdev->ena_gpio_state) {
			ret = regulator_ena_gpio_ctrl(rdev, false);
			if (ret < 0)
				return ret;
			rdev->ena_gpio_state = 0;
		}

	} else if (rdev->desc->ops->disable) {
		ret = rdev->desc->ops->disable(rdev);
		if (ret != 0)
			return ret;
	}

	/* cares about last_off_jiffy only if off_on_delay is required by
	 * device.
	 */
	if (rdev->desc->off_on_delay)
		rdev->last_off_jiffy = jiffies;

	trace_regulator_disable_complete(rdev_get_name(rdev));

	return 0;
}

/* locks held by regulator_disable() */
static int _regulator_disable(struct regulator *regulator)
{
	struct regulator_dev *rdev = regulator->rdev;
	int ret = 0;

	lockdep_assert_held_once(&rdev->mutex.base);

	if (WARN(rdev->use_count <= 0,
		 "unbalanced disables for %s\n", rdev_get_name(rdev)))
		return -EIO;

	/* are we the last user and permitted to disable ? */
	if (rdev->use_count == 1 &&
	    (rdev->constraints && !rdev->constraints->always_on)) {

		/* we are last user */
		if (regulator_ops_is_valid(rdev, REGULATOR_CHANGE_STATUS)) {
			ret = _notifier_call_chain(rdev,
						   REGULATOR_EVENT_PRE_DISABLE,
						   NULL);
			if (ret & NOTIFY_STOP_MASK)
				return -EINVAL;

			ret = _regulator_do_disable(rdev);
			if (ret < 0) {
				rdev_err(rdev, "failed to disable\n");
				_notifier_call_chain(rdev,
						REGULATOR_EVENT_ABORT_DISABLE,
						NULL);
				return ret;
			}
			_notifier_call_chain(rdev, REGULATOR_EVENT_DISABLE,
					NULL);
		}

		rdev->use_count = 0;
	} else if (rdev->use_count > 1) {
		rdev->use_count--;
	}

	if (ret == 0)
		ret = _regulator_handle_consumer_disable(regulator);

	if (ret == 0 && rdev->coupling_desc.n_coupled > 1)
		ret = regulator_balance_voltage(rdev, PM_SUSPEND_ON);

	if (ret == 0 && rdev->use_count == 0 && rdev->supply)
		ret = _regulator_disable(rdev->supply);

	return ret;
}

/**
 * regulator_disable - disable regulator output
 * @regulator: regulator source
 *
 * Disable the regulator output voltage or current.  Calls to
 * regulator_enable() must be balanced with calls to
 * regulator_disable().
 *
 * NOTE: this will only disable the regulator output if no other consumer
 * devices have it enabled, the regulator device supports disabling and
 * machine constraints permit this operation.
 */
int regulator_disable(struct regulator *regulator)
{
	struct regulator_dev *rdev = regulator->rdev;
	struct ww_acquire_ctx ww_ctx;
	int ret;

	regulator_lock_dependent(rdev, &ww_ctx);
	ret = _regulator_disable(regulator);
	regulator_unlock_dependent(rdev, &ww_ctx);

	return ret;
}
EXPORT_SYMBOL_GPL(regulator_disable);

/* locks held by regulator_force_disable() */
static int _regulator_force_disable(struct regulator_dev *rdev)
{
	int ret = 0;

	lockdep_assert_held_once(&rdev->mutex.base);

	ret = _notifier_call_chain(rdev, REGULATOR_EVENT_FORCE_DISABLE |
			REGULATOR_EVENT_PRE_DISABLE, NULL);
	if (ret & NOTIFY_STOP_MASK)
		return -EINVAL;

	ret = _regulator_do_disable(rdev);
	if (ret < 0) {
		rdev_err(rdev, "failed to force disable\n");
		_notifier_call_chain(rdev, REGULATOR_EVENT_FORCE_DISABLE |
				REGULATOR_EVENT_ABORT_DISABLE, NULL);
		return ret;
	}

	_notifier_call_chain(rdev, REGULATOR_EVENT_FORCE_DISABLE |
			REGULATOR_EVENT_DISABLE, NULL);

	return 0;
}

/**
 * regulator_force_disable - force disable regulator output
 * @regulator: regulator source
 *
 * Forcibly disable the regulator output voltage or current.
 * NOTE: this *will* disable the regulator output even if other consumer
 * devices have it enabled. This should be used for situations when device
 * damage will likely occur if the regulator is not disabled (e.g. over temp).
 */
int regulator_force_disable(struct regulator *regulator)
{
	struct regulator_dev *rdev = regulator->rdev;
	struct ww_acquire_ctx ww_ctx;
	int ret;

	regulator_lock_dependent(rdev, &ww_ctx);

	ret = _regulator_force_disable(regulator->rdev);

	if (rdev->coupling_desc.n_coupled > 1)
		regulator_balance_voltage(rdev, PM_SUSPEND_ON);

	if (regulator->uA_load) {
		regulator->uA_load = 0;
		ret = drms_uA_update(rdev);
	}

	if (rdev->use_count != 0 && rdev->supply)
		_regulator_disable(rdev->supply);

	regulator_unlock_dependent(rdev, &ww_ctx);

	return ret;
}
EXPORT_SYMBOL_GPL(regulator_force_disable);

static void regulator_disable_work(struct work_struct *work)
{
	struct regulator_dev *rdev = container_of(work, struct regulator_dev,
						  disable_work.work);
	struct ww_acquire_ctx ww_ctx;
	int count, i, ret;
	struct regulator *regulator;
	int total_count = 0;

	regulator_lock_dependent(rdev, &ww_ctx);

	/*
	 * Workqueue functions queue the new work instance while the previous
	 * work instance is being processed. Cancel the queued work instance
	 * as the work instance under processing does the job of the queued
	 * work instance.
	 */
	cancel_delayed_work(&rdev->disable_work);

	list_for_each_entry(regulator, &rdev->consumer_list, list) {
		count = regulator->deferred_disables;

		if (!count)
			continue;

		total_count += count;
		regulator->deferred_disables = 0;

		for (i = 0; i < count; i++) {
			ret = _regulator_disable(regulator);
			if (ret != 0)
				rdev_err(rdev, "Deferred disable failed: %d\n", ret);
		}
	}
	WARN_ON(!total_count);

	if (rdev->coupling_desc.n_coupled > 1)
		regulator_balance_voltage(rdev, PM_SUSPEND_ON);

	regulator_unlock_dependent(rdev, &ww_ctx);
}

/**
 * regulator_disable_deferred - disable regulator output with delay
 * @regulator: regulator source
 * @ms: milliseconds until the regulator is disabled
 *
 * Execute regulator_disable() on the regulator after a delay.  This
 * is intended for use with devices that require some time to quiesce.
 *
 * NOTE: this will only disable the regulator output if no other consumer
 * devices have it enabled, the regulator device supports disabling and
 * machine constraints permit this operation.
 */
int regulator_disable_deferred(struct regulator *regulator, int ms)
{
	struct regulator_dev *rdev = regulator->rdev;

	if (!ms)
		return regulator_disable(regulator);

	regulator_lock(rdev);
	regulator->deferred_disables++;
	mod_delayed_work(system_power_efficient_wq, &rdev->disable_work,
			 msecs_to_jiffies(ms));
	regulator_unlock(rdev);

	return 0;
}
EXPORT_SYMBOL_GPL(regulator_disable_deferred);

static int _regulator_is_enabled(struct regulator_dev *rdev)
{
	/* A GPIO control always takes precedence */
	if (rdev->ena_pin)
		return rdev->ena_gpio_state;

	/* If we don't know then assume that the regulator is always on */
	if (!rdev->desc->ops->is_enabled)
		return 1;

	return rdev->desc->ops->is_enabled(rdev);
}

static int _regulator_list_voltage(struct regulator_dev *rdev,
				   unsigned selector, int lock)
{
	const struct regulator_ops *ops = rdev->desc->ops;
	int ret;

	if (rdev->desc->fixed_uV && rdev->desc->n_voltages == 1 && !selector)
		return rdev->desc->fixed_uV;

	if (ops->list_voltage) {
		if (selector >= rdev->desc->n_voltages)
			return -EINVAL;
		if (lock)
			regulator_lock(rdev);
		ret = ops->list_voltage(rdev, selector);
		if (lock)
			regulator_unlock(rdev);
	} else if (rdev->is_switch && rdev->supply) {
		ret = _regulator_list_voltage(rdev->supply->rdev,
					      selector, lock);
	} else {
		return -EINVAL;
	}

	if (ret > 0) {
		if (ret < rdev->constraints->min_uV)
			ret = 0;
		else if (ret > rdev->constraints->max_uV)
			ret = 0;
	}

	return ret;
}

/**
 * regulator_is_enabled - is the regulator output enabled
 * @regulator: regulator source
 *
 * Returns positive if the regulator driver backing the source/client
 * has requested that the device be enabled, zero if it hasn't, else a
 * negative errno code.
 *
 * Note that the device backing this regulator handle can have multiple
 * users, so it might be enabled even if regulator_enable() was never
 * called for this particular source.
 */
int regulator_is_enabled(struct regulator *regulator)
{
	int ret;

	if (regulator->always_on)
		return 1;

	regulator_lock(regulator->rdev);
	ret = _regulator_is_enabled(regulator->rdev);
	regulator_unlock(regulator->rdev);

	return ret;
}
EXPORT_SYMBOL_GPL(regulator_is_enabled);

/**
 * regulator_count_voltages - count regulator_list_voltage() selectors
 * @regulator: regulator source
 *
 * Returns number of selectors, or negative errno.  Selectors are
 * numbered starting at zero, and typically correspond to bitfields
 * in hardware registers.
 */
int regulator_count_voltages(struct regulator *regulator)
{
	struct regulator_dev	*rdev = regulator->rdev;

	if (rdev->desc->n_voltages)
		return rdev->desc->n_voltages;

	if (!rdev->is_switch || !rdev->supply)
		return -EINVAL;

	return regulator_count_voltages(rdev->supply);
}
EXPORT_SYMBOL_GPL(regulator_count_voltages);

/**
 * regulator_list_voltage - enumerate supported voltages
 * @regulator: regulator source
 * @selector: identify voltage to list
 * Context: can sleep
 *
 * Returns a voltage that can be passed to @regulator_set_voltage(),
 * zero if this selector code can't be used on this system, or a
 * negative errno.
 */
int regulator_list_voltage(struct regulator *regulator, unsigned selector)
{
	return _regulator_list_voltage(regulator->rdev, selector, 1);
}
EXPORT_SYMBOL_GPL(regulator_list_voltage);

/**
 * regulator_get_regmap - get the regulator's register map
 * @regulator: regulator source
 *
 * Returns the register map for the given regulator, or an ERR_PTR value
 * if the regulator doesn't use regmap.
 */
struct regmap *regulator_get_regmap(struct regulator *regulator)
{
	struct regmap *map = regulator->rdev->regmap;

	return map ? map : ERR_PTR(-EOPNOTSUPP);
}

/**
 * regulator_get_hardware_vsel_register - get the HW voltage selector register
 * @regulator: regulator source
 * @vsel_reg: voltage selector register, output parameter
 * @vsel_mask: mask for voltage selector bitfield, output parameter
 *
 * Returns the hardware register offset and bitmask used for setting the
 * regulator voltage. This might be useful when configuring voltage-scaling
 * hardware or firmware that can make I2C requests behind the kernel's back,
 * for example.
 *
 * On success, the output parameters @vsel_reg and @vsel_mask are filled in
 * and 0 is returned, otherwise a negative errno is returned.
 */
int regulator_get_hardware_vsel_register(struct regulator *regulator,
					 unsigned *vsel_reg,
					 unsigned *vsel_mask)
{
	struct regulator_dev *rdev = regulator->rdev;
	const struct regulator_ops *ops = rdev->desc->ops;

	if (ops->set_voltage_sel != regulator_set_voltage_sel_regmap)
		return -EOPNOTSUPP;

	*vsel_reg = rdev->desc->vsel_reg;
	*vsel_mask = rdev->desc->vsel_mask;

	 return 0;
}
EXPORT_SYMBOL_GPL(regulator_get_hardware_vsel_register);

/**
 * regulator_list_hardware_vsel - get the HW-specific register value for a selector
 * @regulator: regulator source
 * @selector: identify voltage to list
 *
 * Converts the selector to a hardware-specific voltage selector that can be
 * directly written to the regulator registers. The address of the voltage
 * register can be determined by calling @regulator_get_hardware_vsel_register.
 *
 * On error a negative errno is returned.
 */
int regulator_list_hardware_vsel(struct regulator *regulator,
				 unsigned selector)
{
	struct regulator_dev *rdev = regulator->rdev;
	const struct regulator_ops *ops = rdev->desc->ops;

	if (selector >= rdev->desc->n_voltages)
		return -EINVAL;
	if (ops->set_voltage_sel != regulator_set_voltage_sel_regmap)
		return -EOPNOTSUPP;

	return selector;
}
EXPORT_SYMBOL_GPL(regulator_list_hardware_vsel);

/**
 * regulator_get_linear_step - return the voltage step size between VSEL values
 * @regulator: regulator source
 *
 * Returns the voltage step size between VSEL values for linear
 * regulators, or return 0 if the regulator isn't a linear regulator.
 */
unsigned int regulator_get_linear_step(struct regulator *regulator)
{
	struct regulator_dev *rdev = regulator->rdev;

	return rdev->desc->uV_step;
}
EXPORT_SYMBOL_GPL(regulator_get_linear_step);

/**
 * regulator_is_supported_voltage - check if a voltage range can be supported
 *
 * @regulator: Regulator to check.
 * @min_uV: Minimum required voltage in uV.
 * @max_uV: Maximum required voltage in uV.
 *
 * Returns a boolean.
 */
int regulator_is_supported_voltage(struct regulator *regulator,
				   int min_uV, int max_uV)
{
	struct regulator_dev *rdev = regulator->rdev;
	int i, voltages, ret;

	/* If we can't change voltage check the current voltage */
	if (!regulator_ops_is_valid(rdev, REGULATOR_CHANGE_VOLTAGE)) {
		ret = regulator_get_voltage(regulator);
		if (ret >= 0)
			return min_uV <= ret && ret <= max_uV;
		else
			return ret;
	}

	/* Any voltage within constrains range is fine? */
	if (rdev->desc->continuous_voltage_range)
		return min_uV >= rdev->constraints->min_uV &&
				max_uV <= rdev->constraints->max_uV;

	ret = regulator_count_voltages(regulator);
	if (ret < 0)
		return 0;
	voltages = ret;

	for (i = 0; i < voltages; i++) {
		ret = regulator_list_voltage(regulator, i);

		if (ret >= min_uV && ret <= max_uV)
			return 1;
	}

	return 0;
}
EXPORT_SYMBOL_GPL(regulator_is_supported_voltage);

static int regulator_map_voltage(struct regulator_dev *rdev, int min_uV,
				 int max_uV)
{
	const struct regulator_desc *desc = rdev->desc;

	if (desc->ops->map_voltage)
		return desc->ops->map_voltage(rdev, min_uV, max_uV);

	if (desc->ops->list_voltage == regulator_list_voltage_linear)
		return regulator_map_voltage_linear(rdev, min_uV, max_uV);

	if (desc->ops->list_voltage == regulator_list_voltage_linear_range)
		return regulator_map_voltage_linear_range(rdev, min_uV, max_uV);

	if (desc->ops->list_voltage ==
		regulator_list_voltage_pickable_linear_range)
		return regulator_map_voltage_pickable_linear_range(rdev,
							min_uV, max_uV);

	return regulator_map_voltage_iterate(rdev, min_uV, max_uV);
}

static int _regulator_call_set_voltage(struct regulator_dev *rdev,
				       int min_uV, int max_uV,
				       unsigned *selector)
{
	struct pre_voltage_change_data data;
	int ret;

	data.old_uV = regulator_get_voltage_rdev(rdev);
	data.min_uV = min_uV;
	data.max_uV = max_uV;
	ret = _notifier_call_chain(rdev, REGULATOR_EVENT_PRE_VOLTAGE_CHANGE,
				   &data);
	if (ret & NOTIFY_STOP_MASK)
		return -EINVAL;

	ret = rdev->desc->ops->set_voltage(rdev, min_uV, max_uV, selector);
	if (ret >= 0)
		return ret;

	_notifier_call_chain(rdev, REGULATOR_EVENT_ABORT_VOLTAGE_CHANGE,
			     (void *)data.old_uV);

	return ret;
}

static int _regulator_call_set_voltage_sel(struct regulator_dev *rdev,
					   int uV, unsigned selector)
{
	struct pre_voltage_change_data data;
	int ret;

	data.old_uV = regulator_get_voltage_rdev(rdev);
	data.min_uV = uV;
	data.max_uV = uV;
	ret = _notifier_call_chain(rdev, REGULATOR_EVENT_PRE_VOLTAGE_CHANGE,
				   &data);
	if (ret & NOTIFY_STOP_MASK)
		return -EINVAL;

	ret = rdev->desc->ops->set_voltage_sel(rdev, selector);
	if (ret >= 0)
		return ret;

	_notifier_call_chain(rdev, REGULATOR_EVENT_ABORT_VOLTAGE_CHANGE,
			     (void *)data.old_uV);

	return ret;
}

static int _regulator_set_voltage_sel_step(struct regulator_dev *rdev,
					   int uV, int new_selector)
{
	const struct regulator_ops *ops = rdev->desc->ops;
	int diff, old_sel, curr_sel, ret;

	/* Stepping is only needed if the regulator is enabled. */
	if (!_regulator_is_enabled(rdev))
		goto final_set;

	if (!ops->get_voltage_sel)
		return -EINVAL;

	old_sel = ops->get_voltage_sel(rdev);
	if (old_sel < 0)
		return old_sel;

	diff = new_selector - old_sel;
	if (diff == 0)
		return 0; /* No change needed. */

	if (diff > 0) {
		/* Stepping up. */
		for (curr_sel = old_sel + rdev->desc->vsel_step;
		     curr_sel < new_selector;
		     curr_sel += rdev->desc->vsel_step) {
			/*
			 * Call the callback directly instead of using
			 * _regulator_call_set_voltage_sel() as we don't
			 * want to notify anyone yet. Same in the branch
			 * below.
			 */
			ret = ops->set_voltage_sel(rdev, curr_sel);
			if (ret)
				goto try_revert;
		}
	} else {
		/* Stepping down. */
		for (curr_sel = old_sel - rdev->desc->vsel_step;
		     curr_sel > new_selector;
		     curr_sel -= rdev->desc->vsel_step) {
			ret = ops->set_voltage_sel(rdev, curr_sel);
			if (ret)
				goto try_revert;
		}
	}

final_set:
	/* The final selector will trigger the notifiers. */
	return _regulator_call_set_voltage_sel(rdev, uV, new_selector);

try_revert:
	/*
	 * At least try to return to the previous voltage if setting a new
	 * one failed.
	 */
	(void)ops->set_voltage_sel(rdev, old_sel);
	return ret;
}

static int _regulator_set_voltage_time(struct regulator_dev *rdev,
				       int old_uV, int new_uV)
{
	unsigned int ramp_delay = 0;

	if (rdev->constraints->ramp_delay)
		ramp_delay = rdev->constraints->ramp_delay;
	else if (rdev->desc->ramp_delay)
		ramp_delay = rdev->desc->ramp_delay;
	else if (rdev->constraints->settling_time)
		return rdev->constraints->settling_time;
	else if (rdev->constraints->settling_time_up &&
		 (new_uV > old_uV))
		return rdev->constraints->settling_time_up;
	else if (rdev->constraints->settling_time_down &&
		 (new_uV < old_uV))
		return rdev->constraints->settling_time_down;

	if (ramp_delay == 0) {
		rdev_dbg(rdev, "ramp_delay not set\n");
		return 0;
	}

	return DIV_ROUND_UP(abs(new_uV - old_uV), ramp_delay);
}

static int _regulator_do_set_voltage(struct regulator_dev *rdev,
				     int min_uV, int max_uV)
{
	int ret;
	int delay = 0;
	int best_val = 0;
	unsigned int selector;
	int old_selector = -1;
	const struct regulator_ops *ops = rdev->desc->ops;
	int old_uV = regulator_get_voltage_rdev(rdev);

	trace_regulator_set_voltage(rdev_get_name(rdev), min_uV, max_uV);

	min_uV += rdev->constraints->uV_offset;
	max_uV += rdev->constraints->uV_offset;

	/*
	 * If we can't obtain the old selector there is not enough
	 * info to call set_voltage_time_sel().
	 */
	if (_regulator_is_enabled(rdev) &&
	    ops->set_voltage_time_sel && ops->get_voltage_sel) {
		old_selector = ops->get_voltage_sel(rdev);
		if (old_selector < 0)
			return old_selector;
	}

	if (ops->set_voltage) {
		ret = _regulator_call_set_voltage(rdev, min_uV, max_uV,
						  &selector);

		if (ret >= 0) {
			if (ops->list_voltage)
				best_val = ops->list_voltage(rdev,
							     selector);
			else
				best_val = regulator_get_voltage_rdev(rdev);
		}

	} else if (ops->set_voltage_sel) {
		ret = regulator_map_voltage(rdev, min_uV, max_uV);
		if (ret >= 0) {
			best_val = ops->list_voltage(rdev, ret);
			if (min_uV <= best_val && max_uV >= best_val) {
				selector = ret;
				if (old_selector == selector)
					ret = 0;
				else if (rdev->desc->vsel_step)
					ret = _regulator_set_voltage_sel_step(
						rdev, best_val, selector);
				else
					ret = _regulator_call_set_voltage_sel(
						rdev, best_val, selector);
			} else {
				ret = -EINVAL;
			}
		}
	} else {
		ret = -EINVAL;
	}

	if (ret)
		goto out;

	if (ops->set_voltage_time_sel) {
		/*
		 * Call set_voltage_time_sel if successfully obtained
		 * old_selector
		 */
		if (old_selector >= 0 && old_selector != selector)
			delay = ops->set_voltage_time_sel(rdev, old_selector,
							  selector);
	} else {
		if (old_uV != best_val) {
			if (ops->set_voltage_time)
				delay = ops->set_voltage_time(rdev, old_uV,
							      best_val);
			else
				delay = _regulator_set_voltage_time(rdev,
								    old_uV,
								    best_val);
		}
	}

	if (delay < 0) {
		rdev_warn(rdev, "failed to get delay: %d\n", delay);
		delay = 0;
	}

	/* Insert any necessary delays */
	if (delay >= 1000) {
		mdelay(delay / 1000);
		udelay(delay % 1000);
	} else if (delay) {
		udelay(delay);
	}

	if (best_val >= 0) {
		unsigned long data = best_val;

		_notifier_call_chain(rdev, REGULATOR_EVENT_VOLTAGE_CHANGE,
				     (void *)data);
	}

out:
	trace_regulator_set_voltage_complete(rdev_get_name(rdev), best_val);

	return ret;
}

static int _regulator_do_set_suspend_voltage(struct regulator_dev *rdev,
				  int min_uV, int max_uV, suspend_state_t state)
{
	struct regulator_state *rstate;
	int uV, sel;

	rstate = regulator_get_suspend_state(rdev, state);
	if (rstate == NULL)
		return -EINVAL;

	if (min_uV < rstate->min_uV)
		min_uV = rstate->min_uV;
	if (max_uV > rstate->max_uV)
		max_uV = rstate->max_uV;

	sel = regulator_map_voltage(rdev, min_uV, max_uV);
	if (sel < 0)
		return sel;

	uV = rdev->desc->ops->list_voltage(rdev, sel);
	if (uV >= min_uV && uV <= max_uV)
		rstate->uV = uV;

	return 0;
}

static int regulator_set_voltage_unlocked(struct regulator *regulator,
					  int min_uV, int max_uV,
					  suspend_state_t state)
{
	struct regulator_dev *rdev = regulator->rdev;
	struct regulator_voltage *voltage = &regulator->voltage[state];
	int ret = 0;
	int old_min_uV, old_max_uV;
	int current_uV;

	/* If we're setting the same range as last time the change
	 * should be a noop (some cpufreq implementations use the same
	 * voltage for multiple frequencies, for example).
	 */
	if (voltage->min_uV == min_uV && voltage->max_uV == max_uV)
		goto out;

	/* If we're trying to set a range that overlaps the current voltage,
	 * return successfully even though the regulator does not support
	 * changing the voltage.
	 */
	if (!regulator_ops_is_valid(rdev, REGULATOR_CHANGE_VOLTAGE)) {
		current_uV = regulator_get_voltage_rdev(rdev);
		if (min_uV <= current_uV && current_uV <= max_uV) {
			voltage->min_uV = min_uV;
			voltage->max_uV = max_uV;
			goto out;
		}
	}

	/* sanity check */
	if (!rdev->desc->ops->set_voltage &&
	    !rdev->desc->ops->set_voltage_sel) {
		ret = -EINVAL;
		goto out;
	}

	/* constraints check */
	ret = regulator_check_voltage(rdev, &min_uV, &max_uV);
	if (ret < 0)
		goto out;

	/* restore original values in case of error */
	old_min_uV = voltage->min_uV;
	old_max_uV = voltage->max_uV;
	voltage->min_uV = min_uV;
	voltage->max_uV = max_uV;

	/* for not coupled regulators this will just set the voltage */
	ret = regulator_balance_voltage(rdev, state);
	if (ret < 0) {
		voltage->min_uV = old_min_uV;
		voltage->max_uV = old_max_uV;
	}

out:
	return ret;
}

int regulator_set_voltage_rdev(struct regulator_dev *rdev, int min_uV,
			       int max_uV, suspend_state_t state)
{
	int best_supply_uV = 0;
	int supply_change_uV = 0;
	int ret;

	if (rdev->supply &&
	    regulator_ops_is_valid(rdev->supply->rdev,
				   REGULATOR_CHANGE_VOLTAGE) &&
	    (rdev->desc->min_dropout_uV || !(rdev->desc->ops->get_voltage ||
					   rdev->desc->ops->get_voltage_sel))) {
		int current_supply_uV;
		int selector;

		selector = regulator_map_voltage(rdev, min_uV, max_uV);
		if (selector < 0) {
			ret = selector;
			goto out;
		}

		best_supply_uV = _regulator_list_voltage(rdev, selector, 0);
		if (best_supply_uV < 0) {
			ret = best_supply_uV;
			goto out;
		}

		best_supply_uV += rdev->desc->min_dropout_uV;

		current_supply_uV = regulator_get_voltage_rdev(rdev->supply->rdev);
		if (current_supply_uV < 0) {
			ret = current_supply_uV;
			goto out;
		}

		supply_change_uV = best_supply_uV - current_supply_uV;
	}

	if (supply_change_uV > 0) {
		ret = regulator_set_voltage_unlocked(rdev->supply,
				best_supply_uV, INT_MAX, state);
		if (ret) {
			dev_err(&rdev->dev, "Failed to increase supply voltage: %d\n",
					ret);
			goto out;
		}
	}

	if (state == PM_SUSPEND_ON)
		ret = _regulator_do_set_voltage(rdev, min_uV, max_uV);
	else
		ret = _regulator_do_set_suspend_voltage(rdev, min_uV,
							max_uV, state);
	if (ret < 0)
		goto out;

	if (supply_change_uV < 0) {
		ret = regulator_set_voltage_unlocked(rdev->supply,
				best_supply_uV, INT_MAX, state);
		if (ret)
			dev_warn(&rdev->dev, "Failed to decrease supply voltage: %d\n",
					ret);
		/* No need to fail here */
		ret = 0;
	}

out:
	return ret;
}

static int regulator_limit_voltage_step(struct regulator_dev *rdev,
					int *current_uV, int *min_uV)
{
	struct regulation_constraints *constraints = rdev->constraints;

	/* Limit voltage change only if necessary */
	if (!constraints->max_uV_step || !_regulator_is_enabled(rdev))
		return 1;

	if (*current_uV < 0) {
		*current_uV = regulator_get_voltage_rdev(rdev);

		if (*current_uV < 0)
			return *current_uV;
	}

	if (abs(*current_uV - *min_uV) <= constraints->max_uV_step)
		return 1;

	/* Clamp target voltage within the given step */
	if (*current_uV < *min_uV)
		*min_uV = min(*current_uV + constraints->max_uV_step,
			      *min_uV);
	else
		*min_uV = max(*current_uV - constraints->max_uV_step,
			      *min_uV);

	return 0;
}

static int regulator_get_optimal_voltage(struct regulator_dev *rdev,
					 int *current_uV,
					 int *min_uV, int *max_uV,
					 suspend_state_t state,
					 int n_coupled)
{
	struct coupling_desc *c_desc = &rdev->coupling_desc;
	struct regulator_dev **c_rdevs = c_desc->coupled_rdevs;
	struct regulation_constraints *constraints = rdev->constraints;
	int desired_min_uV = 0, desired_max_uV = INT_MAX;
	int max_current_uV = 0, min_current_uV = INT_MAX;
	int highest_min_uV = 0, target_uV, possible_uV;
	int i, ret, max_spread;
	bool done;

	*current_uV = -1;

	/*
	 * If there are no coupled regulators, simply set the voltage
	 * demanded by consumers.
	 */
	if (n_coupled == 1) {
		/*
		 * If consumers don't provide any demands, set voltage
		 * to min_uV
		 */
		desired_min_uV = constraints->min_uV;
		desired_max_uV = constraints->max_uV;

		ret = regulator_check_consumers(rdev,
						&desired_min_uV,
						&desired_max_uV, state);
		if (ret < 0)
			return ret;

		possible_uV = desired_min_uV;
		done = true;

		goto finish;
	}

	/* Find highest min desired voltage */
	for (i = 0; i < n_coupled; i++) {
		int tmp_min = 0;
		int tmp_max = INT_MAX;

		lockdep_assert_held_once(&c_rdevs[i]->mutex.base);

		ret = regulator_check_consumers(c_rdevs[i],
						&tmp_min,
						&tmp_max, state);
		if (ret < 0)
			return ret;

		ret = regulator_check_voltage(c_rdevs[i], &tmp_min, &tmp_max);
		if (ret < 0)
			return ret;

		highest_min_uV = max(highest_min_uV, tmp_min);

		if (i == 0) {
			desired_min_uV = tmp_min;
			desired_max_uV = tmp_max;
		}
	}

	max_spread = constraints->max_spread[0];

	/*
	 * Let target_uV be equal to the desired one if possible.
	 * If not, set it to minimum voltage, allowed by other coupled
	 * regulators.
	 */
	target_uV = max(desired_min_uV, highest_min_uV - max_spread);

	/*
	 * Find min and max voltages, which currently aren't violating
	 * max_spread.
	 */
	for (i = 1; i < n_coupled; i++) {
		int tmp_act;

		if (!_regulator_is_enabled(c_rdevs[i]))
			continue;

		tmp_act = regulator_get_voltage_rdev(c_rdevs[i]);
		if (tmp_act < 0)
			return tmp_act;

		min_current_uV = min(tmp_act, min_current_uV);
		max_current_uV = max(tmp_act, max_current_uV);
	}

	/* There aren't any other regulators enabled */
	if (max_current_uV == 0) {
		possible_uV = target_uV;
	} else {
		/*
		 * Correct target voltage, so as it currently isn't
		 * violating max_spread
		 */
		possible_uV = max(target_uV, max_current_uV - max_spread);
		possible_uV = min(possible_uV, min_current_uV + max_spread);
	}

	if (possible_uV > desired_max_uV)
		return -EINVAL;

	done = (possible_uV == target_uV);
	desired_min_uV = possible_uV;

finish:
	/* Apply max_uV_step constraint if necessary */
	if (state == PM_SUSPEND_ON) {
		ret = regulator_limit_voltage_step(rdev, current_uV,
						   &desired_min_uV);
		if (ret < 0)
			return ret;

		if (ret == 0)
			done = false;
	}

	/* Set current_uV if wasn't done earlier in the code and if necessary */
	if (n_coupled > 1 && *current_uV == -1) {

		if (_regulator_is_enabled(rdev)) {
			ret = regulator_get_voltage_rdev(rdev);
			if (ret < 0)
				return ret;

			*current_uV = ret;
		} else {
			*current_uV = desired_min_uV;
		}
	}

	*min_uV = desired_min_uV;
	*max_uV = desired_max_uV;

	return done;
}

static int regulator_balance_voltage(struct regulator_dev *rdev,
				     suspend_state_t state)
{
	struct regulator_dev **c_rdevs;
	struct regulator_dev *best_rdev;
	struct coupling_desc *c_desc = &rdev->coupling_desc;
	struct regulator_coupler *coupler = c_desc->coupler;
	int i, ret, n_coupled, best_min_uV, best_max_uV, best_c_rdev;
	unsigned int delta, best_delta;
	unsigned long c_rdev_done = 0;
	bool best_c_rdev_done;

	c_rdevs = c_desc->coupled_rdevs;
	n_coupled = c_desc->n_coupled;

	/*
	 * If system is in a state other than PM_SUSPEND_ON, don't check
	 * other coupled regulators.
	 */
	if (state != PM_SUSPEND_ON)
		n_coupled = 1;

	if (c_desc->n_resolved < n_coupled) {
		rdev_err(rdev, "Not all coupled regulators registered\n");
		return -EPERM;
	}

	/* Invoke custom balancer for customized couplers */
	if (coupler && coupler->balance_voltage)
		return coupler->balance_voltage(coupler, rdev, state);

	/*
	 * Find the best possible voltage change on each loop. Leave the loop
	 * if there isn't any possible change.
	 */
	do {
		best_c_rdev_done = false;
		best_delta = 0;
		best_min_uV = 0;
		best_max_uV = 0;
		best_c_rdev = 0;
		best_rdev = NULL;

		/*
		 * Find highest difference between optimal voltage
		 * and current voltage.
		 */
		for (i = 0; i < n_coupled; i++) {
			/*
			 * optimal_uV is the best voltage that can be set for
			 * i-th regulator at the moment without violating
			 * max_spread constraint in order to balance
			 * the coupled voltages.
			 */
			int optimal_uV = 0, optimal_max_uV = 0, current_uV = 0;

			if (test_bit(i, &c_rdev_done))
				continue;

			ret = regulator_get_optimal_voltage(c_rdevs[i],
							    &current_uV,
							    &optimal_uV,
							    &optimal_max_uV,
							    state, n_coupled);
			if (ret < 0)
				goto out;

			delta = abs(optimal_uV - current_uV);

			if (delta && best_delta <= delta) {
				best_c_rdev_done = ret;
				best_delta = delta;
				best_rdev = c_rdevs[i];
				best_min_uV = optimal_uV;
				best_max_uV = optimal_max_uV;
				best_c_rdev = i;
			}
		}

		/* Nothing to change, return successfully */
		if (!best_rdev) {
			ret = 0;
			goto out;
		}

		ret = regulator_set_voltage_rdev(best_rdev, best_min_uV,
						 best_max_uV, state);

		if (ret < 0)
			goto out;

		if (best_c_rdev_done)
			set_bit(best_c_rdev, &c_rdev_done);

	} while (n_coupled > 1);

out:
	return ret;
}

/**
 * regulator_set_voltage - set regulator output voltage
 * @regulator: regulator source
 * @min_uV: Minimum required voltage in uV
 * @max_uV: Maximum acceptable voltage in uV
 *
 * Sets a voltage regulator to the desired output voltage. This can be set
 * during any regulator state. IOW, regulator can be disabled or enabled.
 *
 * If the regulator is enabled then the voltage will change to the new value
 * immediately otherwise if the regulator is disabled the regulator will
 * output at the new voltage when enabled.
 *
 * NOTE: If the regulator is shared between several devices then the lowest
 * request voltage that meets the system constraints will be used.
 * Regulator system constraints must be set for this regulator before
 * calling this function otherwise this call will fail.
 */
int regulator_set_voltage(struct regulator *regulator, int min_uV, int max_uV)
{
	struct ww_acquire_ctx ww_ctx;
	int ret;

	regulator_lock_dependent(regulator->rdev, &ww_ctx);

	ret = regulator_set_voltage_unlocked(regulator, min_uV, max_uV,
					     PM_SUSPEND_ON);

	regulator_unlock_dependent(regulator->rdev, &ww_ctx);

	return ret;
}
EXPORT_SYMBOL_GPL(regulator_set_voltage);

static inline int regulator_suspend_toggle(struct regulator_dev *rdev,
					   suspend_state_t state, bool en)
{
	struct regulator_state *rstate;

	rstate = regulator_get_suspend_state(rdev, state);
	if (rstate == NULL)
		return -EINVAL;

	if (!rstate->changeable)
		return -EPERM;

	rstate->enabled = (en) ? ENABLE_IN_SUSPEND : DISABLE_IN_SUSPEND;

	return 0;
}

int regulator_suspend_enable(struct regulator_dev *rdev,
				    suspend_state_t state)
{
	return regulator_suspend_toggle(rdev, state, true);
}
EXPORT_SYMBOL_GPL(regulator_suspend_enable);

int regulator_suspend_disable(struct regulator_dev *rdev,
				     suspend_state_t state)
{
	struct regulator *regulator;
	struct regulator_voltage *voltage;

	/*
	 * if any consumer wants this regulator device keeping on in
	 * suspend states, don't set it as disabled.
	 */
	list_for_each_entry(regulator, &rdev->consumer_list, list) {
		voltage = &regulator->voltage[state];
		if (voltage->min_uV || voltage->max_uV)
			return 0;
	}

	return regulator_suspend_toggle(rdev, state, false);
}
EXPORT_SYMBOL_GPL(regulator_suspend_disable);

static int _regulator_set_suspend_voltage(struct regulator *regulator,
					  int min_uV, int max_uV,
					  suspend_state_t state)
{
	struct regulator_dev *rdev = regulator->rdev;
	struct regulator_state *rstate;

	rstate = regulator_get_suspend_state(rdev, state);
	if (rstate == NULL)
		return -EINVAL;

	if (rstate->min_uV == rstate->max_uV) {
		rdev_err(rdev, "The suspend voltage can't be changed!\n");
		return -EPERM;
	}

	return regulator_set_voltage_unlocked(regulator, min_uV, max_uV, state);
}

int regulator_set_suspend_voltage(struct regulator *regulator, int min_uV,
				  int max_uV, suspend_state_t state)
{
	struct ww_acquire_ctx ww_ctx;
	int ret;

	/* PM_SUSPEND_ON is handled by regulator_set_voltage() */
	if (regulator_check_states(state) || state == PM_SUSPEND_ON)
		return -EINVAL;

	regulator_lock_dependent(regulator->rdev, &ww_ctx);

	ret = _regulator_set_suspend_voltage(regulator, min_uV,
					     max_uV, state);

	regulator_unlock_dependent(regulator->rdev, &ww_ctx);

	return ret;
}
EXPORT_SYMBOL_GPL(regulator_set_suspend_voltage);

/**
 * regulator_set_voltage_time - get raise/fall time
 * @regulator: regulator source
 * @old_uV: starting voltage in microvolts
 * @new_uV: target voltage in microvolts
 *
 * Provided with the starting and ending voltage, this function attempts to
 * calculate the time in microseconds required to rise or fall to this new
 * voltage.
 */
int regulator_set_voltage_time(struct regulator *regulator,
			       int old_uV, int new_uV)
{
	struct regulator_dev *rdev = regulator->rdev;
	const struct regulator_ops *ops = rdev->desc->ops;
	int old_sel = -1;
	int new_sel = -1;
	int voltage;
	int i;

	if (ops->set_voltage_time)
		return ops->set_voltage_time(rdev, old_uV, new_uV);
	else if (!ops->set_voltage_time_sel)
		return _regulator_set_voltage_time(rdev, old_uV, new_uV);

	/* Currently requires operations to do this */
	if (!ops->list_voltage || !rdev->desc->n_voltages)
		return -EINVAL;

	for (i = 0; i < rdev->desc->n_voltages; i++) {
		/* We only look for exact voltage matches here */
		voltage = regulator_list_voltage(regulator, i);
		if (voltage < 0)
			return -EINVAL;
		if (voltage == 0)
			continue;
		if (voltage == old_uV)
			old_sel = i;
		if (voltage == new_uV)
			new_sel = i;
	}

	if (old_sel < 0 || new_sel < 0)
		return -EINVAL;

	return ops->set_voltage_time_sel(rdev, old_sel, new_sel);
}
EXPORT_SYMBOL_GPL(regulator_set_voltage_time);

/**
 * regulator_set_voltage_time_sel - get raise/fall time
 * @rdev: regulator source device
 * @old_selector: selector for starting voltage
 * @new_selector: selector for target voltage
 *
 * Provided with the starting and target voltage selectors, this function
 * returns time in microseconds required to rise or fall to this new voltage
 *
 * Drivers providing ramp_delay in regulation_constraints can use this as their
 * set_voltage_time_sel() operation.
 */
int regulator_set_voltage_time_sel(struct regulator_dev *rdev,
				   unsigned int old_selector,
				   unsigned int new_selector)
{
	int old_volt, new_volt;

	/* sanity check */
	if (!rdev->desc->ops->list_voltage)
		return -EINVAL;

	old_volt = rdev->desc->ops->list_voltage(rdev, old_selector);
	new_volt = rdev->desc->ops->list_voltage(rdev, new_selector);

	if (rdev->desc->ops->set_voltage_time)
		return rdev->desc->ops->set_voltage_time(rdev, old_volt,
							 new_volt);
	else
		return _regulator_set_voltage_time(rdev, old_volt, new_volt);
}
EXPORT_SYMBOL_GPL(regulator_set_voltage_time_sel);

/**
 * regulator_sync_voltage - re-apply last regulator output voltage
 * @regulator: regulator source
 *
 * Re-apply the last configured voltage.  This is intended to be used
 * where some external control source the consumer is cooperating with
 * has caused the configured voltage to change.
 */
int regulator_sync_voltage(struct regulator *regulator)
{
	struct regulator_dev *rdev = regulator->rdev;
	struct regulator_voltage *voltage = &regulator->voltage[PM_SUSPEND_ON];
	int ret, min_uV, max_uV;

	regulator_lock(rdev);

	if (!rdev->desc->ops->set_voltage &&
	    !rdev->desc->ops->set_voltage_sel) {
		ret = -EINVAL;
		goto out;
	}

	/* This is only going to work if we've had a voltage configured. */
	if (!voltage->min_uV && !voltage->max_uV) {
		ret = -EINVAL;
		goto out;
	}

	min_uV = voltage->min_uV;
	max_uV = voltage->max_uV;

	/* This should be a paranoia check... */
	ret = regulator_check_voltage(rdev, &min_uV, &max_uV);
	if (ret < 0)
		goto out;

	ret = regulator_check_consumers(rdev, &min_uV, &max_uV, 0);
	if (ret < 0)
		goto out;

	ret = _regulator_do_set_voltage(rdev, min_uV, max_uV);

out:
	regulator_unlock(rdev);
	return ret;
}
EXPORT_SYMBOL_GPL(regulator_sync_voltage);

int regulator_get_voltage_rdev(struct regulator_dev *rdev)
{
	int sel, ret;
	bool bypassed;

	if (rdev->desc->ops->get_bypass) {
		ret = rdev->desc->ops->get_bypass(rdev, &bypassed);
		if (ret < 0)
			return ret;
		if (bypassed) {
			/* if bypassed the regulator must have a supply */
			if (!rdev->supply) {
				rdev_err(rdev,
					 "bypassed regulator has no supply!\n");
				return -EPROBE_DEFER;
			}

			return regulator_get_voltage_rdev(rdev->supply->rdev);
		}
	}

	if (rdev->desc->ops->get_voltage_sel) {
		sel = rdev->desc->ops->get_voltage_sel(rdev);
		if (sel < 0)
			return sel;
		ret = rdev->desc->ops->list_voltage(rdev, sel);
	} else if (rdev->desc->ops->get_voltage) {
		ret = rdev->desc->ops->get_voltage(rdev);
	} else if (rdev->desc->ops->list_voltage) {
		ret = rdev->desc->ops->list_voltage(rdev, 0);
	} else if (rdev->desc->fixed_uV && (rdev->desc->n_voltages == 1)) {
		ret = rdev->desc->fixed_uV;
	} else if (rdev->supply) {
		ret = regulator_get_voltage_rdev(rdev->supply->rdev);
	} else {
		return -EINVAL;
	}

	if (ret < 0)
		return ret;
	return ret - rdev->constraints->uV_offset;
}

/**
 * regulator_get_voltage - get regulator output voltage
 * @regulator: regulator source
 *
 * This returns the current regulator voltage in uV.
 *
 * NOTE: If the regulator is disabled it will return the voltage value. This
 * function should not be used to determine regulator state.
 */
int regulator_get_voltage(struct regulator *regulator)
{
	struct ww_acquire_ctx ww_ctx;
	int ret;

	regulator_lock_dependent(regulator->rdev, &ww_ctx);
	ret = regulator_get_voltage_rdev(regulator->rdev);
	regulator_unlock_dependent(regulator->rdev, &ww_ctx);

	return ret;
}
EXPORT_SYMBOL_GPL(regulator_get_voltage);

/**
 * regulator_set_current_limit - set regulator output current limit
 * @regulator: regulator source
 * @min_uA: Minimum supported current in uA
 * @max_uA: Maximum supported current in uA
 *
 * Sets current sink to the desired output current. This can be set during
 * any regulator state. IOW, regulator can be disabled or enabled.
 *
 * If the regulator is enabled then the current will change to the new value
 * immediately otherwise if the regulator is disabled the regulator will
 * output at the new current when enabled.
 *
 * NOTE: Regulator system constraints must be set for this regulator before
 * calling this function otherwise this call will fail.
 */
int regulator_set_current_limit(struct regulator *regulator,
			       int min_uA, int max_uA)
{
	struct regulator_dev *rdev = regulator->rdev;
	int ret;

	regulator_lock(rdev);

	/* sanity check */
	if (!rdev->desc->ops->set_current_limit) {
		ret = -EINVAL;
		goto out;
	}

	/* constraints check */
	ret = regulator_check_current_limit(rdev, &min_uA, &max_uA);
	if (ret < 0)
		goto out;

	ret = rdev->desc->ops->set_current_limit(rdev, min_uA, max_uA);
out:
	regulator_unlock(rdev);
	return ret;
}
EXPORT_SYMBOL_GPL(regulator_set_current_limit);

static int _regulator_get_current_limit_unlocked(struct regulator_dev *rdev)
{
	/* sanity check */
	if (!rdev->desc->ops->get_current_limit)
		return -EINVAL;

	return rdev->desc->ops->get_current_limit(rdev);
}

static int _regulator_get_current_limit(struct regulator_dev *rdev)
{
	int ret;

	regulator_lock(rdev);
	ret = _regulator_get_current_limit_unlocked(rdev);
	regulator_unlock(rdev);

	return ret;
}

/**
 * regulator_get_current_limit - get regulator output current
 * @regulator: regulator source
 *
 * This returns the current supplied by the specified current sink in uA.
 *
 * NOTE: If the regulator is disabled it will return the current value. This
 * function should not be used to determine regulator state.
 */
int regulator_get_current_limit(struct regulator *regulator)
{
	return _regulator_get_current_limit(regulator->rdev);
}
EXPORT_SYMBOL_GPL(regulator_get_current_limit);

/**
 * regulator_set_mode - set regulator operating mode
 * @regulator: regulator source
 * @mode: operating mode - one of the REGULATOR_MODE constants
 *
 * Set regulator operating mode to increase regulator efficiency or improve
 * regulation performance.
 *
 * NOTE: Regulator system constraints must be set for this regulator before
 * calling this function otherwise this call will fail.
 */
int regulator_set_mode(struct regulator *regulator, unsigned int mode)
{
	struct regulator_dev *rdev = regulator->rdev;
	int ret;
	int regulator_curr_mode;

	regulator_lock(rdev);

	/* sanity check */
	if (!rdev->desc->ops->set_mode) {
		ret = -EINVAL;
		goto out;
	}

	/* return if the same mode is requested */
	if (rdev->desc->ops->get_mode) {
		regulator_curr_mode = rdev->desc->ops->get_mode(rdev);
		if (regulator_curr_mode == mode) {
			ret = 0;
			goto out;
		}
	}

	/* constraints check */
	ret = regulator_mode_constrain(rdev, &mode);
	if (ret < 0)
		goto out;

	ret = rdev->desc->ops->set_mode(rdev, mode);
out:
	regulator_unlock(rdev);
	return ret;
}
EXPORT_SYMBOL_GPL(regulator_set_mode);

static unsigned int _regulator_get_mode_unlocked(struct regulator_dev *rdev)
{
	/* sanity check */
	if (!rdev->desc->ops->get_mode)
		return -EINVAL;

	return rdev->desc->ops->get_mode(rdev);
}

static unsigned int _regulator_get_mode(struct regulator_dev *rdev)
{
	int ret;

	regulator_lock(rdev);
	ret = _regulator_get_mode_unlocked(rdev);
	regulator_unlock(rdev);

	return ret;
}

/**
 * regulator_get_mode - get regulator operating mode
 * @regulator: regulator source
 *
 * Get the current regulator operating mode.
 */
unsigned int regulator_get_mode(struct regulator *regulator)
{
	return _regulator_get_mode(regulator->rdev);
}
EXPORT_SYMBOL_GPL(regulator_get_mode);

static int _regulator_get_error_flags(struct regulator_dev *rdev,
					unsigned int *flags)
{
	int ret;

	regulator_lock(rdev);

	/* sanity check */
	if (!rdev->desc->ops->get_error_flags) {
		ret = -EINVAL;
		goto out;
	}

	ret = rdev->desc->ops->get_error_flags(rdev, flags);
out:
	regulator_unlock(rdev);
	return ret;
}

/**
 * regulator_get_error_flags - get regulator error information
 * @regulator: regulator source
 * @flags: pointer to store error flags
 *
 * Get the current regulator error information.
 */
int regulator_get_error_flags(struct regulator *regulator,
				unsigned int *flags)
{
	return _regulator_get_error_flags(regulator->rdev, flags);
}
EXPORT_SYMBOL_GPL(regulator_get_error_flags);

/**
 * regulator_set_load - set regulator load
 * @regulator: regulator source
 * @uA_load: load current
 *
 * Notifies the regulator core of a new device load. This is then used by
 * DRMS (if enabled by constraints) to set the most efficient regulator
 * operating mode for the new regulator loading.
 *
 * Consumer devices notify their supply regulator of the maximum power
 * they will require (can be taken from device datasheet in the power
 * consumption tables) when they change operational status and hence power
 * state. Examples of operational state changes that can affect power
 * consumption are :-
 *
 *    o Device is opened / closed.
 *    o Device I/O is about to begin or has just finished.
 *    o Device is idling in between work.
 *
 * This information is also exported via sysfs to userspace.
 *
 * DRMS will sum the total requested load on the regulator and change
 * to the most efficient operating mode if platform constraints allow.
 *
 * NOTE: when a regulator consumer requests to have a regulator
 * disabled then any load that consumer requested no longer counts
 * toward the total requested load.  If the regulator is re-enabled
 * then the previously requested load will start counting again.
 *
 * If a regulator is an always-on regulator then an individual consumer's
 * load will still be removed if that consumer is fully disabled.
 *
 * On error a negative errno is returned.
 */
int regulator_set_load(struct regulator *regulator, int uA_load)
{
	struct regulator_dev *rdev = regulator->rdev;
	int old_uA_load;
	int ret = 0;

	regulator_lock(rdev);
	old_uA_load = regulator->uA_load;
	regulator->uA_load = uA_load;
	if (regulator->enable_count && old_uA_load != uA_load) {
		ret = drms_uA_update(rdev);
		if (ret < 0)
			regulator->uA_load = old_uA_load;
	}
	regulator_unlock(rdev);

	return ret;
}
EXPORT_SYMBOL_GPL(regulator_set_load);

/**
 * regulator_allow_bypass - allow the regulator to go into bypass mode
 *
 * @regulator: Regulator to configure
 * @enable: enable or disable bypass mode
 *
 * Allow the regulator to go into bypass mode if all other consumers
 * for the regulator also enable bypass mode and the machine
 * constraints allow this.  Bypass mode means that the regulator is
 * simply passing the input directly to the output with no regulation.
 */
int regulator_allow_bypass(struct regulator *regulator, bool enable)
{
	struct regulator_dev *rdev = regulator->rdev;
	int ret = 0;

	if (!rdev->desc->ops->set_bypass)
		return 0;

	if (!regulator_ops_is_valid(rdev, REGULATOR_CHANGE_BYPASS))
		return 0;

	regulator_lock(rdev);

	if (enable && !regulator->bypass) {
		rdev->bypass_count++;

		if (rdev->bypass_count == rdev->open_count) {
			ret = rdev->desc->ops->set_bypass(rdev, enable);
			if (ret != 0)
				rdev->bypass_count--;
		}

	} else if (!enable && regulator->bypass) {
		rdev->bypass_count--;

		if (rdev->bypass_count != rdev->open_count) {
			ret = rdev->desc->ops->set_bypass(rdev, enable);
			if (ret != 0)
				rdev->bypass_count++;
		}
	}

	if (ret == 0)
		regulator->bypass = enable;

	regulator_unlock(rdev);

	return ret;
}
EXPORT_SYMBOL_GPL(regulator_allow_bypass);

/**
 * regulator_register_notifier - register regulator event notifier
 * @regulator: regulator source
 * @nb: notifier block
 *
 * Register notifier block to receive regulator events.
 */
int regulator_register_notifier(struct regulator *regulator,
			      struct notifier_block *nb)
{
	return blocking_notifier_chain_register(&regulator->rdev->notifier,
						nb);
}
EXPORT_SYMBOL_GPL(regulator_register_notifier);

/**
 * regulator_unregister_notifier - unregister regulator event notifier
 * @regulator: regulator source
 * @nb: notifier block
 *
 * Unregister regulator event notifier block.
 */
int regulator_unregister_notifier(struct regulator *regulator,
				struct notifier_block *nb)
{
	return blocking_notifier_chain_unregister(&regulator->rdev->notifier,
						  nb);
}
EXPORT_SYMBOL_GPL(regulator_unregister_notifier);

/* notify regulator consumers and downstream regulator consumers.
 * Note mutex must be held by caller.
 */
static int _notifier_call_chain(struct regulator_dev *rdev,
				  unsigned long event, void *data)
{
	/* call rdev chain first */
	return blocking_notifier_call_chain(&rdev->notifier, event, data);
}

/**
 * regulator_bulk_get - get multiple regulator consumers
 *
 * @dev:           Device to supply
 * @num_consumers: Number of consumers to register
 * @consumers:     Configuration of consumers; clients are stored here.
 *
 * @return 0 on success, an errno on failure.
 *
 * This helper function allows drivers to get several regulator
 * consumers in one operation.  If any of the regulators cannot be
 * acquired then any regulators that were allocated will be freed
 * before returning to the caller.
 */
int regulator_bulk_get(struct device *dev, int num_consumers,
		       struct regulator_bulk_data *consumers)
{
	int i;
	int ret;

	for (i = 0; i < num_consumers; i++)
		consumers[i].consumer = NULL;

	for (i = 0; i < num_consumers; i++) {
		consumers[i].consumer = regulator_get(dev,
						      consumers[i].supply);
		if (IS_ERR(consumers[i].consumer)) {
			ret = PTR_ERR(consumers[i].consumer);
			consumers[i].consumer = NULL;
			goto err;
		}
	}

	return 0;

err:
	if (ret != -EPROBE_DEFER)
		dev_err(dev, "Failed to get supply '%s': %d\n",
			consumers[i].supply, ret);
	else
		dev_dbg(dev, "Failed to get supply '%s', deferring\n",
			consumers[i].supply);

	while (--i >= 0)
		regulator_put(consumers[i].consumer);

	return ret;
}
EXPORT_SYMBOL_GPL(regulator_bulk_get);

static void regulator_bulk_enable_async(void *data, async_cookie_t cookie)
{
	struct regulator_bulk_data *bulk = data;

	bulk->ret = regulator_enable(bulk->consumer);
}

/**
 * regulator_bulk_enable - enable multiple regulator consumers
 *
 * @num_consumers: Number of consumers
 * @consumers:     Consumer data; clients are stored here.
 * @return         0 on success, an errno on failure
 *
 * This convenience API allows consumers to enable multiple regulator
 * clients in a single API call.  If any consumers cannot be enabled
 * then any others that were enabled will be disabled again prior to
 * return.
 */
int regulator_bulk_enable(int num_consumers,
			  struct regulator_bulk_data *consumers)
{
	ASYNC_DOMAIN_EXCLUSIVE(async_domain);
	int i;
	int ret = 0;

	for (i = 0; i < num_consumers; i++) {
		async_schedule_domain(regulator_bulk_enable_async,
				      &consumers[i], &async_domain);
	}

	async_synchronize_full_domain(&async_domain);

	/* If any consumer failed we need to unwind any that succeeded */
	for (i = 0; i < num_consumers; i++) {
		if (consumers[i].ret != 0) {
			ret = consumers[i].ret;
			goto err;
		}
	}

	return 0;

err:
	for (i = 0; i < num_consumers; i++) {
		if (consumers[i].ret < 0)
			pr_err("Failed to enable %s: %d\n", consumers[i].supply,
			       consumers[i].ret);
		else
			regulator_disable(consumers[i].consumer);
	}

	return ret;
}
EXPORT_SYMBOL_GPL(regulator_bulk_enable);

/**
 * regulator_bulk_disable - disable multiple regulator consumers
 *
 * @num_consumers: Number of consumers
 * @consumers:     Consumer data; clients are stored here.
 * @return         0 on success, an errno on failure
 *
 * This convenience API allows consumers to disable multiple regulator
 * clients in a single API call.  If any consumers cannot be disabled
 * then any others that were disabled will be enabled again prior to
 * return.
 */
int regulator_bulk_disable(int num_consumers,
			   struct regulator_bulk_data *consumers)
{
	int i;
	int ret, r;

	for (i = num_consumers - 1; i >= 0; --i) {
		ret = regulator_disable(consumers[i].consumer);
		if (ret != 0)
			goto err;
	}

	return 0;

err:
	pr_err("Failed to disable %s: %d\n", consumers[i].supply, ret);
	for (++i; i < num_consumers; ++i) {
		r = regulator_enable(consumers[i].consumer);
		if (r != 0)
			pr_err("Failed to re-enable %s: %d\n",
			       consumers[i].supply, r);
	}

	return ret;
}
EXPORT_SYMBOL_GPL(regulator_bulk_disable);

/**
 * regulator_bulk_force_disable - force disable multiple regulator consumers
 *
 * @num_consumers: Number of consumers
 * @consumers:     Consumer data; clients are stored here.
 * @return         0 on success, an errno on failure
 *
 * This convenience API allows consumers to forcibly disable multiple regulator
 * clients in a single API call.
 * NOTE: This should be used for situations when device damage will
 * likely occur if the regulators are not disabled (e.g. over temp).
 * Although regulator_force_disable function call for some consumers can
 * return error numbers, the function is called for all consumers.
 */
int regulator_bulk_force_disable(int num_consumers,
			   struct regulator_bulk_data *consumers)
{
	int i;
	int ret = 0;

	for (i = 0; i < num_consumers; i++) {
		consumers[i].ret =
			    regulator_force_disable(consumers[i].consumer);

		/* Store first error for reporting */
		if (consumers[i].ret && !ret)
			ret = consumers[i].ret;
	}

	return ret;
}
EXPORT_SYMBOL_GPL(regulator_bulk_force_disable);

/**
 * regulator_bulk_free - free multiple regulator consumers
 *
 * @num_consumers: Number of consumers
 * @consumers:     Consumer data; clients are stored here.
 *
 * This convenience API allows consumers to free multiple regulator
 * clients in a single API call.
 */
void regulator_bulk_free(int num_consumers,
			 struct regulator_bulk_data *consumers)
{
	int i;

	for (i = 0; i < num_consumers; i++) {
		regulator_put(consumers[i].consumer);
		consumers[i].consumer = NULL;
	}
}
EXPORT_SYMBOL_GPL(regulator_bulk_free);

/**
 * regulator_notifier_call_chain - call regulator event notifier
 * @rdev: regulator source
 * @event: notifier block
 * @data: callback-specific data.
 *
 * Called by regulator drivers to notify clients a regulator event has
 * occurred. We also notify regulator clients downstream.
 * Note lock must be held by caller.
 */
int regulator_notifier_call_chain(struct regulator_dev *rdev,
				  unsigned long event, void *data)
{
	lockdep_assert_held_once(&rdev->mutex.base);

	_notifier_call_chain(rdev, event, data);
	return NOTIFY_DONE;

}
EXPORT_SYMBOL_GPL(regulator_notifier_call_chain);

/**
 * regulator_mode_to_status - convert a regulator mode into a status
 *
 * @mode: Mode to convert
 *
 * Convert a regulator mode into a status.
 */
int regulator_mode_to_status(unsigned int mode)
{
	switch (mode) {
	case REGULATOR_MODE_FAST:
		return REGULATOR_STATUS_FAST;
	case REGULATOR_MODE_NORMAL:
		return REGULATOR_STATUS_NORMAL;
	case REGULATOR_MODE_IDLE:
		return REGULATOR_STATUS_IDLE;
	case REGULATOR_MODE_STANDBY:
		return REGULATOR_STATUS_STANDBY;
	default:
		return REGULATOR_STATUS_UNDEFINED;
	}
}
EXPORT_SYMBOL_GPL(regulator_mode_to_status);

static struct attribute *regulator_dev_attrs[] = {
	&dev_attr_name.attr,
	&dev_attr_num_users.attr,
	&dev_attr_type.attr,
	&dev_attr_microvolts.attr,
	&dev_attr_microamps.attr,
	&dev_attr_opmode.attr,
	&dev_attr_state.attr,
	&dev_attr_status.attr,
	&dev_attr_bypass.attr,
	&dev_attr_requested_microamps.attr,
	&dev_attr_min_microvolts.attr,
	&dev_attr_max_microvolts.attr,
	&dev_attr_min_microamps.attr,
	&dev_attr_max_microamps.attr,
	&dev_attr_suspend_standby_state.attr,
	&dev_attr_suspend_mem_state.attr,
	&dev_attr_suspend_disk_state.attr,
	&dev_attr_suspend_standby_microvolts.attr,
	&dev_attr_suspend_mem_microvolts.attr,
	&dev_attr_suspend_disk_microvolts.attr,
	&dev_attr_suspend_standby_mode.attr,
	&dev_attr_suspend_mem_mode.attr,
	&dev_attr_suspend_disk_mode.attr,
	NULL
};

/*
 * To avoid cluttering sysfs (and memory) with useless state, only
 * create attributes that can be meaningfully displayed.
 */
static umode_t regulator_attr_is_visible(struct kobject *kobj,
					 struct attribute *attr, int idx)
{
	struct device *dev = kobj_to_dev(kobj);
	struct regulator_dev *rdev = dev_to_rdev(dev);
	const struct regulator_ops *ops = rdev->desc->ops;
	umode_t mode = attr->mode;

	/* these three are always present */
	if (attr == &dev_attr_name.attr ||
	    attr == &dev_attr_num_users.attr ||
	    attr == &dev_attr_type.attr)
		return mode;

	/* some attributes need specific methods to be displayed */
	if (attr == &dev_attr_microvolts.attr) {
		if ((ops->get_voltage && ops->get_voltage(rdev) >= 0) ||
		    (ops->get_voltage_sel && ops->get_voltage_sel(rdev) >= 0) ||
		    (ops->list_voltage && ops->list_voltage(rdev, 0) >= 0) ||
		    (rdev->desc->fixed_uV && rdev->desc->n_voltages == 1))
			return mode;
		return 0;
	}

	if (attr == &dev_attr_microamps.attr)
		return ops->get_current_limit ? mode : 0;

	if (attr == &dev_attr_opmode.attr)
		return ops->get_mode ? mode : 0;

	if (attr == &dev_attr_state.attr)
		return (rdev->ena_pin || ops->is_enabled) ? mode : 0;

	if (attr == &dev_attr_status.attr)
		return ops->get_status ? mode : 0;

	if (attr == &dev_attr_bypass.attr)
		return ops->get_bypass ? mode : 0;

	/* constraints need specific supporting methods */
	if (attr == &dev_attr_min_microvolts.attr ||
	    attr == &dev_attr_max_microvolts.attr)
		return (ops->set_voltage || ops->set_voltage_sel) ? mode : 0;

	if (attr == &dev_attr_min_microamps.attr ||
	    attr == &dev_attr_max_microamps.attr)
		return ops->set_current_limit ? mode : 0;

	if (attr == &dev_attr_suspend_standby_state.attr ||
	    attr == &dev_attr_suspend_mem_state.attr ||
	    attr == &dev_attr_suspend_disk_state.attr)
		return mode;

	if (attr == &dev_attr_suspend_standby_microvolts.attr ||
	    attr == &dev_attr_suspend_mem_microvolts.attr ||
	    attr == &dev_attr_suspend_disk_microvolts.attr)
		return ops->set_suspend_voltage ? mode : 0;

	if (attr == &dev_attr_suspend_standby_mode.attr ||
	    attr == &dev_attr_suspend_mem_mode.attr ||
	    attr == &dev_attr_suspend_disk_mode.attr)
		return ops->set_suspend_mode ? mode : 0;

	return mode;
}

static const struct attribute_group regulator_dev_group = {
	.attrs = regulator_dev_attrs,
	.is_visible = regulator_attr_is_visible,
};

static const struct attribute_group *regulator_dev_groups[] = {
	&regulator_dev_group,
	NULL
};

static void regulator_dev_release(struct device *dev)
{
	struct regulator_dev *rdev = dev_get_drvdata(dev);

	kfree(rdev->constraints);
	of_node_put(rdev->dev.of_node);
	kfree(rdev);
}

static void rdev_init_debugfs(struct regulator_dev *rdev)
{
	struct device *parent = rdev->dev.parent;
	const char *rname = rdev_get_name(rdev);
	char name[NAME_MAX];

	/* Avoid duplicate debugfs directory names */
	if (parent && rname == rdev->desc->name) {
		snprintf(name, sizeof(name), "%s-%s", dev_name(parent),
			 rname);
		rname = name;
	}

	rdev->debugfs = debugfs_create_dir(rname, debugfs_root);
	if (!rdev->debugfs) {
		rdev_warn(rdev, "Failed to create debugfs directory\n");
		return;
	}

	debugfs_create_u32("use_count", 0444, rdev->debugfs,
			   &rdev->use_count);
	debugfs_create_u32("open_count", 0444, rdev->debugfs,
			   &rdev->open_count);
	debugfs_create_u32("bypass_count", 0444, rdev->debugfs,
			   &rdev->bypass_count);
}

static int regulator_register_resolve_supply(struct device *dev, void *data)
{
	struct regulator_dev *rdev = dev_to_rdev(dev);

	if (regulator_resolve_supply(rdev))
		rdev_dbg(rdev, "unable to resolve supply\n");

	return 0;
}

int regulator_coupler_register(struct regulator_coupler *coupler)
{
	mutex_lock(&regulator_list_mutex);
	list_add_tail(&coupler->list, &regulator_coupler_list);
	mutex_unlock(&regulator_list_mutex);

	return 0;
}

static struct regulator_coupler *
regulator_find_coupler(struct regulator_dev *rdev)
{
	struct regulator_coupler *coupler;
	int err;

	/*
	 * Note that regulators are appended to the list and the generic
	 * coupler is registered first, hence it will be attached at last
	 * if nobody cared.
	 */
	list_for_each_entry_reverse(coupler, &regulator_coupler_list, list) {
		err = coupler->attach_regulator(coupler, rdev);
		if (!err) {
			if (!coupler->balance_voltage &&
			    rdev->coupling_desc.n_coupled > 2)
				goto err_unsupported;

			return coupler;
		}

		if (err < 0)
			return ERR_PTR(err);

		if (err == 1)
			continue;

		break;
	}

	return ERR_PTR(-EINVAL);

err_unsupported:
	if (coupler->detach_regulator)
		coupler->detach_regulator(coupler, rdev);

	rdev_err(rdev,
		"Voltage balancing for multiple regulator couples is unimplemented\n");

	return ERR_PTR(-EPERM);
}

static void regulator_resolve_coupling(struct regulator_dev *rdev)
{
	struct regulator_coupler *coupler = rdev->coupling_desc.coupler;
	struct coupling_desc *c_desc = &rdev->coupling_desc;
	int n_coupled = c_desc->n_coupled;
	struct regulator_dev *c_rdev;
	int i;

	for (i = 1; i < n_coupled; i++) {
		/* already resolved */
		if (c_desc->coupled_rdevs[i])
			continue;

		c_rdev = of_parse_coupled_regulator(rdev, i - 1);

		if (!c_rdev)
			continue;

		if (c_rdev->coupling_desc.coupler != coupler) {
			rdev_err(rdev, "coupler mismatch with %s\n",
				 rdev_get_name(c_rdev));
			return;
		}

		regulator_lock(c_rdev);

		c_desc->coupled_rdevs[i] = c_rdev;
		c_desc->n_resolved++;

		regulator_unlock(c_rdev);

		regulator_resolve_coupling(c_rdev);
	}
}

static void regulator_remove_coupling(struct regulator_dev *rdev)
{
	struct regulator_coupler *coupler = rdev->coupling_desc.coupler;
	struct coupling_desc *__c_desc, *c_desc = &rdev->coupling_desc;
	struct regulator_dev *__c_rdev, *c_rdev;
	unsigned int __n_coupled, n_coupled;
	int i, k;
	int err;

	n_coupled = c_desc->n_coupled;

	for (i = 1; i < n_coupled; i++) {
		c_rdev = c_desc->coupled_rdevs[i];

		if (!c_rdev)
			continue;

		regulator_lock(c_rdev);

		__c_desc = &c_rdev->coupling_desc;
		__n_coupled = __c_desc->n_coupled;

		for (k = 1; k < __n_coupled; k++) {
			__c_rdev = __c_desc->coupled_rdevs[k];

			if (__c_rdev == rdev) {
				__c_desc->coupled_rdevs[k] = NULL;
				__c_desc->n_resolved--;
				break;
			}
		}

		regulator_unlock(c_rdev);

		c_desc->coupled_rdevs[i] = NULL;
		c_desc->n_resolved--;
	}

	if (coupler && coupler->detach_regulator) {
		err = coupler->detach_regulator(coupler, rdev);
		if (err)
			rdev_err(rdev, "failed to detach from coupler: %d\n",
				 err);
	}

	kfree(rdev->coupling_desc.coupled_rdevs);
	rdev->coupling_desc.coupled_rdevs = NULL;
}

static int regulator_init_coupling(struct regulator_dev *rdev)
{
	int err, n_phandles;
	size_t alloc_size;

	if (!IS_ENABLED(CONFIG_OF))
		n_phandles = 0;
	else
		n_phandles = of_get_n_coupled(rdev);

	alloc_size = sizeof(*rdev) * (n_phandles + 1);

	rdev->coupling_desc.coupled_rdevs = kzalloc(alloc_size, GFP_KERNEL);
	if (!rdev->coupling_desc.coupled_rdevs)
		return -ENOMEM;

	/*
	 * Every regulator should always have coupling descriptor filled with
	 * at least pointer to itself.
	 */
	rdev->coupling_desc.coupled_rdevs[0] = rdev;
	rdev->coupling_desc.n_coupled = n_phandles + 1;
	rdev->coupling_desc.n_resolved++;

	/* regulator isn't coupled */
	if (n_phandles == 0)
		return 0;

	if (!of_check_coupling_data(rdev))
		return -EPERM;

	rdev->coupling_desc.coupler = regulator_find_coupler(rdev);
	if (IS_ERR(rdev->coupling_desc.coupler)) {
		err = PTR_ERR(rdev->coupling_desc.coupler);
		rdev_err(rdev, "failed to get coupler: %d\n", err);
		return err;
	}

	return 0;
}

static int generic_coupler_attach(struct regulator_coupler *coupler,
				  struct regulator_dev *rdev)
{
	if (rdev->coupling_desc.n_coupled > 2) {
		rdev_err(rdev,
			 "Voltage balancing for multiple regulator couples is unimplemented\n");
		return -EPERM;
	}

	return 0;
}

static struct regulator_coupler generic_regulator_coupler = {
	.attach_regulator = generic_coupler_attach,
};

/**
 * regulator_register - register regulator
 * @regulator_desc: regulator to register
 * @cfg: runtime configuration for regulator
 *
 * Called by regulator drivers to register a regulator.
 * Returns a valid pointer to struct regulator_dev on success
 * or an ERR_PTR() on error.
 */
struct regulator_dev *
regulator_register(const struct regulator_desc *regulator_desc,
		   const struct regulator_config *cfg)
{
	const struct regulation_constraints *constraints = NULL;
	const struct regulator_init_data *init_data;
	struct regulator_config *config = NULL;
	static atomic_t regulator_no = ATOMIC_INIT(-1);
	struct regulator_dev *rdev;
	bool dangling_cfg_gpiod = false;
	bool dangling_of_gpiod = false;
	struct device *dev;
	int ret, i;

	if (cfg == NULL)
		return ERR_PTR(-EINVAL);
	if (cfg->ena_gpiod)
		dangling_cfg_gpiod = true;
	if (regulator_desc == NULL) {
		ret = -EINVAL;
		goto rinse;
	}

	dev = cfg->dev;
	WARN_ON(!dev);

	if (regulator_desc->name == NULL || regulator_desc->ops == NULL) {
		ret = -EINVAL;
		goto rinse;
	}

	if (regulator_desc->type != REGULATOR_VOLTAGE &&
	    regulator_desc->type != REGULATOR_CURRENT) {
		ret = -EINVAL;
		goto rinse;
	}

	/* Only one of each should be implemented */
	WARN_ON(regulator_desc->ops->get_voltage &&
		regulator_desc->ops->get_voltage_sel);
	WARN_ON(regulator_desc->ops->set_voltage &&
		regulator_desc->ops->set_voltage_sel);

	/* If we're using selectors we must implement list_voltage. */
	if (regulator_desc->ops->get_voltage_sel &&
	    !regulator_desc->ops->list_voltage) {
		ret = -EINVAL;
		goto rinse;
	}
	if (regulator_desc->ops->set_voltage_sel &&
	    !regulator_desc->ops->list_voltage) {
		ret = -EINVAL;
		goto rinse;
	}

	rdev = kzalloc(sizeof(struct regulator_dev), GFP_KERNEL);
	if (rdev == NULL) {
		ret = -ENOMEM;
		goto rinse;
	}

	/*
	 * Duplicate the config so the driver could override it after
	 * parsing init data.
	 */
	config = kmemdup(cfg, sizeof(*cfg), GFP_KERNEL);
	if (config == NULL) {
		kfree(rdev);
		ret = -ENOMEM;
		goto rinse;
	}

	init_data = regulator_of_get_init_data(dev, regulator_desc, config,
					       &rdev->dev.of_node);

	/*
	 * Sometimes not all resources are probed already so we need to take
	 * that into account. This happens most the time if the ena_gpiod comes
	 * from a gpio extender or something else.
	 */
	if (PTR_ERR(init_data) == -EPROBE_DEFER) {
		kfree(config);
		kfree(rdev);
		ret = -EPROBE_DEFER;
		goto rinse;
	}

	/*
	 * We need to keep track of any GPIO descriptor coming from the
	 * device tree until we have handled it over to the core. If the
	 * config that was passed in to this function DOES NOT contain
	 * a descriptor, and the config after this call DOES contain
	 * a descriptor, we definitely got one from parsing the device
	 * tree.
	 */
	if (!cfg->ena_gpiod && config->ena_gpiod)
		dangling_of_gpiod = true;
	if (!init_data) {
		init_data = config->init_data;
		rdev->dev.of_node = of_node_get(config->of_node);
	}

	ww_mutex_init(&rdev->mutex, &regulator_ww_class);
	rdev->reg_data = config->driver_data;
	rdev->owner = regulator_desc->owner;
	rdev->desc = regulator_desc;
	if (config->regmap)
		rdev->regmap = config->regmap;
	else if (dev_get_regmap(dev, NULL))
		rdev->regmap = dev_get_regmap(dev, NULL);
	else if (dev->parent)
		rdev->regmap = dev_get_regmap(dev->parent, NULL);
	INIT_LIST_HEAD(&rdev->consumer_list);
	INIT_LIST_HEAD(&rdev->list);
	BLOCKING_INIT_NOTIFIER_HEAD(&rdev->notifier);
	INIT_DELAYED_WORK(&rdev->disable_work, regulator_disable_work);

	/* preform any regulator specific init */
	if (init_data && init_data->regulator_init) {
		ret = init_data->regulator_init(rdev->reg_data);
		if (ret < 0)
			goto clean;
	}

	if (config->ena_gpiod) {
		mutex_lock(&regulator_list_mutex);
		ret = regulator_ena_gpio_request(rdev, config);
		mutex_unlock(&regulator_list_mutex);
		if (ret != 0) {
			rdev_err(rdev, "Failed to request enable GPIO: %d\n",
				 ret);
			goto clean;
		}
		/* The regulator core took over the GPIO descriptor */
		dangling_cfg_gpiod = false;
		dangling_of_gpiod = false;
	}

	/* register with sysfs */
	rdev->dev.class = &regulator_class;
	rdev->dev.parent = dev;
	dev_set_name(&rdev->dev, "regulator.%lu",
		    (unsigned long) atomic_inc_return(&regulator_no));

	/* set regulator constraints */
	if (init_data)
		constraints = &init_data->constraints;

	if (init_data && init_data->supply_regulator)
		rdev->supply_name = init_data->supply_regulator;
	else if (regulator_desc->supply_name)
		rdev->supply_name = regulator_desc->supply_name;

	/*
	 * Attempt to resolve the regulator supply, if specified,
	 * but don't return an error if we fail because we will try
	 * to resolve it again later as more regulators are added.
	 */
	if (regulator_resolve_supply(rdev))
		rdev_dbg(rdev, "unable to resolve supply\n");

	ret = set_machine_constraints(rdev, constraints);
	if (ret < 0)
		goto wash;

	mutex_lock(&regulator_list_mutex);
	ret = regulator_init_coupling(rdev);
	mutex_unlock(&regulator_list_mutex);
	if (ret < 0)
		goto wash;

	/* add consumers devices */
	if (init_data) {
		mutex_lock(&regulator_list_mutex);
		for (i = 0; i < init_data->num_consumer_supplies; i++) {
			ret = set_consumer_device_supply(rdev,
				init_data->consumer_supplies[i].dev_name,
				init_data->consumer_supplies[i].supply);
			if (ret < 0) {
				mutex_unlock(&regulator_list_mutex);
				dev_err(dev, "Failed to set supply %s\n",
					init_data->consumer_supplies[i].supply);
				goto unset_supplies;
			}
		}
		mutex_unlock(&regulator_list_mutex);
	}

	if (!rdev->desc->ops->get_voltage &&
	    !rdev->desc->ops->list_voltage &&
	    !rdev->desc->fixed_uV)
		rdev->is_switch = true;

	dev_set_drvdata(&rdev->dev, rdev);
	ret = device_register(&rdev->dev);
	if (ret != 0) {
		put_device(&rdev->dev);
		goto unset_supplies;
	}

	rdev_init_debugfs(rdev);

	/* try to resolve regulators coupling since a new one was registered */
	mutex_lock(&regulator_list_mutex);
	regulator_resolve_coupling(rdev);
	mutex_unlock(&regulator_list_mutex);

	/* try to resolve regulators supply since a new one was registered */
	class_for_each_device(&regulator_class, NULL, NULL,
			      regulator_register_resolve_supply);
	kfree(config);
	return rdev;

unset_supplies:
	mutex_lock(&regulator_list_mutex);
	unset_regulator_supplies(rdev);
	regulator_remove_coupling(rdev);
	mutex_unlock(&regulator_list_mutex);
wash:
	kfree(rdev->constraints);
	mutex_lock(&regulator_list_mutex);
	regulator_ena_gpio_free(rdev);
	mutex_unlock(&regulator_list_mutex);
clean:
	if (dangling_of_gpiod)
		gpiod_put(config->ena_gpiod);
	kfree(rdev);
	kfree(config);
rinse:
	if (dangling_cfg_gpiod)
		gpiod_put(cfg->ena_gpiod);
	return ERR_PTR(ret);
}
EXPORT_SYMBOL_GPL(regulator_register);

/**
 * regulator_unregister - unregister regulator
 * @rdev: regulator to unregister
 *
 * Called by regulator drivers to unregister a regulator.
 */
void regulator_unregister(struct regulator_dev *rdev)
{
	if (rdev == NULL)
		return;

	if (rdev->supply) {
		while (rdev->use_count--)
			regulator_disable(rdev->supply);
		regulator_put(rdev->supply);
	}

	flush_work(&rdev->disable_work.work);

	mutex_lock(&regulator_list_mutex);

	debugfs_remove_recursive(rdev->debugfs);
	WARN_ON(rdev->open_count);
	regulator_remove_coupling(rdev);
	unset_regulator_supplies(rdev);
	list_del(&rdev->list);
	regulator_ena_gpio_free(rdev);
	device_unregister(&rdev->dev);

	mutex_unlock(&regulator_list_mutex);
}
EXPORT_SYMBOL_GPL(regulator_unregister);

#ifdef CONFIG_SUSPEND
/**
 * regulator_suspend - prepare regulators for system wide suspend
 * @dev: ``&struct device`` pointer that is passed to _regulator_suspend()
 *
 * Configure each regulator with it's suspend operating parameters for state.
 */
static int regulator_suspend(struct device *dev)
{
	struct regulator_dev *rdev = dev_to_rdev(dev);
	suspend_state_t state = pm_suspend_target_state;
	int ret;

	regulator_lock(rdev);
	ret = suspend_set_state(rdev, state);
	regulator_unlock(rdev);

	return ret;
}

static int regulator_resume(struct device *dev)
{
	suspend_state_t state = pm_suspend_target_state;
	struct regulator_dev *rdev = dev_to_rdev(dev);
	struct regulator_state *rstate;
	int ret = 0;

	rstate = regulator_get_suspend_state(rdev, state);
	if (rstate == NULL)
		return 0;

	regulator_lock(rdev);

	if (rdev->desc->ops->resume &&
	    (rstate->enabled == ENABLE_IN_SUSPEND ||
	     rstate->enabled == DISABLE_IN_SUSPEND))
		ret = rdev->desc->ops->resume(rdev);

	regulator_unlock(rdev);

	return ret;
}
#else /* !CONFIG_SUSPEND */

#define regulator_suspend	NULL
#define regulator_resume	NULL

#endif /* !CONFIG_SUSPEND */

#ifdef CONFIG_PM
static const struct dev_pm_ops __maybe_unused regulator_pm_ops = {
	.suspend	= regulator_suspend,
	.resume		= regulator_resume,
};
#endif

struct class regulator_class = {
	.name = "regulator",
	.dev_release = regulator_dev_release,
	.dev_groups = regulator_dev_groups,
#ifdef CONFIG_PM
	.pm = &regulator_pm_ops,
#endif
};
/**
 * regulator_has_full_constraints - the system has fully specified constraints
 *
 * Calling this function will cause the regulator API to disable all
 * regulators which have a zero use count and don't have an always_on
 * constraint in a late_initcall.
 *
 * The intention is that this will become the default behaviour in a
 * future kernel release so users are encouraged to use this facility
 * now.
 */
void regulator_has_full_constraints(void)
{
	has_full_constraints = 1;
}
EXPORT_SYMBOL_GPL(regulator_has_full_constraints);

/**
 * rdev_get_drvdata - get rdev regulator driver data
 * @rdev: regulator
 *
 * Get rdev regulator driver private data. This call can be used in the
 * regulator driver context.
 */
void *rdev_get_drvdata(struct regulator_dev *rdev)
{
	return rdev->reg_data;
}
EXPORT_SYMBOL_GPL(rdev_get_drvdata);

/**
 * regulator_get_drvdata - get regulator driver data
 * @regulator: regulator
 *
 * Get regulator driver private data. This call can be used in the consumer
 * driver context when non API regulator specific functions need to be called.
 */
void *regulator_get_drvdata(struct regulator *regulator)
{
	return regulator->rdev->reg_data;
}
EXPORT_SYMBOL_GPL(regulator_get_drvdata);

/**
 * regulator_set_drvdata - set regulator driver data
 * @regulator: regulator
 * @data: data
 */
void regulator_set_drvdata(struct regulator *regulator, void *data)
{
	regulator->rdev->reg_data = data;
}
EXPORT_SYMBOL_GPL(regulator_set_drvdata);

/**
 * regulator_get_id - get regulator ID
 * @rdev: regulator
 */
int rdev_get_id(struct regulator_dev *rdev)
{
	return rdev->desc->id;
}
EXPORT_SYMBOL_GPL(rdev_get_id);

struct device *rdev_get_dev(struct regulator_dev *rdev)
{
	return &rdev->dev;
}
EXPORT_SYMBOL_GPL(rdev_get_dev);

struct regmap *rdev_get_regmap(struct regulator_dev *rdev)
{
	return rdev->regmap;
}
EXPORT_SYMBOL_GPL(rdev_get_regmap);

void *regulator_get_init_drvdata(struct regulator_init_data *reg_init_data)
{
	return reg_init_data->driver_data;
}
EXPORT_SYMBOL_GPL(regulator_get_init_drvdata);

#ifdef CONFIG_DEBUG_FS
static int supply_map_show(struct seq_file *sf, void *data)
{
	struct regulator_map *map;

	list_for_each_entry(map, &regulator_map_list, list) {
		seq_printf(sf, "%s -> %s.%s\n",
				rdev_get_name(map->regulator), map->dev_name,
				map->supply);
	}

	return 0;
}
DEFINE_SHOW_ATTRIBUTE(supply_map);

struct summary_data {
	struct seq_file *s;
	struct regulator_dev *parent;
	int level;
};

static void regulator_summary_show_subtree(struct seq_file *s,
					   struct regulator_dev *rdev,
					   int level);

static int regulator_summary_show_children(struct device *dev, void *data)
{
	struct regulator_dev *rdev = dev_to_rdev(dev);
	struct summary_data *summary_data = data;

	if (rdev->supply && rdev->supply->rdev == summary_data->parent)
		regulator_summary_show_subtree(summary_data->s, rdev,
					       summary_data->level + 1);

	return 0;
}

static void regulator_summary_show_subtree(struct seq_file *s,
					   struct regulator_dev *rdev,
					   int level)
{
	struct regulation_constraints *c;
	struct regulator *consumer;
	struct summary_data summary_data;
	unsigned int opmode;

	if (!rdev)
		return;

	opmode = _regulator_get_mode_unlocked(rdev);
	seq_printf(s, "%*s%-*s %3d %4d %6d %7s ",
		   level * 3 + 1, "",
		   30 - level * 3, rdev_get_name(rdev),
		   rdev->use_count, rdev->open_count, rdev->bypass_count,
		   regulator_opmode_to_str(opmode));

	seq_printf(s, "%5dmV ", regulator_get_voltage_rdev(rdev) / 1000);
	seq_printf(s, "%5dmA ",
		   _regulator_get_current_limit_unlocked(rdev) / 1000);

	c = rdev->constraints;
	if (c) {
		switch (rdev->desc->type) {
		case REGULATOR_VOLTAGE:
			seq_printf(s, "%5dmV %5dmV ",
				   c->min_uV / 1000, c->max_uV / 1000);
			break;
		case REGULATOR_CURRENT:
			seq_printf(s, "%5dmA %5dmA ",
				   c->min_uA / 1000, c->max_uA / 1000);
			break;
		}
	}

	seq_puts(s, "\n");

	list_for_each_entry(consumer, &rdev->consumer_list, list) {
		if (consumer->dev && consumer->dev->class == &regulator_class)
			continue;

		seq_printf(s, "%*s%-*s ",
			   (level + 1) * 3 + 1, "",
			   30 - (level + 1) * 3,
			   consumer->dev ? dev_name(consumer->dev) : "deviceless");

		switch (rdev->desc->type) {
		case REGULATOR_VOLTAGE:
			seq_printf(s, "%3d %33dmA%c%5dmV %5dmV",
				   consumer->enable_count,
				   consumer->uA_load / 1000,
				   consumer->uA_load && !consumer->enable_count ?
				   '*' : ' ',
				   consumer->voltage[PM_SUSPEND_ON].min_uV / 1000,
				   consumer->voltage[PM_SUSPEND_ON].max_uV / 1000);
			break;
		case REGULATOR_CURRENT:
			break;
		}

		seq_puts(s, "\n");
	}

	summary_data.s = s;
	summary_data.level = level;
	summary_data.parent = rdev;

	class_for_each_device(&regulator_class, NULL, &summary_data,
			      regulator_summary_show_children);
}

struct summary_lock_data {
	struct ww_acquire_ctx *ww_ctx;
	struct regulator_dev **new_contended_rdev;
	struct regulator_dev **old_contended_rdev;
};

static int regulator_summary_lock_one(struct device *dev, void *data)
{
	struct regulator_dev *rdev = dev_to_rdev(dev);
	struct summary_lock_data *lock_data = data;
	int ret = 0;

	if (rdev != *lock_data->old_contended_rdev) {
		ret = regulator_lock_nested(rdev, lock_data->ww_ctx);

		if (ret == -EDEADLK)
			*lock_data->new_contended_rdev = rdev;
		else
			WARN_ON_ONCE(ret);
	} else {
		*lock_data->old_contended_rdev = NULL;
	}

	return ret;
}

static int regulator_summary_unlock_one(struct device *dev, void *data)
{
	struct regulator_dev *rdev = dev_to_rdev(dev);
	struct summary_lock_data *lock_data = data;

	if (lock_data) {
		if (rdev == *lock_data->new_contended_rdev)
			return -EDEADLK;
	}

	regulator_unlock(rdev);

	return 0;
}

static int regulator_summary_lock_all(struct ww_acquire_ctx *ww_ctx,
				      struct regulator_dev **new_contended_rdev,
				      struct regulator_dev **old_contended_rdev)
{
	struct summary_lock_data lock_data;
	int ret;

	lock_data.ww_ctx = ww_ctx;
	lock_data.new_contended_rdev = new_contended_rdev;
	lock_data.old_contended_rdev = old_contended_rdev;

	ret = class_for_each_device(&regulator_class, NULL, &lock_data,
				    regulator_summary_lock_one);
	if (ret)
		class_for_each_device(&regulator_class, NULL, &lock_data,
				      regulator_summary_unlock_one);

	return ret;
}

static void regulator_summary_lock(struct ww_acquire_ctx *ww_ctx)
{
	struct regulator_dev *new_contended_rdev = NULL;
	struct regulator_dev *old_contended_rdev = NULL;
	int err;

	mutex_lock(&regulator_list_mutex);

	ww_acquire_init(ww_ctx, &regulator_ww_class);

	do {
		if (new_contended_rdev) {
			ww_mutex_lock_slow(&new_contended_rdev->mutex, ww_ctx);
			old_contended_rdev = new_contended_rdev;
			old_contended_rdev->ref_cnt++;
		}

		err = regulator_summary_lock_all(ww_ctx,
						 &new_contended_rdev,
						 &old_contended_rdev);

		if (old_contended_rdev)
			regulator_unlock(old_contended_rdev);

	} while (err == -EDEADLK);

	ww_acquire_done(ww_ctx);
}

static void regulator_summary_unlock(struct ww_acquire_ctx *ww_ctx)
{
	class_for_each_device(&regulator_class, NULL, NULL,
			      regulator_summary_unlock_one);
	ww_acquire_fini(ww_ctx);

	mutex_unlock(&regulator_list_mutex);
}

static int regulator_summary_show_roots(struct device *dev, void *data)
{
	struct regulator_dev *rdev = dev_to_rdev(dev);
	struct seq_file *s = data;

	if (!rdev->supply)
		regulator_summary_show_subtree(s, rdev, 0);

	return 0;
}

static int regulator_summary_show(struct seq_file *s, void *data)
{
	struct ww_acquire_ctx ww_ctx;

	seq_puts(s, " regulator                      use open bypass  opmode voltage current     min     max\n");
	seq_puts(s, "---------------------------------------------------------------------------------------\n");

	regulator_summary_lock(&ww_ctx);

	class_for_each_device(&regulator_class, NULL, s,
			      regulator_summary_show_roots);

	regulator_summary_unlock(&ww_ctx);

	return 0;
}
DEFINE_SHOW_ATTRIBUTE(regulator_summary);
#endif /* CONFIG_DEBUG_FS */

static int __init regulator_init(void)
{
	int ret;

	ret = class_register(&regulator_class);

	debugfs_root = debugfs_create_dir("regulator", NULL);
	if (!debugfs_root)
		pr_warn("regulator: Failed to create debugfs directory\n");

#ifdef CONFIG_DEBUG_FS
	debugfs_create_file("supply_map", 0444, debugfs_root, NULL,
			    &supply_map_fops);

	debugfs_create_file("regulator_summary", 0444, debugfs_root,
			    NULL, &regulator_summary_fops);
#endif
	regulator_dummy_init();

	regulator_coupler_register(&generic_regulator_coupler);

	return ret;
}

/* init early to allow our consumers to complete system booting */
core_initcall(regulator_init);

static int regulator_late_cleanup(struct device *dev, void *data)
{
	struct regulator_dev *rdev = dev_to_rdev(dev);
	const struct regulator_ops *ops = rdev->desc->ops;
	struct regulation_constraints *c = rdev->constraints;
	int enabled, ret;

	if (c && c->always_on)
		return 0;

	if (!regulator_ops_is_valid(rdev, REGULATOR_CHANGE_STATUS))
		return 0;

	regulator_lock(rdev);

	if (rdev->use_count)
		goto unlock;

	/* If we can't read the status assume it's on. */
	if (ops->is_enabled)
		enabled = ops->is_enabled(rdev);
	else
		enabled = 1;

	if (!enabled)
		goto unlock;

	if (have_full_constraints()) {
		/* We log since this may kill the system if it goes
		 * wrong. */
		rdev_info(rdev, "disabling\n");
		ret = _regulator_do_disable(rdev);
		if (ret != 0)
			rdev_err(rdev, "couldn't disable: %d\n", ret);
	} else {
		/* The intention is that in future we will
		 * assume that full constraints are provided
		 * so warn even if we aren't going to do
		 * anything here.
		 */
		rdev_warn(rdev, "incomplete constraints, leaving on\n");
	}

unlock:
	regulator_unlock(rdev);

	return 0;
}

static void regulator_init_complete_work_function(struct work_struct *work)
{
	/*
	 * Regulators may had failed to resolve their input supplies
	 * when were registered, either because the input supply was
	 * not registered yet or because its parent device was not
	 * bound yet. So attempt to resolve the input supplies for
	 * pending regulators before trying to disable unused ones.
	 */
	class_for_each_device(&regulator_class, NULL, NULL,
			      regulator_register_resolve_supply);

	/* If we have a full configuration then disable any regulators
	 * we have permission to change the status for and which are
	 * not in use or always_on.  This is effectively the default
	 * for DT and ACPI as they have full constraints.
	 */
	class_for_each_device(&regulator_class, NULL, NULL,
			      regulator_late_cleanup);
}
<<<<<<< HEAD

static DECLARE_DELAYED_WORK(regulator_init_complete_work,
			    regulator_init_complete_work_function);

static int __init regulator_init_complete(void)
{
	/*
	 * Since DT doesn't provide an idiomatic mechanism for
	 * enabling full constraints and since it's much more natural
	 * with DT to provide them just assume that a DT enabled
	 * system has full constraints.
	 */
	if (of_have_populated_dt())
		has_full_constraints = true;

	/*
	 * We punt completion for an arbitrary amount of time since
	 * systems like distros will load many drivers from userspace
	 * so consumers might not always be ready yet, this is
	 * particularly an issue with laptops where this might bounce
	 * the display off then on.  Ideally we'd get a notification
	 * from userspace when this happens but we don't so just wait
	 * a bit and hope we waited long enough.  It'd be better if
	 * we'd only do this on systems that need it, and a kernel
	 * command line option might be useful.
	 */
	schedule_delayed_work(&regulator_init_complete_work,
			      msecs_to_jiffies(30000));
=======
>>>>>>> f7688b48

static DECLARE_DELAYED_WORK(regulator_init_complete_work,
			    regulator_init_complete_work_function);

static int __init regulator_init_complete(void)
{
	/*
	 * Since DT doesn't provide an idiomatic mechanism for
	 * enabling full constraints and since it's much more natural
	 * with DT to provide them just assume that a DT enabled
	 * system has full constraints.
	 */
	if (of_have_populated_dt())
		has_full_constraints = true;

	/*
	 * We punt completion for an arbitrary amount of time since
	 * systems like distros will load many drivers from userspace
	 * so consumers might not always be ready yet, this is
	 * particularly an issue with laptops where this might bounce
	 * the display off then on.  Ideally we'd get a notification
	 * from userspace when this happens but we don't so just wait
	 * a bit and hope we waited long enough.  It'd be better if
	 * we'd only do this on systems that need it, and a kernel
	 * command line option might be useful.
	 */
	schedule_delayed_work(&regulator_init_complete_work,
			      msecs_to_jiffies(30000));

	return 0;
}
late_initcall_sync(regulator_init_complete);<|MERGE_RESOLUTION|>--- conflicted
+++ resolved
@@ -5728,7 +5728,6 @@
 	class_for_each_device(&regulator_class, NULL, NULL,
 			      regulator_late_cleanup);
 }
-<<<<<<< HEAD
 
 static DECLARE_DELAYED_WORK(regulator_init_complete_work,
 			    regulator_init_complete_work_function);
@@ -5757,36 +5756,6 @@
 	 */
 	schedule_delayed_work(&regulator_init_complete_work,
 			      msecs_to_jiffies(30000));
-=======
->>>>>>> f7688b48
-
-static DECLARE_DELAYED_WORK(regulator_init_complete_work,
-			    regulator_init_complete_work_function);
-
-static int __init regulator_init_complete(void)
-{
-	/*
-	 * Since DT doesn't provide an idiomatic mechanism for
-	 * enabling full constraints and since it's much more natural
-	 * with DT to provide them just assume that a DT enabled
-	 * system has full constraints.
-	 */
-	if (of_have_populated_dt())
-		has_full_constraints = true;
-
-	/*
-	 * We punt completion for an arbitrary amount of time since
-	 * systems like distros will load many drivers from userspace
-	 * so consumers might not always be ready yet, this is
-	 * particularly an issue with laptops where this might bounce
-	 * the display off then on.  Ideally we'd get a notification
-	 * from userspace when this happens but we don't so just wait
-	 * a bit and hope we waited long enough.  It'd be better if
-	 * we'd only do this on systems that need it, and a kernel
-	 * command line option might be useful.
-	 */
-	schedule_delayed_work(&regulator_init_complete_work,
-			      msecs_to_jiffies(30000));
 
 	return 0;
 }
