--- conflicted
+++ resolved
@@ -551,24 +551,14 @@
 	for (i = 0; i < gpe_block->register_count; i++) {
 		gpe_register_info = &gpe_block->register_info[i];
 
-<<<<<<< HEAD
-		status = acpi_hw_read(&in_enable,
-				      &gpe_register_info->enable_address);
-=======
 		status = acpi_hw_gpe_read(&in_enable,
 					  &gpe_register_info->enable_address);
->>>>>>> d1988041
 		if (ACPI_FAILURE(status)) {
 			continue;
 		}
 
-<<<<<<< HEAD
-		status = acpi_hw_read(&in_status,
-				      &gpe_register_info->status_address);
-=======
 		status = acpi_hw_gpe_read(&in_status,
 					  &gpe_register_info->status_address);
->>>>>>> d1988041
 		if (ACPI_FAILURE(status)) {
 			continue;
 		}
