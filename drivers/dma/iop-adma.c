--- conflicted
+++ resolved
@@ -116,15 +116,9 @@
 	list_for_each_entry_safe(iter, _iter, &iop_chan->chain,
 					chain_node) {
 		pr_debug("\tcookie: %d slot: %d busy: %d "
-<<<<<<< HEAD
-			"this_desc: %#x next_desc: %#llx ack: %d\n",
-			iter->async_tx.cookie, iter->idx, busy,
-			iter->async_tx.phys, (u64)iop_desc_get_next_desc(iter),
-=======
 			"this_desc: %pad next_desc: %#llx ack: %d\n",
 			iter->async_tx.cookie, iter->idx, busy,
 			&iter->async_tx.phys, (u64)iop_desc_get_next_desc(iter),
->>>>>>> f7688b48
 			async_tx_test_ack(&iter->async_tx));
 		prefetch(_iter);
 		prefetch(&_iter->async_tx);
