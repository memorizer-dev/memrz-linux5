// SPDX-License-Identifier: GPL-2.0+
/*
 * Copyright (C) 2016 NextThing Co
 * Copyright (C) 2016-2019 Bootlin
 *
 * Author: Maxime Ripard <maxime.ripard@bootlin.com>
 */

#include <linux/clk.h>
#include <linux/dma-mapping.h>
#include <linux/interrupt.h>
#include <linux/module.h>
#include <linux/mutex.h>
#include <linux/of.h>
#include <linux/of_device.h>
#include <linux/of_graph.h>
#include <linux/platform_device.h>
#include <linux/pm_runtime.h>
#include <linux/reset.h>
#include <linux/videodev2.h>

#include <media/v4l2-dev.h>
#include <media/v4l2-device.h>
#include <media/v4l2-fwnode.h>
#include <media/v4l2-ioctl.h>
#include <media/v4l2-mediabus.h>

#include <media/videobuf2-core.h>
#include <media/videobuf2-dma-contig.h>

#include "sun4i_csi.h"

struct sun4i_csi_traits {
	unsigned int channels;
	unsigned int max_width;
	bool has_isp;
};

static const struct media_entity_operations sun4i_csi_video_entity_ops = {
	.link_validate = v4l2_subdev_link_validate,
};

static int sun4i_csi_notify_bound(struct v4l2_async_notifier *notifier,
				  struct v4l2_subdev *subdev,
				  struct v4l2_async_subdev *asd)
{
	struct sun4i_csi *csi = container_of(notifier, struct sun4i_csi,
					     notifier);

	csi->src_subdev = subdev;
	csi->src_pad = media_entity_get_fwnode_pad(&subdev->entity,
						   subdev->fwnode,
						   MEDIA_PAD_FL_SOURCE);
	if (csi->src_pad < 0) {
		dev_err(csi->dev, "Couldn't find output pad for subdev %s\n",
			subdev->name);
		return csi->src_pad;
	}

	dev_dbg(csi->dev, "Bound %s pad: %d\n", subdev->name, csi->src_pad);
	return 0;
}

static int sun4i_csi_notify_complete(struct v4l2_async_notifier *notifier)
{
	struct sun4i_csi *csi = container_of(notifier, struct sun4i_csi,
					     notifier);
	struct v4l2_subdev *subdev = &csi->subdev;
	struct video_device *vdev = &csi->vdev;
	int ret;

	ret = v4l2_device_register_subdev(&csi->v4l, subdev);
	if (ret < 0)
		return ret;

	ret = sun4i_csi_v4l2_register(csi);
	if (ret < 0)
		return ret;

	ret = media_device_register(&csi->mdev);
	if (ret)
		return ret;

	/* Create link from subdev to main device */
	ret = media_create_pad_link(&subdev->entity, CSI_SUBDEV_SOURCE,
				    &vdev->entity, 0,
				    MEDIA_LNK_FL_ENABLED |
				    MEDIA_LNK_FL_IMMUTABLE);
	if (ret)
		goto err_clean_media;

	ret = media_create_pad_link(&csi->src_subdev->entity, csi->src_pad,
				    &subdev->entity, CSI_SUBDEV_SINK,
				    MEDIA_LNK_FL_ENABLED |
				    MEDIA_LNK_FL_IMMUTABLE);
	if (ret)
		goto err_clean_media;

	ret = v4l2_device_register_subdev_nodes(&csi->v4l);
	if (ret < 0)
		goto err_clean_media;

	return 0;

err_clean_media:
	media_device_unregister(&csi->mdev);

	return ret;
}

static const struct v4l2_async_notifier_operations sun4i_csi_notify_ops = {
	.bound		= sun4i_csi_notify_bound,
	.complete	= sun4i_csi_notify_complete,
};

static int sun4i_csi_notifier_init(struct sun4i_csi *csi)
{
	struct v4l2_fwnode_endpoint vep = {
		.bus_type = V4L2_MBUS_PARALLEL,
	};
	struct v4l2_async_subdev *asd;
	struct fwnode_handle *ep;
	int ret;

	v4l2_async_notifier_init(&csi->notifier);

	ep = fwnode_graph_get_endpoint_by_id(dev_fwnode(csi->dev), 0, 0,
					     FWNODE_GRAPH_ENDPOINT_NEXT);
	if (!ep)
		return -EINVAL;

	ret = v4l2_fwnode_endpoint_parse(ep, &vep);
	if (ret)
		goto out;

	csi->bus = vep.bus.parallel;

<<<<<<< HEAD
	asd = v4l2_async_notifier_add_fwnode_remote_subdev(&csi->notifier,
							   ep, sizeof(*asd));
=======
	asd = v4l2_async_notifier_add_fwnode_remote_subdev(&csi->notifier, ep,
							   struct v4l2_async_subdev);
>>>>>>> 3b17187f
	if (IS_ERR(asd)) {
		ret = PTR_ERR(asd);
		goto out;
	}

	csi->notifier.ops = &sun4i_csi_notify_ops;

out:
	fwnode_handle_put(ep);
	return ret;
}

static int sun4i_csi_probe(struct platform_device *pdev)
{
	struct v4l2_subdev *subdev;
	struct video_device *vdev;
	struct sun4i_csi *csi;
	struct resource *res;
	int ret;
	int irq;

	csi = devm_kzalloc(&pdev->dev, sizeof(*csi), GFP_KERNEL);
	if (!csi)
		return -ENOMEM;
	platform_set_drvdata(pdev, csi);
	csi->dev = &pdev->dev;
	subdev = &csi->subdev;
	vdev = &csi->vdev;

	csi->traits = of_device_get_match_data(&pdev->dev);
	if (!csi->traits)
		return -EINVAL;

	csi->mdev.dev = csi->dev;
	strscpy(csi->mdev.model, "Allwinner Video Capture Device",
		sizeof(csi->mdev.model));
	csi->mdev.hw_revision = 0;
	snprintf(csi->mdev.bus_info, sizeof(csi->mdev.bus_info), "platform:%s",
		 dev_name(csi->dev));
	media_device_init(&csi->mdev);
	csi->v4l.mdev = &csi->mdev;

	res = platform_get_resource(pdev, IORESOURCE_MEM, 0);
	csi->regs = devm_ioremap_resource(&pdev->dev, res);
	if (IS_ERR(csi->regs))
		return PTR_ERR(csi->regs);

	irq = platform_get_irq(pdev, 0);
	if (irq < 0)
		return irq;

	csi->bus_clk = devm_clk_get(&pdev->dev, "bus");
	if (IS_ERR(csi->bus_clk)) {
		dev_err(&pdev->dev, "Couldn't get our bus clock\n");
		return PTR_ERR(csi->bus_clk);
	}

	if (csi->traits->has_isp) {
		csi->isp_clk = devm_clk_get(&pdev->dev, "isp");
		if (IS_ERR(csi->isp_clk)) {
			dev_err(&pdev->dev, "Couldn't get our ISP clock\n");
			return PTR_ERR(csi->isp_clk);
		}
	}

	csi->ram_clk = devm_clk_get(&pdev->dev, "ram");
	if (IS_ERR(csi->ram_clk)) {
		dev_err(&pdev->dev, "Couldn't get our ram clock\n");
		return PTR_ERR(csi->ram_clk);
	}

	csi->rst = devm_reset_control_get(&pdev->dev, NULL);
	if (IS_ERR(csi->rst)) {
		dev_err(&pdev->dev, "Couldn't get our reset line\n");
		return PTR_ERR(csi->rst);
	}

	/* Initialize subdev */
	v4l2_subdev_init(subdev, &sun4i_csi_subdev_ops);
	subdev->flags = V4L2_SUBDEV_FL_HAS_DEVNODE | V4L2_SUBDEV_FL_HAS_EVENTS;
	subdev->entity.function = MEDIA_ENT_F_VID_IF_BRIDGE;
	subdev->owner = THIS_MODULE;
	snprintf(subdev->name, sizeof(subdev->name), "sun4i-csi-0");
	v4l2_set_subdevdata(subdev, csi);

	csi->subdev_pads[CSI_SUBDEV_SINK].flags =
		MEDIA_PAD_FL_SINK | MEDIA_PAD_FL_MUST_CONNECT;
	csi->subdev_pads[CSI_SUBDEV_SOURCE].flags = MEDIA_PAD_FL_SOURCE;
	ret = media_entity_pads_init(&subdev->entity, CSI_SUBDEV_PADS,
				     csi->subdev_pads);
	if (ret < 0)
		return ret;

	csi->vdev_pad.flags = MEDIA_PAD_FL_SINK | MEDIA_PAD_FL_MUST_CONNECT;
	vdev->entity.ops = &sun4i_csi_video_entity_ops;
	ret = media_entity_pads_init(&vdev->entity, 1, &csi->vdev_pad);
	if (ret < 0)
		return ret;

	ret = sun4i_csi_dma_register(csi, irq);
	if (ret)
		goto err_clean_pad;

	ret = sun4i_csi_notifier_init(csi);
	if (ret)
		goto err_unregister_media;

	ret = v4l2_async_notifier_register(&csi->v4l, &csi->notifier);
	if (ret) {
		dev_err(csi->dev, "Couldn't register our notifier.\n");
		goto err_unregister_media;
	}

	pm_runtime_enable(&pdev->dev);

	return 0;

err_unregister_media:
	media_device_unregister(&csi->mdev);
	sun4i_csi_dma_unregister(csi);

err_clean_pad:
	media_device_cleanup(&csi->mdev);

	return ret;
}

static int sun4i_csi_remove(struct platform_device *pdev)
{
	struct sun4i_csi *csi = platform_get_drvdata(pdev);

	v4l2_async_notifier_unregister(&csi->notifier);
	v4l2_async_notifier_cleanup(&csi->notifier);
	vb2_video_unregister_device(&csi->vdev);
	media_device_unregister(&csi->mdev);
	sun4i_csi_dma_unregister(csi);
	media_device_cleanup(&csi->mdev);

	return 0;
}

static const struct sun4i_csi_traits sun4i_a10_csi1_traits = {
	.channels = 1,
	.max_width = 24,
	.has_isp = false,
};

static const struct sun4i_csi_traits sun7i_a20_csi0_traits = {
	.channels = 4,
	.max_width = 16,
	.has_isp = true,
};

static const struct of_device_id sun4i_csi_of_match[] = {
	{ .compatible = "allwinner,sun4i-a10-csi1", .data = &sun4i_a10_csi1_traits },
	{ .compatible = "allwinner,sun7i-a20-csi0", .data = &sun7i_a20_csi0_traits },
	{ /* Sentinel */ }
};
MODULE_DEVICE_TABLE(of, sun4i_csi_of_match);

static int __maybe_unused sun4i_csi_runtime_resume(struct device *dev)
{
	struct sun4i_csi *csi = dev_get_drvdata(dev);

	reset_control_deassert(csi->rst);
	clk_prepare_enable(csi->bus_clk);
	clk_prepare_enable(csi->ram_clk);
	clk_set_rate(csi->isp_clk, 80000000);
	clk_prepare_enable(csi->isp_clk);

	writel(1, csi->regs + CSI_EN_REG);

	return 0;
}

static int __maybe_unused sun4i_csi_runtime_suspend(struct device *dev)
{
	struct sun4i_csi *csi = dev_get_drvdata(dev);

	clk_disable_unprepare(csi->isp_clk);
	clk_disable_unprepare(csi->ram_clk);
	clk_disable_unprepare(csi->bus_clk);

	reset_control_assert(csi->rst);

	return 0;
}

static const struct dev_pm_ops sun4i_csi_pm_ops = {
	SET_RUNTIME_PM_OPS(sun4i_csi_runtime_suspend,
			   sun4i_csi_runtime_resume,
			   NULL)
};

static struct platform_driver sun4i_csi_driver = {
	.probe	= sun4i_csi_probe,
	.remove	= sun4i_csi_remove,
	.driver	= {
		.name		= "sun4i-csi",
		.of_match_table	= sun4i_csi_of_match,
		.pm		= &sun4i_csi_pm_ops,
	},
};
module_platform_driver(sun4i_csi_driver);

MODULE_DESCRIPTION("Allwinner A10 Camera Sensor Interface driver");
MODULE_AUTHOR("Maxime Ripard <mripard@kernel.org>");
MODULE_LICENSE("GPL");<|MERGE_RESOLUTION|>--- conflicted
+++ resolved
@@ -135,13 +135,8 @@
 
 	csi->bus = vep.bus.parallel;
 
-<<<<<<< HEAD
-	asd = v4l2_async_notifier_add_fwnode_remote_subdev(&csi->notifier,
-							   ep, sizeof(*asd));
-=======
 	asd = v4l2_async_notifier_add_fwnode_remote_subdev(&csi->notifier, ep,
 							   struct v4l2_async_subdev);
->>>>>>> 3b17187f
 	if (IS_ERR(asd)) {
 		ret = PTR_ERR(asd);
 		goto out;
