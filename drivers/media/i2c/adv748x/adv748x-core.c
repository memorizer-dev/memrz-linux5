// SPDX-License-Identifier: GPL-2.0+
/*
 * Driver for Analog Devices ADV748X HDMI receiver with AFE
 *
 * Copyright (C) 2017 Renesas Electronics Corp.
 *
 * Authors:
 *	Koji Matsuoka <koji.matsuoka.xm@renesas.com>
 *	Niklas Söderlund <niklas.soderlund@ragnatech.se>
 *	Kieran Bingham <kieran.bingham@ideasonboard.com>
 */

#include <linux/delay.h>
#include <linux/errno.h>
#include <linux/i2c.h>
#include <linux/module.h>
#include <linux/mutex.h>
#include <linux/of_graph.h>
#include <linux/regmap.h>
#include <linux/slab.h>
#include <linux/v4l2-dv-timings.h>

#include <media/v4l2-ctrls.h>
#include <media/v4l2-device.h>
#include <media/v4l2-dv-timings.h>
#include <media/v4l2-fwnode.h>
#include <media/v4l2-ioctl.h>

#include "adv748x.h"

/* -----------------------------------------------------------------------------
 * Register manipulation
 */

#define ADV748X_REGMAP_CONF(n) \
{ \
	.name = n, \
	.reg_bits = 8, \
	.val_bits = 8, \
	.max_register = 0xff, \
	.cache_type = REGCACHE_NONE, \
}

static const struct regmap_config adv748x_regmap_cnf[] = {
	ADV748X_REGMAP_CONF("io"),
	ADV748X_REGMAP_CONF("dpll"),
	ADV748X_REGMAP_CONF("cp"),
	ADV748X_REGMAP_CONF("hdmi"),
	ADV748X_REGMAP_CONF("edid"),
	ADV748X_REGMAP_CONF("repeater"),
	ADV748X_REGMAP_CONF("infoframe"),
	ADV748X_REGMAP_CONF("cbus"),
	ADV748X_REGMAP_CONF("cec"),
	ADV748X_REGMAP_CONF("sdp"),
	ADV748X_REGMAP_CONF("txa"),
	ADV748X_REGMAP_CONF("txb"),
};

static int adv748x_configure_regmap(struct adv748x_state *state, int region)
{
	int err;

	if (!state->i2c_clients[region])
		return -ENODEV;

	state->regmap[region] =
		devm_regmap_init_i2c(state->i2c_clients[region],
				     &adv748x_regmap_cnf[region]);

	if (IS_ERR(state->regmap[region])) {
		err = PTR_ERR(state->regmap[region]);
		adv_err(state,
			"Error initializing regmap %d with error %d\n",
			region, err);
		return -EINVAL;
	}

	return 0;
}
struct adv748x_register_map {
	const char *name;
	u8 default_addr;
};

static const struct adv748x_register_map adv748x_default_addresses[] = {
	[ADV748X_PAGE_IO] = { "main", 0x70 },
	[ADV748X_PAGE_DPLL] = { "dpll", 0x26 },
	[ADV748X_PAGE_CP] = { "cp", 0x22 },
	[ADV748X_PAGE_HDMI] = { "hdmi", 0x34 },
	[ADV748X_PAGE_EDID] = { "edid", 0x36 },
	[ADV748X_PAGE_REPEATER] = { "repeater", 0x32 },
	[ADV748X_PAGE_INFOFRAME] = { "infoframe", 0x31 },
	[ADV748X_PAGE_CBUS] = { "cbus", 0x30 },
	[ADV748X_PAGE_CEC] = { "cec", 0x41 },
	[ADV748X_PAGE_SDP] = { "sdp", 0x79 },
	[ADV748X_PAGE_TXB] = { "txb", 0x48 },
	[ADV748X_PAGE_TXA] = { "txa", 0x4a },
};

static int adv748x_read_check(struct adv748x_state *state,
			      int client_page, u8 reg)
{
	struct i2c_client *client = state->i2c_clients[client_page];
	int err;
	unsigned int val;

	err = regmap_read(state->regmap[client_page], reg, &val);

	if (err) {
		adv_err(state, "error reading %02x, %02x\n",
				client->addr, reg);
		return err;
	}

	return val;
}

int adv748x_read(struct adv748x_state *state, u8 page, u8 reg)
{
	return adv748x_read_check(state, page, reg);
}

int adv748x_write(struct adv748x_state *state, u8 page, u8 reg, u8 value)
{
	return regmap_write(state->regmap[page], reg, value);
}

static int adv748x_write_check(struct adv748x_state *state, u8 page, u8 reg,
			       u8 value, int *error)
{
	if (*error)
		return *error;

	*error = adv748x_write(state, page, reg, value);
	return *error;
}

/* adv748x_write_block(): Write raw data with a maximum of I2C_SMBUS_BLOCK_MAX
 * size to one or more registers.
 *
 * A value of zero will be returned on success, a negative errno will
 * be returned in error cases.
 */
int adv748x_write_block(struct adv748x_state *state, int client_page,
			unsigned int init_reg, const void *val,
			size_t val_len)
{
	struct regmap *regmap = state->regmap[client_page];

	if (val_len > I2C_SMBUS_BLOCK_MAX)
		val_len = I2C_SMBUS_BLOCK_MAX;

	return regmap_raw_write(regmap, init_reg, val, val_len);
}

static int adv748x_set_slave_addresses(struct adv748x_state *state)
{
	struct i2c_client *client;
	unsigned int i;
	u8 io_reg;

	for (i = ADV748X_PAGE_DPLL; i < ADV748X_PAGE_MAX; ++i) {
		io_reg = ADV748X_IO_SLAVE_ADDR_BASE + i;
		client = state->i2c_clients[i];

		io_write(state, io_reg, client->addr << 1);
	}

	return 0;
}

static void adv748x_unregister_clients(struct adv748x_state *state)
{
	unsigned int i;

	for (i = 1; i < ARRAY_SIZE(state->i2c_clients); ++i)
		i2c_unregister_device(state->i2c_clients[i]);
}

static int adv748x_initialise_clients(struct adv748x_state *state)
{
	unsigned int i;
	int ret;

	for (i = ADV748X_PAGE_DPLL; i < ADV748X_PAGE_MAX; ++i) {
		state->i2c_clients[i] = i2c_new_ancillary_device(
				state->client,
				adv748x_default_addresses[i].name,
				adv748x_default_addresses[i].default_addr);

		if (IS_ERR(state->i2c_clients[i])) {
			adv_err(state, "failed to create i2c client %u\n", i);
			return PTR_ERR(state->i2c_clients[i]);
		}

		ret = adv748x_configure_regmap(state, i);
		if (ret)
			return ret;
	}

	return adv748x_set_slave_addresses(state);
}

/**
 * struct adv748x_reg_value - Register write instruction
 * @page:		Regmap page identifier
 * @reg:		I2C register
 * @value:		value to write to @page at @reg
 */
struct adv748x_reg_value {
	u8 page;
	u8 reg;
	u8 value;
};

static int adv748x_write_regs(struct adv748x_state *state,
			      const struct adv748x_reg_value *regs)
{
	int ret;

	for (; regs->page != ADV748X_PAGE_EOR; regs++) {
		ret = adv748x_write(state, regs->page, regs->reg, regs->value);
		if (ret < 0) {
			adv_err(state, "Error regs page: 0x%02x reg: 0x%02x\n",
				regs->page, regs->reg);
			return ret;
		}
	}

	return 0;
}

/* -----------------------------------------------------------------------------
 * TXA and TXB
 */

static int adv748x_power_up_tx(struct adv748x_csi2 *tx)
{
	struct adv748x_state *state = tx->state;
	u8 page = is_txa(tx) ? ADV748X_PAGE_TXA : ADV748X_PAGE_TXB;
	int ret = 0;

	/* Enable n-lane MIPI */
	adv748x_write_check(state, page, 0x00, 0x80 | tx->num_lanes, &ret);

	/* Set Auto DPHY Timing */
	adv748x_write_check(state, page, 0x00, 0xa0 | tx->num_lanes, &ret);

	/* ADI Required Write */
	if (tx->src == &state->hdmi.sd) {
		adv748x_write_check(state, page, 0xdb, 0x10, &ret);
		adv748x_write_check(state, page, 0xd6, 0x07, &ret);
	} else {
		adv748x_write_check(state, page, 0xd2, 0x40, &ret);
	}

	adv748x_write_check(state, page, 0xc4, 0x0a, &ret);
	adv748x_write_check(state, page, 0x71, 0x33, &ret);
	adv748x_write_check(state, page, 0x72, 0x11, &ret);

	/* i2c_dphy_pwdn - 1'b0 */
	adv748x_write_check(state, page, 0xf0, 0x00, &ret);

	/* ADI Required Writes*/
	adv748x_write_check(state, page, 0x31, 0x82, &ret);
	adv748x_write_check(state, page, 0x1e, 0x40, &ret);

	/* i2c_mipi_pll_en - 1'b1 */
	adv748x_write_check(state, page, 0xda, 0x01, &ret);
	usleep_range(2000, 2500);

	/* Power-up CSI-TX */
	adv748x_write_check(state, page, 0x00, 0x20 | tx->num_lanes, &ret);
	usleep_range(1000, 1500);

	/* ADI Required Writes */
	adv748x_write_check(state, page, 0xc1, 0x2b, &ret);
	usleep_range(1000, 1500);
	adv748x_write_check(state, page, 0x31, 0x80, &ret);

	return ret;
}

static int adv748x_power_down_tx(struct adv748x_csi2 *tx)
{
	struct adv748x_state *state = tx->state;
	u8 page = is_txa(tx) ? ADV748X_PAGE_TXA : ADV748X_PAGE_TXB;
	int ret = 0;

	/* ADI Required Writes */
	adv748x_write_check(state, page, 0x31, 0x82, &ret);
	adv748x_write_check(state, page, 0x1e, 0x00, &ret);

	/* Enable n-lane MIPI */
	adv748x_write_check(state, page, 0x00, 0x80 | tx->num_lanes, &ret);

	/* i2c_mipi_pll_en - 1'b1 */
	adv748x_write_check(state, page, 0xda, 0x01, &ret);

	/* ADI Required Write */
	adv748x_write_check(state, page, 0xc1, 0x3b, &ret);

	return ret;
}

int adv748x_tx_power(struct adv748x_csi2 *tx, bool on)
{
	int val;

	if (!is_tx_enabled(tx))
		return 0;

	val = tx_read(tx, ADV748X_CSI_FS_AS_LS);
	if (val < 0)
		return val;

	/*
	 * This test against BIT(6) is not documented by the datasheet, but was
	 * specified in the downstream driver.
	 * Track with a WARN_ONCE to determine if it is ever set by HW.
	 */
	WARN_ONCE((on && val & ADV748X_CSI_FS_AS_LS_UNKNOWN),
			"Enabling with unknown bit set");

	return on ? adv748x_power_up_tx(tx) : adv748x_power_down_tx(tx);
}

/* -----------------------------------------------------------------------------
 * Media Operations
 */
static int adv748x_link_setup(struct media_entity *entity,
			      const struct media_pad *local,
			      const struct media_pad *remote, u32 flags)
{
	struct v4l2_subdev *rsd = media_entity_to_v4l2_subdev(remote->entity);
	struct v4l2_subdev *sd = media_entity_to_v4l2_subdev(entity);
	struct adv748x_state *state = v4l2_get_subdevdata(sd);
	struct adv748x_csi2 *tx = adv748x_sd_to_csi2(sd);
	bool enable = flags & MEDIA_LNK_FL_ENABLED;
	u8 io10_mask = ADV748X_IO_10_CSI1_EN |
		       ADV748X_IO_10_CSI4_EN |
		       ADV748X_IO_10_CSI4_IN_SEL_AFE;
	u8 io10 = 0;

	/* Refuse to enable multiple links to the same TX at the same time. */
	if (enable && tx->src)
		return -EINVAL;

	/* Set or clear the source (HDMI or AFE) and the current TX. */
	if (rsd == &state->afe.sd)
		state->afe.tx = enable ? tx : NULL;
	else
		state->hdmi.tx = enable ? tx : NULL;

	tx->src = enable ? rsd : NULL;

	if (state->afe.tx) {
		/* AFE Requires TXA enabled, even when output to TXB */
		io10 |= ADV748X_IO_10_CSI4_EN;
		if (is_txa(tx))
			io10 |= ADV748X_IO_10_CSI4_IN_SEL_AFE;
		else
			io10 |= ADV748X_IO_10_CSI1_EN;
	}

	if (state->hdmi.tx)
		io10 |= ADV748X_IO_10_CSI4_EN;

	return io_clrset(state, ADV748X_IO_10, io10_mask, io10);
}

static const struct media_entity_operations adv748x_tx_media_ops = {
	.link_setup	= adv748x_link_setup,
	.link_validate	= v4l2_subdev_link_validate,
};

static const struct media_entity_operations adv748x_media_ops = {
	.link_validate = v4l2_subdev_link_validate,
};

/* -----------------------------------------------------------------------------
 * HW setup
 */

/* Initialize CP Core with RGB888 format. */
static const struct adv748x_reg_value adv748x_init_hdmi[] = {
	/* Disable chip powerdown & Enable HDMI Rx block */
	{ADV748X_PAGE_IO, 0x00, 0x40},

	{ADV748X_PAGE_REPEATER, 0x40, 0x83}, /* Enable HDCP 1.1 */

	{ADV748X_PAGE_HDMI, 0x00, 0x08},/* Foreground Channel = A */
	{ADV748X_PAGE_HDMI, 0x98, 0xff},/* ADI Required Write */
	{ADV748X_PAGE_HDMI, 0x99, 0xa3},/* ADI Required Write */
	{ADV748X_PAGE_HDMI, 0x9a, 0x00},/* ADI Required Write */
	{ADV748X_PAGE_HDMI, 0x9b, 0x0a},/* ADI Required Write */
	{ADV748X_PAGE_HDMI, 0x9d, 0x40},/* ADI Required Write */
	{ADV748X_PAGE_HDMI, 0xcb, 0x09},/* ADI Required Write */
	{ADV748X_PAGE_HDMI, 0x3d, 0x10},/* ADI Required Write */
	{ADV748X_PAGE_HDMI, 0x3e, 0x7b},/* ADI Required Write */
	{ADV748X_PAGE_HDMI, 0x3f, 0x5e},/* ADI Required Write */
	{ADV748X_PAGE_HDMI, 0x4e, 0xfe},/* ADI Required Write */
	{ADV748X_PAGE_HDMI, 0x4f, 0x18},/* ADI Required Write */
	{ADV748X_PAGE_HDMI, 0x57, 0xa3},/* ADI Required Write */
	{ADV748X_PAGE_HDMI, 0x58, 0x04},/* ADI Required Write */
	{ADV748X_PAGE_HDMI, 0x85, 0x10},/* ADI Required Write */

	{ADV748X_PAGE_HDMI, 0x83, 0x00},/* Enable All Terminations */
	{ADV748X_PAGE_HDMI, 0xa3, 0x01},/* ADI Required Write */
	{ADV748X_PAGE_HDMI, 0xbe, 0x00},/* ADI Required Write */

	{ADV748X_PAGE_HDMI, 0x6c, 0x01},/* HPA Manual Enable */
	{ADV748X_PAGE_HDMI, 0xf8, 0x01},/* HPA Asserted */
	{ADV748X_PAGE_HDMI, 0x0f, 0x00},/* Audio Mute Speed Set to Fastest */
	/* (Smallest Step Size) */

	{ADV748X_PAGE_IO, 0x04, 0x02},	/* RGB Out of CP */
	{ADV748X_PAGE_IO, 0x12, 0xf0},	/* CSC Depends on ip Packets, SDR 444 */
	{ADV748X_PAGE_IO, 0x17, 0x80},	/* Luma & Chroma can reach 254d */
	{ADV748X_PAGE_IO, 0x03, 0x86},	/* CP-Insert_AV_Code */

	{ADV748X_PAGE_CP, 0x7c, 0x00},	/* ADI Required Write */

	{ADV748X_PAGE_IO, 0x0c, 0xe0},	/* Enable LLC_DLL & Double LLC Timing */
	{ADV748X_PAGE_IO, 0x0e, 0xdd},	/* LLC/PIX/SPI PINS TRISTATED AUD */

	{ADV748X_PAGE_EOR, 0xff, 0xff}	/* End of register table */
};

/* Initialize AFE core with YUV8 format. */
static const struct adv748x_reg_value adv748x_init_afe[] = {
	{ADV748X_PAGE_IO, 0x00, 0x30},	/* Disable chip powerdown Rx */
	{ADV748X_PAGE_IO, 0xf2, 0x01},	/* Enable I2C Read Auto-Increment */

	{ADV748X_PAGE_IO, 0x0e, 0xff},	/* LLC/PIX/AUD/SPI PINS TRISTATED */

	{ADV748X_PAGE_SDP, 0x0f, 0x00},	/* Exit Power Down Mode */
	{ADV748X_PAGE_SDP, 0x52, 0xcd},	/* ADI Required Write */

	{ADV748X_PAGE_SDP, 0x0e, 0x80},	/* ADI Required Write */
	{ADV748X_PAGE_SDP, 0x9c, 0x00},	/* ADI Required Write */
	{ADV748X_PAGE_SDP, 0x9c, 0xff},	/* ADI Required Write */
	{ADV748X_PAGE_SDP, 0x0e, 0x00},	/* ADI Required Write */

	/* ADI recommended writes for improved video quality */
	{ADV748X_PAGE_SDP, 0x80, 0x51},	/* ADI Required Write */
	{ADV748X_PAGE_SDP, 0x81, 0x51},	/* ADI Required Write */
	{ADV748X_PAGE_SDP, 0x82, 0x68},	/* ADI Required Write */

	{ADV748X_PAGE_SDP, 0x03, 0x42},	/* Tri-S Output , PwrDwn 656 pads */
	{ADV748X_PAGE_SDP, 0x04, 0xb5},	/* ITU-R BT.656-4 compatible */
	{ADV748X_PAGE_SDP, 0x13, 0x00},	/* ADI Required Write */

	{ADV748X_PAGE_SDP, 0x17, 0x41},	/* Select SH1 */
	{ADV748X_PAGE_SDP, 0x31, 0x12},	/* ADI Required Write */
	{ADV748X_PAGE_SDP, 0xe6, 0x4f},  /* V bit end pos manually in NTSC */

	{ADV748X_PAGE_EOR, 0xff, 0xff}	/* End of register table */
};

static int adv748x_sw_reset(struct adv748x_state *state)
{
	int ret;

	ret = io_write(state, ADV748X_IO_REG_FF, ADV748X_IO_REG_FF_MAIN_RESET);
	if (ret)
		return ret;

	usleep_range(5000, 6000);

	/* Disable CEC Wakeup from power-down mode */
	ret = io_clrset(state, ADV748X_IO_REG_01, ADV748X_IO_REG_01_PWRDN_MASK,
			ADV748X_IO_REG_01_PWRDNB);
	if (ret)
		return ret;

	/* Enable I2C Read Auto-Increment for consecutive reads */
	return io_write(state, ADV748X_IO_REG_F2,
			ADV748X_IO_REG_F2_READ_AUTO_INC);
}

static int adv748x_reset(struct adv748x_state *state)
{
	int ret;
	u8 regval = 0;

	ret = adv748x_sw_reset(state);
	if (ret < 0)
		return ret;

	ret = adv748x_set_slave_addresses(state);
	if (ret < 0)
		return ret;

	/* Initialize CP and AFE cores. */
	ret = adv748x_write_regs(state, adv748x_init_hdmi);
	if (ret)
		return ret;

	ret = adv748x_write_regs(state, adv748x_init_afe);
	if (ret)
		return ret;

	/* Reset TXA and TXB */
	adv748x_tx_power(&state->txa, 1);
	adv748x_tx_power(&state->txa, 0);
	adv748x_tx_power(&state->txb, 1);
	adv748x_tx_power(&state->txb, 0);

	/* Disable chip powerdown & Enable HDMI Rx block */
	io_write(state, ADV748X_IO_PD, ADV748X_IO_PD_RX_EN);

	/* Conditionally enable TXa and TXb. */
	if (is_tx_enabled(&state->txa))
		regval |= ADV748X_IO_10_CSI4_EN;
	if (is_tx_enabled(&state->txb))
		regval |= ADV748X_IO_10_CSI1_EN;
	io_write(state, ADV748X_IO_10, regval);

	/* Use vid_std and v_freq as freerun resolution for CP */
	cp_clrset(state, ADV748X_CP_CLMP_POS, ADV748X_CP_CLMP_POS_DIS_AUTO,
					      ADV748X_CP_CLMP_POS_DIS_AUTO);

	return 0;
}

static int adv748x_identify_chip(struct adv748x_state *state)
{
	int msb, lsb;

	lsb = io_read(state, ADV748X_IO_CHIP_REV_ID_1);
	msb = io_read(state, ADV748X_IO_CHIP_REV_ID_2);

	if (lsb < 0 || msb < 0) {
		adv_err(state, "Failed to read chip revision\n");
		return -EIO;
	}

	adv_info(state, "chip found @ 0x%02x revision %02x%02x\n",
		 state->client->addr << 1, lsb, msb);

	return 0;
}

/* -----------------------------------------------------------------------------
 * i2c driver
 */

void adv748x_subdev_init(struct v4l2_subdev *sd, struct adv748x_state *state,
			 const struct v4l2_subdev_ops *ops, u32 function,
			 const char *ident)
{
	v4l2_subdev_init(sd, ops);
	sd->flags |= V4L2_SUBDEV_FL_HAS_DEVNODE;

	/* the owner is the same as the i2c_client's driver owner */
	sd->owner = state->dev->driver->owner;
	sd->dev = state->dev;

	v4l2_set_subdevdata(sd, state);

	/* initialize name */
	snprintf(sd->name, sizeof(sd->name), "%s %d-%04x %s",
		state->dev->driver->name,
		i2c_adapter_id(state->client->adapter),
		state->client->addr, ident);

	sd->entity.function = function;
	sd->entity.ops = is_tx(adv748x_sd_to_csi2(sd)) ?
			 &adv748x_tx_media_ops : &adv748x_media_ops;
}

static int adv748x_parse_csi2_lanes(struct adv748x_state *state,
				    unsigned int port,
				    struct device_node *ep)
{
	struct v4l2_fwnode_endpoint vep;
	unsigned int num_lanes;
	int ret;

	if (port != ADV748X_PORT_TXA && port != ADV748X_PORT_TXB)
		return 0;

	vep.bus_type = V4L2_MBUS_CSI2_DPHY;
	ret = v4l2_fwnode_endpoint_parse(of_fwnode_handle(ep), &vep);
	if (ret)
		return ret;

	num_lanes = vep.bus.mipi_csi2.num_data_lanes;

	if (vep.base.port == ADV748X_PORT_TXA) {
		if (num_lanes != 1 && num_lanes != 2 && num_lanes != 4) {
			adv_err(state, "TXA: Invalid number (%u) of lanes\n",
				num_lanes);
			return -EINVAL;
		}

		state->txa.num_lanes = num_lanes;
		adv_dbg(state, "TXA: using %u lanes\n", state->txa.num_lanes);
	}

	if (vep.base.port == ADV748X_PORT_TXB) {
		if (num_lanes != 1) {
			adv_err(state, "TXB: Invalid number (%u) of lanes\n",
				num_lanes);
			return -EINVAL;
		}

		state->txb.num_lanes = num_lanes;
		adv_dbg(state, "TXB: using %u lanes\n", state->txb.num_lanes);
	}

	return 0;
}

static int adv748x_parse_dt(struct adv748x_state *state)
{
	struct device_node *ep_np = NULL;
	struct of_endpoint ep;
	bool out_found = false;
	bool in_found = false;
<<<<<<< HEAD
=======
	int ret;
>>>>>>> f7688b48

	for_each_endpoint_of_node(state->dev->of_node, ep_np) {
		of_graph_parse_endpoint(ep_np, &ep);
		adv_info(state, "Endpoint %pOF on port %d", ep.local_node,
			 ep.port);

		if (ep.port >= ADV748X_PORT_MAX) {
			adv_err(state, "Invalid endpoint %pOF on port %d",
				ep.local_node, ep.port);

			continue;
		}

		if (state->endpoints[ep.port]) {
			adv_err(state,
				"Multiple port endpoints are not supported");
			continue;
		}

		of_node_get(ep_np);
		state->endpoints[ep.port] = ep_np;

		/*
		 * At least one input endpoint and one output endpoint shall
		 * be defined.
		 */
		if (ep.port < ADV748X_PORT_TXA)
			in_found = true;
		else
			out_found = true;
<<<<<<< HEAD
=======

		/* Store number of CSI-2 lanes used for TXA and TXB. */
		ret = adv748x_parse_csi2_lanes(state, ep.port, ep_np);
		if (ret)
			return ret;
>>>>>>> f7688b48
	}

	return in_found && out_found ? 0 : -ENODEV;
}

static void adv748x_dt_cleanup(struct adv748x_state *state)
{
	unsigned int i;

	for (i = 0; i < ADV748X_PORT_MAX; i++)
		of_node_put(state->endpoints[i]);
}

static int adv748x_probe(struct i2c_client *client)
{
	struct adv748x_state *state;
	int ret;

	/* Check if the adapter supports the needed features */
	if (!i2c_check_functionality(client->adapter, I2C_FUNC_SMBUS_BYTE_DATA))
		return -EIO;

	state = devm_kzalloc(&client->dev, sizeof(*state), GFP_KERNEL);
	if (!state)
		return -ENOMEM;

	mutex_init(&state->mutex);

	state->dev = &client->dev;
	state->client = client;
	state->i2c_clients[ADV748X_PAGE_IO] = client;
	i2c_set_clientdata(client, state);

	/*
	 * We can not use container_of to get back to the state with two TXs;
	 * Initialize the TXs's fields unconditionally on the endpoint
	 * presence to access them later.
	 */
	state->txa.state = state->txb.state = state;
	state->txa.page = ADV748X_PAGE_TXA;
	state->txb.page = ADV748X_PAGE_TXB;
	state->txa.port = ADV748X_PORT_TXA;
	state->txb.port = ADV748X_PORT_TXB;

	/* Discover and process ports declared by the Device tree endpoints */
	ret = adv748x_parse_dt(state);
	if (ret) {
		adv_err(state, "Failed to parse device tree");
		goto err_free_mutex;
	}

	/* Configure IO Regmap region */
	ret = adv748x_configure_regmap(state, ADV748X_PAGE_IO);
	if (ret) {
		adv_err(state, "Error configuring IO regmap region");
		goto err_cleanup_dt;
	}

	ret = adv748x_identify_chip(state);
	if (ret) {
		adv_err(state, "Failed to identify chip");
		goto err_cleanup_dt;
	}

	/* Configure remaining pages as I2C clients with regmap access */
	ret = adv748x_initialise_clients(state);
	if (ret) {
		adv_err(state, "Failed to setup client regmap pages");
		goto err_cleanup_clients;
	}

	/* SW reset ADV748X to its default values */
	ret = adv748x_reset(state);
	if (ret) {
		adv_err(state, "Failed to reset hardware");
		goto err_cleanup_clients;
	}

	/* Initialise HDMI */
	ret = adv748x_hdmi_init(&state->hdmi);
	if (ret) {
		adv_err(state, "Failed to probe HDMI");
		goto err_cleanup_clients;
	}

	/* Initialise AFE */
	ret = adv748x_afe_init(&state->afe);
	if (ret) {
		adv_err(state, "Failed to probe AFE");
		goto err_cleanup_hdmi;
	}

	/* Initialise TXA */
	ret = adv748x_csi2_init(state, &state->txa);
	if (ret) {
		adv_err(state, "Failed to probe TXA");
		goto err_cleanup_afe;
	}

	/* Initialise TXB */
	ret = adv748x_csi2_init(state, &state->txb);
	if (ret) {
		adv_err(state, "Failed to probe TXB");
		goto err_cleanup_txa;
	}

	return 0;

err_cleanup_txa:
	adv748x_csi2_cleanup(&state->txa);
err_cleanup_afe:
	adv748x_afe_cleanup(&state->afe);
err_cleanup_hdmi:
	adv748x_hdmi_cleanup(&state->hdmi);
err_cleanup_clients:
	adv748x_unregister_clients(state);
err_cleanup_dt:
	adv748x_dt_cleanup(state);
err_free_mutex:
	mutex_destroy(&state->mutex);

	return ret;
}

static int adv748x_remove(struct i2c_client *client)
{
	struct adv748x_state *state = i2c_get_clientdata(client);

	adv748x_afe_cleanup(&state->afe);
	adv748x_hdmi_cleanup(&state->hdmi);

	adv748x_csi2_cleanup(&state->txa);
	adv748x_csi2_cleanup(&state->txb);

	adv748x_unregister_clients(state);
	adv748x_dt_cleanup(state);
	mutex_destroy(&state->mutex);

	return 0;
}

static const struct of_device_id adv748x_of_table[] = {
	{ .compatible = "adi,adv7481", },
	{ .compatible = "adi,adv7482", },
	{ }
};
MODULE_DEVICE_TABLE(of, adv748x_of_table);

static struct i2c_driver adv748x_driver = {
	.driver = {
		.name = "adv748x",
		.of_match_table = adv748x_of_table,
	},
	.probe_new = adv748x_probe,
	.remove = adv748x_remove,
};

module_i2c_driver(adv748x_driver);

MODULE_AUTHOR("Kieran Bingham <kieran.bingham@ideasonboard.com>");
MODULE_DESCRIPTION("ADV748X video decoder");
MODULE_LICENSE("GPL");<|MERGE_RESOLUTION|>--- conflicted
+++ resolved
@@ -619,10 +619,7 @@
 	struct of_endpoint ep;
 	bool out_found = false;
 	bool in_found = false;
-<<<<<<< HEAD
-=======
 	int ret;
->>>>>>> f7688b48
 
 	for_each_endpoint_of_node(state->dev->of_node, ep_np) {
 		of_graph_parse_endpoint(ep_np, &ep);
@@ -653,14 +650,11 @@
 			in_found = true;
 		else
 			out_found = true;
-<<<<<<< HEAD
-=======
 
 		/* Store number of CSI-2 lanes used for TXA and TXB. */
 		ret = adv748x_parse_csi2_lanes(state, ep.port, ep_np);
 		if (ret)
 			return ret;
->>>>>>> f7688b48
 	}
 
 	return in_found && out_found ? 0 : -ENODEV;
