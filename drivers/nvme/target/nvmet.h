--- conflicted
+++ resolved
@@ -646,8 +646,6 @@
 	       req->sg_cnt <= NVMET_MAX_INLINE_BIOVEC;
 }
 
-<<<<<<< HEAD
-=======
 static inline void nvmet_req_cns_error_complete(struct nvmet_req *req)
 {
 	pr_debug("unhandled identify cns %d on qid %d\n",
@@ -662,5 +660,4 @@
 		bio_put(bio);
 }
 
->>>>>>> 3b17187f
 #endif /* _NVMET_H */