// SPDX-License-Identifier: GPL-2.0-or-later
/*
 * linux/drivers/mmc/core/sdio_cis.c
 *
 * Author:	Nicolas Pitre
 * Created:	June 11, 2007
 * Copyright:	MontaVista Software Inc.
 *
 * Copyright 2007 Pierre Ossman
 */

#include <linux/kernel.h>
#include <linux/slab.h>

#include <linux/mmc/host.h>
#include <linux/mmc/card.h>
#include <linux/mmc/sdio.h>
#include <linux/mmc/sdio_func.h>

#include "sdio_cis.h"
#include "sdio_ops.h"

#define SDIO_READ_CIS_TIMEOUT_MS  (10 * 1000) /* 10s */

static int cistpl_vers_1(struct mmc_card *card, struct sdio_func *func,
			 const unsigned char *buf, unsigned size)
{
	u8 major_rev, minor_rev;
	unsigned i, nr_strings;
	char **buffer, *string;

	if (size < 2)
		return 0;

	major_rev = buf[0];
	minor_rev = buf[1];

	/* Find all null-terminated (including zero length) strings in
	   the TPLLV1_INFO field. Trailing garbage is ignored. */
	buf += 2;
	size -= 2;

	nr_strings = 0;
	for (i = 0; i < size; i++) {
		if (buf[i] == 0xff)
			break;
		if (buf[i] == 0)
			nr_strings++;
	}
	if (nr_strings == 0)
		return 0;

	size = i;

	buffer = kzalloc(sizeof(char*) * nr_strings + size, GFP_KERNEL);
	if (!buffer)
		return -ENOMEM;

	string = (char*)(buffer + nr_strings);

	for (i = 0; i < nr_strings; i++) {
		buffer[i] = string;
		strcpy(string, buf);
		string += strlen(string) + 1;
		buf += strlen(buf) + 1;
	}

	if (func) {
		func->major_rev = major_rev;
		func->minor_rev = minor_rev;
		func->num_info = nr_strings;
		func->info = (const char**)buffer;
	} else {
		card->major_rev = major_rev;
		card->minor_rev = minor_rev;
		card->num_info = nr_strings;
		card->info = (const char**)buffer;
	}

	return 0;
}

static int cistpl_manfid(struct mmc_card *card, struct sdio_func *func,
			 const unsigned char *buf, unsigned size)
{
	unsigned int vendor, device;

	/* TPLMID_MANF */
	vendor = buf[0] | (buf[1] << 8);

	/* TPLMID_CARD */
	device = buf[2] | (buf[3] << 8);

	if (func) {
		func->vendor = vendor;
		func->device = device;
	} else {
		card->cis.vendor = vendor;
		card->cis.device = device;
	}

	return 0;
}

static const unsigned char speed_val[16] =
	{ 0, 10, 12, 13, 15, 20, 25, 30, 35, 40, 45, 50, 55, 60, 70, 80 };
static const unsigned int speed_unit[8] =
	{ 10000, 100000, 1000000, 10000000, 0, 0, 0, 0 };


typedef int (tpl_parse_t)(struct mmc_card *, struct sdio_func *,
			   const unsigned char *, unsigned);

struct cis_tpl {
	unsigned char code;
	unsigned char min_size;
	tpl_parse_t *parse;
};

static int cis_tpl_parse(struct mmc_card *card, struct sdio_func *func,
			 const char *tpl_descr,
			 const struct cis_tpl *tpl, int tpl_count,
			 unsigned char code,
			 const unsigned char *buf, unsigned size)
{
	int i, ret;

	/* look for a matching code in the table */
	for (i = 0; i < tpl_count; i++, tpl++) {
		if (tpl->code == code)
			break;
	}
	if (i < tpl_count) {
		if (size >= tpl->min_size) {
			if (tpl->parse)
				ret = tpl->parse(card, func, buf, size);
			else
				ret = -EILSEQ;	/* known tuple, not parsed */
		} else {
			/* invalid tuple */
			ret = -EINVAL;
		}
		if (ret && ret != -EILSEQ && ret != -ENOENT) {
			pr_err("%s: bad %s tuple 0x%02x (%u bytes)\n",
			       mmc_hostname(card->host), tpl_descr, code, size);
		}
	} else {
		/* unknown tuple */
		ret = -ENOENT;
	}

	return ret;
}

static int cistpl_funce_common(struct mmc_card *card, struct sdio_func *func,
			       const unsigned char *buf, unsigned size)
{
	/* Only valid for the common CIS (function 0) */
	if (func)
		return -EINVAL;

	/* TPLFE_FN0_BLK_SIZE */
	card->cis.blksize = buf[1] | (buf[2] << 8);

	/* TPLFE_MAX_TRAN_SPEED */
	card->cis.max_dtr = speed_val[(buf[3] >> 3) & 15] *
			    speed_unit[buf[3] & 7];

	return 0;
}

static int cistpl_funce_func(struct mmc_card *card, struct sdio_func *func,
			     const unsigned char *buf, unsigned size)
{
	unsigned vsn;
	unsigned min_size;

	/* Only valid for the individual function's CIS (1-7) */
	if (!func)
		return -EINVAL;

	/*
	 * This tuple has a different length depending on the SDIO spec
	 * version.
	 */
	vsn = func->card->cccr.sdio_vsn;
	min_size = (vsn == SDIO_SDIO_REV_1_00) ? 28 : 42;

	if (size == 28 && vsn == SDIO_SDIO_REV_1_10) {
		pr_warn("%s: card has broken SDIO 1.1 CIS, forcing SDIO 1.0\n",
			mmc_hostname(card->host));
		vsn = SDIO_SDIO_REV_1_00;
	} else if (size < min_size) {
		return -EINVAL;
	}

	/* TPLFE_MAX_BLK_SIZE */
	func->max_blksize = buf[12] | (buf[13] << 8);

	/* TPLFE_ENABLE_TIMEOUT_VAL, present in ver 1.1 and above */
	if (vsn > SDIO_SDIO_REV_1_00)
		func->enable_timeout = (buf[28] | (buf[29] << 8)) * 10;
	else
		func->enable_timeout = jiffies_to_msecs(HZ);

	return 0;
}

/*
 * Known TPLFE_TYPEs table for CISTPL_FUNCE tuples.
 *
 * Note that, unlike PCMCIA, CISTPL_FUNCE tuples are not parsed depending
 * on the TPLFID_FUNCTION value of the previous CISTPL_FUNCID as on SDIO
 * TPLFID_FUNCTION is always hardcoded to 0x0C.
 */
static const struct cis_tpl cis_tpl_funce_list[] = {
	{	0x00,	4,	cistpl_funce_common		},
	{	0x01,	0,	cistpl_funce_func		},
	{	0x04,	1+1+6,	/* CISTPL_FUNCE_LAN_NODE_ID */	},
};

static int cistpl_funce(struct mmc_card *card, struct sdio_func *func,
			const unsigned char *buf, unsigned size)
{
	if (size < 1)
		return -EINVAL;

	return cis_tpl_parse(card, func, "CISTPL_FUNCE",
			     cis_tpl_funce_list,
			     ARRAY_SIZE(cis_tpl_funce_list),
			     buf[0], buf, size);
}

/* Known TPL_CODEs table for CIS tuples */
static const struct cis_tpl cis_tpl_list[] = {
	{	0x15,	3,	cistpl_vers_1		},
	{	0x20,	4,	cistpl_manfid		},
	{	0x21,	2,	/* cistpl_funcid */	},
	{	0x22,	0,	cistpl_funce		},
	{	0x91,	2,	/* cistpl_sdio_std */	},
};

static int sdio_read_cis(struct mmc_card *card, struct sdio_func *func)
{
	int ret;
	struct sdio_func_tuple *this, **prev;
	unsigned i, ptr = 0;

	/*
	 * Note that this works for the common CIS (function number 0) as
	 * well as a function's CIS * since SDIO_CCCR_CIS and SDIO_FBR_CIS
	 * have the same offset.
	 */
	for (i = 0; i < 3; i++) {
		unsigned char x, fn;

		if (func)
			fn = func->num;
		else
			fn = 0;

		ret = mmc_io_rw_direct(card, 0, 0,
			SDIO_FBR_BASE(fn) + SDIO_FBR_CIS + i, 0, &x);
		if (ret)
			return ret;
		ptr |= x << (i * 8);
	}

	if (func)
		prev = &func->tuples;
	else
		prev = &card->tuples;

	if (*prev)
		return -EINVAL;

	do {
		unsigned char tpl_code, tpl_link;
		unsigned long timeout = jiffies +
			msecs_to_jiffies(SDIO_READ_CIS_TIMEOUT_MS);

		ret = mmc_io_rw_direct(card, 0, 0, ptr++, 0, &tpl_code);
		if (ret)
			break;

		/* 0xff means we're done */
		if (tpl_code == 0xff)
			break;

		/* null entries have no link field or data */
		if (tpl_code == 0x00)
			continue;

		ret = mmc_io_rw_direct(card, 0, 0, ptr++, 0, &tpl_link);
		if (ret)
			break;

		/* a size of 0xff also means we're done */
		if (tpl_link == 0xff)
			break;

		this = kmalloc(sizeof(*this) + tpl_link, GFP_KERNEL);
		if (!this)
			return -ENOMEM;

		for (i = 0; i < tpl_link; i++) {
			ret = mmc_io_rw_direct(card, 0, 0,
					       ptr + i, 0, &this->data[i]);
			if (ret)
				break;
		}
		if (ret) {
			kfree(this);
			break;
		}

		/* Try to parse the CIS tuple */
		ret = cis_tpl_parse(card, func, "CIS",
				    cis_tpl_list, ARRAY_SIZE(cis_tpl_list),
				    tpl_code, this->data, tpl_link);
		if (ret == -EILSEQ || ret == -ENOENT) {
			/*
			 * The tuple is unknown or known but not parsed.
			 * Queue the tuple for the function driver.
			 */
			this->next = NULL;
			this->code = tpl_code;
			this->size = tpl_link;
			*prev = this;
			prev = &this->next;

			if (ret == -ENOENT) {
<<<<<<< HEAD
				if (time_after(jiffies, timeout))
					break;
				/* warn about unknown tuples */
				pr_warn_ratelimited("%s: queuing unknown"
				       " CIS tuple 0x%02x (%u bytes)\n",
				       mmc_hostname(card->host),
				       tpl_code, tpl_link);
=======

				if (time_after(jiffies, timeout))
					break;

#define FMT(type) "%s: queuing " type " CIS tuple 0x%02x [%*ph] (%u bytes)\n"
				/*
				 * Tuples in this range are reserved for
				 * vendors, so don't warn about them
				 */
				if (tpl_code >= 0x80 && tpl_code <= 0x8f)
					pr_debug_ratelimited(FMT("vendor"),
						mmc_hostname(card->host),
						tpl_code, tpl_link, this->data,
						tpl_link);
				else
					pr_warn_ratelimited(FMT("unknown"),
						mmc_hostname(card->host),
						tpl_code, tpl_link, this->data,
						tpl_link);
>>>>>>> 3b17187f
			}

			/* keep on analyzing tuples */
			ret = 0;
		} else {
			/*
			 * We don't need the tuple anymore if it was
			 * successfully parsed by the SDIO core or if it is
			 * not going to be queued for a driver.
			 */
			kfree(this);
		}

		ptr += tpl_link;
	} while (!ret);

	/*
	 * Link in all unknown tuples found in the common CIS so that
	 * drivers don't have to go digging in two places.
	 */
	if (func)
		*prev = card->tuples;

	return ret;
}

int sdio_read_common_cis(struct mmc_card *card)
{
	return sdio_read_cis(card, NULL);
}

void sdio_free_common_cis(struct mmc_card *card)
{
	struct sdio_func_tuple *tuple, *victim;

	tuple = card->tuples;

	while (tuple) {
		victim = tuple;
		tuple = tuple->next;
		kfree(victim);
	}

	card->tuples = NULL;
}

int sdio_read_func_cis(struct sdio_func *func)
{
	int ret;

	ret = sdio_read_cis(func->card, func);
	if (ret)
		return ret;

	/*
	 * Since we've linked to tuples in the card structure,
	 * we must make sure we have a reference to it.
	 */
	get_device(&func->card->dev);

	/*
	 * Vendor/device id is optional for function CIS, so
	 * copy it from the card structure as needed.
	 */
	if (func->vendor == 0) {
		func->vendor = func->card->cis.vendor;
		func->device = func->card->cis.device;
	}

	return 0;
}

void sdio_free_func_cis(struct sdio_func *func)
{
	struct sdio_func_tuple *tuple, *victim;

	tuple = func->tuples;

	while (tuple && tuple != func->card->tuples) {
		victim = tuple;
		tuple = tuple->next;
		kfree(victim);
	}

	func->tuples = NULL;

	/*
	 * We have now removed the link to the tuples in the
	 * card structure, so remove the reference.
	 */
	put_device(&func->card->dev);
}
<|MERGE_RESOLUTION|>--- conflicted
+++ resolved
@@ -330,15 +330,6 @@
 			prev = &this->next;
 
 			if (ret == -ENOENT) {
-<<<<<<< HEAD
-				if (time_after(jiffies, timeout))
-					break;
-				/* warn about unknown tuples */
-				pr_warn_ratelimited("%s: queuing unknown"
-				       " CIS tuple 0x%02x (%u bytes)\n",
-				       mmc_hostname(card->host),
-				       tpl_code, tpl_link);
-=======
 
 				if (time_after(jiffies, timeout))
 					break;
@@ -358,7 +349,6 @@
 						mmc_hostname(card->host),
 						tpl_code, tpl_link, this->data,
 						tpl_link);
->>>>>>> 3b17187f
 			}
 
 			/* keep on analyzing tuples */
