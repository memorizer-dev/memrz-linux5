// SPDX-License-Identifier: GPL-2.0-or-later
/*
 * linux/drivers/mmc/core/sdio_irq.c
 *
 * Author:      Nicolas Pitre
 * Created:     June 18, 2007
 * Copyright:   MontaVista Software Inc.
 *
 * Copyright 2008 Pierre Ossman
 */

#include <linux/kernel.h>
#include <linux/sched.h>
#include <uapi/linux/sched/types.h>
#include <linux/kthread.h>
#include <linux/export.h>
#include <linux/wait.h>
#include <linux/delay.h>

#include <linux/mmc/core.h>
#include <linux/mmc/host.h>
#include <linux/mmc/card.h>
#include <linux/mmc/sdio.h>
#include <linux/mmc/sdio_func.h>

#include "sdio_ops.h"
#include "core.h"
#include "card.h"

static int sdio_get_pending_irqs(struct mmc_host *host, u8 *pending)
{
	struct mmc_card *card = host->card;
<<<<<<< HEAD
	int i, ret, count;
	bool sdio_irq_pending = host->sdio_irq_pending;
	unsigned char pending;
	struct sdio_func *func;

	/* Don't process SDIO IRQs if the card is suspended. */
	if (mmc_card_suspended(card))
		return 0;

	/* Clear the flag to indicate that we have processed the IRQ. */
	host->sdio_irq_pending = false;

	/*
	 * Optimization, if there is only 1 function interrupt registered
	 * and we know an IRQ was signaled then call irq handler directly.
	 * Otherwise do the full probe.
	 */
	func = card->sdio_single_irq;
	if (func && sdio_irq_pending) {
		func->irq_handler(func);
		return 1;
	}
=======
	int ret;

	WARN_ON(!host->claimed);
>>>>>>> f7688b48

	ret = mmc_io_rw_direct(card, 0, 0, SDIO_CCCR_INTx, 0, pending);
	if (ret) {
		pr_debug("%s: error %d reading SDIO_CCCR_INTx\n",
		       mmc_card_id(card), ret);
		return ret;
	}

	if (*pending && mmc_card_broken_irq_polling(card) &&
	    !(host->caps & MMC_CAP_SDIO_IRQ)) {
		unsigned char dummy;

		/* A fake interrupt could be created when we poll SDIO_CCCR_INTx
		 * register with a Marvell SD8797 card. A dummy CMD52 read to
		 * function 0 register 0xff can avoid this.
		 */
		mmc_io_rw_direct(card, 0, 0, 0xff, 0, &dummy);
	}

	return 0;
}

static int process_sdio_pending_irqs(struct mmc_host *host)
{
	struct mmc_card *card = host->card;
	int i, ret, count;
	bool sdio_irq_pending = host->sdio_irq_pending;
	unsigned char pending;
	struct sdio_func *func;

	/* Don't process SDIO IRQs if the card is suspended. */
	if (mmc_card_suspended(card))
		return 0;

	/* Clear the flag to indicate that we have processed the IRQ. */
	host->sdio_irq_pending = false;

	/*
	 * Optimization, if there is only 1 function interrupt registered
	 * and we know an IRQ was signaled then call irq handler directly.
	 * Otherwise do the full probe.
	 */
	func = card->sdio_single_irq;
	if (func && sdio_irq_pending) {
		func->irq_handler(func);
		return 1;
	}

	ret = sdio_get_pending_irqs(host, &pending);
	if (ret)
		return ret;

	count = 0;
	for (i = 1; i <= 7; i++) {
		if (pending & (1 << i)) {
			func = card->sdio_func[i - 1];
			if (!func) {
				pr_warn("%s: pending IRQ for non-existent function\n",
					mmc_card_id(card));
				ret = -EINVAL;
			} else if (func->irq_handler) {
				func->irq_handler(func);
				count++;
			} else {
				pr_warn("%s: pending IRQ with no handler\n",
					sdio_func_id(func));
				ret = -EINVAL;
			}
		}
	}

	if (count)
		return count;

	return ret;
}

static void sdio_run_irqs(struct mmc_host *host)
{
	mmc_claim_host(host);
	if (host->sdio_irqs) {
		process_sdio_pending_irqs(host);
		if (!host->sdio_irq_pending)
			host->ops->ack_sdio_irq(host);
	}
	mmc_release_host(host);
}

void sdio_irq_work(struct work_struct *work)
{
	struct mmc_host *host =
		container_of(work, struct mmc_host, sdio_irq_work.work);

	sdio_run_irqs(host);
}

void sdio_signal_irq(struct mmc_host *host)
{
	host->sdio_irq_pending = true;
	queue_delayed_work(system_wq, &host->sdio_irq_work, 0);
}
EXPORT_SYMBOL_GPL(sdio_signal_irq);

static int sdio_irq_thread(void *_host)
{
	struct mmc_host *host = _host;
	struct sched_param param = { .sched_priority = 1 };
	unsigned long period, idle_period;
	int ret;

	sched_setscheduler(current, SCHED_FIFO, &param);

	/*
	 * We want to allow for SDIO cards to work even on non SDIO
	 * aware hosts.  One thing that non SDIO host cannot do is
	 * asynchronous notification of pending SDIO card interrupts
	 * hence we poll for them in that case.
	 */
	idle_period = msecs_to_jiffies(10);
	period = (host->caps & MMC_CAP_SDIO_IRQ) ?
		MAX_SCHEDULE_TIMEOUT : idle_period;

	pr_debug("%s: IRQ thread started (poll period = %lu jiffies)\n",
		 mmc_hostname(host), period);

	do {
		/*
		 * We claim the host here on drivers behalf for a couple
		 * reasons:
		 *
		 * 1) it is already needed to retrieve the CCCR_INTx;
		 * 2) we want the driver(s) to clear the IRQ condition ASAP;
		 * 3) we need to control the abort condition locally.
		 *
		 * Just like traditional hard IRQ handlers, we expect SDIO
		 * IRQ handlers to be quick and to the point, so that the
		 * holding of the host lock does not cover too much work
		 * that doesn't require that lock to be held.
		 */
		ret = __mmc_claim_host(host, NULL,
				       &host->sdio_irq_thread_abort);
		if (ret)
			break;
		ret = process_sdio_pending_irqs(host);
		mmc_release_host(host);

		/*
		 * Give other threads a chance to run in the presence of
		 * errors.
		 */
		if (ret < 0) {
			set_current_state(TASK_INTERRUPTIBLE);
			if (!kthread_should_stop())
				schedule_timeout(HZ);
			set_current_state(TASK_RUNNING);
		}

		/*
		 * Adaptive polling frequency based on the assumption
		 * that an interrupt will be closely followed by more.
		 * This has a substantial benefit for network devices.
		 */
		if (!(host->caps & MMC_CAP_SDIO_IRQ)) {
			if (ret > 0)
				period /= 2;
			else {
				period++;
				if (period > idle_period)
					period = idle_period;
			}
		}

		set_current_state(TASK_INTERRUPTIBLE);
		if (host->caps & MMC_CAP_SDIO_IRQ)
			host->ops->enable_sdio_irq(host, 1);
		if (!kthread_should_stop())
			schedule_timeout(period);
		set_current_state(TASK_RUNNING);
	} while (!kthread_should_stop());

	if (host->caps & MMC_CAP_SDIO_IRQ)
		host->ops->enable_sdio_irq(host, 0);

	pr_debug("%s: IRQ thread exiting with code %d\n",
		 mmc_hostname(host), ret);

	return ret;
}

static int sdio_card_irq_get(struct mmc_card *card)
{
	struct mmc_host *host = card->host;

	WARN_ON(!host->claimed);

	if (!host->sdio_irqs++) {
		if (!(host->caps2 & MMC_CAP2_SDIO_IRQ_NOTHREAD)) {
			atomic_set(&host->sdio_irq_thread_abort, 0);
			host->sdio_irq_thread =
				kthread_run(sdio_irq_thread, host,
					    "ksdioirqd/%s", mmc_hostname(host));
			if (IS_ERR(host->sdio_irq_thread)) {
				int err = PTR_ERR(host->sdio_irq_thread);
				host->sdio_irqs--;
				return err;
			}
		} else if (host->caps & MMC_CAP_SDIO_IRQ) {
			host->ops->enable_sdio_irq(host, 1);
		}
	}

	return 0;
}

static int sdio_card_irq_put(struct mmc_card *card)
{
	struct mmc_host *host = card->host;

	WARN_ON(!host->claimed);

	if (host->sdio_irqs < 1)
		return -EINVAL;

	if (!--host->sdio_irqs) {
		if (!(host->caps2 & MMC_CAP2_SDIO_IRQ_NOTHREAD)) {
			atomic_set(&host->sdio_irq_thread_abort, 1);
			kthread_stop(host->sdio_irq_thread);
		} else if (host->caps & MMC_CAP_SDIO_IRQ) {
			host->ops->enable_sdio_irq(host, 0);
		}
	}

	return 0;
}

/* If there is only 1 function registered set sdio_single_irq */
static void sdio_single_irq_set(struct mmc_card *card)
{
	struct sdio_func *func;
	int i;

	card->sdio_single_irq = NULL;
	if ((card->host->caps & MMC_CAP_SDIO_IRQ) &&
	    card->host->sdio_irqs == 1)
		for (i = 0; i < card->sdio_funcs; i++) {
		       func = card->sdio_func[i];
		       if (func && func->irq_handler) {
			       card->sdio_single_irq = func;
			       break;
		       }
	       }
}

/**
 *	sdio_claim_irq - claim the IRQ for a SDIO function
 *	@func: SDIO function
 *	@handler: IRQ handler callback
 *
 *	Claim and activate the IRQ for the given SDIO function. The provided
 *	handler will be called when that IRQ is asserted.  The host is always
 *	claimed already when the handler is called so the handler should not
 *	call sdio_claim_host() or sdio_release_host().
 */
int sdio_claim_irq(struct sdio_func *func, sdio_irq_handler_t *handler)
{
	int ret;
	unsigned char reg;

	if (!func)
		return -EINVAL;

	pr_debug("SDIO: Enabling IRQ for %s...\n", sdio_func_id(func));

	if (func->irq_handler) {
		pr_debug("SDIO: IRQ for %s already in use.\n", sdio_func_id(func));
		return -EBUSY;
	}

	ret = mmc_io_rw_direct(func->card, 0, 0, SDIO_CCCR_IENx, 0, &reg);
	if (ret)
		return ret;

	reg |= 1 << func->num;

	reg |= 1; /* Master interrupt enable */

	ret = mmc_io_rw_direct(func->card, 1, 0, SDIO_CCCR_IENx, reg, NULL);
	if (ret)
		return ret;

	func->irq_handler = handler;
	ret = sdio_card_irq_get(func->card);
	if (ret)
		func->irq_handler = NULL;
	sdio_single_irq_set(func->card);

	return ret;
}
EXPORT_SYMBOL_GPL(sdio_claim_irq);

/**
 *	sdio_release_irq - release the IRQ for a SDIO function
 *	@func: SDIO function
 *
 *	Disable and release the IRQ for the given SDIO function.
 */
int sdio_release_irq(struct sdio_func *func)
{
	int ret;
	unsigned char reg;

	if (!func)
		return -EINVAL;

	pr_debug("SDIO: Disabling IRQ for %s...\n", sdio_func_id(func));

	if (func->irq_handler) {
		func->irq_handler = NULL;
		sdio_card_irq_put(func->card);
		sdio_single_irq_set(func->card);
	}

	ret = mmc_io_rw_direct(func->card, 0, 0, SDIO_CCCR_IENx, 0, &reg);
	if (ret)
		return ret;

	reg &= ~(1 << func->num);

	/* Disable master interrupt with the last function interrupt */
	if (!(reg & 0xFE))
		reg = 0;

	ret = mmc_io_rw_direct(func->card, 1, 0, SDIO_CCCR_IENx, reg, NULL);
	if (ret)
		return ret;

	return 0;
}
EXPORT_SYMBOL_GPL(sdio_release_irq);
<|MERGE_RESOLUTION|>--- conflicted
+++ resolved
@@ -30,34 +30,9 @@
 static int sdio_get_pending_irqs(struct mmc_host *host, u8 *pending)
 {
 	struct mmc_card *card = host->card;
-<<<<<<< HEAD
-	int i, ret, count;
-	bool sdio_irq_pending = host->sdio_irq_pending;
-	unsigned char pending;
-	struct sdio_func *func;
-
-	/* Don't process SDIO IRQs if the card is suspended. */
-	if (mmc_card_suspended(card))
-		return 0;
-
-	/* Clear the flag to indicate that we have processed the IRQ. */
-	host->sdio_irq_pending = false;
-
-	/*
-	 * Optimization, if there is only 1 function interrupt registered
-	 * and we know an IRQ was signaled then call irq handler directly.
-	 * Otherwise do the full probe.
-	 */
-	func = card->sdio_single_irq;
-	if (func && sdio_irq_pending) {
-		func->irq_handler(func);
-		return 1;
-	}
-=======
 	int ret;
 
 	WARN_ON(!host->claimed);
->>>>>>> f7688b48
 
 	ret = mmc_io_rw_direct(card, 0, 0, SDIO_CCCR_INTx, 0, pending);
 	if (ret) {
