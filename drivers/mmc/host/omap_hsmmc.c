/*
 * drivers/mmc/host/omap_hsmmc.c
 *
 * Driver for OMAP2430/3430 MMC controller.
 *
 * Copyright (C) 2007 Texas Instruments.
 *
 * Authors:
 *	Syed Mohammed Khasim	<x0khasim@ti.com>
 *	Madhusudhan		<madhu.cr@ti.com>
 *	Mohit Jalori		<mjalori@ti.com>
 *
 * This file is licensed under the terms of the GNU General Public License
 * version 2. This program is licensed "as is" without any warranty of any
 * kind, whether express or implied.
 */

#include <linux/module.h>
#include <linux/init.h>
#include <linux/kernel.h>
#include <linux/debugfs.h>
#include <linux/dmaengine.h>
#include <linux/seq_file.h>
#include <linux/sizes.h>
#include <linux/interrupt.h>
#include <linux/delay.h>
#include <linux/dma-mapping.h>
#include <linux/platform_device.h>
#include <linux/timer.h>
#include <linux/clk.h>
#include <linux/of.h>
#include <linux/of_irq.h>
#include <linux/of_device.h>
#include <linux/mmc/host.h>
#include <linux/mmc/core.h>
#include <linux/mmc/mmc.h>
#include <linux/mmc/slot-gpio.h>
#include <linux/io.h>
#include <linux/irq.h>
#include <linux/regulator/consumer.h>
#include <linux/pinctrl/consumer.h>
#include <linux/pm_runtime.h>
#include <linux/pm_wakeirq.h>
#include <linux/platform_data/hsmmc-omap.h>

/* OMAP HSMMC Host Controller Registers */
#define OMAP_HSMMC_SYSSTATUS	0x0014
#define OMAP_HSMMC_CON		0x002C
#define OMAP_HSMMC_SDMASA	0x0100
#define OMAP_HSMMC_BLK		0x0104
#define OMAP_HSMMC_ARG		0x0108
#define OMAP_HSMMC_CMD		0x010C
#define OMAP_HSMMC_RSP10	0x0110
#define OMAP_HSMMC_RSP32	0x0114
#define OMAP_HSMMC_RSP54	0x0118
#define OMAP_HSMMC_RSP76	0x011C
#define OMAP_HSMMC_DATA		0x0120
#define OMAP_HSMMC_PSTATE	0x0124
#define OMAP_HSMMC_HCTL		0x0128
#define OMAP_HSMMC_SYSCTL	0x012C
#define OMAP_HSMMC_STAT		0x0130
#define OMAP_HSMMC_IE		0x0134
#define OMAP_HSMMC_ISE		0x0138
#define OMAP_HSMMC_AC12		0x013C
#define OMAP_HSMMC_CAPA		0x0140

#define VS18			(1 << 26)
#define VS30			(1 << 25)
#define HSS			(1 << 21)
#define SDVS18			(0x5 << 9)
#define SDVS30			(0x6 << 9)
#define SDVS33			(0x7 << 9)
#define SDVS_MASK		0x00000E00
#define SDVSCLR			0xFFFFF1FF
#define SDVSDET			0x00000400
#define AUTOIDLE		0x1
#define SDBP			(1 << 8)
#define DTO			0xe
#define ICE			0x1
#define ICS			0x2
#define CEN			(1 << 2)
#define CLKD_MAX		0x3FF		/* max clock divisor: 1023 */
#define CLKD_MASK		0x0000FFC0
#define CLKD_SHIFT		6
#define DTO_MASK		0x000F0000
#define DTO_SHIFT		16
#define INIT_STREAM		(1 << 1)
#define ACEN_ACMD23		(2 << 2)
#define DP_SELECT		(1 << 21)
#define DDIR			(1 << 4)
#define DMAE			0x1
#define MSBS			(1 << 5)
#define BCE			(1 << 1)
#define FOUR_BIT		(1 << 1)
#define HSPE			(1 << 2)
#define IWE			(1 << 24)
#define DDR			(1 << 19)
#define CLKEXTFREE		(1 << 16)
#define CTPL			(1 << 11)
#define DW8			(1 << 5)
#define OD			0x1
#define STAT_CLEAR		0xFFFFFFFF
#define INIT_STREAM_CMD		0x00000000
#define DUAL_VOLT_OCR_BIT	7
#define SRC			(1 << 25)
#define SRD			(1 << 26)
#define SOFTRESET		(1 << 1)

/* PSTATE */
#define DLEV_DAT(x)		(1 << (20 + (x)))

/* Interrupt masks for IE and ISE register */
#define CC_EN			(1 << 0)
#define TC_EN			(1 << 1)
#define BWR_EN			(1 << 4)
#define BRR_EN			(1 << 5)
#define CIRQ_EN			(1 << 8)
#define ERR_EN			(1 << 15)
#define CTO_EN			(1 << 16)
#define CCRC_EN			(1 << 17)
#define CEB_EN			(1 << 18)
#define CIE_EN			(1 << 19)
#define DTO_EN			(1 << 20)
#define DCRC_EN			(1 << 21)
#define DEB_EN			(1 << 22)
#define ACE_EN			(1 << 24)
#define CERR_EN			(1 << 28)
#define BADA_EN			(1 << 29)

#define INT_EN_MASK (BADA_EN | CERR_EN | ACE_EN | DEB_EN | DCRC_EN |\
		DTO_EN | CIE_EN | CEB_EN | CCRC_EN | CTO_EN | \
		BRR_EN | BWR_EN | TC_EN | CC_EN)

#define CNI	(1 << 7)
#define ACIE	(1 << 4)
#define ACEB	(1 << 3)
#define ACCE	(1 << 2)
#define ACTO	(1 << 1)
#define ACNE	(1 << 0)

#define MMC_AUTOSUSPEND_DELAY	100
#define MMC_TIMEOUT_MS		20		/* 20 mSec */
#define MMC_TIMEOUT_US		20000		/* 20000 micro Sec */
#define OMAP_MMC_MIN_CLOCK	400000
#define OMAP_MMC_MAX_CLOCK	52000000
#define DRIVER_NAME		"omap_hsmmc"

/*
 * One controller can have multiple slots, like on some omap boards using
 * omap.c controller driver. Luckily this is not currently done on any known
 * omap_hsmmc.c device.
 */
#define mmc_pdata(host)		host->pdata

/*
 * MMC Host controller read/write API's
 */
#define OMAP_HSMMC_READ(base, reg)	\
	__raw_readl((base) + OMAP_HSMMC_##reg)

#define OMAP_HSMMC_WRITE(base, reg, val) \
	__raw_writel((val), (base) + OMAP_HSMMC_##reg)

struct omap_hsmmc_next {
	unsigned int	dma_len;
	s32		cookie;
};

struct omap_hsmmc_host {
	struct	device		*dev;
	struct	mmc_host	*mmc;
	struct	mmc_request	*mrq;
	struct	mmc_command	*cmd;
	struct	mmc_data	*data;
	struct	clk		*fclk;
	struct	clk		*dbclk;
	struct	regulator	*pbias;
	bool			pbias_enabled;
	void	__iomem		*base;
	int			vqmmc_enabled;
	resource_size_t		mapbase;
	spinlock_t		irq_lock; /* Prevent races with irq handler */
	unsigned int		dma_len;
	unsigned int		dma_sg_idx;
	unsigned char		bus_mode;
	unsigned char		power_mode;
	int			suspended;
	u32			con;
	u32			hctl;
	u32			sysctl;
	u32			capa;
	int			irq;
	int			wake_irq;
	int			use_dma, dma_ch;
	struct dma_chan		*tx_chan;
	struct dma_chan		*rx_chan;
	int			response_busy;
	int			context_loss;
	int			reqs_blocked;
	int			req_in_progress;
	unsigned long		clk_rate;
	unsigned int		flags;
#define AUTO_CMD23		(1 << 0)        /* Auto CMD23 support */
#define HSMMC_SDIO_IRQ_ENABLED	(1 << 1)        /* SDIO irq enabled */
	struct omap_hsmmc_next	next_data;
	struct	omap_hsmmc_platform_data	*pdata;
};

struct omap_mmc_of_data {
	u32 reg_offset;
	u8 controller_flags;
};

static void omap_hsmmc_start_dma_transfer(struct omap_hsmmc_host *host);

static int omap_hsmmc_enable_supply(struct mmc_host *mmc)
{
	int ret;
	struct omap_hsmmc_host *host = mmc_priv(mmc);
	struct mmc_ios *ios = &mmc->ios;

	if (!IS_ERR(mmc->supply.vmmc)) {
		ret = mmc_regulator_set_ocr(mmc, mmc->supply.vmmc, ios->vdd);
		if (ret)
			return ret;
	}

	/* Enable interface voltage rail, if needed */
	if (!IS_ERR(mmc->supply.vqmmc) && !host->vqmmc_enabled) {
		ret = regulator_enable(mmc->supply.vqmmc);
		if (ret) {
			dev_err(mmc_dev(mmc), "vmmc_aux reg enable failed\n");
			goto err_vqmmc;
		}
		host->vqmmc_enabled = 1;
	}

	return 0;

err_vqmmc:
	if (!IS_ERR(mmc->supply.vmmc))
		mmc_regulator_set_ocr(mmc, mmc->supply.vmmc, 0);

	return ret;
}

static int omap_hsmmc_disable_supply(struct mmc_host *mmc)
{
	int ret;
	int status;
	struct omap_hsmmc_host *host = mmc_priv(mmc);

	if (!IS_ERR(mmc->supply.vqmmc) && host->vqmmc_enabled) {
		ret = regulator_disable(mmc->supply.vqmmc);
		if (ret) {
			dev_err(mmc_dev(mmc), "vmmc_aux reg disable failed\n");
			return ret;
		}
		host->vqmmc_enabled = 0;
	}

	if (!IS_ERR(mmc->supply.vmmc)) {
		ret = mmc_regulator_set_ocr(mmc, mmc->supply.vmmc, 0);
		if (ret)
			goto err_set_ocr;
	}

	return 0;

err_set_ocr:
	if (!IS_ERR(mmc->supply.vqmmc)) {
		status = regulator_enable(mmc->supply.vqmmc);
		if (status)
			dev_err(mmc_dev(mmc), "vmmc_aux re-enable failed\n");
	}

	return ret;
}

static int omap_hsmmc_set_pbias(struct omap_hsmmc_host *host, bool power_on)
{
	int ret;

	if (IS_ERR(host->pbias))
		return 0;

	if (power_on) {
		if (host->pbias_enabled == 0) {
			ret = regulator_enable(host->pbias);
			if (ret) {
				dev_err(host->dev, "pbias reg enable fail\n");
				return ret;
			}
			host->pbias_enabled = 1;
		}
	} else {
		if (host->pbias_enabled == 1) {
			ret = regulator_disable(host->pbias);
			if (ret) {
				dev_err(host->dev, "pbias reg disable fail\n");
				return ret;
			}
			host->pbias_enabled = 0;
		}
	}

	return 0;
}

static int omap_hsmmc_set_power(struct omap_hsmmc_host *host, int power_on)
{
	struct mmc_host *mmc = host->mmc;
	int ret = 0;

	/*
	 * If we don't see a Vcc regulator, assume it's a fixed
	 * voltage always-on regulator.
	 */
	if (IS_ERR(mmc->supply.vmmc))
		return 0;

	ret = omap_hsmmc_set_pbias(host, false);
	if (ret)
		return ret;

	/*
	 * Assume Vcc regulator is used only to power the card ... OMAP
	 * VDDS is used to power the pins, optionally with a transceiver to
	 * support cards using voltages other than VDDS (1.8V nominal).  When a
	 * transceiver is used, DAT3..7 are muxed as transceiver control pins.
	 *
	 * In some cases this regulator won't support enable/disable;
	 * e.g. it's a fixed rail for a WLAN chip.
	 *
	 * In other cases vcc_aux switches interface power.  Example, for
	 * eMMC cards it represents VccQ.  Sometimes transceivers or SDIO
	 * chips/cards need an interface voltage rail too.
	 */
	if (power_on) {
		ret = omap_hsmmc_enable_supply(mmc);
		if (ret)
			return ret;

		ret = omap_hsmmc_set_pbias(host, true);
		if (ret)
			goto err_set_voltage;
	} else {
		ret = omap_hsmmc_disable_supply(mmc);
		if (ret)
			return ret;
	}

	return 0;

err_set_voltage:
	omap_hsmmc_disable_supply(mmc);

	return ret;
}

static int omap_hsmmc_disable_boot_regulator(struct regulator *reg)
{
	int ret;

	if (IS_ERR(reg))
		return 0;

	if (regulator_is_enabled(reg)) {
		ret = regulator_enable(reg);
		if (ret)
			return ret;

		ret = regulator_disable(reg);
		if (ret)
			return ret;
	}

	return 0;
}

static int omap_hsmmc_disable_boot_regulators(struct omap_hsmmc_host *host)
{
	struct mmc_host *mmc = host->mmc;
	int ret;

	/*
	 * disable regulators enabled during boot and get the usecount
	 * right so that regulators can be enabled/disabled by checking
	 * the return value of regulator_is_enabled
	 */
	ret = omap_hsmmc_disable_boot_regulator(mmc->supply.vmmc);
	if (ret) {
		dev_err(host->dev, "fail to disable boot enabled vmmc reg\n");
		return ret;
	}

	ret = omap_hsmmc_disable_boot_regulator(mmc->supply.vqmmc);
	if (ret) {
		dev_err(host->dev,
			"fail to disable boot enabled vmmc_aux reg\n");
		return ret;
	}

	ret = omap_hsmmc_disable_boot_regulator(host->pbias);
	if (ret) {
		dev_err(host->dev,
			"failed to disable boot enabled pbias reg\n");
		return ret;
	}

	return 0;
}

static int omap_hsmmc_reg_get(struct omap_hsmmc_host *host)
{
	int ret;
	struct mmc_host *mmc = host->mmc;


	ret = mmc_regulator_get_supply(mmc);
	if (ret)
		return ret;

	/* Allow an aux regulator */
	if (IS_ERR(mmc->supply.vqmmc)) {
		mmc->supply.vqmmc = devm_regulator_get_optional(host->dev,
								"vmmc_aux");
		if (IS_ERR(mmc->supply.vqmmc)) {
			ret = PTR_ERR(mmc->supply.vqmmc);
			if ((ret != -ENODEV) && host->dev->of_node)
				return ret;
			dev_dbg(host->dev, "unable to get vmmc_aux regulator %ld\n",
				PTR_ERR(mmc->supply.vqmmc));
		}
	}

	host->pbias = devm_regulator_get_optional(host->dev, "pbias");
	if (IS_ERR(host->pbias)) {
		ret = PTR_ERR(host->pbias);
		if ((ret != -ENODEV) && host->dev->of_node) {
			dev_err(host->dev,
			"SD card detect fail? enable CONFIG_REGULATOR_PBIAS\n");
			return ret;
		}
		dev_dbg(host->dev, "unable to get pbias regulator %ld\n",
			PTR_ERR(host->pbias));
	}

	/* For eMMC do not power off when not in sleep state */
	if (mmc_pdata(host)->no_regulator_off_init)
		return 0;

	ret = omap_hsmmc_disable_boot_regulators(host);
	if (ret)
		return ret;

	return 0;
}

/*
 * Start clock to the card
 */
static void omap_hsmmc_start_clock(struct omap_hsmmc_host *host)
{
	OMAP_HSMMC_WRITE(host->base, SYSCTL,
		OMAP_HSMMC_READ(host->base, SYSCTL) | CEN);
}

/*
 * Stop clock to the card
 */
static void omap_hsmmc_stop_clock(struct omap_hsmmc_host *host)
{
	OMAP_HSMMC_WRITE(host->base, SYSCTL,
		OMAP_HSMMC_READ(host->base, SYSCTL) & ~CEN);
	if ((OMAP_HSMMC_READ(host->base, SYSCTL) & CEN) != 0x0)
		dev_dbg(mmc_dev(host->mmc), "MMC Clock is not stopped\n");
}

static void omap_hsmmc_enable_irq(struct omap_hsmmc_host *host,
				  struct mmc_command *cmd)
{
	u32 irq_mask = INT_EN_MASK;
	unsigned long flags;

	if (host->use_dma)
		irq_mask &= ~(BRR_EN | BWR_EN);

	/* Disable timeout for erases */
	if (cmd->opcode == MMC_ERASE)
		irq_mask &= ~DTO_EN;

	spin_lock_irqsave(&host->irq_lock, flags);
	OMAP_HSMMC_WRITE(host->base, STAT, STAT_CLEAR);
	OMAP_HSMMC_WRITE(host->base, ISE, irq_mask);

	/* latch pending CIRQ, but don't signal MMC core */
	if (host->flags & HSMMC_SDIO_IRQ_ENABLED)
		irq_mask |= CIRQ_EN;
	OMAP_HSMMC_WRITE(host->base, IE, irq_mask);
	spin_unlock_irqrestore(&host->irq_lock, flags);
}

static void omap_hsmmc_disable_irq(struct omap_hsmmc_host *host)
{
	u32 irq_mask = 0;
	unsigned long flags;

	spin_lock_irqsave(&host->irq_lock, flags);
	/* no transfer running but need to keep cirq if enabled */
	if (host->flags & HSMMC_SDIO_IRQ_ENABLED)
		irq_mask |= CIRQ_EN;
	OMAP_HSMMC_WRITE(host->base, ISE, irq_mask);
	OMAP_HSMMC_WRITE(host->base, IE, irq_mask);
	OMAP_HSMMC_WRITE(host->base, STAT, STAT_CLEAR);
	spin_unlock_irqrestore(&host->irq_lock, flags);
}

/* Calculate divisor for the given clock frequency */
static u16 calc_divisor(struct omap_hsmmc_host *host, struct mmc_ios *ios)
{
	u16 dsor = 0;

	if (ios->clock) {
		dsor = DIV_ROUND_UP(clk_get_rate(host->fclk), ios->clock);
		if (dsor > CLKD_MAX)
			dsor = CLKD_MAX;
	}

	return dsor;
}

static void omap_hsmmc_set_clock(struct omap_hsmmc_host *host)
{
	struct mmc_ios *ios = &host->mmc->ios;
	unsigned long regval;
	unsigned long timeout;
	unsigned long clkdiv;

	dev_vdbg(mmc_dev(host->mmc), "Set clock to %uHz\n", ios->clock);

	omap_hsmmc_stop_clock(host);

	regval = OMAP_HSMMC_READ(host->base, SYSCTL);
	regval = regval & ~(CLKD_MASK | DTO_MASK);
	clkdiv = calc_divisor(host, ios);
	regval = regval | (clkdiv << 6) | (DTO << 16);
	OMAP_HSMMC_WRITE(host->base, SYSCTL, regval);
	OMAP_HSMMC_WRITE(host->base, SYSCTL,
		OMAP_HSMMC_READ(host->base, SYSCTL) | ICE);

	/* Wait till the ICS bit is set */
	timeout = jiffies + msecs_to_jiffies(MMC_TIMEOUT_MS);
	while ((OMAP_HSMMC_READ(host->base, SYSCTL) & ICS) != ICS
		&& time_before(jiffies, timeout))
		cpu_relax();

	/*
	 * Enable High-Speed Support
	 * Pre-Requisites
	 *	- Controller should support High-Speed-Enable Bit
	 *	- Controller should not be using DDR Mode
	 *	- Controller should advertise that it supports High Speed
	 *	  in capabilities register
	 *	- MMC/SD clock coming out of controller > 25MHz
	 */
	if ((mmc_pdata(host)->features & HSMMC_HAS_HSPE_SUPPORT) &&
	    (ios->timing != MMC_TIMING_MMC_DDR52) &&
	    (ios->timing != MMC_TIMING_UHS_DDR50) &&
	    ((OMAP_HSMMC_READ(host->base, CAPA) & HSS) == HSS)) {
		regval = OMAP_HSMMC_READ(host->base, HCTL);
		if (clkdiv && (clk_get_rate(host->fclk)/clkdiv) > 25000000)
			regval |= HSPE;
		else
			regval &= ~HSPE;

		OMAP_HSMMC_WRITE(host->base, HCTL, regval);
	}

	omap_hsmmc_start_clock(host);
}

static void omap_hsmmc_set_bus_width(struct omap_hsmmc_host *host)
{
	struct mmc_ios *ios = &host->mmc->ios;
	u32 con;

	con = OMAP_HSMMC_READ(host->base, CON);
	if (ios->timing == MMC_TIMING_MMC_DDR52 ||
	    ios->timing == MMC_TIMING_UHS_DDR50)
		con |= DDR;	/* configure in DDR mode */
	else
		con &= ~DDR;
	switch (ios->bus_width) {
	case MMC_BUS_WIDTH_8:
		OMAP_HSMMC_WRITE(host->base, CON, con | DW8);
		break;
	case MMC_BUS_WIDTH_4:
		OMAP_HSMMC_WRITE(host->base, CON, con & ~DW8);
		OMAP_HSMMC_WRITE(host->base, HCTL,
			OMAP_HSMMC_READ(host->base, HCTL) | FOUR_BIT);
		break;
	case MMC_BUS_WIDTH_1:
		OMAP_HSMMC_WRITE(host->base, CON, con & ~DW8);
		OMAP_HSMMC_WRITE(host->base, HCTL,
			OMAP_HSMMC_READ(host->base, HCTL) & ~FOUR_BIT);
		break;
	}
}

static void omap_hsmmc_set_bus_mode(struct omap_hsmmc_host *host)
{
	struct mmc_ios *ios = &host->mmc->ios;
	u32 con;

	con = OMAP_HSMMC_READ(host->base, CON);
	if (ios->bus_mode == MMC_BUSMODE_OPENDRAIN)
		OMAP_HSMMC_WRITE(host->base, CON, con | OD);
	else
		OMAP_HSMMC_WRITE(host->base, CON, con & ~OD);
}

#ifdef CONFIG_PM

/*
 * Restore the MMC host context, if it was lost as result of a
 * power state change.
 */
static int omap_hsmmc_context_restore(struct omap_hsmmc_host *host)
{
	struct mmc_ios *ios = &host->mmc->ios;
	u32 hctl, capa;
	unsigned long timeout;

	if (host->con == OMAP_HSMMC_READ(host->base, CON) &&
	    host->hctl == OMAP_HSMMC_READ(host->base, HCTL) &&
	    host->sysctl == OMAP_HSMMC_READ(host->base, SYSCTL) &&
	    host->capa == OMAP_HSMMC_READ(host->base, CAPA))
		return 0;

	host->context_loss++;

	if (host->pdata->controller_flags & OMAP_HSMMC_SUPPORTS_DUAL_VOLT) {
		if (host->power_mode != MMC_POWER_OFF &&
		    (1 << ios->vdd) <= MMC_VDD_23_24)
			hctl = SDVS18;
		else
			hctl = SDVS30;
		capa = VS30 | VS18;
	} else {
		hctl = SDVS18;
		capa = VS18;
	}

	if (host->mmc->caps & MMC_CAP_SDIO_IRQ)
		hctl |= IWE;

	OMAP_HSMMC_WRITE(host->base, HCTL,
			OMAP_HSMMC_READ(host->base, HCTL) | hctl);

	OMAP_HSMMC_WRITE(host->base, CAPA,
			OMAP_HSMMC_READ(host->base, CAPA) | capa);

	OMAP_HSMMC_WRITE(host->base, HCTL,
			OMAP_HSMMC_READ(host->base, HCTL) | SDBP);

	timeout = jiffies + msecs_to_jiffies(MMC_TIMEOUT_MS);
	while ((OMAP_HSMMC_READ(host->base, HCTL) & SDBP) != SDBP
		&& time_before(jiffies, timeout))
		;

	OMAP_HSMMC_WRITE(host->base, ISE, 0);
	OMAP_HSMMC_WRITE(host->base, IE, 0);
	OMAP_HSMMC_WRITE(host->base, STAT, STAT_CLEAR);

	/* Do not initialize card-specific things if the power is off */
	if (host->power_mode == MMC_POWER_OFF)
		goto out;

	omap_hsmmc_set_bus_width(host);

	omap_hsmmc_set_clock(host);

	omap_hsmmc_set_bus_mode(host);

out:
	dev_dbg(mmc_dev(host->mmc), "context is restored: restore count %d\n",
		host->context_loss);
	return 0;
}

/*
 * Save the MMC host context (store the number of power state changes so far).
 */
static void omap_hsmmc_context_save(struct omap_hsmmc_host *host)
{
	host->con =  OMAP_HSMMC_READ(host->base, CON);
	host->hctl = OMAP_HSMMC_READ(host->base, HCTL);
	host->sysctl =  OMAP_HSMMC_READ(host->base, SYSCTL);
	host->capa = OMAP_HSMMC_READ(host->base, CAPA);
}

#else

static int omap_hsmmc_context_restore(struct omap_hsmmc_host *host)
{
	return 0;
}

static void omap_hsmmc_context_save(struct omap_hsmmc_host *host)
{
}

#endif

/*
 * Send init stream sequence to card
 * before sending IDLE command
 */
static void send_init_stream(struct omap_hsmmc_host *host)
{
	int reg = 0;
	unsigned long timeout;

	disable_irq(host->irq);

	OMAP_HSMMC_WRITE(host->base, IE, INT_EN_MASK);
	OMAP_HSMMC_WRITE(host->base, CON,
		OMAP_HSMMC_READ(host->base, CON) | INIT_STREAM);
	OMAP_HSMMC_WRITE(host->base, CMD, INIT_STREAM_CMD);

	timeout = jiffies + msecs_to_jiffies(MMC_TIMEOUT_MS);
	while ((reg != CC_EN) && time_before(jiffies, timeout))
		reg = OMAP_HSMMC_READ(host->base, STAT) & CC_EN;

	OMAP_HSMMC_WRITE(host->base, CON,
		OMAP_HSMMC_READ(host->base, CON) & ~INIT_STREAM);

	OMAP_HSMMC_WRITE(host->base, STAT, STAT_CLEAR);
	OMAP_HSMMC_READ(host->base, STAT);

	enable_irq(host->irq);
}

static ssize_t
omap_hsmmc_show_slot_name(struct device *dev, struct device_attribute *attr,
			char *buf)
{
	struct mmc_host *mmc = container_of(dev, struct mmc_host, class_dev);
	struct omap_hsmmc_host *host = mmc_priv(mmc);

	return sprintf(buf, "%s\n", mmc_pdata(host)->name);
}

static DEVICE_ATTR(slot_name, S_IRUGO, omap_hsmmc_show_slot_name, NULL);

/*
 * Configure the response type and send the cmd.
 */
static void
omap_hsmmc_start_command(struct omap_hsmmc_host *host, struct mmc_command *cmd,
	struct mmc_data *data)
{
	int cmdreg = 0, resptype = 0, cmdtype = 0;

	dev_vdbg(mmc_dev(host->mmc), "%s: CMD%d, argument 0x%08x\n",
		mmc_hostname(host->mmc), cmd->opcode, cmd->arg);
	host->cmd = cmd;

	omap_hsmmc_enable_irq(host, cmd);

	host->response_busy = 0;
	if (cmd->flags & MMC_RSP_PRESENT) {
		if (cmd->flags & MMC_RSP_136)
			resptype = 1;
		else if (cmd->flags & MMC_RSP_BUSY) {
			resptype = 3;
			host->response_busy = 1;
		} else
			resptype = 2;
	}

	/*
	 * Unlike OMAP1 controller, the cmdtype does not seem to be based on
	 * ac, bc, adtc, bcr. Only commands ending an open ended transfer need
	 * a val of 0x3, rest 0x0.
	 */
	if (cmd == host->mrq->stop)
		cmdtype = 0x3;

	cmdreg = (cmd->opcode << 24) | (resptype << 16) | (cmdtype << 22);

	if ((host->flags & AUTO_CMD23) && mmc_op_multi(cmd->opcode) &&
	    host->mrq->sbc) {
		cmdreg |= ACEN_ACMD23;
		OMAP_HSMMC_WRITE(host->base, SDMASA, host->mrq->sbc->arg);
	}
	if (data) {
		cmdreg |= DP_SELECT | MSBS | BCE;
		if (data->flags & MMC_DATA_READ)
			cmdreg |= DDIR;
		else
			cmdreg &= ~(DDIR);
	}

	if (host->use_dma)
		cmdreg |= DMAE;

	host->req_in_progress = 1;

	OMAP_HSMMC_WRITE(host->base, ARG, cmd->arg);
	OMAP_HSMMC_WRITE(host->base, CMD, cmdreg);
}

static struct dma_chan *omap_hsmmc_get_dma_chan(struct omap_hsmmc_host *host,
	struct mmc_data *data)
{
	return data->flags & MMC_DATA_WRITE ? host->tx_chan : host->rx_chan;
}

static void omap_hsmmc_request_done(struct omap_hsmmc_host *host, struct mmc_request *mrq)
{
	int dma_ch;
	unsigned long flags;

	spin_lock_irqsave(&host->irq_lock, flags);
	host->req_in_progress = 0;
	dma_ch = host->dma_ch;
	spin_unlock_irqrestore(&host->irq_lock, flags);

	omap_hsmmc_disable_irq(host);
	/* Do not complete the request if DMA is still in progress */
	if (mrq->data && host->use_dma && dma_ch != -1)
		return;
	host->mrq = NULL;
	mmc_request_done(host->mmc, mrq);
}

/*
 * Notify the transfer complete to MMC core
 */
static void
omap_hsmmc_xfer_done(struct omap_hsmmc_host *host, struct mmc_data *data)
{
	if (!data) {
		struct mmc_request *mrq = host->mrq;

		/* TC before CC from CMD6 - don't know why, but it happens */
		if (host->cmd && host->cmd->opcode == 6 &&
		    host->response_busy) {
			host->response_busy = 0;
			return;
		}

		omap_hsmmc_request_done(host, mrq);
		return;
	}

	host->data = NULL;

	if (!data->error)
		data->bytes_xfered += data->blocks * (data->blksz);
	else
		data->bytes_xfered = 0;

	if (data->stop && (data->error || !host->mrq->sbc))
		omap_hsmmc_start_command(host, data->stop, NULL);
	else
		omap_hsmmc_request_done(host, data->mrq);
}

/*
 * Notify the core about command completion
 */
static void
omap_hsmmc_cmd_done(struct omap_hsmmc_host *host, struct mmc_command *cmd)
{
	if (host->mrq->sbc && (host->cmd == host->mrq->sbc) &&
	    !host->mrq->sbc->error && !(host->flags & AUTO_CMD23)) {
		host->cmd = NULL;
		omap_hsmmc_start_dma_transfer(host);
		omap_hsmmc_start_command(host, host->mrq->cmd,
						host->mrq->data);
		return;
	}

	host->cmd = NULL;

	if (cmd->flags & MMC_RSP_PRESENT) {
		if (cmd->flags & MMC_RSP_136) {
			/* response type 2 */
			cmd->resp[3] = OMAP_HSMMC_READ(host->base, RSP10);
			cmd->resp[2] = OMAP_HSMMC_READ(host->base, RSP32);
			cmd->resp[1] = OMAP_HSMMC_READ(host->base, RSP54);
			cmd->resp[0] = OMAP_HSMMC_READ(host->base, RSP76);
		} else {
			/* response types 1, 1b, 3, 4, 5, 6 */
			cmd->resp[0] = OMAP_HSMMC_READ(host->base, RSP10);
		}
	}
	if ((host->data == NULL && !host->response_busy) || cmd->error)
		omap_hsmmc_request_done(host, host->mrq);
}

/*
 * DMA clean up for command errors
 */
static void omap_hsmmc_dma_cleanup(struct omap_hsmmc_host *host, int errno)
{
	int dma_ch;
	unsigned long flags;

	host->data->error = errno;

	spin_lock_irqsave(&host->irq_lock, flags);
	dma_ch = host->dma_ch;
	host->dma_ch = -1;
	spin_unlock_irqrestore(&host->irq_lock, flags);

	if (host->use_dma && dma_ch != -1) {
		struct dma_chan *chan = omap_hsmmc_get_dma_chan(host, host->data);

		dmaengine_terminate_all(chan);
		dma_unmap_sg(chan->device->dev,
			host->data->sg, host->data->sg_len,
			mmc_get_dma_dir(host->data));

		host->data->host_cookie = 0;
	}
	host->data = NULL;
}

/*
 * Readable error output
 */
#ifdef CONFIG_MMC_DEBUG
static void omap_hsmmc_dbg_report_irq(struct omap_hsmmc_host *host, u32 status)
{
	/* --- means reserved bit without definition at documentation */
	static const char *omap_hsmmc_status_bits[] = {
		"CC"  , "TC"  , "BGE", "---", "BWR" , "BRR" , "---" , "---" ,
		"CIRQ",	"OBI" , "---", "---", "---" , "---" , "---" , "ERRI",
		"CTO" , "CCRC", "CEB", "CIE", "DTO" , "DCRC", "DEB" , "---" ,
		"ACE" , "---" , "---", "---", "CERR", "BADA", "---" , "---"
	};
	char res[256];
	char *buf = res;
	int len, i;

	len = sprintf(buf, "MMC IRQ 0x%x :", status);
	buf += len;

	for (i = 0; i < ARRAY_SIZE(omap_hsmmc_status_bits); i++)
		if (status & (1 << i)) {
			len = sprintf(buf, " %s", omap_hsmmc_status_bits[i]);
			buf += len;
		}

	dev_vdbg(mmc_dev(host->mmc), "%s\n", res);
}
#else
static inline void omap_hsmmc_dbg_report_irq(struct omap_hsmmc_host *host,
					     u32 status)
{
}
#endif  /* CONFIG_MMC_DEBUG */

/*
 * MMC controller internal state machines reset
 *
 * Used to reset command or data internal state machines, using respectively
 *  SRC or SRD bit of SYSCTL register
 * Can be called from interrupt context
 */
static inline void omap_hsmmc_reset_controller_fsm(struct omap_hsmmc_host *host,
						   unsigned long bit)
{
	unsigned long i = 0;
	unsigned long limit = MMC_TIMEOUT_US;

	OMAP_HSMMC_WRITE(host->base, SYSCTL,
			 OMAP_HSMMC_READ(host->base, SYSCTL) | bit);

	/*
	 * OMAP4 ES2 and greater has an updated reset logic.
	 * Monitor a 0->1 transition first
	 */
	if (mmc_pdata(host)->features & HSMMC_HAS_UPDATED_RESET) {
		while ((!(OMAP_HSMMC_READ(host->base, SYSCTL) & bit))
					&& (i++ < limit))
			udelay(1);
	}
	i = 0;

	while ((OMAP_HSMMC_READ(host->base, SYSCTL) & bit) &&
		(i++ < limit))
		udelay(1);

	if (OMAP_HSMMC_READ(host->base, SYSCTL) & bit)
		dev_err(mmc_dev(host->mmc),
			"Timeout waiting on controller reset in %s\n",
			__func__);
}

static void hsmmc_command_incomplete(struct omap_hsmmc_host *host,
					int err, int end_cmd)
{
	if (end_cmd) {
		omap_hsmmc_reset_controller_fsm(host, SRC);
		if (host->cmd)
			host->cmd->error = err;
	}

	if (host->data) {
		omap_hsmmc_reset_controller_fsm(host, SRD);
		omap_hsmmc_dma_cleanup(host, err);
	} else if (host->mrq && host->mrq->cmd)
		host->mrq->cmd->error = err;
}

static void omap_hsmmc_do_irq(struct omap_hsmmc_host *host, int status)
{
	struct mmc_data *data;
	int end_cmd = 0, end_trans = 0;
	int error = 0;

	data = host->data;
	dev_vdbg(mmc_dev(host->mmc), "IRQ Status is %x\n", status);

	if (status & ERR_EN) {
		omap_hsmmc_dbg_report_irq(host, status);

		if (status & (CTO_EN | CCRC_EN | CEB_EN))
			end_cmd = 1;
		if (host->data || host->response_busy) {
			end_trans = !end_cmd;
			host->response_busy = 0;
		}
		if (status & (CTO_EN | DTO_EN))
			hsmmc_command_incomplete(host, -ETIMEDOUT, end_cmd);
		else if (status & (CCRC_EN | DCRC_EN | DEB_EN | CEB_EN |
				   BADA_EN))
			hsmmc_command_incomplete(host, -EILSEQ, end_cmd);

		if (status & ACE_EN) {
			u32 ac12;
			ac12 = OMAP_HSMMC_READ(host->base, AC12);
			if (!(ac12 & ACNE) && host->mrq->sbc) {
				end_cmd = 1;
				if (ac12 & ACTO)
					error =  -ETIMEDOUT;
				else if (ac12 & (ACCE | ACEB | ACIE))
					error = -EILSEQ;
				host->mrq->sbc->error = error;
				hsmmc_command_incomplete(host, error, end_cmd);
			}
			dev_dbg(mmc_dev(host->mmc), "AC12 err: 0x%x\n", ac12);
		}
	}

	OMAP_HSMMC_WRITE(host->base, STAT, status);
	if (end_cmd || ((status & CC_EN) && host->cmd))
		omap_hsmmc_cmd_done(host, host->cmd);
	if ((end_trans || (status & TC_EN)) && host->mrq)
		omap_hsmmc_xfer_done(host, data);
}

/*
 * MMC controller IRQ handler
 */
static irqreturn_t omap_hsmmc_irq(int irq, void *dev_id)
{
	struct omap_hsmmc_host *host = dev_id;
	int status;

	status = OMAP_HSMMC_READ(host->base, STAT);
	while (status & (INT_EN_MASK | CIRQ_EN)) {
		if (host->req_in_progress)
			omap_hsmmc_do_irq(host, status);

		if (status & CIRQ_EN)
			mmc_signal_sdio_irq(host->mmc);

		/* Flush posted write */
		status = OMAP_HSMMC_READ(host->base, STAT);
	}

	return IRQ_HANDLED;
}

static void set_sd_bus_power(struct omap_hsmmc_host *host)
{
	unsigned long i;

	OMAP_HSMMC_WRITE(host->base, HCTL,
			 OMAP_HSMMC_READ(host->base, HCTL) | SDBP);
	for (i = 0; i < loops_per_jiffy; i++) {
		if (OMAP_HSMMC_READ(host->base, HCTL) & SDBP)
			break;
		cpu_relax();
	}
}

/*
 * Switch MMC interface voltage ... only relevant for MMC1.
 *
 * MMC2 and MMC3 use fixed 1.8V levels, and maybe a transceiver.
 * The MMC2 transceiver controls are used instead of DAT4..DAT7.
 * Some chips, like eMMC ones, use internal transceivers.
 */
static int omap_hsmmc_switch_opcond(struct omap_hsmmc_host *host, int vdd)
{
	u32 reg_val = 0;
	int ret;

	/* Disable the clocks */
	clk_disable_unprepare(host->dbclk);

	/* Turn the power off */
	ret = omap_hsmmc_set_power(host, 0);

	/* Turn the power ON with given VDD 1.8 or 3.0v */
	if (!ret)
		ret = omap_hsmmc_set_power(host, 1);
	clk_prepare_enable(host->dbclk);

	if (ret != 0)
		goto err;

	OMAP_HSMMC_WRITE(host->base, HCTL,
		OMAP_HSMMC_READ(host->base, HCTL) & SDVSCLR);
	reg_val = OMAP_HSMMC_READ(host->base, HCTL);

	/*
	 * If a MMC dual voltage card is detected, the set_ios fn calls
	 * this fn with VDD bit set for 1.8V. Upon card removal from the
	 * slot, omap_hsmmc_set_ios sets the VDD back to 3V on MMC_POWER_OFF.
	 *
	 * Cope with a bit of slop in the range ... per data sheets:
	 *  - "1.8V" for vdds_mmc1/vdds_mmc1a can be up to 2.45V max,
	 *    but recommended values are 1.71V to 1.89V
	 *  - "3.0V" for vdds_mmc1/vdds_mmc1a can be up to 3.5V max,
	 *    but recommended values are 2.7V to 3.3V
	 *
	 * Board setup code shouldn't permit anything very out-of-range.
	 * TWL4030-family VMMC1 and VSIM regulators are fine (avoiding the
	 * middle range) but VSIM can't power DAT4..DAT7 at more than 3V.
	 */
	if ((1 << vdd) <= MMC_VDD_23_24)
		reg_val |= SDVS18;
	else
		reg_val |= SDVS30;

	OMAP_HSMMC_WRITE(host->base, HCTL, reg_val);
	set_sd_bus_power(host);

	return 0;
err:
	dev_err(mmc_dev(host->mmc), "Unable to switch operating voltage\n");
	return ret;
}

static void omap_hsmmc_dma_callback(void *param)
{
	struct omap_hsmmc_host *host = param;
	struct dma_chan *chan;
	struct mmc_data *data;
	int req_in_progress;

	spin_lock_irq(&host->irq_lock);
	if (host->dma_ch < 0) {
		spin_unlock_irq(&host->irq_lock);
		return;
	}

	data = host->mrq->data;
	chan = omap_hsmmc_get_dma_chan(host, data);
	if (!data->host_cookie)
		dma_unmap_sg(chan->device->dev,
			     data->sg, data->sg_len,
			     mmc_get_dma_dir(data));

	req_in_progress = host->req_in_progress;
	host->dma_ch = -1;
	spin_unlock_irq(&host->irq_lock);

	/* If DMA has finished after TC, complete the request */
	if (!req_in_progress) {
		struct mmc_request *mrq = host->mrq;

		host->mrq = NULL;
		mmc_request_done(host->mmc, mrq);
	}
}

static int omap_hsmmc_pre_dma_transfer(struct omap_hsmmc_host *host,
				       struct mmc_data *data,
				       struct omap_hsmmc_next *next,
				       struct dma_chan *chan)
{
	int dma_len;

	if (!next && data->host_cookie &&
	    data->host_cookie != host->next_data.cookie) {
		dev_warn(host->dev, "[%s] invalid cookie: data->host_cookie %d"
		       " host->next_data.cookie %d\n",
		       __func__, data->host_cookie, host->next_data.cookie);
		data->host_cookie = 0;
	}

	/* Check if next job is already prepared */
	if (next || data->host_cookie != host->next_data.cookie) {
		dma_len = dma_map_sg(chan->device->dev, data->sg, data->sg_len,
				     mmc_get_dma_dir(data));

	} else {
		dma_len = host->next_data.dma_len;
		host->next_data.dma_len = 0;
	}


	if (dma_len == 0)
		return -EINVAL;

	if (next) {
		next->dma_len = dma_len;
		data->host_cookie = ++next->cookie < 0 ? 1 : next->cookie;
	} else
		host->dma_len = dma_len;

	return 0;
}

/*
 * Routine to configure and start DMA for the MMC card
 */
static int omap_hsmmc_setup_dma_transfer(struct omap_hsmmc_host *host,
					struct mmc_request *req)
{
	struct dma_async_tx_descriptor *tx;
	int ret = 0, i;
	struct mmc_data *data = req->data;
	struct dma_chan *chan;
	struct dma_slave_config cfg = {
		.src_addr = host->mapbase + OMAP_HSMMC_DATA,
		.dst_addr = host->mapbase + OMAP_HSMMC_DATA,
		.src_addr_width = DMA_SLAVE_BUSWIDTH_4_BYTES,
		.dst_addr_width = DMA_SLAVE_BUSWIDTH_4_BYTES,
		.src_maxburst = data->blksz / 4,
		.dst_maxburst = data->blksz / 4,
	};

	/* Sanity check: all the SG entries must be aligned by block size. */
	for (i = 0; i < data->sg_len; i++) {
		struct scatterlist *sgl;

		sgl = data->sg + i;
		if (sgl->length % data->blksz)
			return -EINVAL;
	}
	if ((data->blksz % 4) != 0)
		/* REVISIT: The MMC buffer increments only when MSB is written.
		 * Return error for blksz which is non multiple of four.
		 */
		return -EINVAL;

	BUG_ON(host->dma_ch != -1);

	chan = omap_hsmmc_get_dma_chan(host, data);

	ret = dmaengine_slave_config(chan, &cfg);
	if (ret)
		return ret;

	ret = omap_hsmmc_pre_dma_transfer(host, data, NULL, chan);
	if (ret)
		return ret;

	tx = dmaengine_prep_slave_sg(chan, data->sg, data->sg_len,
		data->flags & MMC_DATA_WRITE ? DMA_MEM_TO_DEV : DMA_DEV_TO_MEM,
		DMA_PREP_INTERRUPT | DMA_CTRL_ACK);
	if (!tx) {
		dev_err(mmc_dev(host->mmc), "prep_slave_sg() failed\n");
		/* FIXME: cleanup */
		return -1;
	}

	tx->callback = omap_hsmmc_dma_callback;
	tx->callback_param = host;

	/* Does not fail */
	dmaengine_submit(tx);

	host->dma_ch = 1;

	return 0;
}

static void set_data_timeout(struct omap_hsmmc_host *host,
			     unsigned long long timeout_ns,
			     unsigned int timeout_clks)
{
	unsigned long long timeout = timeout_ns;
	unsigned int cycle_ns;
	uint32_t reg, clkd, dto = 0;

	reg = OMAP_HSMMC_READ(host->base, SYSCTL);
	clkd = (reg & CLKD_MASK) >> CLKD_SHIFT;
	if (clkd == 0)
		clkd = 1;

	cycle_ns = 1000000000 / (host->clk_rate / clkd);
	do_div(timeout, cycle_ns);
	timeout += timeout_clks;
	if (timeout) {
		while ((timeout & 0x80000000) == 0) {
			dto += 1;
			timeout <<= 1;
		}
		dto = 31 - dto;
		timeout <<= 1;
		if (timeout && dto)
			dto += 1;
		if (dto >= 13)
			dto -= 13;
		else
			dto = 0;
		if (dto > 14)
			dto = 14;
	}

	reg &= ~DTO_MASK;
	reg |= dto << DTO_SHIFT;
	OMAP_HSMMC_WRITE(host->base, SYSCTL, reg);
}

static void omap_hsmmc_start_dma_transfer(struct omap_hsmmc_host *host)
{
	struct mmc_request *req = host->mrq;
	struct dma_chan *chan;

	if (!req->data)
		return;
	OMAP_HSMMC_WRITE(host->base, BLK, (req->data->blksz)
				| (req->data->blocks << 16));
	set_data_timeout(host, req->data->timeout_ns,
				req->data->timeout_clks);
	chan = omap_hsmmc_get_dma_chan(host, req->data);
	dma_async_issue_pending(chan);
}

/*
 * Configure block length for MMC/SD cards and initiate the transfer.
 */
static int
omap_hsmmc_prepare_data(struct omap_hsmmc_host *host, struct mmc_request *req)
{
	int ret;
	unsigned long long timeout;

	host->data = req->data;

	if (req->data == NULL) {
		OMAP_HSMMC_WRITE(host->base, BLK, 0);
		if (req->cmd->flags & MMC_RSP_BUSY) {
			timeout = req->cmd->busy_timeout * NSEC_PER_MSEC;

			/*
			 * Set an arbitrary 100ms data timeout for commands with
			 * busy signal and no indication of busy_timeout.
			 */
			if (!timeout)
				timeout = 100000000U;

			set_data_timeout(host, timeout, 0);
		}
		return 0;
	}

	if (host->use_dma) {
		ret = omap_hsmmc_setup_dma_transfer(host, req);
		if (ret != 0) {
			dev_err(mmc_dev(host->mmc), "MMC start dma failure\n");
			return ret;
		}
	}
	return 0;
}

static void omap_hsmmc_post_req(struct mmc_host *mmc, struct mmc_request *mrq,
				int err)
{
	struct omap_hsmmc_host *host = mmc_priv(mmc);
	struct mmc_data *data = mrq->data;

	if (host->use_dma && data->host_cookie) {
		struct dma_chan *c = omap_hsmmc_get_dma_chan(host, data);

		dma_unmap_sg(c->device->dev, data->sg, data->sg_len,
			     mmc_get_dma_dir(data));
		data->host_cookie = 0;
	}
}

static void omap_hsmmc_pre_req(struct mmc_host *mmc, struct mmc_request *mrq)
{
	struct omap_hsmmc_host *host = mmc_priv(mmc);

	if (mrq->data->host_cookie) {
		mrq->data->host_cookie = 0;
		return ;
	}

	if (host->use_dma) {
		struct dma_chan *c = omap_hsmmc_get_dma_chan(host, mrq->data);

		if (omap_hsmmc_pre_dma_transfer(host, mrq->data,
						&host->next_data, c))
			mrq->data->host_cookie = 0;
	}
}

/*
 * Request function. for read/write operation
 */
static void omap_hsmmc_request(struct mmc_host *mmc, struct mmc_request *req)
{
	struct omap_hsmmc_host *host = mmc_priv(mmc);
	int err;

	BUG_ON(host->req_in_progress);
	BUG_ON(host->dma_ch != -1);
	if (host->reqs_blocked)
		host->reqs_blocked = 0;
	WARN_ON(host->mrq != NULL);
	host->mrq = req;
	host->clk_rate = clk_get_rate(host->fclk);
	err = omap_hsmmc_prepare_data(host, req);
	if (err) {
		req->cmd->error = err;
		if (req->data)
			req->data->error = err;
		host->mrq = NULL;
		mmc_request_done(mmc, req);
		return;
	}
	if (req->sbc && !(host->flags & AUTO_CMD23)) {
		omap_hsmmc_start_command(host, req->sbc, NULL);
		return;
	}

	omap_hsmmc_start_dma_transfer(host);
	omap_hsmmc_start_command(host, req->cmd, req->data);
}

/* Routine to configure clock values. Exposed API to core */
static void omap_hsmmc_set_ios(struct mmc_host *mmc, struct mmc_ios *ios)
{
	struct omap_hsmmc_host *host = mmc_priv(mmc);
	int do_send_init_stream = 0;

	if (ios->power_mode != host->power_mode) {
		switch (ios->power_mode) {
		case MMC_POWER_OFF:
			omap_hsmmc_set_power(host, 0);
			break;
		case MMC_POWER_UP:
			omap_hsmmc_set_power(host, 1);
			break;
		case MMC_POWER_ON:
			do_send_init_stream = 1;
			break;
		}
		host->power_mode = ios->power_mode;
	}

	/* FIXME: set registers based only on changes to ios */

	omap_hsmmc_set_bus_width(host);

	if (host->pdata->controller_flags & OMAP_HSMMC_SUPPORTS_DUAL_VOLT) {
		/* Only MMC1 can interface at 3V without some flavor
		 * of external transceiver; but they all handle 1.8V.
		 */
		if ((OMAP_HSMMC_READ(host->base, HCTL) & SDVSDET) &&
			(ios->vdd == DUAL_VOLT_OCR_BIT)) {
				/*
				 * The mmc_select_voltage fn of the core does
				 * not seem to set the power_mode to
				 * MMC_POWER_UP upon recalculating the voltage.
				 * vdd 1.8v.
				 */
			if (omap_hsmmc_switch_opcond(host, ios->vdd) != 0)
				dev_dbg(mmc_dev(host->mmc),
						"Switch operation failed\n");
		}
	}

	omap_hsmmc_set_clock(host);

	if (do_send_init_stream)
		send_init_stream(host);

	omap_hsmmc_set_bus_mode(host);
}

static void omap_hsmmc_init_card(struct mmc_host *mmc, struct mmc_card *card)
{
	struct omap_hsmmc_host *host = mmc_priv(mmc);

<<<<<<< HEAD
	if (mmc_pdata(host)->init_card)
		mmc_pdata(host)->init_card(card);
	else if (card->type == MMC_TYPE_SDIO ||
		 card->type == MMC_TYPE_SD_COMBO) {
=======
	if (card->type == MMC_TYPE_SDIO || card->type == MMC_TYPE_SD_COMBO) {
>>>>>>> d1988041
		struct device_node *np = mmc_dev(mmc)->of_node;

		/*
		 * REVISIT: should be moved to sdio core and made more
		 * general e.g. by expanding the DT bindings of child nodes
		 * to provide a mechanism to provide this information:
		 * Documentation/devicetree/bindings/mmc/mmc-card.txt
		 */

		np = of_get_compatible_child(np, "ti,wl1251");
		if (np) {
			/*
			 * We have TI wl1251 attached to MMC3. Pass this
			 * information to the SDIO core because it can't be
			 * probed by normal methods.
			 */

			dev_info(host->dev, "found wl1251\n");
			card->quirks |= MMC_QUIRK_NONSTD_SDIO;
			card->cccr.wide_bus = 1;
			card->cis.vendor = 0x104c;
			card->cis.device = 0x9066;
			card->cis.blksize = 512;
			card->cis.max_dtr = 24000000;
			card->ocr = 0x80;
			of_node_put(np);
		}
	}
}

static void omap_hsmmc_enable_sdio_irq(struct mmc_host *mmc, int enable)
{
	struct omap_hsmmc_host *host = mmc_priv(mmc);
	u32 irq_mask, con;
	unsigned long flags;

	spin_lock_irqsave(&host->irq_lock, flags);

	con = OMAP_HSMMC_READ(host->base, CON);
	irq_mask = OMAP_HSMMC_READ(host->base, ISE);
	if (enable) {
		host->flags |= HSMMC_SDIO_IRQ_ENABLED;
		irq_mask |= CIRQ_EN;
		con |= CTPL | CLKEXTFREE;
	} else {
		host->flags &= ~HSMMC_SDIO_IRQ_ENABLED;
		irq_mask &= ~CIRQ_EN;
		con &= ~(CTPL | CLKEXTFREE);
	}
	OMAP_HSMMC_WRITE(host->base, CON, con);
	OMAP_HSMMC_WRITE(host->base, IE, irq_mask);

	/*
	 * if enable, piggy back detection on current request
	 * but always disable immediately
	 */
	if (!host->req_in_progress || !enable)
		OMAP_HSMMC_WRITE(host->base, ISE, irq_mask);

	/* flush posted write */
	OMAP_HSMMC_READ(host->base, IE);

	spin_unlock_irqrestore(&host->irq_lock, flags);
}

static int omap_hsmmc_configure_wake_irq(struct omap_hsmmc_host *host)
{
	int ret;

	/*
	 * For omaps with wake-up path, wakeirq will be irq from pinctrl and
	 * for other omaps, wakeirq will be from GPIO (dat line remuxed to
	 * gpio). wakeirq is needed to detect sdio irq in runtime suspend state
	 * with functional clock disabled.
	 */
	if (!host->dev->of_node || !host->wake_irq)
		return -ENODEV;

	ret = dev_pm_set_dedicated_wake_irq(host->dev, host->wake_irq);
	if (ret) {
		dev_err(mmc_dev(host->mmc), "Unable to request wake IRQ\n");
		goto err;
	}

	/*
	 * Some omaps don't have wake-up path from deeper idle states
	 * and need to remux SDIO DAT1 to GPIO for wake-up from idle.
	 */
	if (host->pdata->controller_flags & OMAP_HSMMC_SWAKEUP_MISSING) {
		struct pinctrl *p = devm_pinctrl_get(host->dev);
		if (IS_ERR(p)) {
			ret = PTR_ERR(p);
			goto err_free_irq;
		}

		if (IS_ERR(pinctrl_lookup_state(p, PINCTRL_STATE_IDLE))) {
			dev_info(host->dev, "missing idle pinctrl state\n");
			devm_pinctrl_put(p);
			ret = -EINVAL;
			goto err_free_irq;
		}
		devm_pinctrl_put(p);
	}

	OMAP_HSMMC_WRITE(host->base, HCTL,
			 OMAP_HSMMC_READ(host->base, HCTL) | IWE);
	return 0;

err_free_irq:
	dev_pm_clear_wake_irq(host->dev);
err:
	dev_warn(host->dev, "no SDIO IRQ support, falling back to polling\n");
	host->wake_irq = 0;
	return ret;
}

static void omap_hsmmc_conf_bus_power(struct omap_hsmmc_host *host)
{
	u32 hctl, capa, value;

	/* Only MMC1 supports 3.0V */
	if (host->pdata->controller_flags & OMAP_HSMMC_SUPPORTS_DUAL_VOLT) {
		hctl = SDVS30;
		capa = VS30 | VS18;
	} else {
		hctl = SDVS18;
		capa = VS18;
	}

	value = OMAP_HSMMC_READ(host->base, HCTL) & ~SDVS_MASK;
	OMAP_HSMMC_WRITE(host->base, HCTL, value | hctl);

	value = OMAP_HSMMC_READ(host->base, CAPA);
	OMAP_HSMMC_WRITE(host->base, CAPA, value | capa);

	/* Set SD bus power bit */
	set_sd_bus_power(host);
}

static int omap_hsmmc_multi_io_quirk(struct mmc_card *card,
				     unsigned int direction, int blk_size)
{
	/* This controller can't do multiblock reads due to hw bugs */
	if (direction == MMC_DATA_READ)
		return 1;

	return blk_size;
}

static struct mmc_host_ops omap_hsmmc_ops = {
	.post_req = omap_hsmmc_post_req,
	.pre_req = omap_hsmmc_pre_req,
	.request = omap_hsmmc_request,
	.set_ios = omap_hsmmc_set_ios,
	.get_cd = mmc_gpio_get_cd,
	.get_ro = mmc_gpio_get_ro,
	.init_card = omap_hsmmc_init_card,
	.enable_sdio_irq = omap_hsmmc_enable_sdio_irq,
};

#ifdef CONFIG_DEBUG_FS

static int mmc_regs_show(struct seq_file *s, void *data)
{
	struct mmc_host *mmc = s->private;
	struct omap_hsmmc_host *host = mmc_priv(mmc);

	seq_printf(s, "mmc%d:\n", mmc->index);
	seq_printf(s, "sdio irq mode\t%s\n",
		   (mmc->caps & MMC_CAP_SDIO_IRQ) ? "interrupt" : "polling");

	if (mmc->caps & MMC_CAP_SDIO_IRQ) {
		seq_printf(s, "sdio irq \t%s\n",
			   (host->flags & HSMMC_SDIO_IRQ_ENABLED) ?  "enabled"
			   : "disabled");
	}
	seq_printf(s, "ctx_loss:\t%d\n", host->context_loss);

	pm_runtime_get_sync(host->dev);
	seq_puts(s, "\nregs:\n");
	seq_printf(s, "CON:\t\t0x%08x\n",
			OMAP_HSMMC_READ(host->base, CON));
	seq_printf(s, "PSTATE:\t\t0x%08x\n",
		   OMAP_HSMMC_READ(host->base, PSTATE));
	seq_printf(s, "HCTL:\t\t0x%08x\n",
			OMAP_HSMMC_READ(host->base, HCTL));
	seq_printf(s, "SYSCTL:\t\t0x%08x\n",
			OMAP_HSMMC_READ(host->base, SYSCTL));
	seq_printf(s, "IE:\t\t0x%08x\n",
			OMAP_HSMMC_READ(host->base, IE));
	seq_printf(s, "ISE:\t\t0x%08x\n",
			OMAP_HSMMC_READ(host->base, ISE));
	seq_printf(s, "CAPA:\t\t0x%08x\n",
			OMAP_HSMMC_READ(host->base, CAPA));

	pm_runtime_mark_last_busy(host->dev);
	pm_runtime_put_autosuspend(host->dev);

	return 0;
}

DEFINE_SHOW_ATTRIBUTE(mmc_regs);

static void omap_hsmmc_debugfs(struct mmc_host *mmc)
{
	if (mmc->debugfs_root)
		debugfs_create_file("regs", S_IRUSR, mmc->debugfs_root,
			mmc, &mmc_regs_fops);
}

#else

static void omap_hsmmc_debugfs(struct mmc_host *mmc)
{
}

#endif

#ifdef CONFIG_OF
static const struct omap_mmc_of_data omap3_pre_es3_mmc_of_data = {
	/* See 35xx errata 2.1.1.128 in SPRZ278F */
	.controller_flags = OMAP_HSMMC_BROKEN_MULTIBLOCK_READ,
};

static const struct omap_mmc_of_data omap4_mmc_of_data = {
	.reg_offset = 0x100,
};
static const struct omap_mmc_of_data am33xx_mmc_of_data = {
	.reg_offset = 0x100,
	.controller_flags = OMAP_HSMMC_SWAKEUP_MISSING,
};

static const struct of_device_id omap_mmc_of_match[] = {
	{
		.compatible = "ti,omap2-hsmmc",
	},
	{
		.compatible = "ti,omap3-pre-es3-hsmmc",
		.data = &omap3_pre_es3_mmc_of_data,
	},
	{
		.compatible = "ti,omap3-hsmmc",
	},
	{
		.compatible = "ti,omap4-hsmmc",
		.data = &omap4_mmc_of_data,
	},
	{
		.compatible = "ti,am33xx-hsmmc",
		.data = &am33xx_mmc_of_data,
	},
	{},
};
MODULE_DEVICE_TABLE(of, omap_mmc_of_match);

static struct omap_hsmmc_platform_data *of_get_hsmmc_pdata(struct device *dev)
{
	struct omap_hsmmc_platform_data *pdata, *legacy;
	struct device_node *np = dev->of_node;

	pdata = devm_kzalloc(dev, sizeof(*pdata), GFP_KERNEL);
	if (!pdata)
		return ERR_PTR(-ENOMEM); /* out of memory */

	legacy = dev_get_platdata(dev);
	if (legacy && legacy->name)
		pdata->name = legacy->name;

	if (of_find_property(np, "ti,dual-volt", NULL))
		pdata->controller_flags |= OMAP_HSMMC_SUPPORTS_DUAL_VOLT;

	if (of_find_property(np, "ti,non-removable", NULL)) {
		pdata->nonremovable = true;
		pdata->no_regulator_off_init = true;
	}

	if (of_find_property(np, "ti,needs-special-reset", NULL))
		pdata->features |= HSMMC_HAS_UPDATED_RESET;

	if (of_find_property(np, "ti,needs-special-hs-handling", NULL))
		pdata->features |= HSMMC_HAS_HSPE_SUPPORT;

	return pdata;
}
#else
static inline struct omap_hsmmc_platform_data
			*of_get_hsmmc_pdata(struct device *dev)
{
	return ERR_PTR(-EINVAL);
}
#endif

static int omap_hsmmc_probe(struct platform_device *pdev)
{
	struct omap_hsmmc_platform_data *pdata = pdev->dev.platform_data;
	struct mmc_host *mmc;
	struct omap_hsmmc_host *host = NULL;
	struct resource *res;
	int ret, irq;
	const struct of_device_id *match;
	const struct omap_mmc_of_data *data;
	void __iomem *base;

	match = of_match_device(of_match_ptr(omap_mmc_of_match), &pdev->dev);
	if (match) {
		pdata = of_get_hsmmc_pdata(&pdev->dev);

		if (IS_ERR(pdata))
			return PTR_ERR(pdata);

		if (match->data) {
			data = match->data;
			pdata->reg_offset = data->reg_offset;
			pdata->controller_flags |= data->controller_flags;
		}
	}

	if (pdata == NULL) {
		dev_err(&pdev->dev, "Platform Data is missing\n");
		return -ENXIO;
	}

	res = platform_get_resource(pdev, IORESOURCE_MEM, 0);
	irq = platform_get_irq(pdev, 0);
	if (res == NULL || irq < 0)
		return -ENXIO;

	base = devm_ioremap_resource(&pdev->dev, res);
	if (IS_ERR(base))
		return PTR_ERR(base);

	mmc = mmc_alloc_host(sizeof(struct omap_hsmmc_host), &pdev->dev);
	if (!mmc) {
		ret = -ENOMEM;
		goto err;
	}

	ret = mmc_of_parse(mmc);
	if (ret)
		goto err1;

	host		= mmc_priv(mmc);
	host->mmc	= mmc;
	host->pdata	= pdata;
	host->dev	= &pdev->dev;
	host->use_dma	= 1;
	host->dma_ch	= -1;
	host->irq	= irq;
	host->mapbase	= res->start + pdata->reg_offset;
	host->base	= base + pdata->reg_offset;
	host->power_mode = MMC_POWER_OFF;
	host->next_data.cookie = 1;
	host->pbias_enabled = 0;
	host->vqmmc_enabled = 0;

	platform_set_drvdata(pdev, host);

	if (pdev->dev.of_node)
		host->wake_irq = irq_of_parse_and_map(pdev->dev.of_node, 1);

	mmc->ops	= &omap_hsmmc_ops;

	mmc->f_min = OMAP_MMC_MIN_CLOCK;

	if (pdata->max_freq > 0)
		mmc->f_max = pdata->max_freq;
	else if (mmc->f_max == 0)
		mmc->f_max = OMAP_MMC_MAX_CLOCK;

	spin_lock_init(&host->irq_lock);

	host->fclk = devm_clk_get(&pdev->dev, "fck");
	if (IS_ERR(host->fclk)) {
		ret = PTR_ERR(host->fclk);
		host->fclk = NULL;
		goto err1;
	}

	if (host->pdata->controller_flags & OMAP_HSMMC_BROKEN_MULTIBLOCK_READ) {
		dev_info(&pdev->dev, "multiblock reads disabled due to 35xx erratum 2.1.1.128; MMC read performance may suffer\n");
		omap_hsmmc_ops.multi_io_quirk = omap_hsmmc_multi_io_quirk;
	}

	device_init_wakeup(&pdev->dev, true);
	pm_runtime_enable(host->dev);
	pm_runtime_get_sync(host->dev);
	pm_runtime_set_autosuspend_delay(host->dev, MMC_AUTOSUSPEND_DELAY);
	pm_runtime_use_autosuspend(host->dev);

	omap_hsmmc_context_save(host);

	host->dbclk = devm_clk_get(&pdev->dev, "mmchsdb_fck");
	/*
	 * MMC can still work without debounce clock.
	 */
	if (IS_ERR(host->dbclk)) {
		host->dbclk = NULL;
	} else if (clk_prepare_enable(host->dbclk) != 0) {
		dev_warn(mmc_dev(host->mmc), "Failed to enable debounce clk\n");
		host->dbclk = NULL;
	}

	/* Set this to a value that allows allocating an entire descriptor
	 * list within a page (zero order allocation). */
	mmc->max_segs = 64;

	mmc->max_blk_size = 512;       /* Block Length at max can be 1024 */
	mmc->max_blk_count = 0xFFFF;    /* No. of Blocks is 16 bits */
	mmc->max_req_size = mmc->max_blk_size * mmc->max_blk_count;

	mmc->caps |= MMC_CAP_MMC_HIGHSPEED | MMC_CAP_SD_HIGHSPEED |
		     MMC_CAP_WAIT_WHILE_BUSY | MMC_CAP_CMD23;

	mmc->caps |= mmc_pdata(host)->caps;
	if (mmc->caps & MMC_CAP_8_BIT_DATA)
		mmc->caps |= MMC_CAP_4_BIT_DATA;

	if (mmc_pdata(host)->nonremovable)
		mmc->caps |= MMC_CAP_NONREMOVABLE;

	mmc->pm_caps |= mmc_pdata(host)->pm_caps;

	omap_hsmmc_conf_bus_power(host);

	host->rx_chan = dma_request_chan(&pdev->dev, "rx");
	if (IS_ERR(host->rx_chan)) {
		dev_err(mmc_dev(host->mmc), "RX DMA channel request failed\n");
		ret = PTR_ERR(host->rx_chan);
		goto err_irq;
	}

	host->tx_chan = dma_request_chan(&pdev->dev, "tx");
	if (IS_ERR(host->tx_chan)) {
		dev_err(mmc_dev(host->mmc), "TX DMA channel request failed\n");
		ret = PTR_ERR(host->tx_chan);
		goto err_irq;
	}

	/*
	 * Limit the maximum segment size to the lower of the request size
	 * and the DMA engine device segment size limits.  In reality, with
	 * 32-bit transfers, the DMA engine can do longer segments than this
	 * but there is no way to represent that in the DMA model - if we
	 * increase this figure here, we get warnings from the DMA API debug.
	 */
	mmc->max_seg_size = min3(mmc->max_req_size,
			dma_get_max_seg_size(host->rx_chan->device->dev),
			dma_get_max_seg_size(host->tx_chan->device->dev));

	/* Request IRQ for MMC operations */
	ret = devm_request_irq(&pdev->dev, host->irq, omap_hsmmc_irq, 0,
			mmc_hostname(mmc), host);
	if (ret) {
		dev_err(mmc_dev(host->mmc), "Unable to grab HSMMC IRQ\n");
		goto err_irq;
	}

	ret = omap_hsmmc_reg_get(host);
	if (ret)
		goto err_irq;

	if (!mmc->ocr_avail)
		mmc->ocr_avail = mmc_pdata(host)->ocr_mask;

	omap_hsmmc_disable_irq(host);

	/*
	 * For now, only support SDIO interrupt if we have a separate
	 * wake-up interrupt configured from device tree. This is because
	 * the wake-up interrupt is needed for idle state and some
	 * platforms need special quirks. And we don't want to add new
	 * legacy mux platform init code callbacks any longer as we
	 * are moving to DT based booting anyways.
	 */
	ret = omap_hsmmc_configure_wake_irq(host);
	if (!ret)
		mmc->caps |= MMC_CAP_SDIO_IRQ;

	mmc_add_host(mmc);

	if (mmc_pdata(host)->name != NULL) {
		ret = device_create_file(&mmc->class_dev, &dev_attr_slot_name);
		if (ret < 0)
			goto err_slot_name;
	}

	omap_hsmmc_debugfs(mmc);
	pm_runtime_mark_last_busy(host->dev);
	pm_runtime_put_autosuspend(host->dev);

	return 0;

err_slot_name:
	mmc_remove_host(mmc);
err_irq:
	device_init_wakeup(&pdev->dev, false);
	if (!IS_ERR_OR_NULL(host->tx_chan))
		dma_release_channel(host->tx_chan);
	if (!IS_ERR_OR_NULL(host->rx_chan))
		dma_release_channel(host->rx_chan);
	pm_runtime_dont_use_autosuspend(host->dev);
	pm_runtime_put_sync(host->dev);
	pm_runtime_disable(host->dev);
	clk_disable_unprepare(host->dbclk);
err1:
	mmc_free_host(mmc);
err:
	return ret;
}

static int omap_hsmmc_remove(struct platform_device *pdev)
{
	struct omap_hsmmc_host *host = platform_get_drvdata(pdev);

	pm_runtime_get_sync(host->dev);
	mmc_remove_host(host->mmc);

	dma_release_channel(host->tx_chan);
	dma_release_channel(host->rx_chan);

	dev_pm_clear_wake_irq(host->dev);
	pm_runtime_dont_use_autosuspend(host->dev);
	pm_runtime_put_sync(host->dev);
	pm_runtime_disable(host->dev);
	device_init_wakeup(&pdev->dev, false);
	clk_disable_unprepare(host->dbclk);

	mmc_free_host(host->mmc);

	return 0;
}

#ifdef CONFIG_PM_SLEEP
static int omap_hsmmc_suspend(struct device *dev)
{
	struct omap_hsmmc_host *host = dev_get_drvdata(dev);

	if (!host)
		return 0;

	pm_runtime_get_sync(host->dev);

	if (!(host->mmc->pm_flags & MMC_PM_KEEP_POWER)) {
		OMAP_HSMMC_WRITE(host->base, ISE, 0);
		OMAP_HSMMC_WRITE(host->base, IE, 0);
		OMAP_HSMMC_WRITE(host->base, STAT, STAT_CLEAR);
		OMAP_HSMMC_WRITE(host->base, HCTL,
				OMAP_HSMMC_READ(host->base, HCTL) & ~SDBP);
	}

	clk_disable_unprepare(host->dbclk);

	pm_runtime_put_sync(host->dev);
	return 0;
}

/* Routine to resume the MMC device */
static int omap_hsmmc_resume(struct device *dev)
{
	struct omap_hsmmc_host *host = dev_get_drvdata(dev);

	if (!host)
		return 0;

	pm_runtime_get_sync(host->dev);

	clk_prepare_enable(host->dbclk);

	if (!(host->mmc->pm_flags & MMC_PM_KEEP_POWER))
		omap_hsmmc_conf_bus_power(host);

	pm_runtime_mark_last_busy(host->dev);
	pm_runtime_put_autosuspend(host->dev);
	return 0;
}
#endif

static int omap_hsmmc_runtime_suspend(struct device *dev)
{
	struct omap_hsmmc_host *host;
	unsigned long flags;
	int ret = 0;

	host = dev_get_drvdata(dev);
	omap_hsmmc_context_save(host);
	dev_dbg(dev, "disabled\n");

	spin_lock_irqsave(&host->irq_lock, flags);
	if ((host->mmc->caps & MMC_CAP_SDIO_IRQ) &&
	    (host->flags & HSMMC_SDIO_IRQ_ENABLED)) {
		/* disable sdio irq handling to prevent race */
		OMAP_HSMMC_WRITE(host->base, ISE, 0);
		OMAP_HSMMC_WRITE(host->base, IE, 0);

		if (!(OMAP_HSMMC_READ(host->base, PSTATE) & DLEV_DAT(1))) {
			/*
			 * dat1 line low, pending sdio irq
			 * race condition: possible irq handler running on
			 * multi-core, abort
			 */
			dev_dbg(dev, "pending sdio irq, abort suspend\n");
			OMAP_HSMMC_WRITE(host->base, STAT, STAT_CLEAR);
			OMAP_HSMMC_WRITE(host->base, ISE, CIRQ_EN);
			OMAP_HSMMC_WRITE(host->base, IE, CIRQ_EN);
			pm_runtime_mark_last_busy(dev);
			ret = -EBUSY;
			goto abort;
		}

		pinctrl_pm_select_idle_state(dev);
	} else {
		pinctrl_pm_select_idle_state(dev);
	}

abort:
	spin_unlock_irqrestore(&host->irq_lock, flags);
	return ret;
}

static int omap_hsmmc_runtime_resume(struct device *dev)
{
	struct omap_hsmmc_host *host;
	unsigned long flags;

	host = dev_get_drvdata(dev);
	omap_hsmmc_context_restore(host);
	dev_dbg(dev, "enabled\n");

	spin_lock_irqsave(&host->irq_lock, flags);
	if ((host->mmc->caps & MMC_CAP_SDIO_IRQ) &&
	    (host->flags & HSMMC_SDIO_IRQ_ENABLED)) {

		pinctrl_select_default_state(host->dev);

		/* irq lost, if pinmux incorrect */
		OMAP_HSMMC_WRITE(host->base, STAT, STAT_CLEAR);
		OMAP_HSMMC_WRITE(host->base, ISE, CIRQ_EN);
		OMAP_HSMMC_WRITE(host->base, IE, CIRQ_EN);
	} else {
		pinctrl_select_default_state(host->dev);
	}
	spin_unlock_irqrestore(&host->irq_lock, flags);
	return 0;
}

static const struct dev_pm_ops omap_hsmmc_dev_pm_ops = {
	SET_SYSTEM_SLEEP_PM_OPS(omap_hsmmc_suspend, omap_hsmmc_resume)
	.runtime_suspend = omap_hsmmc_runtime_suspend,
	.runtime_resume = omap_hsmmc_runtime_resume,
};

static struct platform_driver omap_hsmmc_driver = {
	.probe		= omap_hsmmc_probe,
	.remove		= omap_hsmmc_remove,
	.driver		= {
		.name = DRIVER_NAME,
		.probe_type = PROBE_PREFER_ASYNCHRONOUS,
		.pm = &omap_hsmmc_dev_pm_ops,
		.of_match_table = of_match_ptr(omap_mmc_of_match),
	},
};

module_platform_driver(omap_hsmmc_driver);
MODULE_DESCRIPTION("OMAP High Speed Multimedia Card driver");
MODULE_LICENSE("GPL");
MODULE_ALIAS("platform:" DRIVER_NAME);
MODULE_AUTHOR("Texas Instruments Inc");<|MERGE_RESOLUTION|>--- conflicted
+++ resolved
@@ -1508,14 +1508,7 @@
 {
 	struct omap_hsmmc_host *host = mmc_priv(mmc);
 
-<<<<<<< HEAD
-	if (mmc_pdata(host)->init_card)
-		mmc_pdata(host)->init_card(card);
-	else if (card->type == MMC_TYPE_SDIO ||
-		 card->type == MMC_TYPE_SD_COMBO) {
-=======
 	if (card->type == MMC_TYPE_SDIO || card->type == MMC_TYPE_SD_COMBO) {
->>>>>>> d1988041
 		struct device_node *np = mmc_dev(mmc)->of_node;
 
 		/*
