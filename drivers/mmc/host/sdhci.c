--- conflicted
+++ resolved
@@ -4013,17 +4013,10 @@
 	if (host->v4_mode)
 		sdhci_do_enable_v4_mode(host);
 
-<<<<<<< HEAD
-	device_property_read_u64_array(mmc_dev(host->mmc),
-				       "sdhci-caps-mask", &dt_caps_mask, 1);
-	device_property_read_u64_array(mmc_dev(host->mmc),
-				       "sdhci-caps", &dt_caps, 1);
-=======
 	device_property_read_u64(mmc_dev(host->mmc),
 				 "sdhci-caps-mask", &dt_caps_mask);
 	device_property_read_u64(mmc_dev(host->mmc),
 				 "sdhci-caps", &dt_caps);
->>>>>>> 3b17187f
 
 	v = ver ? *ver : sdhci_readw(host, SDHCI_HOST_VERSION);
 	host->version = (v & SDHCI_SPEC_VER_MASK) >> SDHCI_SPEC_VER_SHIFT;
