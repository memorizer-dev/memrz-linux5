--- conflicted
+++ resolved
@@ -3089,25 +3089,10 @@
 					     SAS_PHY_BIST_CODE1_INIT);
 		}
 
-<<<<<<< HEAD
-		/* set the bist init value */
-		hisi_sas_phy_write32(hisi_hba, phy_id,
-				     SAS_PHY_BIST_CODE,
-				     SAS_PHY_BIST_CODE_INIT);
-		hisi_sas_phy_write32(hisi_hba, phy_id,
-				     SAS_PHY_BIST_CODE1,
-				     SAS_PHY_BIST_CODE1_INIT);
-=======
 		mdelay(100);
 		reg_val |= (CFG_RX_BIST_EN_MSK | CFG_TX_BIST_EN_MSK);
 		hisi_sas_phy_write32(hisi_hba, phy_no, SAS_PHY_BIST_CTRL,
 				     reg_val);
->>>>>>> d1988041
-
-		mdelay(100);
-		reg_val |= (CFG_RX_BIST_EN_MSK | CFG_TX_BIST_EN_MSK);
-		hisi_sas_phy_write32(hisi_hba, phy_id,
-				     SAS_PHY_BIST_CTRL, reg_val);
 
 		/* clear error bit */
 		mdelay(100);
