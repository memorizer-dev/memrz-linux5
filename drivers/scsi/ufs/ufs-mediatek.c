--- conflicted
+++ resolved
@@ -860,18 +860,6 @@
 	return 0;
 }
 
-<<<<<<< HEAD
-static int ufs_mtk_apply_dev_quirks(struct ufs_hba *hba,
-				    struct ufs_dev_desc *card)
-{
-	if (card->wmanufacturerid == UFS_VENDOR_SAMSUNG)
-		ufshcd_dme_set(hba, UIC_ARG_MIB(PA_TACTIVATE), 6);
-
-	return 0;
-}
-
-/**
-=======
 static void ufs_mtk_dbg_register_dump(struct ufs_hba *hba)
 {
 	ufshcd_dump_regs(hba, REG_UFS_REFCLK_CTRL, 0x4, "Ref-Clk Ctrl ");
@@ -916,7 +904,6 @@
 }
 
 /*
->>>>>>> d1988041
  * struct ufs_hba_mtk_vops - UFS MTK specific variant operations
  *
  * The variant operations configure the necessary controller and PHY
@@ -930,10 +917,7 @@
 	.link_startup_notify = ufs_mtk_link_startup_notify,
 	.pwr_change_notify   = ufs_mtk_pwr_change_notify,
 	.apply_dev_quirks    = ufs_mtk_apply_dev_quirks,
-<<<<<<< HEAD
-=======
 	.fixup_dev_quirks    = ufs_mtk_fixup_dev_quirks,
->>>>>>> d1988041
 	.suspend             = ufs_mtk_suspend,
 	.resume              = ufs_mtk_resume,
 	.dbg_register_dump   = ufs_mtk_dbg_register_dump,
