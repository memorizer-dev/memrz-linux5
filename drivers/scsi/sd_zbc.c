--- conflicted
+++ resolved
@@ -634,11 +634,7 @@
 	return 0;
 }
 
-<<<<<<< HEAD
-void sd_zbc_print_zones(struct scsi_disk *sdkp)
-=======
 static void sd_zbc_print_zones(struct scsi_disk *sdkp)
->>>>>>> 85b047c6
 {
 	if (!sd_is_zoned(sdkp) || !sdkp->capacity)
 		return;
@@ -688,11 +684,8 @@
 {
 	struct gendisk *disk = sdkp->disk;
 	struct request_queue *q = disk->queue;
-<<<<<<< HEAD
-=======
 	u32 zone_blocks = sdkp->rev_zone_blocks;
 	unsigned int nr_zones = sdkp->rev_nr_zones;
->>>>>>> 85b047c6
 	u32 max_append;
 	int ret = 0;
 
@@ -702,7 +695,6 @@
 	 * regular disks due to the presence of partitions as these partitions
 	 * may be deleted and the disk zoned model changed back from
 	 * BLK_ZONED_NONE to BLK_ZONED_HA.
-<<<<<<< HEAD
 	 */
 	if (sd_is_zoned(sdkp) && !sdkp->zone_wp_update_buf) {
 		ret = sd_zbc_init_disk(sdkp);
@@ -720,25 +712,6 @@
 	/*
 	 * Make sure revalidate zones are serialized to ensure exclusive
 	 * updates of the scsi disk data.
-=======
->>>>>>> 85b047c6
-	 */
-	if (sd_is_zoned(sdkp) && !sdkp->zone_wp_update_buf) {
-		ret = sd_zbc_init_disk(sdkp);
-		if (ret)
-			return ret;
-	}
-
-	/*
-	 * There is nothing to do for regular disks, including host-aware disks
-	 * that have partitions.
-	 */
-	if (!blk_queue_is_zoned(q))
-		return 0;
-
-	/*
-	 * Make sure revalidate zones are serialized to ensure exclusive
-	 * updates of the scsi disk data.
 	 */
 	mutex_lock(&sdkp->rev_mutex);
 
@@ -773,11 +746,8 @@
 
 	blk_queue_max_zone_append_sectors(q, max_append);
 
-<<<<<<< HEAD
-=======
 	sd_zbc_print_zones(sdkp);
 
->>>>>>> 85b047c6
 unlock:
 	mutex_unlock(&sdkp->rev_mutex);
 
@@ -823,14 +793,8 @@
 	sdkp->device->use_16_for_rw = 1;
 	sdkp->device->use_10_for_rw = 0;
 
-<<<<<<< HEAD
-	ret = sd_zbc_revalidate_zones(sdkp, zone_blocks, nr_zones);
-	if (ret)
-		goto err;
-=======
 	sdkp->rev_nr_zones = nr_zones;
 	sdkp->rev_zone_blocks = zone_blocks;
->>>>>>> 85b047c6
 
 	return 0;
 
