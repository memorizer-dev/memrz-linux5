# SPDX-License-Identifier: GPL-2.0-only
menuconfig MTD_SPI_NOR
	tristate "SPI-NOR device support"
	depends on MTD
	depends on MTD && SPI_MASTER
	select SPI_MEM
	help
	  This is the framework for the SPI NOR which can be used by the SPI
	  device drivers and the SPI-NOR device driver.

if MTD_SPI_NOR

config MTD_SPI_NOR_USE_4K_SECTORS
	bool "Use small 4096 B erase sectors"
	default y
	help
	  Many flash memories support erasing small (4096 B) sectors. Depending
	  on the usage this feature may provide performance gain in comparison
	  to erasing whole blocks (32/64 KiB).
	  Changing a small part of the flash's contents is usually faster with
	  small sectors. On the other hand erasing should be faster when using
	  64 KiB block instead of 16 × 4 KiB sectors.

	  Please note that some tools/drivers/filesystems may not work with
	  4096 B erase size (e.g. UBIFS requires 15 KiB as a minimum).

<<<<<<< HEAD
config SPI_ASPEED_SMC
	tristate "Aspeed flash controllers in SPI mode"
	depends on ARCH_ASPEED || COMPILE_TEST
	depends on HAS_IOMEM && OF
	help
	  This enables support for the Firmware Memory controller (FMC)
	  in the Aspeed AST2500/AST2400 SoCs when attached to SPI NOR chips,
	  and support for the SPI flash memory controller (SPI) for
	  the host firmware. The implementation only supports SPI NOR.

config SPI_CADENCE_QUADSPI
	tristate "Cadence Quad SPI controller"
	depends on OF && (ARM || ARM64 || COMPILE_TEST)
	help
	  Enable support for the Cadence Quad SPI Flash controller.

	  Cadence QSPI is a specialized controller for connecting an SPI
	  Flash over 1/2/4-bit wide bus. Enable this option if you have a
	  device with a Cadence QSPI controller and want to access the
	  Flash as an MTD device.

config SPI_HISI_SFC
	tristate "Hisilicon FMC SPI-NOR Flash Controller(SFC)"
	depends on ARCH_HISI || COMPILE_TEST
	depends on HAS_IOMEM
	help
	  This enables support for HiSilicon FMC SPI-NOR flash controller.

config SPI_MTK_QUADSPI
	tristate "MediaTek Quad SPI controller"
	depends on HAS_IOMEM
	help
	  This enables support for the Quad SPI controller in master mode.
	  This controller does not support generic SPI. It only supports
	  SPI NOR.

config SPI_NXP_SPIFI
	tristate "NXP SPI Flash Interface (SPIFI)"
	depends on OF && (ARCH_LPC18XX || COMPILE_TEST)
	depends on HAS_IOMEM
	help
	  Enable support for the NXP LPC SPI Flash Interface controller.

	  SPIFI is a specialized controller for connecting serial SPI
	  Flash. Enable this option if you have a device with a SPIFI
	  controller and want to access the Flash as a mtd device.

config SPI_INTEL_SPI
	tristate

config SPI_INTEL_SPI_PCI
	tristate "Intel PCH/PCU SPI flash PCI driver (DANGEROUS)"
	depends on X86 && PCI
	select SPI_INTEL_SPI
	help
	  This enables PCI support for the Intel PCH/PCU SPI controller in
	  master mode. This controller is present in modern Intel hardware
	  and is used to hold BIOS and other persistent settings. Using
	  this driver it is possible to upgrade BIOS directly from Linux.

	  Say N here unless you know what you are doing. Overwriting the
	  SPI flash may render the system unbootable.

	  To compile this driver as a module, choose M here: the module
	  will be called intel-spi-pci.

config SPI_INTEL_SPI_PLATFORM
	tristate "Intel PCH/PCU SPI flash platform driver (DANGEROUS)"
	depends on X86
	select SPI_INTEL_SPI
	help
	  This enables platform support for the Intel PCH/PCU SPI
	  controller in master mode. This controller is present in modern
	  Intel hardware and is used to hold BIOS and other persistent
	  settings. Using this driver it is possible to upgrade BIOS
	  directly from Linux.

	  Say N here unless you know what you are doing. Overwriting the
	  SPI flash may render the system unbootable.

	  To compile this driver as a module, choose M here: the module
	  will be called intel-spi-platform.
=======
source "drivers/mtd/spi-nor/controllers/Kconfig"
>>>>>>> 04d5ce62

endif # MTD_SPI_NOR<|MERGE_RESOLUTION|>--- conflicted
+++ resolved
@@ -24,91 +24,6 @@
 	  Please note that some tools/drivers/filesystems may not work with
 	  4096 B erase size (e.g. UBIFS requires 15 KiB as a minimum).
 
-<<<<<<< HEAD
-config SPI_ASPEED_SMC
-	tristate "Aspeed flash controllers in SPI mode"
-	depends on ARCH_ASPEED || COMPILE_TEST
-	depends on HAS_IOMEM && OF
-	help
-	  This enables support for the Firmware Memory controller (FMC)
-	  in the Aspeed AST2500/AST2400 SoCs when attached to SPI NOR chips,
-	  and support for the SPI flash memory controller (SPI) for
-	  the host firmware. The implementation only supports SPI NOR.
-
-config SPI_CADENCE_QUADSPI
-	tristate "Cadence Quad SPI controller"
-	depends on OF && (ARM || ARM64 || COMPILE_TEST)
-	help
-	  Enable support for the Cadence Quad SPI Flash controller.
-
-	  Cadence QSPI is a specialized controller for connecting an SPI
-	  Flash over 1/2/4-bit wide bus. Enable this option if you have a
-	  device with a Cadence QSPI controller and want to access the
-	  Flash as an MTD device.
-
-config SPI_HISI_SFC
-	tristate "Hisilicon FMC SPI-NOR Flash Controller(SFC)"
-	depends on ARCH_HISI || COMPILE_TEST
-	depends on HAS_IOMEM
-	help
-	  This enables support for HiSilicon FMC SPI-NOR flash controller.
-
-config SPI_MTK_QUADSPI
-	tristate "MediaTek Quad SPI controller"
-	depends on HAS_IOMEM
-	help
-	  This enables support for the Quad SPI controller in master mode.
-	  This controller does not support generic SPI. It only supports
-	  SPI NOR.
-
-config SPI_NXP_SPIFI
-	tristate "NXP SPI Flash Interface (SPIFI)"
-	depends on OF && (ARCH_LPC18XX || COMPILE_TEST)
-	depends on HAS_IOMEM
-	help
-	  Enable support for the NXP LPC SPI Flash Interface controller.
-
-	  SPIFI is a specialized controller for connecting serial SPI
-	  Flash. Enable this option if you have a device with a SPIFI
-	  controller and want to access the Flash as a mtd device.
-
-config SPI_INTEL_SPI
-	tristate
-
-config SPI_INTEL_SPI_PCI
-	tristate "Intel PCH/PCU SPI flash PCI driver (DANGEROUS)"
-	depends on X86 && PCI
-	select SPI_INTEL_SPI
-	help
-	  This enables PCI support for the Intel PCH/PCU SPI controller in
-	  master mode. This controller is present in modern Intel hardware
-	  and is used to hold BIOS and other persistent settings. Using
-	  this driver it is possible to upgrade BIOS directly from Linux.
-
-	  Say N here unless you know what you are doing. Overwriting the
-	  SPI flash may render the system unbootable.
-
-	  To compile this driver as a module, choose M here: the module
-	  will be called intel-spi-pci.
-
-config SPI_INTEL_SPI_PLATFORM
-	tristate "Intel PCH/PCU SPI flash platform driver (DANGEROUS)"
-	depends on X86
-	select SPI_INTEL_SPI
-	help
-	  This enables platform support for the Intel PCH/PCU SPI
-	  controller in master mode. This controller is present in modern
-	  Intel hardware and is used to hold BIOS and other persistent
-	  settings. Using this driver it is possible to upgrade BIOS
-	  directly from Linux.
-
-	  Say N here unless you know what you are doing. Overwriting the
-	  SPI flash may render the system unbootable.
-
-	  To compile this driver as a module, choose M here: the module
-	  will be called intel-spi-platform.
-=======
 source "drivers/mtd/spi-nor/controllers/Kconfig"
->>>>>>> 04d5ce62
 
 endif # MTD_SPI_NOR