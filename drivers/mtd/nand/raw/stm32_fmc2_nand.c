// SPDX-License-Identifier: GPL-2.0
/*
 * Copyright (C) STMicroelectronics 2018
 * Author: Christophe Kerello <christophe.kerello@st.com>
 */

#include <linux/bitfield.h>
#include <linux/clk.h>
#include <linux/dmaengine.h>
#include <linux/dma-mapping.h>
#include <linux/errno.h>
#include <linux/interrupt.h>
#include <linux/iopoll.h>
#include <linux/mfd/syscon.h>
#include <linux/module.h>
#include <linux/mtd/rawnand.h>
#include <linux/of_address.h>
#include <linux/pinctrl/consumer.h>
#include <linux/platform_device.h>
#include <linux/regmap.h>
#include <linux/reset.h>

/* Bad block marker length */
#define FMC2_BBM_LEN			2

/* ECC step size */
#define FMC2_ECC_STEP_SIZE		512

/* BCHDSRx registers length */
#define FMC2_BCHDSRS_LEN		20

/* HECCR length */
#define FMC2_HECCR_LEN			4

/* Max requests done for a 8k nand page size */
#define FMC2_MAX_SG			16

/* Max chip enable */
#define FMC2_MAX_CE			2

/* Max ECC buffer length */
#define FMC2_MAX_ECC_BUF_LEN		(FMC2_BCHDSRS_LEN * FMC2_MAX_SG)

<<<<<<< HEAD
#define FMC2_TIMEOUT_US			1000
#define FMC2_TIMEOUT_MS			1000
=======
#define FMC2_TIMEOUT_MS			5000
>>>>>>> d1988041

/* Timings */
#define FMC2_THIZ			1
#define FMC2_TIO			8000
#define FMC2_TSYNC			3000
#define FMC2_PCR_TIMING_MASK		0xf
#define FMC2_PMEM_PATT_TIMING_MASK	0xff

/* FMC2 Controller Registers */
#define FMC2_BCR1			0x0
#define FMC2_PCR			0x80
#define FMC2_SR				0x84
#define FMC2_PMEM			0x88
#define FMC2_PATT			0x8c
#define FMC2_HECCR			0x94
#define FMC2_ISR			0x184
#define FMC2_ICR			0x188
#define FMC2_CSQCR			0x200
#define FMC2_CSQCFGR1			0x204
#define FMC2_CSQCFGR2			0x208
#define FMC2_CSQCFGR3			0x20c
#define FMC2_CSQAR1			0x210
#define FMC2_CSQAR2			0x214
#define FMC2_CSQIER			0x220
#define FMC2_CSQISR			0x224
#define FMC2_CSQICR			0x228
#define FMC2_CSQEMSR			0x230
#define FMC2_BCHIER			0x250
#define FMC2_BCHISR			0x254
#define FMC2_BCHICR			0x258
#define FMC2_BCHPBR1			0x260
#define FMC2_BCHPBR2			0x264
#define FMC2_BCHPBR3			0x268
#define FMC2_BCHPBR4			0x26c
#define FMC2_BCHDSR0			0x27c
#define FMC2_BCHDSR1			0x280
#define FMC2_BCHDSR2			0x284
#define FMC2_BCHDSR3			0x288
#define FMC2_BCHDSR4			0x28c

/* Register: FMC2_BCR1 */
#define FMC2_BCR1_FMC2EN		BIT(31)

/* Register: FMC2_PCR */
#define FMC2_PCR_PWAITEN		BIT(1)
#define FMC2_PCR_PBKEN			BIT(2)
#define FMC2_PCR_PWID			GENMASK(5, 4)
#define FMC2_PCR_PWID_BUSWIDTH_8	0
#define FMC2_PCR_PWID_BUSWIDTH_16	1
#define FMC2_PCR_ECCEN			BIT(6)
#define FMC2_PCR_ECCALG			BIT(8)
#define FMC2_PCR_TCLR			GENMASK(12, 9)
#define FMC2_PCR_TCLR_DEFAULT		0xf
#define FMC2_PCR_TAR			GENMASK(16, 13)
#define FMC2_PCR_TAR_DEFAULT		0xf
#define FMC2_PCR_ECCSS			GENMASK(19, 17)
#define FMC2_PCR_ECCSS_512		1
#define FMC2_PCR_ECCSS_2048		3
#define FMC2_PCR_BCHECC			BIT(24)
#define FMC2_PCR_WEN			BIT(25)

/* Register: FMC2_SR */
#define FMC2_SR_NWRF			BIT(6)

/* Register: FMC2_PMEM */
#define FMC2_PMEM_MEMSET		GENMASK(7, 0)
#define FMC2_PMEM_MEMWAIT		GENMASK(15, 8)
#define FMC2_PMEM_MEMHOLD		GENMASK(23, 16)
#define FMC2_PMEM_MEMHIZ		GENMASK(31, 24)
#define FMC2_PMEM_DEFAULT		0x0a0a0a0a

/* Register: FMC2_PATT */
#define FMC2_PATT_ATTSET		GENMASK(7, 0)
#define FMC2_PATT_ATTWAIT		GENMASK(15, 8)
#define FMC2_PATT_ATTHOLD		GENMASK(23, 16)
#define FMC2_PATT_ATTHIZ		GENMASK(31, 24)
#define FMC2_PATT_DEFAULT		0x0a0a0a0a

/* Register: FMC2_ISR */
#define FMC2_ISR_IHLF			BIT(1)

/* Register: FMC2_ICR */
#define FMC2_ICR_CIHLF			BIT(1)

/* Register: FMC2_CSQCR */
#define FMC2_CSQCR_CSQSTART		BIT(0)

/* Register: FMC2_CSQCFGR1 */
#define FMC2_CSQCFGR1_CMD2EN		BIT(1)
#define FMC2_CSQCFGR1_DMADEN		BIT(2)
#define FMC2_CSQCFGR1_ACYNBR		GENMASK(6, 4)
#define FMC2_CSQCFGR1_CMD1		GENMASK(15, 8)
#define FMC2_CSQCFGR1_CMD2		GENMASK(23, 16)
#define FMC2_CSQCFGR1_CMD1T		BIT(24)
#define FMC2_CSQCFGR1_CMD2T		BIT(25)

/* Register: FMC2_CSQCFGR2 */
#define FMC2_CSQCFGR2_SQSDTEN		BIT(0)
#define FMC2_CSQCFGR2_RCMD2EN		BIT(1)
#define FMC2_CSQCFGR2_DMASEN		BIT(2)
#define FMC2_CSQCFGR2_RCMD1		GENMASK(15, 8)
#define FMC2_CSQCFGR2_RCMD2		GENMASK(23, 16)
#define FMC2_CSQCFGR2_RCMD1T		BIT(24)
#define FMC2_CSQCFGR2_RCMD2T		BIT(25)

/* Register: FMC2_CSQCFGR3 */
#define FMC2_CSQCFGR3_SNBR		GENMASK(13, 8)
#define FMC2_CSQCFGR3_AC1T		BIT(16)
#define FMC2_CSQCFGR3_AC2T		BIT(17)
#define FMC2_CSQCFGR3_AC3T		BIT(18)
#define FMC2_CSQCFGR3_AC4T		BIT(19)
#define FMC2_CSQCFGR3_AC5T		BIT(20)
#define FMC2_CSQCFGR3_SDT		BIT(21)
#define FMC2_CSQCFGR3_RAC1T		BIT(22)
#define FMC2_CSQCFGR3_RAC2T		BIT(23)

/* Register: FMC2_CSQCAR1 */
#define FMC2_CSQCAR1_ADDC1		GENMASK(7, 0)
#define FMC2_CSQCAR1_ADDC2		GENMASK(15, 8)
#define FMC2_CSQCAR1_ADDC3		GENMASK(23, 16)
#define FMC2_CSQCAR1_ADDC4		GENMASK(31, 24)

/* Register: FMC2_CSQCAR2 */
#define FMC2_CSQCAR2_ADDC5		GENMASK(7, 0)
#define FMC2_CSQCAR2_NANDCEN		GENMASK(11, 10)
#define FMC2_CSQCAR2_SAO		GENMASK(31, 16)

/* Register: FMC2_CSQIER */
#define FMC2_CSQIER_TCIE		BIT(0)

/* Register: FMC2_CSQICR */
#define FMC2_CSQICR_CLEAR_IRQ		GENMASK(4, 0)

/* Register: FMC2_CSQEMSR */
#define FMC2_CSQEMSR_SEM		GENMASK(15, 0)

/* Register: FMC2_BCHIER */
#define FMC2_BCHIER_DERIE		BIT(1)
#define FMC2_BCHIER_EPBRIE		BIT(4)

/* Register: FMC2_BCHICR */
#define FMC2_BCHICR_CLEAR_IRQ		GENMASK(4, 0)

/* Register: FMC2_BCHDSR0 */
#define FMC2_BCHDSR0_DUE		BIT(0)
#define FMC2_BCHDSR0_DEF		BIT(1)
#define FMC2_BCHDSR0_DEN		GENMASK(7, 4)

/* Register: FMC2_BCHDSR1 */
#define FMC2_BCHDSR1_EBP1		GENMASK(12, 0)
#define FMC2_BCHDSR1_EBP2		GENMASK(28, 16)

/* Register: FMC2_BCHDSR2 */
#define FMC2_BCHDSR2_EBP3		GENMASK(12, 0)
#define FMC2_BCHDSR2_EBP4		GENMASK(28, 16)

/* Register: FMC2_BCHDSR3 */
#define FMC2_BCHDSR3_EBP5		GENMASK(12, 0)
#define FMC2_BCHDSR3_EBP6		GENMASK(28, 16)

/* Register: FMC2_BCHDSR4 */
#define FMC2_BCHDSR4_EBP7		GENMASK(12, 0)
#define FMC2_BCHDSR4_EBP8		GENMASK(28, 16)

enum stm32_fmc2_ecc {
	FMC2_ECC_HAM = 1,
	FMC2_ECC_BCH4 = 4,
	FMC2_ECC_BCH8 = 8
};

enum stm32_fmc2_irq_state {
	FMC2_IRQ_UNKNOWN = 0,
	FMC2_IRQ_BCH,
	FMC2_IRQ_SEQ
};

struct stm32_fmc2_timings {
	u8 tclr;
	u8 tar;
	u8 thiz;
	u8 twait;
	u8 thold_mem;
	u8 tset_mem;
	u8 thold_att;
	u8 tset_att;
};

struct stm32_fmc2_nand {
	struct nand_chip chip;
	struct stm32_fmc2_timings timings;
	int ncs;
	int cs_used[FMC2_MAX_CE];
};

static inline struct stm32_fmc2_nand *to_fmc2_nand(struct nand_chip *chip)
{
	return container_of(chip, struct stm32_fmc2_nand, chip);
}

struct stm32_fmc2_nfc {
	struct nand_controller base;
	struct stm32_fmc2_nand nand;
	struct device *dev;
	struct device *cdev;
	struct regmap *regmap;
	void __iomem *data_base[FMC2_MAX_CE];
	void __iomem *cmd_base[FMC2_MAX_CE];
	void __iomem *addr_base[FMC2_MAX_CE];
	phys_addr_t io_phys_addr;
	phys_addr_t data_phys_addr[FMC2_MAX_CE];
	struct clk *clk;
	u8 irq_state;

	struct dma_chan *dma_tx_ch;
	struct dma_chan *dma_rx_ch;
	struct dma_chan *dma_ecc_ch;
	struct sg_table dma_data_sg;
	struct sg_table dma_ecc_sg;
	u8 *ecc_buf;
	int dma_ecc_len;

	struct completion complete;
	struct completion dma_data_complete;
	struct completion dma_ecc_complete;

	u8 cs_assigned;
	int cs_sel;
};

static inline struct stm32_fmc2_nfc *to_stm32_nfc(struct nand_controller *base)
{
	return container_of(base, struct stm32_fmc2_nfc, base);
}

static void stm32_fmc2_nfc_timings_init(struct nand_chip *chip)
{
	struct stm32_fmc2_nfc *nfc = to_stm32_nfc(chip->controller);
	struct stm32_fmc2_nand *nand = to_fmc2_nand(chip);
	struct stm32_fmc2_timings *timings = &nand->timings;
	u32 pmem, patt;

	/* Set tclr/tar timings */
	regmap_update_bits(nfc->regmap, FMC2_PCR,
			   FMC2_PCR_TCLR | FMC2_PCR_TAR,
			   FIELD_PREP(FMC2_PCR_TCLR, timings->tclr) |
			   FIELD_PREP(FMC2_PCR_TAR, timings->tar));

	/* Set tset/twait/thold/thiz timings in common bank */
	pmem = FIELD_PREP(FMC2_PMEM_MEMSET, timings->tset_mem);
	pmem |= FIELD_PREP(FMC2_PMEM_MEMWAIT, timings->twait);
	pmem |= FIELD_PREP(FMC2_PMEM_MEMHOLD, timings->thold_mem);
	pmem |= FIELD_PREP(FMC2_PMEM_MEMHIZ, timings->thiz);
	regmap_write(nfc->regmap, FMC2_PMEM, pmem);

	/* Set tset/twait/thold/thiz timings in attribut bank */
	patt = FIELD_PREP(FMC2_PATT_ATTSET, timings->tset_att);
	patt |= FIELD_PREP(FMC2_PATT_ATTWAIT, timings->twait);
	patt |= FIELD_PREP(FMC2_PATT_ATTHOLD, timings->thold_att);
	patt |= FIELD_PREP(FMC2_PATT_ATTHIZ, timings->thiz);
	regmap_write(nfc->regmap, FMC2_PATT, patt);
}

static void stm32_fmc2_nfc_setup(struct nand_chip *chip)
{
	struct stm32_fmc2_nfc *nfc = to_stm32_nfc(chip->controller);
	u32 pcr = 0, pcr_mask;

	/* Configure ECC algorithm (default configuration is Hamming) */
	pcr_mask = FMC2_PCR_ECCALG;
	pcr_mask |= FMC2_PCR_BCHECC;
	if (chip->ecc.strength == FMC2_ECC_BCH8) {
		pcr |= FMC2_PCR_ECCALG;
		pcr |= FMC2_PCR_BCHECC;
	} else if (chip->ecc.strength == FMC2_ECC_BCH4) {
		pcr |= FMC2_PCR_ECCALG;
	}

	/* Set buswidth */
	pcr_mask |= FMC2_PCR_PWID;
	if (chip->options & NAND_BUSWIDTH_16)
		pcr |= FIELD_PREP(FMC2_PCR_PWID, FMC2_PCR_PWID_BUSWIDTH_16);

	/* Set ECC sector size */
	pcr_mask |= FMC2_PCR_ECCSS;
	pcr |= FIELD_PREP(FMC2_PCR_ECCSS, FMC2_PCR_ECCSS_512);

	regmap_update_bits(nfc->regmap, FMC2_PCR, pcr_mask, pcr);
}

static int stm32_fmc2_nfc_select_chip(struct nand_chip *chip, int chipnr)
{
	struct stm32_fmc2_nfc *nfc = to_stm32_nfc(chip->controller);
	struct stm32_fmc2_nand *nand = to_fmc2_nand(chip);
	struct dma_slave_config dma_cfg;
	int ret;

	if (nand->cs_used[chipnr] == nfc->cs_sel)
		return 0;

	nfc->cs_sel = nand->cs_used[chipnr];
	stm32_fmc2_nfc_setup(chip);
	stm32_fmc2_nfc_timings_init(chip);

	if (nfc->dma_tx_ch && nfc->dma_rx_ch) {
		memset(&dma_cfg, 0, sizeof(dma_cfg));
		dma_cfg.src_addr = nfc->data_phys_addr[nfc->cs_sel];
		dma_cfg.dst_addr = nfc->data_phys_addr[nfc->cs_sel];
		dma_cfg.src_addr_width = DMA_SLAVE_BUSWIDTH_4_BYTES;
		dma_cfg.dst_addr_width = DMA_SLAVE_BUSWIDTH_4_BYTES;
		dma_cfg.src_maxburst = 32;
		dma_cfg.dst_maxburst = 32;

		ret = dmaengine_slave_config(nfc->dma_tx_ch, &dma_cfg);
		if (ret) {
			dev_err(nfc->dev, "tx DMA engine slave config failed\n");
			return ret;
		}

		ret = dmaengine_slave_config(nfc->dma_rx_ch, &dma_cfg);
		if (ret) {
			dev_err(nfc->dev, "rx DMA engine slave config failed\n");
			return ret;
		}
	}

	if (nfc->dma_ecc_ch) {
		/*
		 * Hamming: we read HECCR register
		 * BCH4/BCH8: we read BCHDSRSx registers
		 */
		memset(&dma_cfg, 0, sizeof(dma_cfg));
		dma_cfg.src_addr = nfc->io_phys_addr;
		dma_cfg.src_addr += chip->ecc.strength == FMC2_ECC_HAM ?
				    FMC2_HECCR : FMC2_BCHDSR0;
		dma_cfg.src_addr_width = DMA_SLAVE_BUSWIDTH_4_BYTES;

		ret = dmaengine_slave_config(nfc->dma_ecc_ch, &dma_cfg);
		if (ret) {
			dev_err(nfc->dev, "ECC DMA engine slave config failed\n");
			return ret;
		}

		/* Calculate ECC length needed for one sector */
		nfc->dma_ecc_len = chip->ecc.strength == FMC2_ECC_HAM ?
				   FMC2_HECCR_LEN : FMC2_BCHDSRS_LEN;
	}

	return 0;
}

static void stm32_fmc2_nfc_set_buswidth_16(struct stm32_fmc2_nfc *nfc, bool set)
{
	u32 pcr;

	pcr = set ? FIELD_PREP(FMC2_PCR_PWID, FMC2_PCR_PWID_BUSWIDTH_16) :
		    FIELD_PREP(FMC2_PCR_PWID, FMC2_PCR_PWID_BUSWIDTH_8);

	regmap_update_bits(nfc->regmap, FMC2_PCR, FMC2_PCR_PWID, pcr);
}

static void stm32_fmc2_nfc_set_ecc(struct stm32_fmc2_nfc *nfc, bool enable)
{
	regmap_update_bits(nfc->regmap, FMC2_PCR, FMC2_PCR_ECCEN,
			   enable ? FMC2_PCR_ECCEN : 0);
}

static void stm32_fmc2_nfc_enable_seq_irq(struct stm32_fmc2_nfc *nfc)
{
	nfc->irq_state = FMC2_IRQ_SEQ;

	regmap_update_bits(nfc->regmap, FMC2_CSQIER,
			   FMC2_CSQIER_TCIE, FMC2_CSQIER_TCIE);
}

static void stm32_fmc2_nfc_disable_seq_irq(struct stm32_fmc2_nfc *nfc)
{
	regmap_update_bits(nfc->regmap, FMC2_CSQIER, FMC2_CSQIER_TCIE, 0);

	nfc->irq_state = FMC2_IRQ_UNKNOWN;
}

static void stm32_fmc2_nfc_clear_seq_irq(struct stm32_fmc2_nfc *nfc)
{
	regmap_write(nfc->regmap, FMC2_CSQICR, FMC2_CSQICR_CLEAR_IRQ);
}

static void stm32_fmc2_nfc_enable_bch_irq(struct stm32_fmc2_nfc *nfc, int mode)
{
	nfc->irq_state = FMC2_IRQ_BCH;

	if (mode == NAND_ECC_WRITE)
		regmap_update_bits(nfc->regmap, FMC2_BCHIER,
				   FMC2_BCHIER_EPBRIE, FMC2_BCHIER_EPBRIE);
	else
		regmap_update_bits(nfc->regmap, FMC2_BCHIER,
				   FMC2_BCHIER_DERIE, FMC2_BCHIER_DERIE);
}

static void stm32_fmc2_nfc_disable_bch_irq(struct stm32_fmc2_nfc *nfc)
{
	regmap_update_bits(nfc->regmap, FMC2_BCHIER,
			   FMC2_BCHIER_DERIE | FMC2_BCHIER_EPBRIE, 0);

	nfc->irq_state = FMC2_IRQ_UNKNOWN;
}

static void stm32_fmc2_nfc_clear_bch_irq(struct stm32_fmc2_nfc *nfc)
{
	regmap_write(nfc->regmap, FMC2_BCHICR, FMC2_BCHICR_CLEAR_IRQ);
}

/*
 * Enable ECC logic and reset syndrome/parity bits previously calculated
 * Syndrome/parity bits is cleared by setting the ECCEN bit to 0
 */
static void stm32_fmc2_nfc_hwctl(struct nand_chip *chip, int mode)
{
	struct stm32_fmc2_nfc *nfc = to_stm32_nfc(chip->controller);

	stm32_fmc2_nfc_set_ecc(nfc, false);

	if (chip->ecc.strength != FMC2_ECC_HAM) {
		regmap_update_bits(nfc->regmap, FMC2_PCR, FMC2_PCR_WEN,
				   mode == NAND_ECC_WRITE ? FMC2_PCR_WEN : 0);

		reinit_completion(&nfc->complete);
		stm32_fmc2_nfc_clear_bch_irq(nfc);
		stm32_fmc2_nfc_enable_bch_irq(nfc, mode);
	}

	stm32_fmc2_nfc_set_ecc(nfc, true);
}

/*
 * ECC Hamming calculation
 * ECC is 3 bytes for 512 bytes of data (supports error correction up to
 * max of 1-bit)
 */
static void stm32_fmc2_nfc_ham_set_ecc(const u32 ecc_sta, u8 *ecc)
{
	ecc[0] = ecc_sta;
	ecc[1] = ecc_sta >> 8;
	ecc[2] = ecc_sta >> 16;
}

static int stm32_fmc2_nfc_ham_calculate(struct nand_chip *chip, const u8 *data,
					u8 *ecc)
{
	struct stm32_fmc2_nfc *nfc = to_stm32_nfc(chip->controller);
	u32 sr, heccr;
	int ret;

	ret = regmap_read_poll_timeout(nfc->regmap, FMC2_SR, sr,
				       sr & FMC2_SR_NWRF, 1,
				       1000 * FMC2_TIMEOUT_MS);
	if (ret) {
		dev_err(nfc->dev, "ham timeout\n");
		return ret;
	}

	regmap_read(nfc->regmap, FMC2_HECCR, &heccr);
	stm32_fmc2_nfc_ham_set_ecc(heccr, ecc);
	stm32_fmc2_nfc_set_ecc(nfc, false);

	return 0;
}

static int stm32_fmc2_nfc_ham_correct(struct nand_chip *chip, u8 *dat,
				      u8 *read_ecc, u8 *calc_ecc)
{
	u8 bit_position = 0, b0, b1, b2;
	u32 byte_addr = 0, b;
	u32 i, shifting = 1;

	/* Indicate which bit and byte is faulty (if any) */
	b0 = read_ecc[0] ^ calc_ecc[0];
	b1 = read_ecc[1] ^ calc_ecc[1];
	b2 = read_ecc[2] ^ calc_ecc[2];
	b = b0 | (b1 << 8) | (b2 << 16);

	/* No errors */
	if (likely(!b))
		return 0;

	/* Calculate bit position */
	for (i = 0; i < 3; i++) {
		switch (b % 4) {
		case 2:
			bit_position += shifting;
		case 1:
			break;
		default:
			return -EBADMSG;
		}
		shifting <<= 1;
		b >>= 2;
	}

	/* Calculate byte position */
	shifting = 1;
	for (i = 0; i < 9; i++) {
		switch (b % 4) {
		case 2:
			byte_addr += shifting;
		case 1:
			break;
		default:
			return -EBADMSG;
		}
		shifting <<= 1;
		b >>= 2;
	}

	/* Flip the bit */
	dat[byte_addr] ^= (1 << bit_position);

	return 1;
}

/*
 * ECC BCH calculation and correction
 * ECC is 7/13 bytes for 512 bytes of data (supports error correction up to
 * max of 4-bit/8-bit)
 */
static int stm32_fmc2_nfc_bch_calculate(struct nand_chip *chip, const u8 *data,
					u8 *ecc)
{
	struct stm32_fmc2_nfc *nfc = to_stm32_nfc(chip->controller);
	u32 bchpbr;

	/* Wait until the BCH code is ready */
	if (!wait_for_completion_timeout(&nfc->complete,
					 msecs_to_jiffies(FMC2_TIMEOUT_MS))) {
		dev_err(nfc->dev, "bch timeout\n");
		stm32_fmc2_nfc_disable_bch_irq(nfc);
		return -ETIMEDOUT;
	}

	/* Read parity bits */
	regmap_read(nfc->regmap, FMC2_BCHPBR1, &bchpbr);
	ecc[0] = bchpbr;
	ecc[1] = bchpbr >> 8;
	ecc[2] = bchpbr >> 16;
	ecc[3] = bchpbr >> 24;

	regmap_read(nfc->regmap, FMC2_BCHPBR2, &bchpbr);
	ecc[4] = bchpbr;
	ecc[5] = bchpbr >> 8;
	ecc[6] = bchpbr >> 16;

	if (chip->ecc.strength == FMC2_ECC_BCH8) {
		ecc[7] = bchpbr >> 24;

		regmap_read(nfc->regmap, FMC2_BCHPBR3, &bchpbr);
		ecc[8] = bchpbr;
		ecc[9] = bchpbr >> 8;
		ecc[10] = bchpbr >> 16;
		ecc[11] = bchpbr >> 24;

		regmap_read(nfc->regmap, FMC2_BCHPBR4, &bchpbr);
		ecc[12] = bchpbr;
	}

	stm32_fmc2_nfc_set_ecc(nfc, false);

	return 0;
}

static int stm32_fmc2_nfc_bch_decode(int eccsize, u8 *dat, u32 *ecc_sta)
{
	u32 bchdsr0 = ecc_sta[0];
	u32 bchdsr1 = ecc_sta[1];
	u32 bchdsr2 = ecc_sta[2];
	u32 bchdsr3 = ecc_sta[3];
	u32 bchdsr4 = ecc_sta[4];
	u16 pos[8];
	int i, den;
	unsigned int nb_errs = 0;

	/* No errors found */
	if (likely(!(bchdsr0 & FMC2_BCHDSR0_DEF)))
		return 0;

	/* Too many errors detected */
	if (unlikely(bchdsr0 & FMC2_BCHDSR0_DUE))
		return -EBADMSG;

	pos[0] = FIELD_GET(FMC2_BCHDSR1_EBP1, bchdsr1);
	pos[1] = FIELD_GET(FMC2_BCHDSR1_EBP2, bchdsr1);
	pos[2] = FIELD_GET(FMC2_BCHDSR2_EBP3, bchdsr2);
	pos[3] = FIELD_GET(FMC2_BCHDSR2_EBP4, bchdsr2);
	pos[4] = FIELD_GET(FMC2_BCHDSR3_EBP5, bchdsr3);
	pos[5] = FIELD_GET(FMC2_BCHDSR3_EBP6, bchdsr3);
	pos[6] = FIELD_GET(FMC2_BCHDSR4_EBP7, bchdsr4);
	pos[7] = FIELD_GET(FMC2_BCHDSR4_EBP8, bchdsr4);

	den = FIELD_GET(FMC2_BCHDSR0_DEN, bchdsr0);
	for (i = 0; i < den; i++) {
		if (pos[i] < eccsize * 8) {
			change_bit(pos[i], (unsigned long *)dat);
			nb_errs++;
		}
	}

	return nb_errs;
}

static int stm32_fmc2_nfc_bch_correct(struct nand_chip *chip, u8 *dat,
				      u8 *read_ecc, u8 *calc_ecc)
{
	struct stm32_fmc2_nfc *nfc = to_stm32_nfc(chip->controller);
	u32 ecc_sta[5];

	/* Wait until the decoding error is ready */
	if (!wait_for_completion_timeout(&nfc->complete,
					 msecs_to_jiffies(FMC2_TIMEOUT_MS))) {
		dev_err(nfc->dev, "bch timeout\n");
		stm32_fmc2_nfc_disable_bch_irq(nfc);
		return -ETIMEDOUT;
	}

	regmap_bulk_read(nfc->regmap, FMC2_BCHDSR0, ecc_sta, 5);

	stm32_fmc2_nfc_set_ecc(nfc, false);

	return stm32_fmc2_nfc_bch_decode(chip->ecc.size, dat, ecc_sta);
}

static int stm32_fmc2_nfc_read_page(struct nand_chip *chip, u8 *buf,
				    int oob_required, int page)
{
	struct mtd_info *mtd = nand_to_mtd(chip);
	int ret, i, s, stat, eccsize = chip->ecc.size;
	int eccbytes = chip->ecc.bytes;
	int eccsteps = chip->ecc.steps;
	int eccstrength = chip->ecc.strength;
	u8 *p = buf;
	u8 *ecc_calc = chip->ecc.calc_buf;
	u8 *ecc_code = chip->ecc.code_buf;
	unsigned int max_bitflips = 0;

	ret = nand_read_page_op(chip, page, 0, NULL, 0);
	if (ret)
		return ret;

	for (i = mtd->writesize + FMC2_BBM_LEN, s = 0; s < eccsteps;
	     s++, i += eccbytes, p += eccsize) {
		chip->ecc.hwctl(chip, NAND_ECC_READ);

		/* Read the nand page sector (512 bytes) */
		ret = nand_change_read_column_op(chip, s * eccsize, p,
						 eccsize, false);
		if (ret)
			return ret;

		/* Read the corresponding ECC bytes */
		ret = nand_change_read_column_op(chip, i, ecc_code,
						 eccbytes, false);
		if (ret)
			return ret;

		/* Correct the data */
		stat = chip->ecc.correct(chip, p, ecc_code, ecc_calc);
		if (stat == -EBADMSG)
			/* Check for empty pages with bitflips */
			stat = nand_check_erased_ecc_chunk(p, eccsize,
							   ecc_code, eccbytes,
							   NULL, 0,
							   eccstrength);

		if (stat < 0) {
			mtd->ecc_stats.failed++;
		} else {
			mtd->ecc_stats.corrected += stat;
			max_bitflips = max_t(unsigned int, max_bitflips, stat);
		}
	}

	/* Read oob */
	if (oob_required) {
		ret = nand_change_read_column_op(chip, mtd->writesize,
						 chip->oob_poi, mtd->oobsize,
						 false);
		if (ret)
			return ret;
	}

	return max_bitflips;
}

/* Sequencer read/write configuration */
static void stm32_fmc2_nfc_rw_page_init(struct nand_chip *chip, int page,
					int raw, bool write_data)
{
	struct stm32_fmc2_nfc *nfc = to_stm32_nfc(chip->controller);
	struct mtd_info *mtd = nand_to_mtd(chip);
	u32 ecc_offset = mtd->writesize + FMC2_BBM_LEN;
	/*
	 * cfg[0] => csqcfgr1, cfg[1] => csqcfgr2, cfg[2] => csqcfgr3
	 * cfg[3] => csqar1, cfg[4] => csqar2
	 */
	u32 cfg[5];

	regmap_update_bits(nfc->regmap, FMC2_PCR, FMC2_PCR_WEN,
			   write_data ? FMC2_PCR_WEN : 0);

	/*
	 * - Set Program Page/Page Read command
	 * - Enable DMA request data
	 * - Set timings
	 */
	cfg[0] = FMC2_CSQCFGR1_DMADEN | FMC2_CSQCFGR1_CMD1T;
	if (write_data)
		cfg[0] |= FIELD_PREP(FMC2_CSQCFGR1_CMD1, NAND_CMD_SEQIN);
	else
		cfg[0] |= FIELD_PREP(FMC2_CSQCFGR1_CMD1, NAND_CMD_READ0) |
			  FMC2_CSQCFGR1_CMD2EN |
			  FIELD_PREP(FMC2_CSQCFGR1_CMD2, NAND_CMD_READSTART) |
			  FMC2_CSQCFGR1_CMD2T;

	/*
	 * - Set Random Data Input/Random Data Read command
	 * - Enable the sequencer to access the Spare data area
	 * - Enable  DMA request status decoding for read
	 * - Set timings
	 */
	if (write_data)
		cfg[1] = FIELD_PREP(FMC2_CSQCFGR2_RCMD1, NAND_CMD_RNDIN);
	else
		cfg[1] = FIELD_PREP(FMC2_CSQCFGR2_RCMD1, NAND_CMD_RNDOUT) |
			 FMC2_CSQCFGR2_RCMD2EN |
			 FIELD_PREP(FMC2_CSQCFGR2_RCMD2, NAND_CMD_RNDOUTSTART) |
			 FMC2_CSQCFGR2_RCMD1T |
			 FMC2_CSQCFGR2_RCMD2T;
	if (!raw) {
		cfg[1] |= write_data ? 0 : FMC2_CSQCFGR2_DMASEN;
		cfg[1] |= FMC2_CSQCFGR2_SQSDTEN;
	}

	/*
	 * - Set the number of sectors to be written
	 * - Set timings
	 */
	cfg[2] = FIELD_PREP(FMC2_CSQCFGR3_SNBR, chip->ecc.steps - 1);
	if (write_data) {
		cfg[2] |= FMC2_CSQCFGR3_RAC2T;
		if (chip->options & NAND_ROW_ADDR_3)
			cfg[2] |= FMC2_CSQCFGR3_AC5T;
		else
			cfg[2] |= FMC2_CSQCFGR3_AC4T;
	}

	/*
	 * Set the fourth first address cycles
	 * Byte 1 and byte 2 => column, we start at 0x0
	 * Byte 3 and byte 4 => page
	 */
	cfg[3] = FIELD_PREP(FMC2_CSQCAR1_ADDC3, page);
	cfg[3] |= FIELD_PREP(FMC2_CSQCAR1_ADDC4, page >> 8);

	/*
	 * - Set chip enable number
	 * - Set ECC byte offset in the spare area
	 * - Calculate the number of address cycles to be issued
	 * - Set byte 5 of address cycle if needed
	 */
	cfg[4] = FIELD_PREP(FMC2_CSQCAR2_NANDCEN, nfc->cs_sel);
	if (chip->options & NAND_BUSWIDTH_16)
		cfg[4] |= FIELD_PREP(FMC2_CSQCAR2_SAO, ecc_offset >> 1);
	else
		cfg[4] |= FIELD_PREP(FMC2_CSQCAR2_SAO, ecc_offset);
	if (chip->options & NAND_ROW_ADDR_3) {
		cfg[0] |= FIELD_PREP(FMC2_CSQCFGR1_ACYNBR, 5);
		cfg[4] |= FIELD_PREP(FMC2_CSQCAR2_ADDC5, page >> 16);
	} else {
		cfg[0] |= FIELD_PREP(FMC2_CSQCFGR1_ACYNBR, 4);
	}

	regmap_bulk_write(nfc->regmap, FMC2_CSQCFGR1, cfg, 5);
}

static void stm32_fmc2_nfc_dma_callback(void *arg)
{
	complete((struct completion *)arg);
}

/* Read/write data from/to a page */
static int stm32_fmc2_nfc_xfer(struct nand_chip *chip, const u8 *buf,
			       int raw, bool write_data)
{
	struct stm32_fmc2_nfc *nfc = to_stm32_nfc(chip->controller);
	struct dma_async_tx_descriptor *desc_data, *desc_ecc;
	struct scatterlist *sg;
	struct dma_chan *dma_ch = nfc->dma_rx_ch;
	enum dma_data_direction dma_data_dir = DMA_FROM_DEVICE;
	enum dma_transfer_direction dma_transfer_dir = DMA_DEV_TO_MEM;
	int eccsteps = chip->ecc.steps;
	int eccsize = chip->ecc.size;
	unsigned long timeout = msecs_to_jiffies(FMC2_TIMEOUT_MS);
	const u8 *p = buf;
	int s, ret;

	/* Configure DMA data */
	if (write_data) {
		dma_data_dir = DMA_TO_DEVICE;
		dma_transfer_dir = DMA_MEM_TO_DEV;
		dma_ch = nfc->dma_tx_ch;
	}

	for_each_sg(nfc->dma_data_sg.sgl, sg, eccsteps, s) {
		sg_set_buf(sg, p, eccsize);
		p += eccsize;
	}

	ret = dma_map_sg(nfc->dev, nfc->dma_data_sg.sgl,
			 eccsteps, dma_data_dir);
	if (ret < 0)
		return ret;

	desc_data = dmaengine_prep_slave_sg(dma_ch, nfc->dma_data_sg.sgl,
					    eccsteps, dma_transfer_dir,
					    DMA_PREP_INTERRUPT);
	if (!desc_data) {
		ret = -ENOMEM;
		goto err_unmap_data;
	}

	reinit_completion(&nfc->dma_data_complete);
	reinit_completion(&nfc->complete);
	desc_data->callback = stm32_fmc2_nfc_dma_callback;
	desc_data->callback_param = &nfc->dma_data_complete;
	ret = dma_submit_error(dmaengine_submit(desc_data));
	if (ret)
		goto err_unmap_data;

	dma_async_issue_pending(dma_ch);

	if (!write_data && !raw) {
		/* Configure DMA ECC status */
		p = nfc->ecc_buf;
		for_each_sg(nfc->dma_ecc_sg.sgl, sg, eccsteps, s) {
			sg_set_buf(sg, p, nfc->dma_ecc_len);
			p += nfc->dma_ecc_len;
		}

		ret = dma_map_sg(nfc->dev, nfc->dma_ecc_sg.sgl,
				 eccsteps, dma_data_dir);
		if (ret < 0)
			goto err_unmap_data;

		desc_ecc = dmaengine_prep_slave_sg(nfc->dma_ecc_ch,
						   nfc->dma_ecc_sg.sgl,
						   eccsteps, dma_transfer_dir,
						   DMA_PREP_INTERRUPT);
		if (!desc_ecc) {
			ret = -ENOMEM;
			goto err_unmap_ecc;
		}

		reinit_completion(&nfc->dma_ecc_complete);
		desc_ecc->callback = stm32_fmc2_nfc_dma_callback;
		desc_ecc->callback_param = &nfc->dma_ecc_complete;
		ret = dma_submit_error(dmaengine_submit(desc_ecc));
		if (ret)
			goto err_unmap_ecc;

		dma_async_issue_pending(nfc->dma_ecc_ch);
	}

	stm32_fmc2_nfc_clear_seq_irq(nfc);
	stm32_fmc2_nfc_enable_seq_irq(nfc);

	/* Start the transfer */
	regmap_update_bits(nfc->regmap, FMC2_CSQCR,
			   FMC2_CSQCR_CSQSTART, FMC2_CSQCR_CSQSTART);

	/* Wait end of sequencer transfer */
	if (!wait_for_completion_timeout(&nfc->complete, timeout)) {
		dev_err(nfc->dev, "seq timeout\n");
		stm32_fmc2_nfc_disable_seq_irq(nfc);
		dmaengine_terminate_all(dma_ch);
		if (!write_data && !raw)
			dmaengine_terminate_all(nfc->dma_ecc_ch);
		ret = -ETIMEDOUT;
		goto err_unmap_ecc;
	}

	/* Wait DMA data transfer completion */
	if (!wait_for_completion_timeout(&nfc->dma_data_complete, timeout)) {
		dev_err(nfc->dev, "data DMA timeout\n");
		dmaengine_terminate_all(dma_ch);
		ret = -ETIMEDOUT;
	}

	/* Wait DMA ECC transfer completion */
	if (!write_data && !raw) {
		if (!wait_for_completion_timeout(&nfc->dma_ecc_complete,
						 timeout)) {
			dev_err(nfc->dev, "ECC DMA timeout\n");
			dmaengine_terminate_all(nfc->dma_ecc_ch);
			ret = -ETIMEDOUT;
		}
	}

err_unmap_ecc:
	if (!write_data && !raw)
		dma_unmap_sg(nfc->dev, nfc->dma_ecc_sg.sgl,
			     eccsteps, dma_data_dir);

err_unmap_data:
	dma_unmap_sg(nfc->dev, nfc->dma_data_sg.sgl, eccsteps, dma_data_dir);

	return ret;
}

static int stm32_fmc2_nfc_seq_write(struct nand_chip *chip, const u8 *buf,
				    int oob_required, int page, int raw)
{
	struct mtd_info *mtd = nand_to_mtd(chip);
	int ret;

	/* Configure the sequencer */
	stm32_fmc2_nfc_rw_page_init(chip, page, raw, true);

	/* Write the page */
	ret = stm32_fmc2_nfc_xfer(chip, buf, raw, true);
	if (ret)
		return ret;

	/* Write oob */
	if (oob_required) {
		ret = nand_change_write_column_op(chip, mtd->writesize,
						  chip->oob_poi, mtd->oobsize,
						  false);
		if (ret)
			return ret;
	}

	return nand_prog_page_end_op(chip);
}

static int stm32_fmc2_nfc_seq_write_page(struct nand_chip *chip, const u8 *buf,
					 int oob_required, int page)
{
	int ret;

	ret = stm32_fmc2_nfc_select_chip(chip, chip->cur_cs);
	if (ret)
		return ret;

	return stm32_fmc2_nfc_seq_write(chip, buf, oob_required, page, false);
}

static int stm32_fmc2_nfc_seq_write_page_raw(struct nand_chip *chip,
					     const u8 *buf, int oob_required,
					     int page)
{
	int ret;

	ret = stm32_fmc2_nfc_select_chip(chip, chip->cur_cs);
	if (ret)
		return ret;

	return stm32_fmc2_nfc_seq_write(chip, buf, oob_required, page, true);
}

/* Get a status indicating which sectors have errors */
static u16 stm32_fmc2_nfc_get_mapping_status(struct stm32_fmc2_nfc *nfc)
{
	u32 csqemsr;

	regmap_read(nfc->regmap, FMC2_CSQEMSR, &csqemsr);

	return FIELD_GET(FMC2_CSQEMSR_SEM, csqemsr);
}

static int stm32_fmc2_nfc_seq_correct(struct nand_chip *chip, u8 *dat,
				      u8 *read_ecc, u8 *calc_ecc)
{
	struct mtd_info *mtd = nand_to_mtd(chip);
	struct stm32_fmc2_nfc *nfc = to_stm32_nfc(chip->controller);
	int eccbytes = chip->ecc.bytes;
	int eccsteps = chip->ecc.steps;
	int eccstrength = chip->ecc.strength;
	int i, s, eccsize = chip->ecc.size;
	u32 *ecc_sta = (u32 *)nfc->ecc_buf;
	u16 sta_map = stm32_fmc2_nfc_get_mapping_status(nfc);
	unsigned int max_bitflips = 0;

	for (i = 0, s = 0; s < eccsteps; s++, i += eccbytes, dat += eccsize) {
		int stat = 0;

		if (eccstrength == FMC2_ECC_HAM) {
			/* Ecc_sta = FMC2_HECCR */
			if (sta_map & BIT(s)) {
				stm32_fmc2_nfc_ham_set_ecc(*ecc_sta,
							   &calc_ecc[i]);
				stat = stm32_fmc2_nfc_ham_correct(chip, dat,
								  &read_ecc[i],
								  &calc_ecc[i]);
			}
			ecc_sta++;
		} else {
			/*
			 * Ecc_sta[0] = FMC2_BCHDSR0
			 * Ecc_sta[1] = FMC2_BCHDSR1
			 * Ecc_sta[2] = FMC2_BCHDSR2
			 * Ecc_sta[3] = FMC2_BCHDSR3
			 * Ecc_sta[4] = FMC2_BCHDSR4
			 */
			if (sta_map & BIT(s))
				stat = stm32_fmc2_nfc_bch_decode(eccsize, dat,
								 ecc_sta);
			ecc_sta += 5;
		}

		if (stat == -EBADMSG)
			/* Check for empty pages with bitflips */
			stat = nand_check_erased_ecc_chunk(dat, eccsize,
							   &read_ecc[i],
							   eccbytes,
							   NULL, 0,
							   eccstrength);

		if (stat < 0) {
			mtd->ecc_stats.failed++;
		} else {
			mtd->ecc_stats.corrected += stat;
			max_bitflips = max_t(unsigned int, max_bitflips, stat);
		}
	}

	return max_bitflips;
}

static int stm32_fmc2_nfc_seq_read_page(struct nand_chip *chip, u8 *buf,
					int oob_required, int page)
{
	struct mtd_info *mtd = nand_to_mtd(chip);
	struct stm32_fmc2_nfc *nfc = to_stm32_nfc(chip->controller);
	u8 *ecc_calc = chip->ecc.calc_buf;
	u8 *ecc_code = chip->ecc.code_buf;
	u16 sta_map;
	int ret;

	ret = stm32_fmc2_nfc_select_chip(chip, chip->cur_cs);
	if (ret)
		return ret;

	/* Configure the sequencer */
	stm32_fmc2_nfc_rw_page_init(chip, page, 0, false);

	/* Read the page */
	ret = stm32_fmc2_nfc_xfer(chip, buf, 0, false);
	if (ret)
		return ret;

	sta_map = stm32_fmc2_nfc_get_mapping_status(nfc);

	/* Check if errors happen */
	if (likely(!sta_map)) {
		if (oob_required)
			return nand_change_read_column_op(chip, mtd->writesize,
							  chip->oob_poi,
							  mtd->oobsize, false);

		return 0;
	}

	/* Read oob */
	ret = nand_change_read_column_op(chip, mtd->writesize,
					 chip->oob_poi, mtd->oobsize, false);
	if (ret)
		return ret;

	ret = mtd_ooblayout_get_eccbytes(mtd, ecc_code, chip->oob_poi, 0,
					 chip->ecc.total);
	if (ret)
		return ret;

	/* Correct data */
	return chip->ecc.correct(chip, buf, ecc_code, ecc_calc);
}

static int stm32_fmc2_nfc_seq_read_page_raw(struct nand_chip *chip, u8 *buf,
					    int oob_required, int page)
{
	struct mtd_info *mtd = nand_to_mtd(chip);
	int ret;

	ret = stm32_fmc2_nfc_select_chip(chip, chip->cur_cs);
	if (ret)
		return ret;

	/* Configure the sequencer */
	stm32_fmc2_nfc_rw_page_init(chip, page, 1, false);

	/* Read the page */
	ret = stm32_fmc2_nfc_xfer(chip, buf, 1, false);
	if (ret)
		return ret;

	/* Read oob */
	if (oob_required)
		return nand_change_read_column_op(chip, mtd->writesize,
						  chip->oob_poi, mtd->oobsize,
						  false);

	return 0;
}

static irqreturn_t stm32_fmc2_nfc_irq(int irq, void *dev_id)
{
	struct stm32_fmc2_nfc *nfc = (struct stm32_fmc2_nfc *)dev_id;

	if (nfc->irq_state == FMC2_IRQ_SEQ)
		/* Sequencer is used */
		stm32_fmc2_nfc_disable_seq_irq(nfc);
	else if (nfc->irq_state == FMC2_IRQ_BCH)
		/* BCH is used */
		stm32_fmc2_nfc_disable_bch_irq(nfc);

	complete(&nfc->complete);

	return IRQ_HANDLED;
}

static void stm32_fmc2_nfc_read_data(struct nand_chip *chip, void *buf,
				     unsigned int len, bool force_8bit)
{
	struct stm32_fmc2_nfc *nfc = to_stm32_nfc(chip->controller);
	void __iomem *io_addr_r = nfc->data_base[nfc->cs_sel];

	if (force_8bit && chip->options & NAND_BUSWIDTH_16)
		/* Reconfigure bus width to 8-bit */
		stm32_fmc2_nfc_set_buswidth_16(nfc, false);

	if (!IS_ALIGNED((uintptr_t)buf, sizeof(u32))) {
		if (!IS_ALIGNED((uintptr_t)buf, sizeof(u16)) && len) {
			*(u8 *)buf = readb_relaxed(io_addr_r);
			buf += sizeof(u8);
			len -= sizeof(u8);
		}

		if (!IS_ALIGNED((uintptr_t)buf, sizeof(u32)) &&
		    len >= sizeof(u16)) {
			*(u16 *)buf = readw_relaxed(io_addr_r);
			buf += sizeof(u16);
			len -= sizeof(u16);
		}
	}

	/* Buf is aligned */
	while (len >= sizeof(u32)) {
		*(u32 *)buf = readl_relaxed(io_addr_r);
		buf += sizeof(u32);
		len -= sizeof(u32);
	}

	/* Read remaining bytes */
	if (len >= sizeof(u16)) {
		*(u16 *)buf = readw_relaxed(io_addr_r);
		buf += sizeof(u16);
		len -= sizeof(u16);
	}

	if (len)
		*(u8 *)buf = readb_relaxed(io_addr_r);

	if (force_8bit && chip->options & NAND_BUSWIDTH_16)
		/* Reconfigure bus width to 16-bit */
		stm32_fmc2_nfc_set_buswidth_16(nfc, true);
}

static void stm32_fmc2_nfc_write_data(struct nand_chip *chip, const void *buf,
				      unsigned int len, bool force_8bit)
{
	struct stm32_fmc2_nfc *nfc = to_stm32_nfc(chip->controller);
	void __iomem *io_addr_w = nfc->data_base[nfc->cs_sel];

	if (force_8bit && chip->options & NAND_BUSWIDTH_16)
		/* Reconfigure bus width to 8-bit */
		stm32_fmc2_nfc_set_buswidth_16(nfc, false);

	if (!IS_ALIGNED((uintptr_t)buf, sizeof(u32))) {
		if (!IS_ALIGNED((uintptr_t)buf, sizeof(u16)) && len) {
			writeb_relaxed(*(u8 *)buf, io_addr_w);
			buf += sizeof(u8);
			len -= sizeof(u8);
		}

		if (!IS_ALIGNED((uintptr_t)buf, sizeof(u32)) &&
		    len >= sizeof(u16)) {
			writew_relaxed(*(u16 *)buf, io_addr_w);
			buf += sizeof(u16);
			len -= sizeof(u16);
		}
	}

	/* Buf is aligned */
	while (len >= sizeof(u32)) {
		writel_relaxed(*(u32 *)buf, io_addr_w);
		buf += sizeof(u32);
		len -= sizeof(u32);
	}

	/* Write remaining bytes */
	if (len >= sizeof(u16)) {
		writew_relaxed(*(u16 *)buf, io_addr_w);
		buf += sizeof(u16);
		len -= sizeof(u16);
	}

	if (len)
		writeb_relaxed(*(u8 *)buf, io_addr_w);

	if (force_8bit && chip->options & NAND_BUSWIDTH_16)
		/* Reconfigure bus width to 16-bit */
		stm32_fmc2_nfc_set_buswidth_16(nfc, true);
}

static int stm32_fmc2_nfc_waitrdy(struct nand_chip *chip,
				  unsigned long timeout_ms)
{
	struct stm32_fmc2_nfc *nfc = to_stm32_nfc(chip->controller);
	const struct nand_sdr_timings *timings;
	u32 isr, sr;

	/* Check if there is no pending requests to the NAND flash */
	if (regmap_read_poll_timeout(nfc->regmap, FMC2_SR, sr,
				     sr & FMC2_SR_NWRF, 1,
				     1000 * FMC2_TIMEOUT_MS))
		dev_warn(nfc->dev, "Waitrdy timeout\n");

	/* Wait tWB before R/B# signal is low */
	timings = nand_get_sdr_timings(nand_get_interface_config(chip));
	ndelay(PSEC_TO_NSEC(timings->tWB_max));

	/* R/B# signal is low, clear high level flag */
	regmap_write(nfc->regmap, FMC2_ICR, FMC2_ICR_CIHLF);

	/* Wait R/B# signal is high */
	return regmap_read_poll_timeout(nfc->regmap, FMC2_ISR, isr,
					isr & FMC2_ISR_IHLF, 5,
					1000 * FMC2_TIMEOUT_MS);
}

<<<<<<< HEAD
static int stm32_fmc2_waitrdy(struct nand_chip *chip, unsigned long timeout_ms)
{
	struct stm32_fmc2_nfc *fmc2 = to_stm32_nfc(chip->controller);
	const struct nand_sdr_timings *timings;
	u32 isr, sr;

	/* Check if there is no pending requests to the NAND flash */
	if (readl_relaxed_poll_timeout_atomic(fmc2->io_base + FMC2_SR, sr,
					      sr & FMC2_SR_NWRF, 1,
					      FMC2_TIMEOUT_US))
		dev_warn(fmc2->dev, "Waitrdy timeout\n");

	/* Wait tWB before R/B# signal is low */
	timings = nand_get_sdr_timings(&chip->data_interface);
	ndelay(PSEC_TO_NSEC(timings->tWB_max));

	/* R/B# signal is low, clear high level flag */
	writel_relaxed(FMC2_ICR_CIHLF, fmc2->io_base + FMC2_ICR);

	/* Wait R/B# signal is high */
	return readl_relaxed_poll_timeout_atomic(fmc2->io_base + FMC2_ISR,
						 isr, isr & FMC2_ISR_IHLF,
						 5, 1000 * timeout_ms);
}

static int stm32_fmc2_exec_op(struct nand_chip *chip,
			      const struct nand_operation *op,
			      bool check_only)
=======
static int stm32_fmc2_nfc_exec_op(struct nand_chip *chip,
				  const struct nand_operation *op,
				  bool check_only)
>>>>>>> d1988041
{
	struct stm32_fmc2_nfc *nfc = to_stm32_nfc(chip->controller);
	const struct nand_op_instr *instr = NULL;
	unsigned int op_id, i, timeout;
	int ret;

	if (check_only)
		return 0;

	ret = stm32_fmc2_nfc_select_chip(chip, op->cs);
	if (ret)
		return ret;

	for (op_id = 0; op_id < op->ninstrs; op_id++) {
		instr = &op->instrs[op_id];

		switch (instr->type) {
		case NAND_OP_CMD_INSTR:
			writeb_relaxed(instr->ctx.cmd.opcode,
				       nfc->cmd_base[nfc->cs_sel]);
			break;

		case NAND_OP_ADDR_INSTR:
			for (i = 0; i < instr->ctx.addr.naddrs; i++)
				writeb_relaxed(instr->ctx.addr.addrs[i],
					       nfc->addr_base[nfc->cs_sel]);
			break;

		case NAND_OP_DATA_IN_INSTR:
			stm32_fmc2_nfc_read_data(chip, instr->ctx.data.buf.in,
						 instr->ctx.data.len,
						 instr->ctx.data.force_8bit);
			break;

		case NAND_OP_DATA_OUT_INSTR:
			stm32_fmc2_nfc_write_data(chip, instr->ctx.data.buf.out,
						  instr->ctx.data.len,
						  instr->ctx.data.force_8bit);
			break;

		case NAND_OP_WAITRDY_INSTR:
<<<<<<< HEAD
			ret = stm32_fmc2_waitrdy(chip,
						 instr->ctx.waitrdy.timeout_ms);
=======
			timeout = instr->ctx.waitrdy.timeout_ms;
			ret = stm32_fmc2_nfc_waitrdy(chip, timeout);
>>>>>>> d1988041
			break;
		}
	}

	return ret;
}

static void stm32_fmc2_nfc_init(struct stm32_fmc2_nfc *nfc)
{
	u32 pcr;

	regmap_read(nfc->regmap, FMC2_PCR, &pcr);

	/* Set CS used to undefined */
	nfc->cs_sel = -1;

	/* Enable wait feature and nand flash memory bank */
	pcr |= FMC2_PCR_PWAITEN;
	pcr |= FMC2_PCR_PBKEN;

	/* Set buswidth to 8 bits mode for identification */
	pcr &= ~FMC2_PCR_PWID;

	/* ECC logic is disabled */
	pcr &= ~FMC2_PCR_ECCEN;

	/* Default mode */
	pcr &= ~FMC2_PCR_ECCALG;
	pcr &= ~FMC2_PCR_BCHECC;
	pcr &= ~FMC2_PCR_WEN;

	/* Set default ECC sector size */
	pcr &= ~FMC2_PCR_ECCSS;
	pcr |= FIELD_PREP(FMC2_PCR_ECCSS, FMC2_PCR_ECCSS_2048);

	/* Set default tclr/tar timings */
	pcr &= ~FMC2_PCR_TCLR;
	pcr |= FIELD_PREP(FMC2_PCR_TCLR, FMC2_PCR_TCLR_DEFAULT);
	pcr &= ~FMC2_PCR_TAR;
	pcr |= FIELD_PREP(FMC2_PCR_TAR, FMC2_PCR_TAR_DEFAULT);

	/* Enable FMC2 controller */
	if (nfc->dev == nfc->cdev)
		regmap_update_bits(nfc->regmap, FMC2_BCR1,
				   FMC2_BCR1_FMC2EN, FMC2_BCR1_FMC2EN);

	regmap_write(nfc->regmap, FMC2_PCR, pcr);
	regmap_write(nfc->regmap, FMC2_PMEM, FMC2_PMEM_DEFAULT);
	regmap_write(nfc->regmap, FMC2_PATT, FMC2_PATT_DEFAULT);
}

static void stm32_fmc2_nfc_calc_timings(struct nand_chip *chip,
					const struct nand_sdr_timings *sdrt)
{
	struct stm32_fmc2_nfc *nfc = to_stm32_nfc(chip->controller);
	struct stm32_fmc2_nand *nand = to_fmc2_nand(chip);
	struct stm32_fmc2_timings *tims = &nand->timings;
	unsigned long hclk = clk_get_rate(nfc->clk);
	unsigned long hclkp = NSEC_PER_SEC / (hclk / 1000);
	unsigned long timing, tar, tclr, thiz, twait;
	unsigned long tset_mem, tset_att, thold_mem, thold_att;

	tar = max_t(unsigned long, hclkp, sdrt->tAR_min);
	timing = DIV_ROUND_UP(tar, hclkp) - 1;
	tims->tar = min_t(unsigned long, timing, FMC2_PCR_TIMING_MASK);

	tclr = max_t(unsigned long, hclkp, sdrt->tCLR_min);
	timing = DIV_ROUND_UP(tclr, hclkp) - 1;
	tims->tclr = min_t(unsigned long, timing, FMC2_PCR_TIMING_MASK);

	tims->thiz = FMC2_THIZ;
	thiz = (tims->thiz + 1) * hclkp;

	/*
	 * tWAIT > tRP
	 * tWAIT > tWP
	 * tWAIT > tREA + tIO
	 */
	twait = max_t(unsigned long, hclkp, sdrt->tRP_min);
	twait = max_t(unsigned long, twait, sdrt->tWP_min);
	twait = max_t(unsigned long, twait, sdrt->tREA_max + FMC2_TIO);
	timing = DIV_ROUND_UP(twait, hclkp);
	tims->twait = clamp_val(timing, 1, FMC2_PMEM_PATT_TIMING_MASK);

	/*
	 * tSETUP_MEM > tCS - tWAIT
	 * tSETUP_MEM > tALS - tWAIT
	 * tSETUP_MEM > tDS - (tWAIT - tHIZ)
	 */
	tset_mem = hclkp;
	if (sdrt->tCS_min > twait && (tset_mem < sdrt->tCS_min - twait))
		tset_mem = sdrt->tCS_min - twait;
	if (sdrt->tALS_min > twait && (tset_mem < sdrt->tALS_min - twait))
		tset_mem = sdrt->tALS_min - twait;
	if (twait > thiz && (sdrt->tDS_min > twait - thiz) &&
	    (tset_mem < sdrt->tDS_min - (twait - thiz)))
		tset_mem = sdrt->tDS_min - (twait - thiz);
	timing = DIV_ROUND_UP(tset_mem, hclkp);
	tims->tset_mem = clamp_val(timing, 1, FMC2_PMEM_PATT_TIMING_MASK);

	/*
	 * tHOLD_MEM > tCH
	 * tHOLD_MEM > tREH - tSETUP_MEM
	 * tHOLD_MEM > max(tRC, tWC) - (tSETUP_MEM + tWAIT)
	 */
	thold_mem = max_t(unsigned long, hclkp, sdrt->tCH_min);
	if (sdrt->tREH_min > tset_mem &&
	    (thold_mem < sdrt->tREH_min - tset_mem))
		thold_mem = sdrt->tREH_min - tset_mem;
	if ((sdrt->tRC_min > tset_mem + twait) &&
	    (thold_mem < sdrt->tRC_min - (tset_mem + twait)))
		thold_mem = sdrt->tRC_min - (tset_mem + twait);
	if ((sdrt->tWC_min > tset_mem + twait) &&
	    (thold_mem < sdrt->tWC_min - (tset_mem + twait)))
		thold_mem = sdrt->tWC_min - (tset_mem + twait);
	timing = DIV_ROUND_UP(thold_mem, hclkp);
	tims->thold_mem = clamp_val(timing, 1, FMC2_PMEM_PATT_TIMING_MASK);

	/*
	 * tSETUP_ATT > tCS - tWAIT
	 * tSETUP_ATT > tCLS - tWAIT
	 * tSETUP_ATT > tALS - tWAIT
	 * tSETUP_ATT > tRHW - tHOLD_MEM
	 * tSETUP_ATT > tDS - (tWAIT - tHIZ)
	 */
	tset_att = hclkp;
	if (sdrt->tCS_min > twait && (tset_att < sdrt->tCS_min - twait))
		tset_att = sdrt->tCS_min - twait;
	if (sdrt->tCLS_min > twait && (tset_att < sdrt->tCLS_min - twait))
		tset_att = sdrt->tCLS_min - twait;
	if (sdrt->tALS_min > twait && (tset_att < sdrt->tALS_min - twait))
		tset_att = sdrt->tALS_min - twait;
	if (sdrt->tRHW_min > thold_mem &&
	    (tset_att < sdrt->tRHW_min - thold_mem))
		tset_att = sdrt->tRHW_min - thold_mem;
	if (twait > thiz && (sdrt->tDS_min > twait - thiz) &&
	    (tset_att < sdrt->tDS_min - (twait - thiz)))
		tset_att = sdrt->tDS_min - (twait - thiz);
	timing = DIV_ROUND_UP(tset_att, hclkp);
	tims->tset_att = clamp_val(timing, 1, FMC2_PMEM_PATT_TIMING_MASK);

	/*
	 * tHOLD_ATT > tALH
	 * tHOLD_ATT > tCH
	 * tHOLD_ATT > tCLH
	 * tHOLD_ATT > tCOH
	 * tHOLD_ATT > tDH
	 * tHOLD_ATT > tWB + tIO + tSYNC - tSETUP_MEM
	 * tHOLD_ATT > tADL - tSETUP_MEM
	 * tHOLD_ATT > tWH - tSETUP_MEM
	 * tHOLD_ATT > tWHR - tSETUP_MEM
	 * tHOLD_ATT > tRC - (tSETUP_ATT + tWAIT)
	 * tHOLD_ATT > tWC - (tSETUP_ATT + tWAIT)
	 */
	thold_att = max_t(unsigned long, hclkp, sdrt->tALH_min);
	thold_att = max_t(unsigned long, thold_att, sdrt->tCH_min);
	thold_att = max_t(unsigned long, thold_att, sdrt->tCLH_min);
	thold_att = max_t(unsigned long, thold_att, sdrt->tCOH_min);
	thold_att = max_t(unsigned long, thold_att, sdrt->tDH_min);
	if ((sdrt->tWB_max + FMC2_TIO + FMC2_TSYNC > tset_mem) &&
	    (thold_att < sdrt->tWB_max + FMC2_TIO + FMC2_TSYNC - tset_mem))
		thold_att = sdrt->tWB_max + FMC2_TIO + FMC2_TSYNC - tset_mem;
	if (sdrt->tADL_min > tset_mem &&
	    (thold_att < sdrt->tADL_min - tset_mem))
		thold_att = sdrt->tADL_min - tset_mem;
	if (sdrt->tWH_min > tset_mem &&
	    (thold_att < sdrt->tWH_min - tset_mem))
		thold_att = sdrt->tWH_min - tset_mem;
	if (sdrt->tWHR_min > tset_mem &&
	    (thold_att < sdrt->tWHR_min - tset_mem))
		thold_att = sdrt->tWHR_min - tset_mem;
	if ((sdrt->tRC_min > tset_att + twait) &&
	    (thold_att < sdrt->tRC_min - (tset_att + twait)))
		thold_att = sdrt->tRC_min - (tset_att + twait);
	if ((sdrt->tWC_min > tset_att + twait) &&
	    (thold_att < sdrt->tWC_min - (tset_att + twait)))
		thold_att = sdrt->tWC_min - (tset_att + twait);
	timing = DIV_ROUND_UP(thold_att, hclkp);
	tims->thold_att = clamp_val(timing, 1, FMC2_PMEM_PATT_TIMING_MASK);
}

static int stm32_fmc2_nfc_setup_interface(struct nand_chip *chip, int chipnr,
					  const struct nand_interface_config *conf)
{
	const struct nand_sdr_timings *sdrt;

	sdrt = nand_get_sdr_timings(conf);
	if (IS_ERR(sdrt))
		return PTR_ERR(sdrt);

	if (chipnr == NAND_DATA_IFACE_CHECK_ONLY)
		return 0;

	stm32_fmc2_nfc_calc_timings(chip, sdrt);
	stm32_fmc2_nfc_timings_init(chip);

	return 0;
}

static int stm32_fmc2_nfc_dma_setup(struct stm32_fmc2_nfc *nfc)
{
	int ret = 0;

	nfc->dma_tx_ch = dma_request_chan(nfc->dev, "tx");
	if (IS_ERR(nfc->dma_tx_ch)) {
		ret = PTR_ERR(nfc->dma_tx_ch);
		if (ret != -ENODEV && ret != -EPROBE_DEFER)
			dev_err(nfc->dev,
				"failed to request tx DMA channel: %d\n", ret);
		nfc->dma_tx_ch = NULL;
		goto err_dma;
	}

	nfc->dma_rx_ch = dma_request_chan(nfc->dev, "rx");
	if (IS_ERR(nfc->dma_rx_ch)) {
		ret = PTR_ERR(nfc->dma_rx_ch);
		if (ret != -ENODEV && ret != -EPROBE_DEFER)
			dev_err(nfc->dev,
				"failed to request rx DMA channel: %d\n", ret);
		nfc->dma_rx_ch = NULL;
		goto err_dma;
	}

	nfc->dma_ecc_ch = dma_request_chan(nfc->dev, "ecc");
	if (IS_ERR(nfc->dma_ecc_ch)) {
		ret = PTR_ERR(nfc->dma_ecc_ch);
		if (ret != -ENODEV && ret != -EPROBE_DEFER)
			dev_err(nfc->dev,
				"failed to request ecc DMA channel: %d\n", ret);
		nfc->dma_ecc_ch = NULL;
		goto err_dma;
	}

	ret = sg_alloc_table(&nfc->dma_ecc_sg, FMC2_MAX_SG, GFP_KERNEL);
	if (ret)
		return ret;

	/* Allocate a buffer to store ECC status registers */
	nfc->ecc_buf = devm_kzalloc(nfc->dev, FMC2_MAX_ECC_BUF_LEN, GFP_KERNEL);
	if (!nfc->ecc_buf)
		return -ENOMEM;

	ret = sg_alloc_table(&nfc->dma_data_sg, FMC2_MAX_SG, GFP_KERNEL);
	if (ret)
		return ret;

	init_completion(&nfc->dma_data_complete);
	init_completion(&nfc->dma_ecc_complete);

	return 0;

err_dma:
	if (ret == -ENODEV) {
		dev_warn(nfc->dev,
			 "DMAs not defined in the DT, polling mode is used\n");
		ret = 0;
	}

	return ret;
}

static void stm32_fmc2_nfc_nand_callbacks_setup(struct nand_chip *chip)
{
	struct stm32_fmc2_nfc *nfc = to_stm32_nfc(chip->controller);

	/*
	 * Specific callbacks to read/write a page depending on
	 * the mode (polling/sequencer) and the algo used (Hamming, BCH).
	 */
	if (nfc->dma_tx_ch && nfc->dma_rx_ch && nfc->dma_ecc_ch) {
		/* DMA => use sequencer mode callbacks */
		chip->ecc.correct = stm32_fmc2_nfc_seq_correct;
		chip->ecc.write_page = stm32_fmc2_nfc_seq_write_page;
		chip->ecc.read_page = stm32_fmc2_nfc_seq_read_page;
		chip->ecc.write_page_raw = stm32_fmc2_nfc_seq_write_page_raw;
		chip->ecc.read_page_raw = stm32_fmc2_nfc_seq_read_page_raw;
	} else {
		/* No DMA => use polling mode callbacks */
		chip->ecc.hwctl = stm32_fmc2_nfc_hwctl;
		if (chip->ecc.strength == FMC2_ECC_HAM) {
			/* Hamming is used */
			chip->ecc.calculate = stm32_fmc2_nfc_ham_calculate;
			chip->ecc.correct = stm32_fmc2_nfc_ham_correct;
			chip->ecc.options |= NAND_ECC_GENERIC_ERASED_CHECK;
		} else {
			/* BCH is used */
			chip->ecc.calculate = stm32_fmc2_nfc_bch_calculate;
			chip->ecc.correct = stm32_fmc2_nfc_bch_correct;
			chip->ecc.read_page = stm32_fmc2_nfc_read_page;
		}
	}

	/* Specific configurations depending on the algo used */
	if (chip->ecc.strength == FMC2_ECC_HAM)
		chip->ecc.bytes = chip->options & NAND_BUSWIDTH_16 ? 4 : 3;
	else if (chip->ecc.strength == FMC2_ECC_BCH8)
		chip->ecc.bytes = chip->options & NAND_BUSWIDTH_16 ? 14 : 13;
	else
		chip->ecc.bytes = chip->options & NAND_BUSWIDTH_16 ? 8 : 7;
}

static int stm32_fmc2_nfc_ooblayout_ecc(struct mtd_info *mtd, int section,
					struct mtd_oob_region *oobregion)
{
	struct nand_chip *chip = mtd_to_nand(mtd);
	struct nand_ecc_ctrl *ecc = &chip->ecc;

	if (section)
		return -ERANGE;

	oobregion->length = ecc->total;
	oobregion->offset = FMC2_BBM_LEN;

	return 0;
}

static int stm32_fmc2_nfc_ooblayout_free(struct mtd_info *mtd, int section,
					 struct mtd_oob_region *oobregion)
{
	struct nand_chip *chip = mtd_to_nand(mtd);
	struct nand_ecc_ctrl *ecc = &chip->ecc;

	if (section)
		return -ERANGE;

	oobregion->length = mtd->oobsize - ecc->total - FMC2_BBM_LEN;
	oobregion->offset = ecc->total + FMC2_BBM_LEN;

	return 0;
}

static const struct mtd_ooblayout_ops stm32_fmc2_nfc_ooblayout_ops = {
	.ecc = stm32_fmc2_nfc_ooblayout_ecc,
	.free = stm32_fmc2_nfc_ooblayout_free,
};

static int stm32_fmc2_nfc_calc_ecc_bytes(int step_size, int strength)
{
	/* Hamming */
	if (strength == FMC2_ECC_HAM)
		return 4;

	/* BCH8 */
	if (strength == FMC2_ECC_BCH8)
		return 14;

	/* BCH4 */
	return 8;
}

NAND_ECC_CAPS_SINGLE(stm32_fmc2_nfc_ecc_caps, stm32_fmc2_nfc_calc_ecc_bytes,
		     FMC2_ECC_STEP_SIZE,
		     FMC2_ECC_HAM, FMC2_ECC_BCH4, FMC2_ECC_BCH8);

static int stm32_fmc2_nfc_attach_chip(struct nand_chip *chip)
{
	struct stm32_fmc2_nfc *nfc = to_stm32_nfc(chip->controller);
	struct mtd_info *mtd = nand_to_mtd(chip);
	int ret;

	/*
	 * Only NAND_ECC_ENGINE_TYPE_ON_HOST mode is actually supported
	 * Hamming => ecc.strength = 1
	 * BCH4 => ecc.strength = 4
	 * BCH8 => ecc.strength = 8
	 * ECC sector size = 512
	 */
	if (chip->ecc.engine_type != NAND_ECC_ENGINE_TYPE_ON_HOST) {
		dev_err(nfc->dev,
			"nand_ecc_engine_type is not well defined in the DT\n");
		return -EINVAL;
	}

	/* Default ECC settings in case they are not set in the device tree */
	if (!chip->ecc.size)
		chip->ecc.size = FMC2_ECC_STEP_SIZE;

	if (!chip->ecc.strength)
		chip->ecc.strength = FMC2_ECC_BCH8;

	ret = nand_ecc_choose_conf(chip, &stm32_fmc2_nfc_ecc_caps,
				   mtd->oobsize - FMC2_BBM_LEN);
	if (ret) {
		dev_err(nfc->dev, "no valid ECC settings set\n");
		return ret;
	}

	if (mtd->writesize / chip->ecc.size > FMC2_MAX_SG) {
		dev_err(nfc->dev, "nand page size is not supported\n");
		return -EINVAL;
	}

	if (chip->bbt_options & NAND_BBT_USE_FLASH)
		chip->bbt_options |= NAND_BBT_NO_OOB;

	stm32_fmc2_nfc_nand_callbacks_setup(chip);

	mtd_set_ooblayout(mtd, &stm32_fmc2_nfc_ooblayout_ops);

	stm32_fmc2_nfc_setup(chip);

	return 0;
}

static const struct nand_controller_ops stm32_fmc2_nfc_controller_ops = {
	.attach_chip = stm32_fmc2_nfc_attach_chip,
	.exec_op = stm32_fmc2_nfc_exec_op,
	.setup_interface = stm32_fmc2_nfc_setup_interface,
};

static int stm32_fmc2_nfc_parse_child(struct stm32_fmc2_nfc *nfc,
				      struct device_node *dn)
{
	struct stm32_fmc2_nand *nand = &nfc->nand;
	u32 cs;
	int ret, i;

	if (!of_get_property(dn, "reg", &nand->ncs))
		return -EINVAL;

	nand->ncs /= sizeof(u32);
	if (!nand->ncs) {
		dev_err(nfc->dev, "invalid reg property size\n");
		return -EINVAL;
	}

	for (i = 0; i < nand->ncs; i++) {
		ret = of_property_read_u32_index(dn, "reg", i, &cs);
		if (ret) {
			dev_err(nfc->dev, "could not retrieve reg property: %d\n",
				ret);
			return ret;
		}

		if (cs >= FMC2_MAX_CE) {
			dev_err(nfc->dev, "invalid reg value: %d\n", cs);
			return -EINVAL;
		}

		if (nfc->cs_assigned & BIT(cs)) {
			dev_err(nfc->dev, "cs already assigned: %d\n", cs);
			return -EINVAL;
		}

		nfc->cs_assigned |= BIT(cs);
		nand->cs_used[i] = cs;
	}

	nand_set_flash_node(&nand->chip, dn);

	return 0;
}

static int stm32_fmc2_nfc_parse_dt(struct stm32_fmc2_nfc *nfc)
{
	struct device_node *dn = nfc->dev->of_node;
	struct device_node *child;
	int nchips = of_get_child_count(dn);
	int ret = 0;

	if (!nchips) {
		dev_err(nfc->dev, "NAND chip not defined\n");
		return -EINVAL;
	}

	if (nchips > 1) {
		dev_err(nfc->dev, "too many NAND chips defined\n");
		return -EINVAL;
	}

	for_each_child_of_node(dn, child) {
		ret = stm32_fmc2_nfc_parse_child(nfc, child);
		if (ret < 0) {
			of_node_put(child);
			return ret;
		}
	}

	return ret;
}

static int stm32_fmc2_nfc_set_cdev(struct stm32_fmc2_nfc *nfc)
{
	struct device *dev = nfc->dev;
	bool ebi_found = false;

	if (dev->parent && of_device_is_compatible(dev->parent->of_node,
						   "st,stm32mp1-fmc2-ebi"))
		ebi_found = true;

	if (of_device_is_compatible(dev->of_node, "st,stm32mp1-fmc2-nfc")) {
		if (ebi_found) {
			nfc->cdev = dev->parent;

			return 0;
		}

		return -EINVAL;
	}

	if (ebi_found)
		return -EINVAL;

	nfc->cdev = dev;

	return 0;
}

static int stm32_fmc2_nfc_probe(struct platform_device *pdev)
{
	struct device *dev = &pdev->dev;
	struct reset_control *rstc;
	struct stm32_fmc2_nfc *nfc;
	struct stm32_fmc2_nand *nand;
	struct resource *res;
	struct mtd_info *mtd;
	struct nand_chip *chip;
	struct resource cres;
	int chip_cs, mem_region, ret, irq;
	int start_region = 0;

	nfc = devm_kzalloc(dev, sizeof(*nfc), GFP_KERNEL);
	if (!nfc)
		return -ENOMEM;

	nfc->dev = dev;
	nand_controller_init(&nfc->base);
	nfc->base.ops = &stm32_fmc2_nfc_controller_ops;

	ret = stm32_fmc2_nfc_set_cdev(nfc);
	if (ret)
		return ret;

	ret = stm32_fmc2_nfc_parse_dt(nfc);
	if (ret)
		return ret;

	ret = of_address_to_resource(nfc->cdev->of_node, 0, &cres);
	if (ret)
		return ret;

	nfc->io_phys_addr = cres.start;

	nfc->regmap = device_node_to_regmap(nfc->cdev->of_node);
	if (IS_ERR(nfc->regmap))
		return PTR_ERR(nfc->regmap);

	if (nfc->dev == nfc->cdev)
		start_region = 1;

	for (chip_cs = 0, mem_region = start_region; chip_cs < FMC2_MAX_CE;
	     chip_cs++, mem_region += 3) {
		if (!(nfc->cs_assigned & BIT(chip_cs)))
			continue;

		res = platform_get_resource(pdev, IORESOURCE_MEM, mem_region);
		nfc->data_base[chip_cs] = devm_ioremap_resource(dev, res);
		if (IS_ERR(nfc->data_base[chip_cs]))
			return PTR_ERR(nfc->data_base[chip_cs]);

		nfc->data_phys_addr[chip_cs] = res->start;

		res = platform_get_resource(pdev, IORESOURCE_MEM,
					    mem_region + 1);
		nfc->cmd_base[chip_cs] = devm_ioremap_resource(dev, res);
		if (IS_ERR(nfc->cmd_base[chip_cs]))
			return PTR_ERR(nfc->cmd_base[chip_cs]);

		res = platform_get_resource(pdev, IORESOURCE_MEM,
					    mem_region + 2);
		nfc->addr_base[chip_cs] = devm_ioremap_resource(dev, res);
		if (IS_ERR(nfc->addr_base[chip_cs]))
			return PTR_ERR(nfc->addr_base[chip_cs]);
	}

	irq = platform_get_irq(pdev, 0);
	if (irq < 0)
		return irq;

	ret = devm_request_irq(dev, irq, stm32_fmc2_nfc_irq, 0,
			       dev_name(dev), nfc);
	if (ret) {
		dev_err(dev, "failed to request irq\n");
		return ret;
	}

	init_completion(&nfc->complete);

	nfc->clk = devm_clk_get(nfc->cdev, NULL);
	if (IS_ERR(nfc->clk))
		return PTR_ERR(nfc->clk);

	ret = clk_prepare_enable(nfc->clk);
	if (ret) {
		dev_err(dev, "can not enable the clock\n");
		return ret;
	}

	rstc = devm_reset_control_get(dev, NULL);
	if (IS_ERR(rstc)) {
		ret = PTR_ERR(rstc);
		if (ret == -EPROBE_DEFER)
			goto err_clk_disable;
	} else {
		reset_control_assert(rstc);
		reset_control_deassert(rstc);
	}

	ret = stm32_fmc2_nfc_dma_setup(nfc);
	if (ret)
		goto err_release_dma;

	stm32_fmc2_nfc_init(nfc);

	nand = &nfc->nand;
	chip = &nand->chip;
	mtd = nand_to_mtd(chip);
	mtd->dev.parent = dev;

	chip->controller = &nfc->base;
	chip->options |= NAND_BUSWIDTH_AUTO | NAND_NO_SUBPAGE_WRITE |
			 NAND_USES_DMA;

	/* Scan to find existence of the device */
	ret = nand_scan(chip, nand->ncs);
	if (ret)
		goto err_release_dma;

	ret = mtd_device_register(mtd, NULL, 0);
	if (ret)
		goto err_nand_cleanup;

	platform_set_drvdata(pdev, nfc);

	return 0;

err_nand_cleanup:
	nand_cleanup(chip);

err_release_dma:
	if (nfc->dma_ecc_ch)
		dma_release_channel(nfc->dma_ecc_ch);
	if (nfc->dma_tx_ch)
		dma_release_channel(nfc->dma_tx_ch);
	if (nfc->dma_rx_ch)
		dma_release_channel(nfc->dma_rx_ch);

	sg_free_table(&nfc->dma_data_sg);
	sg_free_table(&nfc->dma_ecc_sg);

err_clk_disable:
	clk_disable_unprepare(nfc->clk);

	return ret;
}

static int stm32_fmc2_nfc_remove(struct platform_device *pdev)
{
	struct stm32_fmc2_nfc *nfc = platform_get_drvdata(pdev);
	struct stm32_fmc2_nand *nand = &nfc->nand;
	struct nand_chip *chip = &nand->chip;
	int ret;

	ret = mtd_device_unregister(nand_to_mtd(chip));
	WARN_ON(ret);
	nand_cleanup(chip);

	if (nfc->dma_ecc_ch)
		dma_release_channel(nfc->dma_ecc_ch);
	if (nfc->dma_tx_ch)
		dma_release_channel(nfc->dma_tx_ch);
	if (nfc->dma_rx_ch)
		dma_release_channel(nfc->dma_rx_ch);

	sg_free_table(&nfc->dma_data_sg);
	sg_free_table(&nfc->dma_ecc_sg);

	clk_disable_unprepare(nfc->clk);

	return 0;
}

static int __maybe_unused stm32_fmc2_nfc_suspend(struct device *dev)
{
	struct stm32_fmc2_nfc *nfc = dev_get_drvdata(dev);

	clk_disable_unprepare(nfc->clk);

	pinctrl_pm_select_sleep_state(dev);

	return 0;
}

static int __maybe_unused stm32_fmc2_nfc_resume(struct device *dev)
{
	struct stm32_fmc2_nfc *nfc = dev_get_drvdata(dev);
	struct stm32_fmc2_nand *nand = &nfc->nand;
	int chip_cs, ret;

	pinctrl_pm_select_default_state(dev);

	ret = clk_prepare_enable(nfc->clk);
	if (ret) {
		dev_err(dev, "can not enable the clock\n");
		return ret;
	}

	stm32_fmc2_nfc_init(nfc);

	for (chip_cs = 0; chip_cs < FMC2_MAX_CE; chip_cs++) {
		if (!(nfc->cs_assigned & BIT(chip_cs)))
			continue;

		nand_reset(&nand->chip, chip_cs);
	}

	return 0;
}

static SIMPLE_DEV_PM_OPS(stm32_fmc2_nfc_pm_ops, stm32_fmc2_nfc_suspend,
			 stm32_fmc2_nfc_resume);

static const struct of_device_id stm32_fmc2_nfc_match[] = {
	{.compatible = "st,stm32mp15-fmc2"},
	{.compatible = "st,stm32mp1-fmc2-nfc"},
	{}
};
MODULE_DEVICE_TABLE(of, stm32_fmc2_nfc_match);

static struct platform_driver stm32_fmc2_nfc_driver = {
	.probe	= stm32_fmc2_nfc_probe,
	.remove	= stm32_fmc2_nfc_remove,
	.driver	= {
		.name = "stm32_fmc2_nfc",
		.of_match_table = stm32_fmc2_nfc_match,
		.pm = &stm32_fmc2_nfc_pm_ops,
	},
};
module_platform_driver(stm32_fmc2_nfc_driver);

MODULE_ALIAS("platform:stm32_fmc2_nfc");
MODULE_AUTHOR("Christophe Kerello <christophe.kerello@st.com>");
MODULE_DESCRIPTION("STMicroelectronics STM32 FMC2 NFC driver");
MODULE_LICENSE("GPL v2");<|MERGE_RESOLUTION|>--- conflicted
+++ resolved
@@ -41,12 +41,7 @@
 /* Max ECC buffer length */
 #define FMC2_MAX_ECC_BUF_LEN		(FMC2_BCHDSRS_LEN * FMC2_MAX_SG)
 
-<<<<<<< HEAD
-#define FMC2_TIMEOUT_US			1000
-#define FMC2_TIMEOUT_MS			1000
-=======
 #define FMC2_TIMEOUT_MS			5000
->>>>>>> d1988041
 
 /* Timings */
 #define FMC2_THIZ			1
@@ -1294,40 +1289,9 @@
 					1000 * FMC2_TIMEOUT_MS);
 }
 
-<<<<<<< HEAD
-static int stm32_fmc2_waitrdy(struct nand_chip *chip, unsigned long timeout_ms)
-{
-	struct stm32_fmc2_nfc *fmc2 = to_stm32_nfc(chip->controller);
-	const struct nand_sdr_timings *timings;
-	u32 isr, sr;
-
-	/* Check if there is no pending requests to the NAND flash */
-	if (readl_relaxed_poll_timeout_atomic(fmc2->io_base + FMC2_SR, sr,
-					      sr & FMC2_SR_NWRF, 1,
-					      FMC2_TIMEOUT_US))
-		dev_warn(fmc2->dev, "Waitrdy timeout\n");
-
-	/* Wait tWB before R/B# signal is low */
-	timings = nand_get_sdr_timings(&chip->data_interface);
-	ndelay(PSEC_TO_NSEC(timings->tWB_max));
-
-	/* R/B# signal is low, clear high level flag */
-	writel_relaxed(FMC2_ICR_CIHLF, fmc2->io_base + FMC2_ICR);
-
-	/* Wait R/B# signal is high */
-	return readl_relaxed_poll_timeout_atomic(fmc2->io_base + FMC2_ISR,
-						 isr, isr & FMC2_ISR_IHLF,
-						 5, 1000 * timeout_ms);
-}
-
-static int stm32_fmc2_exec_op(struct nand_chip *chip,
-			      const struct nand_operation *op,
-			      bool check_only)
-=======
 static int stm32_fmc2_nfc_exec_op(struct nand_chip *chip,
 				  const struct nand_operation *op,
 				  bool check_only)
->>>>>>> d1988041
 {
 	struct stm32_fmc2_nfc *nfc = to_stm32_nfc(chip->controller);
 	const struct nand_op_instr *instr = NULL;
@@ -1369,13 +1333,8 @@
 			break;
 
 		case NAND_OP_WAITRDY_INSTR:
-<<<<<<< HEAD
-			ret = stm32_fmc2_waitrdy(chip,
-						 instr->ctx.waitrdy.timeout_ms);
-=======
 			timeout = instr->ctx.waitrdy.timeout_ms;
 			ret = stm32_fmc2_nfc_waitrdy(chip, timeout);
->>>>>>> d1988041
 			break;
 		}
 	}
