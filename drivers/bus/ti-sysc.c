--- conflicted
+++ resolved
@@ -107,11 +107,7 @@
 static void sysc_parse_dts_quirks(struct sysc *ddata, struct device_node *np,
 				  bool is_child);
 
-<<<<<<< HEAD
-void sysc_write(struct sysc *ddata, int offset, u32 value)
-=======
 static void sysc_write(struct sysc *ddata, int offset, u32 value)
->>>>>>> f7688b48
 {
 	if (ddata->cfg.quirks & SYSC_QUIRK_16BIT) {
 		writew_relaxed(value & 0xffff, ddata->module_va + offset);
@@ -360,11 +356,7 @@
 			continue;
 
 		error = sysc_get_one_clock(ddata, name);
-<<<<<<< HEAD
-		if (error && error != -ENOENT)
-=======
 		if (error)
->>>>>>> f7688b48
 			return error;
 	}
 
@@ -633,11 +625,6 @@
 
 	sysc_check_quirk_stdout(ddata, np);
 	sysc_parse_dts_quirks(ddata, np, true);
-<<<<<<< HEAD
-
-	return 0;
-=======
->>>>>>> f7688b48
 }
 
 static void sysc_check_children(struct sysc *ddata)
@@ -2065,15 +2052,9 @@
 	struct device_node *np = ddata->dev->of_node;
 	int error;
 	u32 val;
-<<<<<<< HEAD
 
 	ddata->legacy_mode = of_get_property(np, "ti,hwmods", NULL);
 
-=======
-
-	ddata->legacy_mode = of_get_property(np, "ti,hwmods", NULL);
-
->>>>>>> f7688b48
 	sysc_parse_dts_quirks(ddata, np, false);
 	error = of_property_read_u32(np, "ti,sysc-delay-us", &val);
 	if (!error) {
@@ -2435,40 +2416,33 @@
 
 	error = sysc_init_dts_quirks(ddata);
 	if (error)
-<<<<<<< HEAD
 		return error;
 
+	error = sysc_map_and_check_registers(ddata);
+	if (error)
+		return error;
+
+	error = sysc_init_sysc_mask(ddata);
+	if (error)
+		return error;
+
+	error = sysc_init_idlemodes(ddata);
+	if (error)
+		return error;
+
+	error = sysc_init_syss_mask(ddata);
+	if (error)
+		return error;
+
+	error = sysc_init_pdata(ddata);
+	if (error)
+		return error;
+
+	sysc_init_early_quirks(ddata);
+
 	error = sysc_get_clocks(ddata);
 	if (error)
-=======
->>>>>>> f7688b48
 		return error;
-
-	error = sysc_map_and_check_registers(ddata);
-	if (error)
-		return error;
-
-	error = sysc_init_sysc_mask(ddata);
-	if (error)
-		return error;
-
-	error = sysc_init_idlemodes(ddata);
-	if (error)
-		return error;
-
-	error = sysc_init_syss_mask(ddata);
-	if (error)
-		return error;
-
-	error = sysc_init_pdata(ddata);
-	if (error)
-		return error;
-
-	sysc_init_early_quirks(ddata);
-
-	error = sysc_get_clocks(ddata);
-	if (error)
-		goto unprepare;
 
 	error = sysc_init_resets(ddata);
 	if (error)
